﻿# Release notes for RobustToolbox.

<!--
NOTE: automatically updated sometimes by version.py.
Don't change the format without looking at the script!
-->

<!--START TEMPLATE
## Master

### Breaking changes

*None yet*

### New features

*None yet*

### Bugfixes

*None yet*

### Other

*None yet*

### Internal

*None yet*


END TEMPLATE-->

## Master

### Breaking changes

<<<<<<< HEAD
* ClientOccluderComponent has been removed & OccluderComponent component functions have been moved to the occluder system.
* The OccluderDirectionsEvent namespace and properties have changed.
* The rendering and occluder trees have been refactored to use generic render tree systems.
* Several pointlight and occluder component properties now need to be set via system methods.
=======
*None yet*

### New features

*None yet*

### Bugfixes

*None yet*

### Other

*None yet*

### Internal

*None yet*


## 0.76.0.0

### Breaking changes

* Physics contact multi-threading cvars have been removed as the parallelism is now handled by IParallelManager.

### New features

* Physics now supports substepping, this is under physics.target_minimum_tickrate. This means physics steps will run at a constant rate and not be affected by the server's tickrate which can reduce the prevalence of tunneling.
* FastNoise API is now public.

### Other

* UPnP port forwarding now has better logging.
* Physics solver has been refactored to take more advantage of parallelism and ECS some internal code.
* Sprite processing & bounding box calculations should be slightly faster now.
* Nullspace maps no longer have entities attached.


## 0.75.1.0

### New features

* Serv4's notNullableOverride parameter is now enforced by analyzer. For more info, see [the docs](https://docs.spacestation14.io/en/engine/serialization).
* Added command to dump injector cache list.

### Bugfixes

* Fix generic visualisers not working because of recent appearance system changes in v0.75.0.0
* Fix physics not working properly on moving grids (transform matrix deferral).

### Other

* Transform matrix dirtying is deferred again (undo change in v0.75.0.0
* Added two new serv3 analysers (NotNullableFlagAnalyzer and PreferGenericVariantAnalyzer)


## 0.75.0.0

### Breaking changes

* Changed default for `net.buffer_size` to `2`.
* Changed default for `auth.mode` to `Required`. On development builds, the default is overriden to remain at `Optional`, so this only affects published servers.
* The default value for the `outsidePrediction` argument of the `InputCmdHandler.FromDelegate()`  has changed from false to true.

### New features

* Appearance system now has generic `TryGetData<T>()` functions.

### Bugfixes

* Mapped string serializer once again is initialized with prototype strongs, reducing bandwidth usage.
* Fixed various keybindings not working while prediction was disabled.
* Fixed a bug causing rendering trees to not properly recursively update when entities move.

### Other

* Transform matrix dirtying is no longer deferred.
* Cleaned up some `FULL_RELEASE` CVar default value overrides into `CVarDefaultOverrides.cs`.
* VVRead now attempts to serialize data to yaml


## 0.74.0.0

### Breaking changes

* `ITypeReader<,>.Read(...)` and `ITypeCopier<>.Copy(...)` have had their `bool skipHook` parameter replaced with a `SerializationHookContext` to facilitate multithreaded prototype loading.
* Prototypes are now loaded in parallel across multiple threads. Type serializers, property setters, etc... must be thread safe and not rely on an active IoC instance.

### Bugfixes

* Mapped string serializer once again is initialized with prototype strongs, reducing bandwidth usage.

### Other

* Drastically improved startup time by running prototype loading in parallel.
  * `AfterDeserialization` hooks are still ran on the main thread during load to avoid issues.
* Various systems in the serialization system such as `SerializationManager` or `ReflectionManager` have had various methods made thread safe.
* `TileAliasPrototype` no longer has a load priority set.
* Straightened out terminology in prototypes: to refer to the type of a prototype (e.g. `EntityPrototype` itself), use "kind".
  * This was previously mixed between "type" and "variant".

### Internal

* `SpanSplitExtensions` has been taken behind the shed for being horrifically wrong unsafe code that should never have been entered into a keyboard ever. A simpler helper method replaces its use in `Box2Serializer`.
* `PrototypeManager.cs` has been split apart into multiple files.

## 0.73.0.0

### Breaking changes

>>>>>>> 5284f3c2
* The entity lookup flag `LookupFlags.Anchored` has been replaced with `LookupFlags.Static`.
* We are now using **.NET 7**.
* `IDependencyCollection`/`IoCManager` `RegisterInstance` does not automatically add the instance to object graph, so `BuildGraph()` must now be called to see the new instances.
  * `deferInject` parameteres have been removed.

### New features

* The server will now check for any unknown CVars at startup, to possibly locate typos in your config file.
* `IDependencyCollection` is now thread safe.

### Bugfixes

* Fixed config files not being truncated before write, resulting in corruption.

### Other

* Removed some cruft from the `server_config.toml` default config file that ships with Robust.
* Most usages of x86 SIMD intrinsics have been replaced with cross-platform versions using the new .NET cross-platform intrinsics.
  * This reduces code to maintain and improves performance on ARM.
* Tiny optimization to rendering code.
* `RobustSerializer` no longer needs to be called from threads with an active IoC context.
  * This makes it possible to use from thread pool threads without `IoCManager.InitThread`.
* Removed finalizer dispose from `Overlay`.
* Stopped integration tests watching for prototype reload file changes, speeding stuff up.

### Internal

* Moved `SerializationManager`'s data definition storage over to a `ConcurrentDictionary` to improve GC behavior in integration tests.

## 0.72.0.0

### Breaking changes

* EntityPausedEvent has been split into EntityPausedEvent and EntityUnpausedEvent. The unpaused version now has information about how long an entity has been paused.

## 0.71.1.4

### Bugfixes

* Fixed CVars not being saved correctly to config file.

### Other

* Mark `validate_rsis.py` as `+x` in Git.
* Made config system more robust against accidental corruption when saving.


## 0.71.1.3


## 0.71.1.2

### Bugfixes

* Fixed UI ScrollContainer infinite loop freezing client.


## 0.71.1.1

### Bugfixes

* Fixed client memory leaks and improved performance in integration testing.


## 0.71.1.0

### New features

* Better RSI validator script.
* When a new map file is loaded onto an existing map the entities will be transferred over.
* Add an API to get the hard layer / mask for a particular physics body.

### Bugfixes

* Fixed non-filled circle drawing via world handle.
* Fix max_connections in the default server config.
* Fix removal of PVS states for players without ingame status.
* Fix max rotation from the physics solver.

### Internal

* Wrap window rendering in a try-catch.


## 0.71.0.0

### Breaking changes

* `DebugTimePanel`, `DebugNetPanel` and `DebugNetBandwidthPanel` have been made internal.
* RSIs with trailing commas in the JSON metadata are no longer allowed.

### Bugfixes

* `csi` doesn't throw a `NullReferenceException` anymore.

### Other

* The `game.maxplayers` CVar has been deprecated in favor of the new `net.max_connections` CVar. Functionality is the same, just renamed to avoid confusion. The old CVar still exists, so if `game.maxplayers` is set it will be preferred over the new one.
* The new default for `net.max_connections` is 256.
* Debug monitors (F3) now have margin between them.
* F3 (clyde monitor) now lists the windowing API and version in use.
* Added system monitor to F3 with various info like OS version, .NET runtime version, etc...
* The engine now warns when loading `.png` textures inside a `.rsi`. This will be blocked in the future.


## 0.70.0.0

### New features

* `game.desc` CVar for a server description to show in the launcher.
* New system for exposing links to e.g. a Discord in the launcher.
  * The engine does not have a built-in method for configuring these, but it does now have a `StatusHostHelpers.AddLink` method to correctly format these from content. The idea is that content wires the types of links (with icon names) up itself via `IStatusHost.OnInfoRequest`.
  * See also [the HTTP API documentation](https://docs.spacestation14.io/en/engine/http-api) for reference.
* `GameShared` now has a `Dependencies` property to allow access to the game's `IDependencyCollection`. This makes it possible to avoid using static `IoCManager` in `EntryPoint`-type content code.
* A new define constant `DEVELOPMENT` has been defined, equivalent to `!FULL_RELEASE`. See [the docs](https://docs.spacestation14.io/en/technical-docs/preprocessor-defines) for details.
* `IConfigurationManager` has new functions for reading and writing CVar directly from a TOML file `Stream`.
* New `IConfigurationManager.LoadDefaultsFromTomlStream` to load a TOML file as CVar default overrides.
* Added new serializers to support Queue<T> data-fields.
* Added a `FromParent()` function to `IDependencyCollection`, enabling dependencies to be passed to parallel threads.
* `IClientStateManager` now has a `PartialStateReset()` function to make it easier for content to rewind to previous game states.
* Added `IClientNetManager.DispatchLocalNetMessage()`, which allows a client to raise a local message that triggers networked event subscriptions.

### Bugfixes

* `IPlayerSession.OnConnect()` now actually gets called when players connect.
* `MapLoaderSystem.TryLoad(.., out rootUids)` now properly only returns entities parented to the map.

### Other

* Invalid placement types for the entity spawn menu now log warnings.
* Slightly improved sprite y-sorting performance.

### Internal

* The current physics map that an entity is on is now cached in the transform component alongside other cached broadphase data. This helps to fix some broadphase/lookup bugs.

## 0.69.0.0


## 0.68.0.0

### Breaking changes

* Updated yml schema validator to remove the `grids` node.

### Bugfixes

* Fixed position-less audio playing.
* Stop mapgrids from serializing their fixtures.

### Other

* Removed the `restart` command, since it never worked properly and just confused people.
* Add virtual to some UIScreen methods.
* Add public parameterless ctor to MenuBar.


## 0.67.2.2

### Bugfixes

* Fix double MapGrid chunk subscription.
* Fix grid contacts short-circuiting collision.


## 0.67.2.1

### Bugfixes

* Fix MapChunks not being subscribed to by MapGridComponents in some instances.


## 0.67.2.0

### New features

* Add submenu support to menubar controls.

### Bugfixes

* Fix gridtree returning mapgrid maps twice.


## 0.67.1.3

### Bugfixes

* Fix Map regression so now they can be MapGrids again without the client crashing.


## 0.67.1.2

### Bugfixes

* Fix some mapgrids not being marked as dirty and never being sent to clients (thanks checkraze).


## 0.67.1.1

### Bugfixes

* Fix some merge artifacts from mapgrid support for maps.


## 0.67.1.0

### New features

- Maps can now have MapGridComponent added to them.


## 0.67.0.0

### Breaking changes

* MapGrid is deprecated and has been merged into MapGridComponent. This is subject to further changes as it gets ECSd more in future.
* The `grids` yaml node on map files is deprecated and has been merged onto MapGridComponent. Loading maps is backwards compatible for now but is subject to change in future. Saving maps will save in the new format.


## 0.66.0.0

### Breaking changes

* AudioSystem functions for playing audio have changed. Functions that take in filters now require an additional argument that will determine whether sounds are recorded by replays. Additionally, there are several new overrides that take in a recipient session or entity.

### Bugfixes

* Script globals for C# interactive were not having dependencies injected correctly.
* GetWorldPosition() now returns the correct positions even prior to transform initialization.
* Fix map loading not properly offsetting some entities that were directly parented to the map.

### Internal

* Added lookup/broadphase re-parenting tests.


## 0.65.2.1

### Bugfixes

* Fix empty MetaData components being serialized to map files.
* Fix saving a grid as a map not marking it as pre-mapinit.

### Other

* Set `ValidateExecutableReferencesMatchSelfContained` in the server project, which may help with publishing issues. I hope.
* Move pinned font data over to Pinned Object Heap.
* Improved shader code generation for uniform arrays to be more compatible.
* Server now has server GC enabled by default.

### Internal

* Remove some unnecessary dependency resolves from filters making audio much more performant.


## 0.65.2.0

### New features

* Added ClydeAudio.StopAllAudio()
* Expose more tick logic to content.

### Bugfixes

* Fix bad reference in WebView.

### Internal

* Add Robust.Packaging to solution.
* Add WebView to solution.
* Physics contacts are now parallel and much faster.

## 0.65.1.0

### New features

* Implement value prototype id dictionary serializer.

### Bugfixes

* Fixes lerping clean up issue added in #3472.

### Internal

* Add test for (de)serializing data record structs.


## 0.65.0.1

### Bugfixes

- Fix SetLocalPositionRotation raising 2 moveevents. This should help physics performance significantly.
- Fix tpgrid responses and command error.


## 0.65.0.0

### Breaking changes

* Rename transform lerping properties alongside other minor internal changes.

### Bugfixes

* Fix physics testbeds.
* Force grids to always be collidable for now and stop them clipping.

### Other

* Slight optimization to `OutputPanel`'s handling of internal `RichTextEntry`s.
* Force non-collidable contacts to be destroyed. Previously these hung around until both entities became collidable again.

### Internal

* `Tools/version.py` has been updated to automatically update `RELEASE-NOTES.md`.
* General cleanup to `Tools/version.py`.

## 0.64.1.0

### Bugfixes

* Word-wrapping in `OutputPanel` and `RichTextLabel` has been fixed.

## 0.64.0.0

### Breaking changes

* IMapLoader has been refactored into MapLoaderSystem. The API is similar for now but is subject to change in the future.

## 0.63.0.0

### Breaking changes

* Thanks to new IME support with SDL2, `IClyde.TextInputStart()` and `IClyde.TextInputStop()` must now be appropriately called to start/stop receiving text input when focusing/unfocusing a UI control. This restriction is applied even on the (default) GLFW backend, to enforce consistent usage of these APIs.
* `[GUI]TextEventArgs` have been renamed to `[GUI]TextEnteredEventArgs`, turned into records, and made to carry a `string` rather than a single text `Rune`.
* IoC and `DependencyCollection` `Register` methods now have a `TInterface : class` constraint.
* [ABI] `IoCManager.InitThread` now returns the `IDependencyCollection`.

### New features

* Fixes for compiling & running on .NET 7. You'll still have to edit a bunch of project files to enable this though.
* `FormattedMessage.EnumerateRunes()`
* `OSWindow.Shown()` virtual function for child classes to hook into.
* `IUserInterfaceManager.DeferAction(...)` for running UI logic "not right now because that would cause an enumeration exception".
* New `TextEdit` control for multi-line editable text, complete with word-wrapping!
* `Rope` data structure for representing large editable text, used by the new `TextEdit`.
* Robust now has IME support matching SDL2's API. This only works on the SDL2 backend (which is not currently enabled by default) but the API is there:
    * `IClyde.TextInputStart()`, `IClyde.TextInputStop()`, `IClyde.TextInputSetRect()` APIs to control text input behavior.
    * `TextEditing` events for reporting in-progress IME compositions.
    * `LineEdit` and `TextEdit` have functional IME support when the game is running on SDL2. If you provide a font file with the relevant glyphs, CJK text input should now be usable.
* `Register<T>` (single type parameter) extension method for `IDependencyCollection`.

### Bugfixes

* Fixes erroneous literal "\\n" inside the Clyde debug panel.
* Fixed Lidgren connection status changes potentially getting mislogged.
* Fixed missing components not being correctly saved for maps
* Fixed map saving sometimes not including new components.
* Fix hot reload unit tests.

### Other

* Properly re-use `HttpClient` in `NetManager` meaning we properly pool connections to the auth server, improving performance.
* Hub advertisements have extended keep-alive pool timeout, so the connection can be kept active between advertisements.
* All HTTP requests from the engine now have appropriate `User-Agent` header.
* `bind` command has been made somewhat more clear thanks to a bit of help text and some basic completions.
* `BoundKeyEventArgs` and derivatives now have a `[DebuggerDisplay]`.
* Text cursors now have a fancy blinking animation.
* `SDL_HINT_MOUSE_FOCUS_CLICKTHROUGH` is set on the SDL2 windowing backend, so clicking on the game window to focus it will pass clicks through into the game itself, matching GLFW's behavior.
* Windows clipboard history paste now works.
* Improved multi-window UI keyboard focusing system: a single focused control is now tracked per UI root (OS window), and is saved/restored when switching between focused window. This means that you (ideally) only ever have a UI control focused on the current OS window.

### Internal

* `uitest2` is a new command that's like `uitest` but opens an OS window instead. It can also be passed an argument to open a specific tab immediately.
* Word-wrapping logic has been split off from `RichTextEntry`, into a new helper struct `WordWrap`.
* Some internal logic in `LineEdit` has been shared with `TextEdit` by moving it to a new `TextEditShared` file.
* SDL2 backend now uses `[UnmanagedCallersOnly]` instead of `GetFunctionPointerForDelegate`-style P/Invoke marshalling.
* Entity prototype reloading logic has been moved out of `PrototypeManager` and into a new `PrototypeReloadSystem`.
* Most usages of `IoCManager.` statically have been removed in favor of dependency injection.

## 0.62.1.0

### Bugfixes

* Fixed a PVS issue causing entities to be sent to clients without first sending their parents.
* Improved client-side state handling exception tolerance.

### Other

* Removed null-space map entities.

### Internal

* Added some more anchoring tests.

## 0.62.0.1

### Bugfixes

* Fixed sprites not animating when directly toggling layer visibility,
* Fixed anchored entities not being added to the anchored lookups.

## 0.62.0.0

### Breaking changes

* Removed some obsolete map event handlers.

### New features

* Added entity query struct enumerators

### Bugfixes

* Improved error tolerance during client state application.
* Added better error logs when a client deletes a predicted entity.
* Fixes command permissions not getting sent to clients.
* Fixes a broad-phase bug were entities were not properly updating their positions.

### Other

* Added the LocalizedCommands class, which automatically infer help and description loc strings from the commands name.

## 0.61.0.0

### Breaking changes

* IMap and IMapGrid have been removed. Just use the associated components directly.

### Other

* AudioSystem has been refactored.

## 0.60.0.0

### Breaking changes

* ISerializationHooks.BeforeSerialization() has been removed. Use custom type serializers instead.

### New features

* Added function to UserInterfaceSystem that returns list of BUIs that a client has open.

### Bugfixes

* Fixed various container related broadphase bugs which could result in entities getting stuck with a null-broadphase.
* Fixed client fixture state handling bug that caused the client to incorrectly disable collision.

### Other

* Misc PVS optimisations

### Internal

* Removed redundant grid-init physics logic
* Modified garbage collection for entity spawning profiling.

## 0.59.0.0

### Breaking changes

* Various transform related methods have been removed from MapGrids
* TransformSystem.SetCoordinates() arguments have changed and now allow an entity to be sent to nullspace

### Bugfixes

* Fixed an entity lookup bug that sometimes failed to return entities in StaticSundriesTrees

### Other

* The EntitySystem.Resolve<> methods have been change to protected

## 0.58.1.1

### Bugfixes

* Fixed some container shutdown errors
* Fixed LookupFlags.Static not acting as a full replacement for LookupFlags.Anchored

## 0.58.1.0

### Other

* Physics collision changed and body type changed events no longer get raised before initialisation

## 0.58.0.0

### Breaking changes

* Some TransformComponent functions have been moved to the system.
* Container insert, remove, and shutdown function arguments and functionality has changed.
* Physics entities without fixtures now automatically disable collision.

### New features

* Added command to profile entity spawning

### Bugfixes

* EntityLookup/BroadphaseComponent tracking has been overhauled, which should hopefully fix various broadphase bugs.

### Other

* Component.Owner is now marked as obsolete.

## 0.57.0.4

### Bugfixes

* Made entity deletion more resilient against exceptions. Should fix several bugs.

## 0.57.0.2 and 0.57.0.3

### Bugfixes

* Fixed more entity-lookup bugs.

## 0.57.0.1

### Bugfixes

* Fixed entity lookup bug that was causing crashes.

### 0.57.0.0

### Breaking changes

* EntityLookupComponent has been merged into BroadphaseComponent. The data that was previously stored in this tree is now stored across the 3 trees on BroadphaseComponent.

### New features

* EntityLookup has had its flags updated to reflect the merge of EntityLookupComponent and BroadphaseComponent, with the new flags reflecting each tree: Dynamic, Static, and Sundries. Dynamic and Static store physics bodies that are collidable and Sundries stores everything else (apart from grids).

### Internal

* EntityLookup and Broadphase have had their data de-duplicated, dropping the AABBs stored on the server by half. This also means MoveEvent updates will be much faster.
* PVS mover updates has had their performance improved slightly.
* Physics LinkedList nodes for contacts will no longer be re-made for every contact and will just be cleared when re-used.
* Sprite / Light dynamictree allocations on the client have been dropped by using static lambdas.
* The physics contact buffer for each FixtureProxy is now pooled.

## 0.56.1.1

### Bugfixes

* Fix PVS sometimes not sending an entity's parents.
* Fix velocity preservation on parenting changes.

## 0.56.1.0

### New features

* Update pt-BR locale with more localizations
* Separated PVS entity budget into an entity creation budget and a pvs-entry budget.

### Bugfixes

* Fix VV type handler removal.
* System errors during component removal should no longer result in undeletable entities.

### Other

* The ordering of component removals and shutdowns during entity deltion has changed (see #3355).
* Improved Box2Serializer
* Removed uses IEnumerables from EntityLookupSystem.
* Optimized client entity spawning by 15%.
* Modified how the rendering tree handles entity movement.
* Improved grid enumeration allocs.
* Fixed a bunch of build warnings (see #3329 and #3289 for details)

## 0.56.0.2

### Bugfixes

* Rename \_lib.ftl to \_engine_lib.ftl to avoid overwriting

## 0.56.0.1

### Bugfixes

* Fix instantiation of data records containing value types

## 0.56.0.0

### Breaking changes

* `CastShadows` moved to `SharedPointLightComponent` from clientside, now networked

### New features

* New type handler helpers added to V^3
* Added pt-BR locale

### Bugfixes

* Fixed audio fallback coords

### Other

* Improved PVS performance by using `for` over `forEach`
* Improved Vec2 inverse allocations

## 0.55.5.0

### New features

* Added a method to pass in physics transforms for getting nearest point.

### Bugfixes

* Prevent singular sprite matrices.
* Fix obsolete warnings in tests.

### Other

* Significantly reduce physics contact allocations.

## 0.55.4.1

### Breaking changes

* Removed `SI`, `SIoC`, `I`, `IoC`, `SE` and `CE` VV command prefixes.
  * `SI`, `SIoC`, `I` and `IoC` are replaced by VV paths under `/ioc/` and `/c/ioc/`.
  * `SE` and `CE` are replaced by VV paths under `/system/` and `/c/system`.

### New features

* Added CVars to control Lidgren's <abbr title="Maximum Transmission Unit">MTU</abbr> parameters:
  * `net.mtu`
  * `net.mtu_expand`
  * `net.mtu_expand_frequency`
  * `net.mtu_expand_fail_attempts`
* Added a whole load of features to ViewVariables.
  * Added VV Paths, which allow you to refer to an object by a path, e.g. `/entity/1234/Transform/WorldPosition`
  * Added VV Domains, which allow you to add "handlers" for the top-most VV Path segment, e.g. `/entity` is a domain and so is `/player`...
  * Added VV Type Handlers, which allow you to add "custom paths" under specific types, even dynamically!
  * Added VV Path networking, which allows you to read/write/invoke paths remotely, both from server to client and from client to server.
  * Added `vvread`, `vvwrite` and `vvinvoke` commands, which allow you to read, write and invoke VV paths.
  * Added autocompletion to all VV commands.
  * Please note that the VV GUI still remains the same. It will be updated to use these new features in the future.

### Other

* Changed Lidgren to be compiled against `net6.0`. This unlocks `Half` read/write methods.
* Lidgren has been updated to [0.2.2](https://github.com/space-wizards/SpaceWizards.Lidgren.Network/blob/v0.2.2/RELEASE-NOTES.md). Not all the changes since 0.1.0 are new here, since this is the first version where we're properly tracking this in release notes.
* Robust.Client now uses our own [NFluidsynth](https://github.com/space-wizards/SpaceWizards.NFluidsynth) [nuget package](https://www.nuget.org/packages/SpaceWizards.NFluidsynth).

### Internal

* Renamed Lidgren's assembly to `SpaceWizards.Lidgren.Network`.
* Rogue `obj/` folders inside Lidgren no longer break the build.
* Renamed NFluidsynth's assembly to `SpaceWizards.NFluidsynth`<|MERGE_RESOLUTION|>--- conflicted
+++ resolved
@@ -35,13 +35,11 @@
 
 ### Breaking changes
 
-<<<<<<< HEAD
 * ClientOccluderComponent has been removed & OccluderComponent component functions have been moved to the occluder system.
 * The OccluderDirectionsEvent namespace and properties have changed.
 * The rendering and occluder trees have been refactored to use generic render tree systems.
 * Several pointlight and occluder component properties now need to be set via system methods.
-=======
-*None yet*
+
 
 ### New features
 
@@ -151,7 +149,6 @@
 
 ### Breaking changes
 
->>>>>>> 5284f3c2
 * The entity lookup flag `LookupFlags.Anchored` has been replaced with `LookupFlags.Static`.
 * We are now using **.NET 7**.
 * `IDependencyCollection`/`IoCManager` `RegisterInstance` does not automatically add the instance to object graph, so `BuildGraph()` must now be called to see the new instances.
