﻿# Release notes for RobustToolbox.

<!--
NOTE: automatically updated sometimes by version.py.
Don't change the format without looking at the script!
-->

<!--START TEMPLATE
## Master

### Breaking changes

*None yet*

### New features

*None yet*

### Bugfixes

*None yet*

### Other

*None yet*

### Internal

*None yet*


END TEMPLATE-->

## Master

### Breaking changes

*None yet*

### New features

<<<<<<< HEAD
* Add an overload to DrawingHandleBase.DrawPrimitives that allows a `List<Vector2>` to be passed in.
* `NetUserId` implements `ISelfSerialize` so can be used in data fields.
* `ButtonGroup.IsNoneSetAllowed` to allow a button group to have no buttons pressed by default.
=======
*None yet*
>>>>>>> bdcc0f7b

### Bugfixes

*None yet*

### Other

*None yet*

### Internal

*None yet*


## 211.0.2

### Bugfixes

* Fix TextureRect scaling not handling UIScale correctly.


## 211.0.1

### Bugfixes

* Fix GridChunkEnumerator on maps.


## 211.0.0

### Breaking changes

* Moved ChunkIndicesEnumerator to engine and to a re-useable namespace at Robust.Shared/Maps.

### New features

* Added an Enlarged method for Box2Rotated.

### Internal

* Significantly optimise ChunkEnumerator / FindGridsIntersecting in certain use cases by intersecting the grid's AABB with the local AABB to avoid iterating dummy chunks.


## 210.1.1

### Bugfixes

* Fixed multiple recent bugs with key binding storage.

### Other

* Change default of `ButtonGroup.IsNoneSetAllowed` to `true`. This makes it default again to the previous (unintentional) behavior.


## 210.1.0

### New features

* `NetUserId` implements `ISelfSerialize` so can be used in data fields.
* `ButtonGroup.IsNoneSetAllowed` to allow a button group to have no buttons pressed by default.


## 210.0.3


## 210.0.2

### Bugfixes

* Revert changes to `TextureRect` too.


## 210.0.1

### Bugfixes

* Revert changes to `TextureButton` that broke style property handling.


## 210.0.0

### New features

* Controls can now hook before, after, and during rendering of their children.
* IRenderHandle is now a public API, with the caveat that it's properties and methods are unstable.
* ButtonGroup now exposes what buttons it contains, alongside which is currently pressed.
* OptionButton has additional styleclasses, and has a hook for modifying it's internal buttons.
* PanelContainer.GetStyleBox() is now protected rather than private.
* TextureButton now uses a TextureRect instead of custom drawing code.
* TextureRect has additional style properties exposed.
    * A new property, TextureSizeTarget, was added, which allows specifying a size in virtual pixels that the control should attempt to draw at.
    * Stretch mode is now a style property.
    * Scale is now a style property.
* Avalonia.Metadata.XmlnsDefinitionAttribute is now permitted by the sandbox.
* Add MaxDimension property to Box2 to return the higher of the Width or Height.
* Add GetLocalPosition to convert ScreenCoordinates to coordinates relative to the control. Ignores window.
* Add GlobalRect and GlobalPixelRect for controls to get their UIBox2i in screen terms.
* Add dotted line drawing to DrawingHandleScreen.
* You can use `Subs.CVar()` from an entity systems to subscribe to CVar changes. This is more convenient than `IConfigurationManager.OnValueChanged` as it automatically unsubscribes on system shutdown.
* There is now a built-in type serializer for `DateTime`, so you can put `DateTime`s in your data fields.
* `System.Text.Unicode.UnicodeRange` and `UnicodeRanges` are now available in the sandbox.

### Bugfixes

* UI drawing now properly accounts for a control's draw routine potentially mangling the current matrix.
* UI roots now properly update when the global stylesheet is changed. They previously only did so if they had a dedicated stylesheet (which is the one case where they would be unaffected by a global sheet update.


## 209.0.1

### Bugfixes

* Fix missed import from 209.0.0.


## 209.0.0

### Breaking changes

* `replay.max_compressed_size` and `replay.max_uncompressed_size` CVars are now `long`.
* Remove obsolete CoordinatesExtension for ToEntityCoordinates from GridUid / Vector2i.

### New features

* Add GetEntitiesOnMap / GetChildEntities to EntityLookupSystem to return components on the specified map and components with the specified parent respectively.
* Add MaxDimension property to Box2 to return the higher of the Width or Height.
* Add GetLocalPosition to convert ScreenCoordinates to coordinates relative to the control. Ignores window.
* Add GlobalRect and GlobalPixelRect for controls to get their UIBox2i in screen terms.
* Add dotted line drawing to DrawingHandleScreen.
* `IConfigurationManager.LoadDefaultsFromTomlStream` properly does type conversions. This fixes scenarios like loading of `long` CVars.
* Add helper methods for TileRef / Vector2i to SharedMapSystem for ToCenterCoordinates (tile center EntityCoordinates) and ToCoordinates (tile origin to EntityCoordinates).
* Copy some of the coordinates extensions to SharedTransformSystem.

### Bugfixes

* Fixed integer overflows in replay max size calculation.
* Explicitly capped `replay.replay_tick_batchSize` internally to avoid high values causing allocation failures.

### Other

* Important MIDI performance improvements.


## 208.0.0

### Breaking changes

* Metadata flags are no longer serialized as they get rebuilt on entity startup.

### Bugfixes

* Log failing to load user keybinds and handle the exception.


## 207.1.0

### New features

* Add the ability to merge grids via GridFixtureSystem.


## 207.0.0

### Breaking changes

* Update EntityLookup internally so non-approximate queries use the GJK solver and are much more accurate. This also means the approximate flag matters much more if you don't need narrowphase checks.
* Add shape versions of queries for both EntityLookup and MapManager.

### Bugfixes

* Fix PVS full state updates not clearing session entities and causing exceptions.

### Other

* Integration tests now run `NetMessage`s through serialization rather than passing the objects between client and server. This causes tests that missed `[NetSerializer]` attributes on any objects that need them to fail.

### Internal

* Remove a lot of duplicate code internally from EntityLookup and MapManager.


## 206.0.0

### Breaking changes

* tpto will teleport you to physics-center instead of transform center instead.
* Rename local EntityLookup methods to reflect they take local AABBs and not world AABBs.

### New features

* Add some additional EntityLookup methods for local queries.
* Add support to PrototypeManager for parsing specific files / directories as abstract.

### Bugfixes

* Fix tpto short-circuiting if one of the listed entities isn't found.
* Fix tpto not allowing grids as targets.

### Other

* Reduce MIDI source update rate from 10hz to 4hz.

### Internal

* Remove some duplicate internal code in EntityLookupSystem.
* Skip serialization sourcegen in GLFW and Lidgren.


## 205.0.0

### Breaking changes

* The unused `Robust.Physics` project has been deleted.
* The project now uses [Central Package Management](https://learn.microsoft.com/en-us/nuget/consume-packages/central-package-management).
* (Almost) all the NuGet packages have been updated. This causes many problems. I am so sorry.
* Cleaned up some unused packages as well.


## 204.1.0

### New features

* New `EntitySystem` subscription helper for working with Bound User Interface events. You can find them by doing `Subs.BuiEvents<>()` in a system.
* The `EntityManager.Subscriptions` type (for building helper extension methods) now uses

### Bugfixes

* Avoid loading assemblies from content `/Assemblies` if Robust ships its own copy. This avoid duplicate or weird mismatching version issues.

### Other

* Removed glibc version check warning.


## 204.0.0

### Breaking changes

* Make EntityManager abstract and make IEntityManager.EntityNetManager not nullable.
* Make VVAccess.ReadWrite default for all Datafields instead of VVAccess.ReadOnly

### New features

* `TextEdit.OnTextChanged`
* Add Pick and PickAndTake versions for System.Random for ICollections.

### Bugfixes

* Fix `IClipboardManager.GetText()` returning null in some cases.
* Fix possible NRE in server-side console command completion code.
* Fix possible NRE on DebugConsole logs.
* Fix exception when VVing non-networked components.

### Other

* Remove "Do not use from content" from IComponent.


## 203.0.0

### Breaking changes

* `IComponentFactory.RegisterIgnore()` no longer supports overwriting existing registrations, components should get ignored before they are registered.
* Event bus subscriptions are now locked after `IEntityManager` has started, instead of after the first component gets added. Any event subscriptions now need to happen before startup (but after init).
* Event bus subscriptions must now be locked before raising any events.
* Delete FodyWeavers.xsd as it hasn't been used for a long time.
* Remove physics sleep cancelling as it was, in hindsight, a bad idea.

### New features

* `RobustUnitTest` now has a `ExtraComponents` field for automatically registering additional components.
* `IComponentFactory.RegisterIgnore()` now accepts more than one string.
* Added `IComponentFactory.RegisterTypes` for simultaneously registering multiple components.

### Bugfixes

* Clamp volume calculations for audio rather than throwing.


## 202.1.1

### Bugfixes

* Reverted some map/grid initialisation changes that might've been causing broadphase/physics errors.
* Fixed PVS sometimes sending entities without first sending their children.
* Fixed a container state handling bug caused by containers not removing expected entities when shutting down.
* Fixed a `EnsureEntity<T>` state handling bug caused by improper handling of entity deletions.
* Fixed a bad NetSyncEnabled debug assert.


## 202.1.0

### New features

* Add GetLocalEntitiesIntersecting overload that takes in a griduid and a Vector2i tile.


## 202.0.0

### Breaking changes

* Various entity manager methods now have a new `where T : IComponent` constraint.
* The `IComponentFactory.ComponentAdded` event has been renamed to `ComponentsAdded` and now provides an array of component registrations.
* `IComponentFactory.RegisterIgnore()` no longer supports overwriting existing registrations, components should get ignored before they are registered.

### New features

* Added `IComponentFactory.GetAllRegistrations()`
* Add IComponentState interface support for component states so structs can be used in lieu of classes.


## 201.0.0

### Breaking changes

* The `zCircleGradient` shader function arguments have changed. It now requires a pixel-size to ensure that the gradient is properly entered.

### Bugfixes

* Fixed some PVS null reference errors.


## 200.0.0

### Breaking changes

* MappingDataNode is now ordered.
* Make invalid AutoNetworkedFields compiler errors.

### New features

* `OSWindowStyles.NoTitleBar` (supported only on Linux X11 for now).

### Bugfixes

* Avoid calling DirtyEntity when a component's last modified tick is not current.
* Fix `tpgrid` allowing moving grids to nullspace.

### Other

* `OSWindowStyles.NoTitleOptions` is now supported on Linux X11.


## 199.0.0

### Breaking changes

* Various `IEntityManager` C# events now use `Entity<MetadataComponent>` instead of `EntityUid`
* Entity visibility masks now use a ushort instead of an integer.
* Run grid traversal on entity spawn.

### New features

* Added two new `IEntityManager` C# events that get raiseed before and after deleting ("flushing") all entities.
* Added a new `DeleteEntity()` override that takes in the entity's metadata and transform components.
* Add better audio logs.
* Expand z-library shader.
* Add a Box2i union for Vector2i and add a Contains variant that assumes the Vector2i is a tile and not a point.

### Bugfixes

* Try to prevent some NREs in PVS.
* More PVS fixes and cleanup.


## 198.1.0

### New features

* `IClydeViewport` now provides access to the light render target.
* Added a style-class to the `MenuBar` popup control.
* Added `NextGaussian()` extension method for `System.Random`.
* Added per-session variant of `PvsOverrideSystem.AddForceSend()`.

### Bugfixes

* Stopped the client from logging errors when attempting to delete invalid entities.

### Other

* The `DevWindow` UI inspector has been improved a bit and it now groups properties by their defining type.


## 198.0.1

### Bugfixes

* Fix preprocessor flag for FULL_RELEASE preventing building.


## 198.0.0

### Breaking changes

* Disable DefaultMagicAczProvider for FULL_RELEASE as it's only meant for debugging.

### New features

* Automatic UI scale is disabled by default for non-main windows. If desired, it can be re-enabled per window by changing `WindowRoot.DisableAutoScaling`.
* Add UI click and hover sound support via IUserInterfaceManager.SetClickSound / .SetHoverSound

### Bugfixes

* Fix GetEntitiesIntersecting for map entities without grids.

### Other

* Print more diagnostics on server startup.


## 197.1.0

### New features

* ACZ improvements: `IStatusHost.InvalidateAcz()` and `IStatusHost.SetFullHybridAczProvider()`.

### Bugfixes

* Fixes a PVS bug that happens when grids moved across maps.
* Fixes sprite animations not working properly


## 197.0.0

### Breaking changes

* PvsOverrideSystem has been reworked:
  * Session and global overrides now default to always being recursive (i.e., sending all children).
  * Session & global overrides will always respect a client's PVS budgets.
  * Entities with an override will now still be sent in the same way as other entities if they are within a player's view. If you want to prevent them from being sent, you need to use visibility masks.
  * Entities can have more than one kind of override (i.e., multiple sessions).

### New features

* Added a `PvsSize ` field to `EyeComponent`, which can be used to modify the PVS range of an eye.
* Added a new `NetLowLodRange` cvar for reducing the number of distant entities that get sent to a player. If a PVS chunk is beyond this range (but still within PVS range), then only high-priority entities on that chunk will get sent.
* Added a new metadata flag for tagging an entity as a "high prority" entity that should get sent even on distant chunks. This only works for entities that are directly attached to a grid or map. This is currently used by lights & occluders.

### Other

* PVS has been reworked again, and should hopefully be noticeable faster.
* PVS now prioritizes sending chunks that are closer to a player's eyes.


## 196.0.0

### Breaking changes

* Dirtying a non-networked component will now fail a debug assert.
* The `IInvocationContext` interface for toolshed commands now requires a UserId field. The session field should be cleared if a player disconnects.

### New features

* `LocalizationManager` now supports multiple fallback cultures
* SpriteView now supports using a `NetEntity` to select an entity to draw.
* Added methods for simultaneously dirtying several components on the same entity.
* Animated sprite layers now have a "Cycle" option that will reverse an animation when it finishes.

### Bugfixes

* Fixed a recursion/stack-overflow in `GridTraversalSystem`
* Ensure `Robust.Client.WebView` processes get shut down if game process exits uncleanly.
* Fixed Toolshed commands not properly functioning after disconnecting and reconnecting.

### Other

* Console command completions no longer suggest toolshed commands for non-toolshed commands.



## 195.0.1

### Bugfixes

* Fixes playing audio using audio streams
* Fixes placement manager exceptions when placing self deleting / spawner entities
* Fixed `IPrototypeManager.EnumeratePrototypes<T>` throwing an exception when there are no instances.


## 195.0.0

### New features

* Generic versions of `DebugTools.AssertEquals()` functions.
* `[Prototype]` now does not need to have a name specified, the name is inferred from the class name.

### Bugfixes

* Fixes a physics bug that could cause deleted entities to remain on the physics map.
* Fixes a bug in entity lookup code that could cause clients to get stuck in an infinite loop.

### Other

* `Robust.Client.WebView` has been brought alive again.
* The addition of physics joints is no longer deferred to the next tick.
* Grid traversal is no longer deferred to the next tick.
* Integration tests now fail when console commands log errors.


## 194.1.0

### New features

* `IAudioManager` has APIs to directly load `AudioStream`s from data streams.
* `AudioSystem` has new `Play*` methods.
* `EntityCoordinates.TryDelta()`
* `EntityLookupSystem.GetEntitiesInRange()` untyped hashset overload has `flags` parameter.


## 194.0.2

### Internal

* Added some null-checks to PVS to try reduce the error spam.


## 194.0.1

### Bugfixes

* Fixed `Control.SetPositionInParent` failing to move an entity to the last position.
* Fixed audio occlusion not working.

### Internal

* Added some logs for grid/map deletion and movement to debug some map loading issues.
* Refactored some parts of PVS. It should be slightly faster, though the game may be unstable for a bit.

## 194.0.0

### Breaking changes

* MoveEvent is no longer raised broadcast, subscribe to the SharedTransformSystem.OnGlobalMoveEvent C# event instead

### Bugfixes

* Fixed the game sometimes freezing while trying to load specific audio files.


## 193.2.0

### Other

* Added more PVS error logs


## 193.1.1

### Bugfixes

* Fixed an exception when building in FULL_RELEASE


## 193.1.0

### New features

* Added FrozenDictionary and FrozenHashSet to sandbox whitelist
* Added yaml type serializers for FrozenDictionary and FrozenHashSet
* Added `IPrototypeManager.GetInstances<T>()`
* `IPrototypeManager` now also raises `PrototypesReloadedEventArgs` as a system event.

### Bugfixes

* Might fix some PVS bugs added in the last version.

### Internal

* Various static dictionaries have been converted into FrozenDictionary.


## 193.0.0

### Breaking changes

* The `TransformChildrenEnumerator`'s out values are now non-nullable

### New features

* Added `IPrototypeManager.TryGetInstances()`, which returns a dictionary of prototype instances for a given prototype kind/type.

### Bugfixes

* Fixed `BaseAudioSource.SetAuxiliary()` throwing errors on non-EFX systems

### Internal


* The internals of PVS system have been reworked to reduce the number of dictionary lookups.
* `RobustMappedStringSerializer` now uses frozen dictionaries
* `IPrototypeManager` now uses frozen dictionaries


## 192.0.0

### Breaking changes

* `EntitySystem.TryGetEntity` is now `protected`.

### Internal

* PVS message ack processing now happens asynchronously
* Dependency collections now use a `FrozenDictionary`


## 191.0.1

### Bugfixes

.* Fix sandbox being broken thanks to .NET 8.


## 191.0.0

### Breaking changes

* Robust now uses **.NET 8**. Nyoom.

### Bugfixes

* `IResourceCache.TryGetResource<T>` won't silently eat all exceptions anymore.


## 190.1.1

### Bugfixes

* Revert broadphase job to prevent OOM from logs.


## 190.1.0

### New features

* Add OnGrabbed / OnReleased to slider controls.
* Add Rotation method for matrices and also make the precision slightly better when angles are passed in by taking double-precision not single-precision floats.

### Bugfixes

* Fix some grid setting asserts when adding gridcomponent to existing maps.


## 190.0.0

### New features

* Add color gradients to sliders.

### Bugfixes

* Fix HSV / HSL producing black colors on 360 hue.
* Stop terminating entities from prematurely detaching to nullspace.
* Ensure shader parameters update when swapping instances.

### Other

* Add more verbose logging to OpenAL errors.

### Internal

* Change NetSyncEnabled to an assert and fix instances where it slips through to PVS.


## 189.0.0

### Breaking changes

* Use the base AudioParams for networking not the z-offset adjusted ones.
* Modulate SpriteView sprites by the control's color modulation.

### New features

* Improve YAML linter error messages for parent nodes.
* ExpandPvsEvent will also be raised directed to the session's attached entity.

### Bugfixes

* Client clientside entity error spam.

### Internal

* Set priorGain to 0 where no EFX is supported for audio rather than 0.5.
* Try to hotfix MIDI lock contention more via a semaphore.


## 188.0.0

### Breaking changes

* Return null buffered audio if there's an exception and use the dummy instance internally.
* Use entity name then suffix for entity spawn window ordering.
* Change MidiManager volume to gain.
* Remove EntityQuery from the MapVelocity API.

### Bugfixes

* Potentially fix some audio issues by setting gain to half where EFX not found and the prior gain was 0.
* Log errors upon trying to spawn audio attached to deleted entities instead of trying to spawn them and erroring later.
* Fixed predicted audio spawns not applying the adjusted audio params.
* Fix GetDimensions for the screenhandle where the text is only a single line.


## 187.2.0

### New features

* Added a cancellable bool to physics sleeping events where we may wish to cancel it.

### Bugfixes

* Fix corrupted physics awake state leading to client mispredicts.


## 187.1.2

### Bugfixes

* Hotfix contact nullrefs if they're modified during manifold generation.


## 187.1.1

### Bugfixes

* Revert physics solver job to fix crashes until box2d v3 rolls around.
* Don't RegenerateContacts if the body isn't collidable to avoid putting non-collidable proxies on the movebuffer.


## 187.1.0

### Bugfixes

* Apply default audio params to all audio sources not just non-buffered ones.
* Avoid re-allocating broadphase job every tick and maybe fix a rare nullref for it.


## 187.0.0

### New features

* Improved error message for network failing to initialize.

### Bugfixes

* Fix not being able to add multiple PVS session overrides in a single tick without overwriting each one. This should fix issues with audio filters.

### Other

* Changed toolshed initialisation logs to verbose.


## 186.1.0

### New features

* Add public method to get PVS session overrides for a specific session.

### Internal

* Add temporary audio debugging.


## 186.0.0

### Breaking changes

* Global audio is now stored on its own map to avoid contamination issues with nullspace.

### Bugfixes

* Fix MIDIs playing cross-map
* Only dispose audio on game closure and don't stop playing if it's disposed elsewhere i.e. MIDIs.


## 185.2.0

### Bugfixes

* Bandaid deleted MIDI source entities spamming velocity error logs.

### Other

* Reverted MIDI audio not updating every frame due to lock contention with the MIDI renderer for now.


## 185.1.1

### Bugfixes

* Fix Z-Offset for audio not being applied on initialization.

### Internal

* Flag some internal queries as approximate to avoid unnecessary AABB checks. Some of these are already covered off with TestOverlap calls and the rest will need updating to do so in a future update.


## 185.1.0

### New features

* Audio listener's velocity is set using the attached entity's velocity rather than ignored.

### Bugfixes

* Fix imprecision on audio position


## 185.0.0

### Breaking changes

* Added a flag for grid-based audio rather than implicitly doing it.

### New features

* Added IRobustJob and IParallelRobustJob (which splits out into IRobustJob). These can be passed to ParallelManager for work to be run on the threadpool without relying upon Task.Run / Parallel.For which can allocate significantly more. It also has conveniences such as being able to specify batch sizing via the interface implementation.


## 184.1.0

### New features

* Add API to get gain / volume for a provided value on SharedAudioSystem.
* Make GetOcclusion public for AudioSystem.
* Add SharedAudioSystem.SetGain to complement SharedAudioSystem.SetVolume


## 184.0.1

### Bugfixes

* Update MIDI position and occlusion every frame instead of at set intervals.
* Fix global audio not being global.


## 184.0.0

### Internal

* Add RobustMemoryManager with RecyclableIOMemoryStream to significantly reduce MsgState allocations until better memory management is implemented.


## 183.0.0

### Breaking changes

* Audio rework has been re-merged now that the issues with packaging on server have been rectified (thanks PJB!)
* Reverted Arch pending further performance work on making TryGetComponent competitive with live.


## 182.1.1

### Internal

* Remove AggressiveInlining from Arch for debugging.


## 182.1.0

### New features

* Add IRobustRandom.SetSeed

### Other

* Add Arch.TrimExcess() back to remove excess archetypes on map load / EntityManager flush.


## 182.0.0

### Breaking changes

* Add EntityUid's generation / version to the hashcode.


## 181.0.2

### Bugfixes

* Fix exceptions from having too many lights on screen and causing the game to go black.
* Fix components having events raised in ClientGameStateManager before fully set and causing nullable reference exceptions.
* Replace tile intersection IEnumerables with TileEnumerator internally. Also made it public for external callers that wish to avoid IEnumerable.


## 181.0.1

### Bugfixes

* Fix the non-generic HasComp and add a test for good measure.


## 181.0.0

### Breaking changes

- Arch is merged refactoring how components are stored on engine. There's minimal changes on the API end to facilitate component nullability with much internal refactoring.


## 180.2.1


## 180.2.0

### New features

* Add EnsureEntity variants that take in collections.
* Add more MapSystem helper methods.

### Internal

* Cache some more PVS data to avoid re-allocating every tick.


## 180.1.0

### New features

* Add the map name to lsmap.
* Add net.pool_size to CVars to control the message data pool size in Lidgren and to also toggle pooling.

### Bugfixes

* Fix physics contraints causing enormous heap allocations.
* Fix potential error when writing a runtime log.
* Fix shape lookups for non-hard fixtures in EntityLookupSystem from 180.0.0


## 180.0.0

### Breaking changes

* Removed some obsolete methods from EntityLookupSystem.

### New features

* PhysicsSystem.TryGetNearest now supports chain shapes.
* Add IPhysShape methods to EntityLookupSystem rather than relying on AABB checks.
* Add some more helper methods to SharedTransformSystem.
* Add GetOrNew dictionary extension that also returns a bool on whether the key existed.
* Add a GetAnchoredEntities overload that takes in a list.

### Other

* Use NetEntities for the F3 debug panel to align with command usage.


## 179.0.0

### Breaking changes

* EyeComponent.Eye is no longer nullable

### New features

* Light rendering can now be enabled or disable per eye.

### Bugfixes

* Deserializing old maps with empty grid chunks should now just ignore those chunks.

### Other

* UnknownPrototypeException now also tells you the prototype kind instead of just the unkown ID.
* Adding or removing networked components while resetting predicted entities now results in a more informative exception.


## 178.0.0

### Breaking changes

* Most methods in ActorSystem have been moved to ISharedPlayerManager.
* Several actor/player related components and events have been moved to shared.

### New features

* Added `NetListAsArray<T>.Value` to the sandbox whitelist


## 177.0.0

### Breaking changes

* Removed toInsertXform and added containerXform in SharedContainerSystem.CanInsert.
* Removed EntityQuery parameters from SharedContainerSystem.IsEntityOrParentInContainer.
* Changed the signature of ContainsEntity in SharedTransformSystem to use Entity<T>.
* Removed one obsoleted SharedTransformSystem.AnchorEntity method.
* Changed signature of SharedTransformSystem.SetCoordinates to use Entity<T>.

### New features

* Added more Entity<T> query methods.
* Added BeforeApplyState event to replay playback.

### Bugfixes

* Fixed inverted GetAllMapGrids map id check.
* Fixed transform test warnings.
* Fixed PlacementManager warnings.
* Fixed reparenting bug for entities that are being deleted.

### Other

* Changed VerticalAlignment of RichTextLabel to Center to be consistent with Label.
* Changed PVS error log to be a warning instead.
* Marked insert and remove container methods as obsolete, added container system methods to replace them.
* Marked TransformComponent.MapPosition as obsolete, added GetMapCoordinates system method to replace it.

### Internal

* Moved TryGetUi/TryToggleUi/ToggleUi/TryOpen/OpenUi/TryClose/CloseUi methods from UserInterfaceSystem to SharedUserInterfaceSystem.


## 176.0.0

### Breaking changes

* Reverted audio rework temporarily until packaging is fixed.
* Changes to Robust.Packaging to facilitate Content.Packaging ports from the python packaging scripts.

### New features

* Add a cvar for max game state buffer size.
* Add an overload for GetEntitiesInRange that takes in a set.

### Bugfixes

* Fix PVS initial list capacity always being 0.
* Fix replay lerp error spam.


## 175.0.0

### Breaking changes

* Removed static SoundSystem.Play methods.
* Moved IPlayingAudioStream onto AudioComponent and entities instead of an abstract stream.
* IResourceCache is in shared and IClientResourceCache is the client version to use for textures.
* Default audio attenuation changed from InverseDistanceClamped to LinearDistanceClamped.
* Removed per-source audio attenuation.

### New features

* Add preliminary support for EFX Reverb presets + auxiliary slots; these are also entities.
* Audio on grid entities is now attached to the grid.

### Bugfixes

* If an audio entity comes into PVS range its track will start at the relevant offset and not the beginning.
* Z-Axis offset is considered for ReferenceDistance / MaxDistance for audio.
* Audio will now pause if the attached entity is paused.

### Other

* Changed audio Z-Axis offset from -5m to -1m.


## 174.0.0

### Breaking changes

* ActorComponent has been moved to `Robust.Shared.Player` (namespace changed).

### New features

* Added `SpriteSystem.GetFrame()` method, which takes in an animated RSI and a time and returns a frame/texture.
* Added `IRobustRandom.NextAngle()`


## 173.1.0

### New features

* Add physics chain shapes from Box2D.


## 173.0.0

### Breaking changes

* Remove GridModifiedEvent in favor of TileChangedEvent.

### Bugfixes

* Fix some grid rendering bugs where chunks don't get destroyed correctly.


## 172.0.0

### Breaking changes

* Remove TryLifestage helper methods.
* Refactor IPlayerManager to remove more IPlayerSession, changed PlayerAttachedEvent etc on client to have the Local prefix, and shuffled namespaces around.

### New features

* Add EnsureComponent(ref Entity<\T?>)

### Bugfixes

* Re-add force ask threshold and fix other PVS bugs.


## 171.0.0

### Breaking changes

* Change PlaceNextTo method names to be more descriptive.
* Rename RefreshRelay for joints to SetRelay to match its behaviour.

### Bugfixes

* Fix PVS error spam for joint relays not being cleaned up.

### Other

* Set EntityLastModifiedTick on entity spawn.


## 170.0.0

### Breaking changes

* Removed obsolete methods and properties in VisibilitySystem, SharedContainerSystem and MetaDataComponent.

### Bugfixes

* Fixed duplicate command error.
* Fixed not being able to delete individual entities with the delete command.

### Other

* FileLogHandler logs can now be deleted while the engine is running.


## 169.0.1

### Other

* The client now knows about registered server-side toolshed commands.

## 169.0.0

### Breaking changes

* Entity<T> has been introduced to hold a component and its owning entity. Some methods that returned and accepted components directly have been removed or obsoleted to reflect this.

### Other

* By-value events may now be subscribed to by-ref.
* The manifest's assemblyPrefix value is now respected on the server.


## 168.0.0

### Breaking changes

* The Component.OnRemove method has been removed. Use SubscribeLocalEvent<TComp, ComponentRemove>(OnRemove) from an EntitySystem instead.


## 167.0.0

### Breaking changes

* Remove ComponentExtensions.
* Remove ContainerHelpers.
* Change some TransformSystem methods to fix clientside lerping.

### Bugfixes

* Fixed PVS bugs from dropped entity states.

### Other

* Add more joint debug asserts.


## 166.0.0

### Breaking changes

* EntityUid-NetEntity conversion methods now return null when given a null value, rather than returning an invalid id.
* ExpandPvsEvent now defaults to using null lists to reduce allocations.
* Various component lifestage related methods have been moved from the `Component` class to `EntityManager`.
* Session/client specific PVS overrides are now always recursive, which means that all children of the overriden entity will also get sent.

### New features

* Added a SortedSet yaml serializer.

### Other

* AddComponentUninitialized is now marked as obsolete and will be removed in the future.
* DebugTools.AssertOwner() now accepts null components.


## 165.0.0

### Breaking changes

* The arguments of `SplitContainer`s resize-finished event have changed.

### New features

* The YAML validator now checks the default values of ProtoId<T> and EntProtoId data fields.

### Bugfixes

* The minimum draggable area of split containers now blocks mouse inputs.


## 164.0.0

### Breaking changes

* Make automatic component states infer cloneData.
* Removed cloneData from AutoNetworkedFieldAttribute. This is now automatically inferred.

### Internal

* Reduce Transform GetComponents in RecursiveDeleteEntity.


## 163.0.0

### Breaking changes

* Moved TimedDespawn to engine for a component that deletes the attached entity after a timer has elapsed.

### New features

* Add ExecuteCommand for integration tests.
* Allow adding / removing widgets of cub-controls.
* Give maps / grids a default name to help with debugging.
* Use ToPrettyString in component resolve errors to help with debugging.

### Bugfixes

* Fix console backspace exception.
* Fix rendering invalid maps spamming exceptions every frame.

### Internal

* Move ClientGameStatemanager local variables to fields to avoid re-allocating every tick.


## 162.2.1


## 162.2.0

### New features

* Add support for automatically networking entity lists and sets.
* Add nullable conversion operators for ProtoIds.
* Add LocId serializer for validation.

### Bugfixes

* Fix deleting a contact inside of collision events throwing.
* Localize VV.

### Internal

* Use CollectionsMarshal in GameStateManager.


## 162.1.1

### Bugfixes

* Fixes "NoSpawn" entities appearing in the spawn menu.


## 162.1.0

### New features

* Mark ProtoId as NetSerializable.

### Bugfixes

* Temporarily revert NetForceAckThreshold change as it can lead to client stalling.
* Fix eye visibility layers not updating on children when a parent changes.

### Internal

* Use CollectionsMarshal in RobustTree and AddComponentInternal.


## 162.0.0

### New features

* Add entity categories for prototypes and deprecate the `noSpawn` tag.
* Add missing proxy method for `TryGetEntityData`.
* Add NetForceAckThreshold cvar to forcibly update acks for late clients.

### Internal

* Use CollectionMarshals in PVS and DynamicTree.
* Make the proxy methods use MetaQuery / TransformQuery.


## 161.1.0

### New features

* Add more DebugTools assert variations.

### Bugfixes

* Don't attempt to insert entities into deleted containers.
* Try to fix oldestAck not being set correctly leading to deletion history getting bloated for pvs.


## 161.0.0

### Breaking changes

* Point light animations now need to use different component fields in order to animate the lights. `Enabled` should be replaced with `AnimatedEnable` and `Radius` should be replaced with `AnimatedRadius`

### New features

* EntProtoId is now net-serializable
* Added print_pvs_ack command to debug PVS issues.

### Bugfixes

* Fixes AngleTypeParser not using InvariantCulture
* Fixed a bug that was causing `MetaDataComponent.LastComponentRemoved` to be updated improperly.

### Other

* The string representation of client-side entities now looks nicer and simply uses a 'c' prefix.


## 160.1.0

### New features

* Add optional MetaDataComponent args to Entitymanager methods.

### Internal

* Move _netComponents onto MetaDataComponent.
* Remove some component resolves internally on adding / removing components.


## 160.0.2

### Other

* Transform component and containers have new convenience fields to make using VIewVariables easier.


## 160.0.0

### Breaking changes

* ComponentReference has now been entirely removed.
* Sensor / non-hard physics bodies are now included in EntityLookup by default.


## 159.1.0


## 159.0.3

### Bugfixes

* Fix potentially deleted entities having states re-applied when NetEntities come in.


## 159.0.2

### Bugfixes

* Fix PointLight state handling not queueing ComponentTree updates.


## 159.0.1

### Bugfixes

* Fix pending entity states not being removed when coming in (only on entity deletion).

### Internal

* Remove PhysicsComponent ref from Fixture.


## 159.0.0

### Breaking changes

* Remove ComponentReference from PointLights.
* Move more of UserInterfaceSystem to shared.
* Mark some EntitySystem proxy methods as protected instead of public.

### New features

* Make entity deletion take in a nullable EntityUid.
* Added a method to send predicted messages via BUIs.

### Other

* Add Obsoletions to more sourcegen serv4 methods.
* Remove inactive reviewers from CODEOWNERs.


## 158.0.0

### Breaking changes

* Remove SharedEyeComponent.
* Add Tile Overlay edge priority.


## 157.1.0

### New features

* UI tooltips now use rich text labels.


## 157.0.0

### Breaking changes

* Unrevert container changes from 155.0.0.
* Added server-client EntityUid separation. A given EntityUid will no longer refer to the same entity on the server & client.
* EntityUid is no longer net-serializable, use NetEntity instead, EntityManager & entity systems have helper methods for converting between the two,


## 156.0.0

### Breaking changes

* Revert container changes from 155.0.0.


## 155.0.0

### Breaking changes

* MapInitEvent now gets raised for components that get added to entities that have already been map-initialized.

### New features

* VirtualWritableDirProvider now supports file renaming/moving.
* Added a new command for toggling the replay UI (`replay_toggleui`).

### Bugfixes

* Fixed formatting of localization file errors.
* Directed event subscriptions will no longer error if the corresponding component is queued for deletion.


## 154.2.0



### New features

* Added support for advertising to multiple hubs simultaneously.
* Added new functions to ContainerSystem that recursively look for a component on a contained entity's parents.

### Bugfixes

* Fix Direction.TurnCw/TurnCcw to South returning Invalid.


## 154.1.0

### New features

* Add MathHelper.Max for TimeSpans.

### Bugfixes

* Make joint initialisation only log under IsFirstTimePredicted on client.

### Other

* Mark the proxy Dirty(component) as obsolete in line with EntityManager (Dirty(EntityUid, Component) should be used in its place).


## 154.0.0

### Breaking changes

* Change ignored prototypes to skip prototypes even if the prototype type is found.
* Moved IPlayerData interface to shared.

### New features

* Added a multiline text submit keybind function.

### Bugfixes

* Fixed multiline edits scrollbar margins.

### Internal

* Added more event sources.
* Made Toolshed types oneOff IoC injections.


## 153.0.0

### Breaking changes

* Removed SharedUserInterfaceComponent component references.
* Removed EntityDeletedMessage.

### Other

* Performance improvements for replay recording.
* Lidgren has been updated to [v0.2.6](https://github.com/space-wizards/SpaceWizards.Lidgren.Network/blob/v0.2.6/RELEASE-NOTES.md).
* Make EntityManager.AddComponent with a component instance set the owner if its default, add system proxy for it.

### Internal

* Added some `EventSource` providers for PVS and replay recording: `Robust.Pvs` and `Robust.ReplayRecording`.
* Added RecursiveMoveBenchmark.
* Removed redundant prototype resolving.
* Removed CollisionWake component removal subscription.
* Removed redundant DebugTools.AssertNotNull(netId) in ClientGameStateManager


## 152.0.0

### Breaking changes

* `Robust.Server.GameObjects.BoundUserInterface.InteractionRangeSqrd` is now a get-only property. Modify `InteractionRange` instead if you want to change it on active UIs.
* Remove IContainerManager.
* Remove and obsolete ComponentExt methods.
* Remove EntityStarted and ComponentDeleted C# events.
* Convert Tile.TypeId to an int. Old maps that were saved with TypeId being an ushort will still be properly deserialized.

### New features

* `BoundUserInterfaceCheckRangeEvent` can be used to implement custom logic for BUI range checks.
* Add support for long values in CVars.
* Allow user code to implement own logic for bound user interface range checks.

### Bugfixes

* Fix timers counting down slower than real time and drifting.
* Add missing System using statement to generated component states.
* Fix build with USE_SYSTEM_SQLITE.
* Fix prototype manager not being initialized in robust server simulation tests.
* Fix not running serialization hooks when copying non-byref data definition fields without a custom type serializer.

### Other

* Remove warning for glibc 2.37.
* Remove personally-identifiable file paths from client logs.

### Internal

* Disable obsoletion and inherited member hidden warnings in serialization source generated code.
* Update CI workflows to use setup-dotnet 3.2.0 and checkout 3.6.0.
* Fix entity spawn tests having instance per test lifecycle with a non static OneTimeTearDown method.
* Add new PVS test to check that there is no issue with entity states referencing other entities that the client is not yet aware of.


## 151.0.0


## 150.0.1

### Bugfixes

* Fix some partial datadefs.


## 150.0.0

### Breaking changes

* Remove the Id field from Fixtures as the Id is already stored on FixturesComponent.

### New features

* Add AbstractDictionarySerializer for abstract classes.
* Add many new spawn functions for entities for common operations.


## 149.0.1

### Bugfixes

* Fix serialization sharing instances when copying data definitions and not assigning null when the source is null.
* Fixed resizing a window to be bigger than its set maxsize crashing the client.


## 149.0.0

### Breaking changes

* Data definitions must now be partial, their data fields must not be readonly and their data field properties must have a setter.

### Internal

* Copying data definitions through the serialization manager is now faster and consumes less memory.


## 148.4.0

### New features

* Add recursive PVS overrides and remove IsOverride()


## 148.3.0

### New features

* Happy eyeballs delay can be configured.
* Added more colors.
* Allow pre-startup components to be shut down.
* Added tile texture reload command.
* Add implementation of Random.Pick(ValueList<T> ..).
* Add IntegrationInstance fields for common dependencies.

### Bugfixes

* Prevent invalid prototypes from being spawned.
* Change default value of EntityLastModifiedTick from zero to one.
* Make DiscordRichPresence icon CVars server-side with replication.


## 148.2.0

### New features

* `SpinBox.LineEditControl` exposes the underlying `LineEdit`.
* Add VV attributes to various fields across overlay and sessions.
* Add IsPaused to EntityManager to check if an entity is paused.

### Bugfixes

* Fix SetActiveTheme not updating the theme.


## 148.1.0

### New features

* Added IgnoreUIChecksComponent that lets entities ignore bound user interface range checks which would normally close the UI.
* Add support for F16-F24 keybinds.

### Bugfixes

* Fix gamestate bug where PVS is disabled.

### Other

* EntityQuery.HasComponent override for nullable entity uids.


## 148.0.0

### Breaking changes

* Several NuGet dependencies are now private assets.
* Added `IViewportControl.PixelToMap()` and `PixelToMapEvent`. These are variants of the existing screen-to-map functions that should account for distortion effects.

### New features

* Added several new rich-text tags, including italic and bold-italic.

### Bugfixes

* Fixed log messages for unknown components not working due to threaded IoC issues.
* Replay recordings no longer record invalid prototype uploads.


## 147.0.0

### Breaking changes

* Renamed one of the EntitySystem.Dirty() methods to `DirtyEntity()` to avoid confusion with the component-dirtying methods.

### New features

* Added debug commands that return the entity system update order.

### Bugfixes

* Fixed a bug in MetaDataSystem that was causing the metadata component to not be marked as dirty.


## 146.0.0

### Breaking changes

* Remove readOnly for DataFields and rename some ShaderPrototype C# fields internally to align with the normal schema.

### Bugfixes

* Add InvariantCulture to angle validation.

### Internal

* Add some additional EntityQuery<T> usages and remove a redundant CanCollide call on fixture shutdown.


## 145.0.0

### Breaking changes

* Removed some old SpriteComponent data-fields ("rsi", and "layerDatums").

### New features

* Added `ActorSystem.TryGetActorFromUserId()`.
* Added IPrototypeManager.EnumerateKinds().

### Bugfixes

* Fixed SpriteSpecifierSerializer yaml validation not working properly.
* Fixed IoC/Threading exceptions in `Resource.Load()`.
* Fixed `TransformSystem.SetCoordinates()` throwing uninformative client-side errors.
* Fixed `IResourceManager.ContentFileExists()` and `TryContentFileRead()` throwing exceptions on windows when trying to open a directory.


## 144.0.1

### Bugfixes

* Fix some EntityLookup queries incorrectly being double transformed internally.
* Shrink TileEnlargement even further for EntityLookup default queries.


## 144.0.0

### Breaking changes

* Add new args to entitylookup methods to allow for shrinkage of tile-bounds checks. Default changed to shrink the grid-local AABB by the polygon skin to avoid clipping neighboring tile entities.
* Non-hard fixtures will no longer count by default for EntityLookup.

### New features

* Added new EntityLookup flag to return non-hard fixtures or not.


## 143.3.0

### New features

* Entity placement and spawn commands now raise informative events that content can handle.
* Replay clients can now optionally ignore some errors instead of refusing to load the replay.

### Bugfixes

* `AudioParams.PlayOffsetSecond` will no longer apply an offset that is larger then the length of the audio stream.
* Fixed yaml serialization of arrays of virtual/abstract objects.


### Other

* Removed an incorrect gamestate debug assert.


## 143.2.0

### New features

* Add support for tests to load extra prototypes from multiple sources.

### Bugfixes

* Fix named toolshed command.
* Unsubscribe from grid rendering events on shutdown.

### Other

* Remove unnecessary test prototypes.


## 143.1.0

### New features

* Add locale support for grammatical measure words.

### Bugfixes

* Don't raise contact events for entities that were QueueDeleted during the tick.
* Exception on duplicate broadcast subscriptions as this was unsupported behaviour.

### Other

* Add VV ReadWrite to PhysicsComponent BodyStatus.


## 143.0.0

### New features


- Toolshed, a tacit shell language, has been introduced.
  - Use Robust.Shared.ToolshedManager to invoke commands, with optional input and output.
  - Implement IInvocationContext for custom invocation contexts i.e. scripting systems.


## 142.1.2

### Other

* Don't log an error on failing to resolve for joint relay refreshing.


## 142.1.1

### Bugfixes

* Fixed a bad debug assert in `DetachParentToNull()`


## 142.1.0

### New features

* `IHttpClientHolder` holds a shared `HttpClient` for use by content. It has Happy Eyeballs fixed and an appropriate `User-Agent`.
* Added `DataNode.ToString()`. Makes it easier to save yaml files and debug code.
* Added some cvars to modify discord rich presence icons.
* .ogg files now read the `Artist` and `Title` tags and make them available via new fields in `AudioStream`.
* The default fragment shaders now have access to the local light level (`lowp vec3 lightSample`).
* Added `IPrototypeManager.ValidateAllPrototypesSerializable()`, which can be used to check that all currently loaded prototypes can be serialised & deserialised.

### Bugfixes

* Fix certain debug commands and tools crashing on non-SS14 RobustToolbox games due to a missing font.
* Discord rich presence strings are now truncated if they are too long.
* Fixed a couple of broadphase/entity-lookup update bugs that were affecting containers and entities attached to other (non-grid/map) entities.
* Fixed `INetChannel.Disconnect()` not properly disconnecting clients in integration tests.

### Other

* Outgoing HTTP requests now all use Happy Eyeballs to try to prioritize IPv6. This is necessary because .NET still does not support this critical feature itself.
* Made various physics related component properties VV-editable.
* The default EntitySystem sawmill log level now defaults to `Info` instead of `Verbose`. The level remains verbose when in debug mode.

### Internal

* The debug asserts in `DetachParentToNull()` are now more informative.


## 142.0.1

### Bugfixes

* Fix Enum serialization.


## 142.0.0

### Breaking changes

* `EntityManager.GetAllComponents()` now returns a (EntityUid, Component) tuple

### New features

* Added `IPrototypeManager.ValidateFields()`, which uses reflection to validate that the default values of c# string fields correspond to valid entity prototypes. Validates any fields with a `ValidatePrototypeIdAttribute`  and any data-field that uses the PrototypeIdSerializer custom type serializer.

### Other

* Replay playback will now log errors when encountering unhandled messages.
* Made `GetAssemblyByName()` throw descriptive error messages.
* Improved performance of various EntityLookupSystem functions


## 141.2.1

### Bugfixes

* Fix component trait dictionaries not clearing on reconnect leading to bad GetComponent in areas (e.g. entire game looks black due to no entities).


## 141.2.0

### Other

* Fix bug in `NetManager` that allowed exception spam through protocol abuse.


## 141.1.0

### New features

* MapInitEvent is run clientside for placementmanager entities to predict entity appearances.
* Add CollisionLayerChangeEvent for physics fixtures.


## 141.0.0

### Breaking changes

* Component.Initialize has been fully replaced with the Eventbus.

### Bugfixes

* Fixed potential crashes if buffered audio sources (e.g. MIDI) fail to create due to running out of audio streams.

### Other

* Pressing `^C` twice on the server will now cause it to hard-exit immediately.
* `Tools` now has `EXCEPTION_TOLERANCE` enabled.


## 140.0.0

### Breaking changes

* `IReplayRecordingManager.RecordingFinished` now takes a `ReplayRecordingFinished` object as argument.
* `IReplayRecordingManager.GetReplayStats` now returns a `ReplayRecordingStats` struct instead of a tuple. The units have also been normalized

### New features

* `IReplayRecordingManager` can now track a "state" object for an active recording.
* If the path given to `IReplayRecordingManager.TryStartRecording` is rooted, the base replay directory is ignored.

### Other

* `IReplayRecordingManager` no longer considers itself recording inside `RecordingFinished`.
* `IReplayRecordingManager.Initialize()` was moved to an engine-internal interface.


## 139.0.0

### Breaking changes

* Remove Component.Startup(), fully replacing it with the Eventbus.


## 138.1.0

### New features

* Add rotation methods to TransformSystem for no lerp.

### Bugfixes

* Fix AnimationCompleted ordering.


## 138.0.0

### Breaking changes

* Obsoleted unused `IMidiRenderer.VolumeBoost` property. Use `IMidiRenderer.VelocityOverride` instead.
* `IMidiRenderer.TrackedCoordinates` is now a `MapCoordinates`.

### New features

* Added `Master` property to `IMidiRenderer`, which allows it to copy all MIDI events from another renderer.
* Added `FilteredChannels` property to `IMidiRenderer`, which allows it to filter out notes from certain channels.
* Added `SystemReset` helper property to `IMidiRenderer`, which allows you to easily send it a SystemReset MIDI message.

### Bugfixes

* Fixed some cases were `MidiRenderer` would not respect the `MidiBank` and `MidiProgram.
* Fixed user soundfonts not loading.
* Fixed `ItemList` item selection unselecting everything when in `Multiple` mode.


## 137.1.0

### New features

* Added BQL `paused` selector.
* `ModUpdateLevel.PostInput` allows running content code after network and async task processing.

### Other

* BQL `with` now includes paused entities.
* The game loop now times more accurately and avoids sleeping more than necessary.
* Sandboxing (and thus, client startup) should be much faster when ran from the launcher.


## 137.0.0

### Breaking changes

* Component network state handler methods have been fully deprecated and replaced with the eventbus event equivalents (ComponentGetState and ComponentHandleState).


## 136.0.1

### Bugfixes

* Fixed debugging on Linux when CEF is enabled.


## 136.0.0

### New features

* Several more style box properties now scale with UI scale. Signature of some stylebox methods have been changed.

### Bugfixes

* Fixed OutputPanel scroll-bar not functioning properly.


## 135.0.0

### Breaking changes

* Style boxes now scale with the current UI scale. This affects how the the margins, padding, and style box textures are drawn and how controls are arranged. Various style box methods now need to be provided with the current UI scale.


## 134.0.0

### Breaking changes

* Several methods were moved out of the `UserInterface` components and into the UI system.
* The BUI constructor arguments have changed and now require an EntityUid to be given instead of a component.


## 133.0.0

### Breaking changes

* Replace Robust's Vector2 with System.Numerics.Vector2.

### New features

* `AssetPassPipe` has a new `CheckDuplicates` property that makes it explicitly check for and drop duplicate asset files passed through.

### Bugfixes

* Static entities that are parented to other entities will no longer collide with their parent.
* Fix some miscellaneous doc comments and typos (e.g. PvsSystem and EntityManager).
* Fix ContentGetDirectoryEntries.


## 132.2.0

### New features

* Add method to clear all joints + relayed joints on an entity.

### Other

* Lower default MTU to `1000`.

### Internal

* Resolved some warnings and unnecessary component resolves.


## 132.1.0

### New features

* `Robust.Shared.Physics.Events.CollisionChangeEvent` now has the `EntityUid` of the physics body.

### Other

* Paused entities now pause their animations. There's no guarantee they'll resume at the same point (use SyncSprite instead).

### Internal

* Fix ComponentTreeSystem warnings.
* Fix some miscellaneous other warnings.


## 132.0.1

### Bugfixes

* Return maps first from FindGridsIntersecting which fixes rendering order issues for grids.


## 132.0.0

### Breaking changes

* TimeOffsetSerializer now always reads & writes zeros unless it is reading/writing an initialized map. EntityPrototypes with TimeOffsetSerializer data-fields need to default to zero.\
* TimeOffsetSerializer now only applies a time offset when reading from yaml, not when copying.

### New features

* Added a function to count the number of prototypes of a given kind. See `IPrototypeManager.Count<T>()`.

### Bugfixes

* Fixed a bug in `IPrototypeManager.EnumerateParents()` that was causing it to not actually return the parent prototypes.

### Other

* Map serialisation will now log errors when saving an uninitialized map that contains initialized entities.


## 131.1.0

### New features

* Add NextByte method to random.
* Add method to get a random tile variant.

### Bugfixes

* Fix replay component state bug.

### Internal

* Remove some AggressiveOptimization attributes.


## 131.0.0

### Breaking changes

* `IWritableDirProvider` async functions have been removed.
* Replay recording & load API has been reworked to operate on zip files instead.
* Constants on `IReplayRecordingManager` have been moved to a new `ReplayConstants` class, renamed and values changed.

### New features

* Added `ISawmill.Verbose()` log functions.
* Replays are now written as `.zip` files. These will be [content bundles](https://docs.spacestation14.io/en/launcher/content-bundles) directly executable by the launcher if the server has the necessary build information.
* Client replays now use local time rather than UTC as default file name.


## 130.0.0

### Breaking changes

* Engine versions will no longer start with a leading 0.


## 0.129.0.1


## 129.0.0

### Breaking changes

* `AnchorSystem.Attach()` now behaves more like the obsolete `AttachToEntity()` methods as it will automatically detach a player from their current entity first.
* A chunk of server- and client-side `PrototypeLoadManager` code has been moved to shared.
* Replay recording and playback now supports client-side replays. Many replay related functions, cvars, and commands have changed.

### New features

* Richtext tags can now be overridden by content
* The LineEdit control now has a field to override the StyleBox
* `IWritableDirProvider` has new methods for async file writing.

### Bugfixes

* Updated Lidgren, fixing a bug where socket errors were not reported properly on Linux.

### Other

* The `Dirty()` method for networked components now has an override that takes  in an EntityUid. The old IEntityManager method being obsoleted.



## 0.128.0.0

### Breaking changes

* Add ILocalizationManager as a dependency on systems as `Loc`.


## 0.127.1.0

### New features

* Add SpriteSystem.Frame0 method for entity prototypes.


## 0.127.0.0

### Breaking changes

* Rename PVSSystem to PvsSystem.

### New features

* Added `launch.launcher` and `launch.content_bundle` CVars. These are intended to eventually replace the `InitialLaunchState` values.
* Allow `System.Net.IPAdress` through sandbox _properly_, add `System.Net.Sockets.AddressFamily` too.
* Systems now have their own logger sawmills automatically and can be access via `Log`.

### Bugfixes

* Make BoxContainer's MeasureOverride account for stretching.
* Fix IPAddress sandboxing.
* Revert physics contact getcomponents and also fix ShouldCollide ordering for PreventCollideEvent.


## 0.126.0.0

### Breaking changes

* Several `MapManager` methods were moved to `MapSystem`.
* The signature of grid lookup queries has changed, with a new optional `includeMap` bool added in-between other optional bools.

### New features

* `System.Net.IPAddress` is now accessible from the sandbox.

### Bugfixes

* Fixed RichText not rendering some tags properly for some UI scales.
* Text inside of `OutputPanel` controls should no longer overlap with the scrollbar.

### Other

* Obsoleted the following methods from `IPlayerSession`: `AttachToEntity`, `DetachFromEntity`. Use the methods in `ActorSystem` instead.
* Static Loggers (e.g., `Logger.Log()` are now obsoleted. Get a sawmill from ILogManager instead.
* Several `MetadataComponent` setters have been marked as obsolete. Use `MetaDataSystem` methods instead.

### Internal

* Removed several static logging calls.


## 0.125.0.1

### Other

* Use a logger sawmill in MapManager rather than the static logger.


## 0.125.0.0

### Breaking changes

* Several replay related cvars and commands have been renamed.

### New features

* Added support for basic replay playback. The API is likely to change in the next version or two.


## 0.124.0.1

### New features

* Added `CompletionHelper.ContentDirPath()`.
* Added `vfs_ls` command to list VFS contents.
* The resource manifest (`manifest.yml`) now accepts a `clientAssemblies` key. When given, only the assembly names listed will be loaded from `/Assemblies/` rather than automatically loading all assemblies found.

### Bugfixes

* Fix exception if running the `>` command (remote execute) without even a space after it.
* `ResPath.RelativeTo()` now considers non-rooted paths relative to `.`.
  * This fixes some things like `MemoryContentRoot`'s `FindFiles()` implementation.
* Fix `IContentRoot.GetEntries()` default implementation (used by all content roots except `DirLoader`) not working at all.
* Made `ResourceManager.ContentGetDirectoryEntries()` report content root mount paths as directories.

### Internal

* Made `ConfigurationManager` not-abstract anymore so we can instantiate it from tests.
* Added new tests for `ResourceManager`.


## 0.124.0.0

### Breaking changes

* PreventCollideEvent changes to align it with the other physics events.


## 0.123.1.1

### Bugfixes

* Also clone warmstarting data for joints in the physics solver.


## 0.123.1.0

### New features

* Add Box2.Rounded(int digits) method.
* Add Pure attributes to Box2 methods.


## 0.123.0.0

### New features

* Added `ValueList.RemoveSwap()`
* The Centroid property on polygon shapes is now available to content.

### Bugfixes

* Fixed keyboard events always propagating to the default viewport if `devwindow` is open.
* Fixed some map-manager queries not properly using the `approx` argument.

### Other

* Several build/version cvars are now replicated to clients, instead of being server exclusive.


## 0.122.0.0

### Breaking changes

* Obsolete some MapManager queries.
* Add EntityUid to some MapManager queries.


## 0.121.0.0

### Breaking changes

* Add replaying loading / reading.

### New features

* Add setter for PlayingStream that also updates source.
* Add IWritableDirProvider.OpenOSWindow.

### Bugfixes

* Fix component lookups not considering whether an entity is in a container and the flag is set.


## 0.120.0.0

### Breaking changes

* Relay contained joints to parents and no longer implicitly break them upon container changes.

### Bugfixes

* Fix upload folder command.
* Fix SpriteView scaling for aspect ratios.

### Internal

* Cleanup MapManager slightly.


## 0.119.0.1

### Bugfixes

* Fix non-hard kinematiccontroller fixtures not colliding.


## 0.119.0.0

### Breaking changes

* Move prototype upload commands to the engine.

### New features

* Add IContentRoot.FileExists(ResPath).


## 0.118.0.0

### Breaking changes

* ComponentRegistry has been re-namespaced.

### New features

* You can now provide a ComponentRegistry to SpawnEntity to override some components from the prototype.


## 0.117.0.0

### Breaking changes

* Deprecate some sprite methods and cleanup IconComponent.
* YAML Linter supports inheritance.


## 0.116.0.0

### Breaking changes

* Removed AppearanceVisualizers.
* Modify replay record directory selection.


## 0.115.0.0

### Breaking changes

* The signature and behaviour of `IClientGameStateManager.PartialStateReset()` has changed. By default it will no longer delete client-side entities, unless they are parented to a networked entity that is being deleted during the reset.


## 0.114.1.0

### New features

* Add a new method for physics joint removal.

### Other

* Slightly speedup entity deletion.

### Internal

* Remove static logs from EntityManager.


## 0.114.0.0

### Breaking changes

* The way that UI themes resolve textures has changed. Absolute texture paths will simply be read directly, while relative paths will attempt to find a theme specific texture before falling back to simply trying to read the given file path.
* The signature of public UI theme methods have changed, and some new methods have been added.

### New features

* Added non-generic versions of various component/entity lookup queries.

### Bugfixes

* Fixed an erroneous error that would get logged when clients reconnect to a server.
* Fixed a UI bug that was preventing some controls from being disposed and was causing the UI to become laggy.


## 0.113.0.3

### Bugfixes

* Fix PVS error log threading issue.


## 0.113.0.2

### Bugfixes

* Removed or fixed some erroneous debug asserts
* Fixed entity-deletion not being properly sent to clients


## 0.113.0.1

### Bugfixes

* Use ThemeResolve for TextureButton texture normals.


## 0.113.0.0

### Breaking changes

* Move JobQueue<T> from content to engine.

### New features

* Make InitializeEntity and StartEntity public. InitializeAndStartEntity was already public.

### Bugfixes

* Add padding to font glyphs in the atlas.
* Fix log for duplicate component references.
* Make Map-Grids set GridUid earlier.
* Fix hidden action numbers when updating UI theme.
* Fix joint change events subscribing to predictedphysics instead of just physics.

### Other

* Remove joint log as it's never been read and caused threading issues.
* Decouple vvwrite / vvread / vvinvoke perms slightly from vv so vv no longer implicitly grants the others.
* Add start line to duplicate prototype yaml error.
* Fix debug sprite assert.
* Fix some joint bugs


## 0.112.0.1


## 0.112.0.0

### Breaking changes

* Move default theme directory to /Interface/ from /UserInterface/
* Try to fix contact mispredicts with PredictedPhysicsComponent.

### Bugfixes

* Fix JSON Serialization of ResPath.

### Other

* Change prof tree style & add basic stylesheet support.


## 0.111.0.0

### Breaking changes

* Add default stylesheet for engine + debug connect screen.


## 0.110.0.0

### Breaking changes

* Remove name + authors from map files as these were unused and overwritten on every mapfile write.

### Bugfixes

* Fix Omnisharp failing to analyze the client by default.
* Fix EntityLookup not properly adding nested container entities.

### Other

* Sort NetSerializable types.
* Remove obsolete Fixture.Body references.


## 0.109.1.0

### New features

* Add "IsDefault" to EntityManager for basic checks on whether an entity has default prototype data.


## 0.109.0.0

### Breaking changes

* `BeforeSaveEvent` has been moved from `Robust.Server.Maps` to `Robust.Shared.Map.Events`

### New features

* Added `IMidiRenderer.ClearAllEvents()`, a new method that clears all scheduled midi events.
* Added a new event (`BeforeSaveEvent`) which gets raised before a map/entity gets serialized to yaml.
* Added a new `ROBUST_SOUNDFONT_OVERRIDE` environmental variable that can be used to override system soundfonts.

### Bugfixes

* Fixed `EndCollideEvent` not setting the EntityUid fields.
* Fixed a bug that would cause screen-space overlays to sometimes not be drawn.


## 0.108.0.0

### Breaking changes

* Physics fixtures are now serialized by id, fixture rather than as a list with ids attached.


## 0.107.0.1

### Bugfixes

* Fix bad logs on maploader not listing out bad prototypes.


## 0.107.0.0

### Breaking changes

* Pass in dependencies to LocalPlayer AttachEntity (was anyone even using this method?)

### Internal

* Light query changes for some optimisation.
* Remove Texture.White IoC resolves in a lot of rendering areas.


## 0.106.1.0

### New features

* Screen-space overlays now use call `BeforeDraw()` and can use the `RequestScreenTexture` and `OverwriteTargetFrameBuffer` options.
* Added the `LoadedMapComponent`. It can be used to identify maps created by loading them from a yml file.


### Other

* `GameShared` no longer has a finalizer that triggers in some cases like tests.


## 0.106.0.0

### Breaking changes

* Update map file schema validator for new format.
* TimeOffsetSerializer fixes to use serv3 copying.

### Bugfixes

* Fix ResPath null errors.
* Fix queued deletion error log on entitymanager shutdown.

### Other

* Added transform recursion check in debug.


## 0.105.1.0

### New features

* Add CompOrNull to the EntityQuery struct.
* Add basic maploader support for entity renaming.


## 0.105.0.0

### Breaking changes

* Removed server and shared sprite components.

### New features

* Add LayerExists to sprites for object keys (previously it was only integer keys).

### Bugfixes

* Fix placement overlay error and add exception tolerance to it.


## 0.104.1.0

### New features

* VV now automatically dirties components.

### Bugfixes

* Fix CompletionHelper paths having double // on the end.


## 0.104.0.0

### Breaking changes

* API Changes to SpriteView control to generalize it.


## 0.103.0.0

### Breaking changes

* Maps are now saved by prototype -> entities rather than as just entities. Maps are currently backwards compatible but this is liable to change.

### New features

* RobustServerSimulation is public and usable by content for tests or benchmarking.
* Add sf3 extension support to midis.

### Bugfixes

* Fix random.Prob inequality.

### Other

* Adjust centerpoint for spriteview sprites.
* Mark ComponentReference as obsolete.


## 0.102.1.0

### New features

* `echo` console command to echo things.
* Add some public methods to physics system for applying force/torque.

### Bugfixes

* Fix a NRE when no window icon is specified.

### Other

* Set console code page to UTF-8 explicitly on Windows to fix output of non-ASCII characters.


## 0.102.0.0

### Breaking changes

* Loading  maps with invalid entity UIDs should now log errors.

### New features

* The yaml linter should now error on duplicate entity prototypes

### Bugfixes

* Fix a PVS bug that could put one entity into two different PVS chunks.

### Other

* EntityUid indexing should now start at 1 when saving maps.


## 0.101.1.1

### Bugfixes

* Fix polygon deserialization leading to the last vert being 0,0.


## 0.101.1.0

### New features

* Added a mode to entity placement to allow replacing any existing entities on a tile.

### Other

* Re-order initialization so BroadcastRunLevel is run after userinterfacemanager PostInitialize.


## 0.101.0.0

### Breaking changes

* Port Quickhull from Box2D and replace GiftWrapping.
* Removed a lot of unused physics code.

### Bugfixes

* Fix damping for mouse joint.
* Fix Distance outputs for overlapping circles.


## 0.100.0.0

### Breaking changes

* `ILookupWorldBox2Component` has been removed. If an entity does not have fixtures/physics a `WorldAABBEvent` will now be raised.

### Bugfixes

* Fixes a concurrent hashset modification exception in PVS


## 0.99.0.0

### Breaking changes

* Revert the reversion of the ResPath removal from 0.98.0.0

### New features

* StartCollideEvent, EndCollideEvent, and physics contacts now have the relevant EntityUids.

### Bugfixes

* Remove initialization code that forced transform and physics components first.


## 0.98.0.0

### Breaking changes

* Revert bulk ResPath refactor due to instability.


## 0.97.1.1

### Bugfixes

* Fixed assembly paths being used having double //


## 0.97.1.0

### New features

* FastNoiseLite is now netserializable.
* PVS ack processing is now parallel and also improved grafana metrics for PVS.

### Other

* Add invalid broadphase check to EntityLookupSystem.
* Made NetGraph logarithmic.


## 0.97.0.0

### Breaking changes

* Fully replace ResourcePath (class) with ResPath (struct).

### Other

* Add stacktrace to transform logs.


## 0.96.9.0

### New features

* `RobustIntegrationTest` now has a `DoGuiEvent()` method that can directly pass `GUIBoundKeyEventArgs` to a control.


## 0.96.8.2

### New features

* The `LayerSetData()` function can now be used to clear a sprite layer's shader.

### Bugfixes

* Fixed sandboxing verifying against `Robust.` assemblies inside `Robust.Client.WebView`, causing an older assembly to be verified against.


## 0.96.8.1

### Bugfixes

* Fix MapInit not being run on entities in some instances.


## 0.96.8.0

### Bugfixes

* Create entities before applying entity states. This fixes parenting issues in some instances, for example on a freshly split grid the client would give an exception.

### Other

* Entities have their paused state set before initialisation rather than after.

### Internal

* Added a BroadphaseNetworkingTest.


## 0.96.7.0

### New features

* `IDynamicTypeFactory.CreateInstance` now has the option to not perform dependency injection.
* Added normal blend mode for shaders
* Added a new ResPath struct that is intended to eventually replace ResourcePath

### Bugfixes

* Hopefully fixed an IndexOutOfRange exception in AudioSystem
* Fixed a potential IndexOutOfRange exception in ContainerSystem


## 0.96.6.0

### New features

* Added overrides to shuffle Span<T> and ValueList<T> in IRobustRandom.
* Added hotkeys to close the most recent window and all windows.

### Other

* Improved some container assert messages.


## 0.96.5.0

### New features

* Added source generator for automatically generating component state getting & handling code. Significantly reduces boilerplate when creating networked components.


## 0.96.4.0

### Bugfixes

* Component delta states can now have an initial full state inferred by clients.


## 0.96.3.0

### Other

* Updated server SQLitePCLRaw to 2.1.4.


## 0.96.2.0


## 0.96.1.0

### New features

* Implemented deleting a full word at a time.

### Bugfixes

* Fixed `ContainerSystem.EmptyContainer` sometimes failing to empty containers.
* Fixed container state handling sometimes failing to insert or remove entities.
* Fix content test workflow.
* Text contents won't draw over the scrollbar for OutputPanel controls anymore.
* Invalidate OutputPanel entries upon it entering the UI tree. This fixes some bugs where text is added while it's outside of the tree without the UI scale cvar being set causing separate sizings in entries.


## 0.96.0.4

### Bugfixes

* Revert InRange entity lookup range change due to content bugs.
* Fix implicit appearance state data.


## 0.96.0.3

### Bugfixes

* Fix sprite error log to report the key not the layer.
* Fix log length for physics contact error.
* Fix discord null errors.
* Adjust InRange lookups to check if the centre of body is in range.

### Other

* Add more audio logs.


## 0.96.0.2

### Bugfixes

* Fix adding MapGridComponent to a map with pre-existing child entities.


## 0.96.0.1

### Other

* Set blend function for shaders with ShaderBlendMode.None
* Add logs around fixture lengths in contact updates.
* Revert previous contact changes to try to make physics slightly more stable until Box2D 3.0.
* Adjusted QueueDeleteEntity log on client to care if the entity is deleted in prediction.


## 0.96.0.0

### Breaking changes

* Removed `MapId` serializer. Serialize the map's EntityUid instead.
* Renamed `MapComponent.WorldMap` to `MapComponent.MapId`.

### New features

* Added showrot command as a counterpart to showpos.

### Other

* Added error logs when QueueDel is called on the client for networked entities.
* Added logs around physics contact errors that have been happening.


## 0.95.0.0

### Bugfixes

* Reverted making `MetaDataComponent.PauseTime` a yaml data-field, as it caused issues when saving uninitialised maps.

### Internal

* `TextEdit`'s `NextWordPosition` has been replaced with `EndWordPosition`


## 0.94.0.0

### Breaking changes

* `IGameTiming.IsFirstTimePredicted` is now false while applying game states.

### Bugfixes

* `MetaDataComponent.PauseTime` is now a yaml data-field
* The client-side `(un)pausemap` command is now disabled while connected to a server.

### Internal

* Use a List<Contact> for contacts instead of a shared arraypool to try to fix the contact indexing exception.
* Moved IoC dependencies off of physics contacts.


## 0.93.3.0

### New features

* Unnecessary tiles are no longer written to map file tilemaps.
* Added the ability to enable or disable grid splitting per grid.

### Other

* Added additional logs around contact issue


## 0.93.2.0

### New features

* Add CompletionHelpers for components and entityuids.


## 0.93.1.0

### New features

* Add PlayPredicted audio method for EntityCoordinates.

## 0.93.0.0

### Breaking changes

* Arguments of ContainerSystem's `EmptyContainer()` have changed. It now also returns removed entities.

### New features

* Added a TerminatingOrDeleted() helper function
* Added a `hub_advertise_now` command.

### Bugfixes

* Fixed some multi-threading IoC errors in the audio system.
* The map validator now allows entities to specify missing components.
* Fixed a potential stack overflow in the colour slider control.
* Fixed sprites sometimes not updating `IsInert`.

### Other

* `TransformComponentAttachToGridOrMap()` is now obsoleted. use the newly added system method instead.
* Made RSI preloading more error toletant.
* Added some new benchmarks for testing archetype ECS.


## 0.92.2.1

### Bugfixes

* Revert tile bound shrinkage as it was causing erroneous test failures on content.


## 0.92.2.0

### New features

* Added Box2iEdgeEnumerator for iterating its bounds.
* Added a CompletionResult helper for MapIds
* Added some helper methods for System.Random (useful for seeded RNG)

### Bugfixes

* Shrink tile bounds by 0.05. In some cases the polygon skin radius was causing overlap on other tiles and leading to erroneous lookup r
* Use preset matrixes for certain Matrix3 angles to avoid imprecision issues with transformations.


## 0.92.1.0

### New features

* Add option to SplitContainer for which split expands on parent resize

### Internal

* Updated Lidgren to v0.2.4.


## 0.92.0.0

### New features

* Exposed more properties on `FastNoiseLite`.
* Added fallback culture for localization.

### Bugfixes

* Fixed noise DD.

### Other

* Added new `DebugOpt` and `Tools` build configurations. These must be added to your solution file and apply to all projects importing `Robust.Properties.targets`.
  * `DebugOpt` is "`Debug` with optimizations enabled".
  * `Tools` has development tools (e.g. `launchauth` command) that release builds don't, while still having asserts (`DEBUG`) off and optimizations on.
* All configurations except `Release` now define `TOOLS`.
* `Release` is now intended to be "as close to published release as possible" with game configuration. Use `Tools` as build configuration instead for scenarios such as mapping.
* `Robust.Properties.targets` should now be included at the end of project files. `Robust.Analyzers.targets` and `Robust.DefineConstants.targets` are now included by it automatically.

### Internal

* General cleanup to MSBuild files.

## 0.91.0.0

### Breaking changes

* `ColorSelectorSliders` now uses SpinBox instead of FloatSpinBox.

### New features

* `IntegrationOptions` now allows changing the `ILogHandler` used by the integration test via `OverrideLogHandler`.

### Bugfixes

* Default integration test log output should more reliably capture `TestContext.Out` now.


## 0.90.0.0

### Breaking changes

* Add tile edge rendering support.

### New features

* Add .AsUint() for ValueDataNode.

### Bugfixes

* Fix AnchorEntity replication when the coordinate doesn't change
* Fix some PVS bugs.
* Fix rounding in GetGridOrMapTilePosition.


## 0.89.1.0

### New features

* `web.headless` CVar can now be used to avoid loading CEF with graphical client.

### Bugfixes

* `web.user_agent` CVar can now be overriden by content before WebView is initialized.

### Other

* WebView works again and is properly available from the launcher.

### Internal

* Clean up WebView initialization logic to avoid static `IoCManager`.


## 0.89.0.0

### Breaking changes

* Add EntityUid as an arg to SharedTransformSystem and remove more .Owner calls.

### New features

* Add by-ref event analyzer.
* Add option to hide scrollbars for ScrollContainers.
* Add an out EntityUid overload to EntityQueryEnumerator<T>.

### Bugfixes

* Fix exception on server shutdown.
* Fix concurrent update error in byref registrations for serializationmanager.
* New grids created from placement manager start at 0,0 rather than -1,-1.

### Other

* `dump_netserializer_type_map` command to debug desynchronization issues with NetSerializer's type map.


## 0.88.1.0

### New features

* Added a new OnScreenChanged event that gets invoked when `IUserInterfaceManager.ActiveScreen` changes.
* UI state interfaces such as `IOnStateEntered<TState>` now also get invoked whenever the current state inherits from `TState`.

### Bugfixes

* Fixed `WritableDirProvider.Find()`. This fixes custom MIDI soundfonts on Windows.
* Fixed server startup crash with string serializer length checks.
* Fixed `CS8981` errors in `Robust.Benchmarks`.
* Fixed C# interactive errors when engine started without content-start.
* Fixed FormattedMessage.IsEmpty() returning the wrong result.

### Other

* Map pausing now gets properly networked
* SplitContainers controls now have a minimum draggable area, so that they can function without any padding.

### Internal

* Fixed `CS8981` errors in `Robust.Benchmarks`.


## 0.88.0.0

### Breaking changes

* A `Default` font prototype is now required. I.e.:
    ```yaml
    - type: font
      id: Default
      path: /Fonts/NotoSans/NotoSans-Regular.ttf
    ```

### New features
* `FormattedText.MarkupParser` got refactored to be more robust and support arbitrary tags.
* New rich text tags can be added by implementing `IMarkupTag`



## 0.87.1.1

### Bugfixes

* Fixed source of PVS assert tripping in debug.


## 0.87.1.0

### Bugfixes

* Fixed a PVS bug that would sometimes cause it to attempt to send deleted entities.
* Fixed server commands not getting sent to clients after disconnecting and reconnecting.
* Fixed a text input error when using the right arrow key while at the second to last character.


### Other

* Sprite view controls now use the sprite's offset when rendering.
* The sprite system should now animate any rendered sprites with RSI animations, instead of only animating those visible in the main viewport and sprite view controls.


## 0.87.0.0

### Breaking changes

* `UIScreen.GetOrNewWidget()` has been replaced with `GetOrAddWidget()`.

### New features

* Added `IWritableDirProvider.OpenSubdirectory()`, which returns a new `IWritableDirProvider` with the root set to some subdirectory.
* Added `UiScreen.TryGetWidget()`
* Added a virtual `Shutdown()` method for game/module entry points.

### Bugfixes

* Fixed SyncSpriteComponent not properly syncing entities that are out of view.
* Fixed a bug preventing client-side commands from being properly registered.
* Fixed a bug causing PVS to unnecessarily send extra data.


## 0.86.0.0

### Breaking changes

* Undid `*.yaml` prototype loading change from previous version.
* `IConsoleHost`'s `RegisteredCommands` field has been renamed to `AvailableCommands`.
* Several light related cvars have been renamed. E.g., "display.softshadows" is now "light.softshadows".
* The "display.lightmapdivider" integer cvar has been replaced with a float multiplier named "light.resolution_scale".


### New features

* Command definitions have a new bool that restricts them to only be executable by the server or in single player mode. Several "server only" commands have been moved to to shared code and now use this option.
* The FOV color is now configurable via the "render.fov_color" cvar

### Bugfixes

* SDL2 backend now works if the client is started with fullscreen.

### Other

* SDL2 backend now handles quit events (⌘+Q on macOS).
* SDL2 backend now logs video driver backend used on initialization.
* The engine will now warn on startup if `*.yaml` files are found in resources, as this most likely indicates an accident.
* Added entity, occluder and shadow-casting light counts to the clyde debug panel.
* The HistoryLineEdit control now invokes `OnTextChanged` events when selecting history items

### Internal

* Changed thread safety around `ResourceManager`'s VFS roots, removing the use of error prone reader-writer locks.
* SDL2 log now shows log category.
* Removed OpenTK DllMap code.


## 0.85.2.0

### New features

* Threaded windowing API usage is now behind a CVar, disabled by default on macOS to avoid crashes.
* Box2i, ImmutableHashSet, ISet, and IReadonlySet can now be serialized.
* Added helpers for Box2i Center / Vector2i Up-Down-Left-Right.
* Implement blend modes for rendering.

### Bugfixes

* MacOS with the SDL2 backend now has DPI scaling enabled.
    * Fixed DPI scaling calculations on platforms outside Windows.
* Grids on top of maps that are also grids should render correctly now.
* Fixed bug in ScrollContainer that could cause permanent loops.
* Fixed occluder tree error.
* Fixed Texture.GetPixel.

### Other

* System F3 panel now correctly fetches processor model on Apple Silicon devices.
* UI content scale is now listed in the F3 coordinates panel.
* SDL2 backend is now wired up to update key names dynamically on keyboard mode change.
* The prototype reload event is no longer wrapped under #if !FULL_RELEASE.
* The engine now loads `*.yaml` files (previously loading only `*.yml`) for prototypes.

### Internal

* `keyinfo` command has enum completions.

## 0.85.1.1

### Bugfixes

* Fixed GameStateManager error when resetting client-side prediction


## 0.85.1.0

### New features

* RSI's now get combined into a large atlas.

### Bugfixes

* Removed bad PlayAudioPositionalMessage error log & fixed fallback coordinate check.
* Fixed MouseJoint parallelisation exception.

### Internal

* Fixed some warnings in GameStateManager


## 0.85.0.1

### Bugfixes

* Fix fixture client state handling not removing the existing fixture.
* Use a dummy entity for placement manager preview so offsets are applied correctly.


## 0.85.0.0

### Breaking changes

* Component.Shutdown() has now been removed and the eventbus should be used in its place.
* Component.Name has now been removed and IComponentFactory.GetComponentName(Type) should be used in its place.

### Bugfixes

* Ensure fixture contacts are destroyed even if no broadphase is found.
* Ensure fixtures are re-created in client state handling. There was a subtle bug introduced by updating existing ones where contacts were incorrectly being retained across prediction. This was most obvious with slipping in SS14.


## 0.84.0.0

### Breaking changes

* EffectSystem has been removed.

### New features

* Added Pidgin parser to the sandbox whitelisted.

### Bugfixes

* Fixed physics ignoring parallelisation cvars
* Global audio volume is no longer overridden every tick.
* Fix `SpriteComponent.CopyFrom()` not working properly.
* Fix cvar TOML parsing failing to read some numeric cvars.

### Other

* Improved physics joint logging.


## 0.83.0.0

### Breaking changes

* Physics has been ECSd with large API changes:
- Shapes can be updated via the system rather than requiring the caller to handle it.
- Access attributes have been added.
- Implemented IEquatable for Fixture Shapes
- Removed obsolete PhysicsComponent APIs.
- Removed usage of Component.Owner internally.


## 0.82.0.0

### Breaking changes

* `Box2Rotated.Centre` has been renamed to `.Center`
* `ISpriteComponent` has been removed. Just use `SpriteComponent` instead.

### Bugfixes

* Fixed prototype reloading/uploading.
* Fixed UI tooltips sometimes causing a null reference exception.

### Other

* Map/world velocity calculations should be slightly faster.
* `EnsureComp` will now re-add a component if it has been queued for removal.


## 0.81.0.0

### Breaking changes

* TransformComponent,Parent has been removed. Use the ParentUid & get the component manually.

### New features

* The Popup control now has an OnPopupOpen event.

### Other

* Various transform methods are now obsolete. Use the methods provided by the transform system instead.
* TransformComponent.MapUid is now cached (previously required a dictionary lookup)


## 0.80.2.0

### New features

* Tooltips now provide the option to track the mouse cursor.


## 0.80.1.0

### New features

* Added location of compile errors to XAML UI.
* Add CC-BY to RSI.json
* Allow customising radio buttons for RadioOptions.
* Added CVar to override CEF useragent.

### Bugfixes

* Fix incorrect size of second window in split container.
* Fix PreventCollideEvent fixture ordering.

### Other

* Obsoleted .Owner for future work in removing components storing a reference to their entityuid.


## 0.80.0.0

### Breaking changes

* Moved ConvexHullPolygons and MaxPolygonVertices cvars to constants.
* Moved the PhysicsMap Gravity property to its own controller.
* Made some layout changes to Split Container.

### New features

* Added the colliding fixtures to PreventCollideEvent.

### Bugfixes

* Grids overlapping entities will now flag the entity for grid traversal.

### Other

* The split container `Measure()` override now more accurately reflects the space available to children. Additionally, the split position is now publicly settable.

### Internal

* Removed manual component registrations.


## 0.79.0.1

### New features

* Add helper GetDirection to SharedMapSystem that offsets a Vector2i in the specified direction by the specified distance.
* UIController now implements IEntityEventSubscriber

### Bugfixes

* The fast TryFindGridAt overload will now also return the queried map's MapGridComponent if it exists.

### Other

* Updated window dragging movement constraints. By default windows can now be partially dragged off-screen to the left. This is configurable per window. This also fixes a bug where windows could become unreachable.

### Internal

* Remove 2 TryGetComponents per physics contact per tick.


## 0.79.0.0

### Breaking changes

* EntityInitializedMessage has been removed; the C# event invoked on EntityManager (EntityInitialized) should be used in its place.
* TileChangedEventArgs has been removed.

### Bugfixes

* Fix tooltip panels being incorrectly sized for their first frame.
* Client will no longer predict physics sleeping on bodies that are unable to sleep.
* Style box texture scaling has been fixed.

### Other

* Added TaskCompletionSource to the sandbox.

### Internal

* IPhysManager has been removed for a slight physics contacts optimisation.
* Optimise TryFindGridAt, particularly for grid traversals.
* MapGridComponent now uses delta component states.
* Removed some TryGetComponent from IsMapPaused, speeding up entity initialization in some instances.


## 0.78.0.0

### Breaking changes

* Removed the obsoleted `GlobalLinearVelocity()` EntityUid helper method.
* INetConfigurationManager now has client & server side variants. Clients can now properly set server authoritative cvars when in singleplayer mode
* IPhysBody has been removed. Just use the physics component.
* Physics joints haven been slightly refactored and some method signatures have changed.

### New features

* Added a new cvar to limit audio occlusion raycast lengths ("audio.raycast_length").
* IRobustSerializer has new public methods for getting hashes and setting string serializer data.

### Bugfixes

* Fixed broken click bound checks in the `Tree` UI Control.
* Removed erroneous debug assert in render code that was causing issued in debug mode.
* Fixed some instances where rotation-less entities were gaining non-zero local rotation.

### Other

* Tickrate is now shown in the f3 debug monitors


## 0.77.0.2

### New features

* Scroll containers now have public methods to get & set their scroll positions.

### Bugfixes

* Fixed entity spawn menu sometimes not properly updating when filtering entities.

### Other

* Physics contacts are now stored per-world rather than per-map. This allows the multi-threading to be applicable to every contact rather than per-map.
* Contacts will no longer implicitly be destroyed upon bodies changing maps.


## 0.77.0.1

### Bugfixes

* Fix AttachToGridOrMap not retaining an entity's map position.


## 0.77.0.0

### Breaking changes

* ClientOccluderComponent has been removed & OccluderComponent component functions have been moved to the occluder system.
* The OccluderDirectionsEvent namespace and properties have changed.
* The rendering and occluder trees have been refactored to use generic render tree systems.
* Several pointlight and occluder component properties now need to be set via system methods.
* SharedPhysicsMap and PhysicsMap have been combined.
* RunDeferred has been removed from transformcomponent and updates are no longer deferred.

## 0.76.0.0

### Breaking changes

* Physics contact multi-threading cvars have been removed as the parallelism is now handled by IParallelManager.

### New features

* Physics now supports substepping, this is under physics.target_minimum_tickrate. This means physics steps will run at a constant rate and not be affected by the server's tickrate which can reduce the prevalence of tunneling.
* FastNoise API is now public.

### Other

* UPnP port forwarding now has better logging.
* Physics solver has been refactored to take more advantage of parallelism and ECS some internal code.
* Sprite processing & bounding box calculations should be slightly faster now.
* Nullspace maps no longer have entities attached.


## 0.75.1.0

### New features

* Serv4's notNullableOverride parameter is now enforced by analyzer. For more info, see [the docs](https://docs.spacestation14.io/en/engine/serialization).
* Added command to dump injector cache list.

### Bugfixes

* Fix generic visualisers not working because of recent appearance system changes in v0.75.0.0
* Fix physics not working properly on moving grids (transform matrix deferral).

### Other

* Transform matrix dirtying is deferred again (undo change in v0.75.0.0
* Added two new serv3 analysers (NotNullableFlagAnalyzer and PreferGenericVariantAnalyzer)


## 0.75.0.0

### Breaking changes

* Changed default for `net.buffer_size` to `2`.
* Changed default for `auth.mode` to `Required`. On development builds, the default is overriden to remain at `Optional`, so this only affects published servers.
* The default value for the `outsidePrediction` argument of the `InputCmdHandler.FromDelegate()`  has changed from false to true.

### New features

* Appearance system now has generic `TryGetData<T>()` functions.

### Bugfixes

* Mapped string serializer once again is initialized with prototype strongs, reducing bandwidth usage.
* Fixed various keybindings not working while prediction was disabled.
* Fixed a bug causing rendering trees to not properly recursively update when entities move.

### Other

* Transform matrix dirtying is no longer deferred.
* Cleaned up some `FULL_RELEASE` CVar default value overrides into `CVarDefaultOverrides.cs`.
* VVRead now attempts to serialize data to yaml


## 0.74.0.0

### Breaking changes

* `ITypeReader<,>.Read(...)` and `ITypeCopier<>.Copy(...)` have had their `bool skipHook` parameter replaced with a `SerializationHookContext` to facilitate multithreaded prototype loading.
* Prototypes are now loaded in parallel across multiple threads. Type serializers, property setters, etc... must be thread safe and not rely on an active IoC instance.

### Bugfixes

* Mapped string serializer once again is initialized with prototype strongs, reducing bandwidth usage.

### Other

* Drastically improved startup time by running prototype loading in parallel.
  * `AfterDeserialization` hooks are still ran on the main thread during load to avoid issues.
* Various systems in the serialization system such as `SerializationManager` or `ReflectionManager` have had various methods made thread safe.
* `TileAliasPrototype` no longer has a load priority set.
* Straightened out terminology in prototypes: to refer to the type of a prototype (e.g. `EntityPrototype` itself), use "kind".
  * This was previously mixed between "type" and "variant".

### Internal

* `SpanSplitExtensions` has been taken behind the shed for being horrifically wrong unsafe code that should never have been entered into a keyboard ever. A simpler helper method replaces its use in `Box2Serializer`.
* `PrototypeManager.cs` has been split apart into multiple files.

## 0.73.0.0

### Breaking changes

* The entity lookup flag `LookupFlags.Anchored` has been replaced with `LookupFlags.Static`.
* We are now using **.NET 7**.
* `IDependencyCollection`/`IoCManager` `RegisterInstance` does not automatically add the instance to object graph, so `BuildGraph()` must now be called to see the new instances.
  * `deferInject` parameteres have been removed.

### New features

* The server will now check for any unknown CVars at startup, to possibly locate typos in your config file.
* `IDependencyCollection` is now thread safe.

### Bugfixes

* Fixed config files not being truncated before write, resulting in corruption.

### Other

* Removed some cruft from the `server_config.toml` default config file that ships with Robust.
* Most usages of x86 SIMD intrinsics have been replaced with cross-platform versions using the new .NET cross-platform intrinsics.
  * This reduces code to maintain and improves performance on ARM.
* Tiny optimization to rendering code.
* `RobustSerializer` no longer needs to be called from threads with an active IoC context.
  * This makes it possible to use from thread pool threads without `IoCManager.InitThread`.
* Removed finalizer dispose from `Overlay`.
* Stopped integration tests watching for prototype reload file changes, speeding stuff up.

### Internal

* Moved `SerializationManager`'s data definition storage over to a `ConcurrentDictionary` to improve GC behavior in integration tests.

## 0.72.0.0

### Breaking changes

* EntityPausedEvent has been split into EntityPausedEvent and EntityUnpausedEvent. The unpaused version now has information about how long an entity has been paused.

## 0.71.1.4

### Bugfixes

* Fixed CVars not being saved correctly to config file.

### Other

* Mark `validate_rsis.py` as `+x` in Git.
* Made config system more robust against accidental corruption when saving.


## 0.71.1.3


## 0.71.1.2

### Bugfixes

* Fixed UI ScrollContainer infinite loop freezing client.


## 0.71.1.1

### Bugfixes

* Fixed client memory leaks and improved performance in integration testing.


## 0.71.1.0

### New features

* Better RSI validator script.
* When a new map file is loaded onto an existing map the entities will be transferred over.
* Add an API to get the hard layer / mask for a particular physics body.

### Bugfixes

* Fixed non-filled circle drawing via world handle.
* Fix max_connections in the default server config.
* Fix removal of PVS states for players without ingame status.
* Fix max rotation from the physics solver.

### Internal

* Wrap window rendering in a try-catch.


## 0.71.0.0

### Breaking changes

* `DebugTimePanel`, `DebugNetPanel` and `DebugNetBandwidthPanel` have been made internal.
* RSIs with trailing commas in the JSON metadata are no longer allowed.

### Bugfixes

* `csi` doesn't throw a `NullReferenceException` anymore.

### Other

* The `game.maxplayers` CVar has been deprecated in favor of the new `net.max_connections` CVar. Functionality is the same, just renamed to avoid confusion. The old CVar still exists, so if `game.maxplayers` is set it will be preferred over the new one.
* The new default for `net.max_connections` is 256.
* Debug monitors (F3) now have margin between them.
* F3 (clyde monitor) now lists the windowing API and version in use.
* Added system monitor to F3 with various info like OS version, .NET runtime version, etc...
* The engine now warns when loading `.png` textures inside a `.rsi`. This will be blocked in the future.


## 0.70.0.0

### New features

* `game.desc` CVar for a server description to show in the launcher.
* New system for exposing links to e.g. a Discord in the launcher.
  * The engine does not have a built-in method for configuring these, but it does now have a `StatusHostHelpers.AddLink` method to correctly format these from content. The idea is that content wires the types of links (with icon names) up itself via `IStatusHost.OnInfoRequest`.
  * See also [the HTTP API documentation](https://docs.spacestation14.io/en/engine/http-api) for reference.
* `GameShared` now has a `Dependencies` property to allow access to the game's `IDependencyCollection`. This makes it possible to avoid using static `IoCManager` in `EntryPoint`-type content code.
* A new define constant `DEVELOPMENT` has been defined, equivalent to `!FULL_RELEASE`. See [the docs](https://docs.spacestation14.io/en/technical-docs/preprocessor-defines) for details.
* `IConfigurationManager` has new functions for reading and writing CVar directly from a TOML file `Stream`.
* New `IConfigurationManager.LoadDefaultsFromTomlStream` to load a TOML file as CVar default overrides.
* Added new serializers to support Queue<T> data-fields.
* Added a `FromParent()` function to `IDependencyCollection`, enabling dependencies to be passed to parallel threads.
* `IClientStateManager` now has a `PartialStateReset()` function to make it easier for content to rewind to previous game states.
* Added `IClientNetManager.DispatchLocalNetMessage()`, which allows a client to raise a local message that triggers networked event subscriptions.

### Bugfixes

* `IPlayerSession.OnConnect()` now actually gets called when players connect.
* `MapLoaderSystem.TryLoad(.., out rootUids)` now properly only returns entities parented to the map.

### Other

* Invalid placement types for the entity spawn menu now log warnings.
* Slightly improved sprite y-sorting performance.

### Internal

* The current physics map that an entity is on is now cached in the transform component alongside other cached broadphase data. This helps to fix some broadphase/lookup bugs.

## 0.69.0.0


## 0.68.0.0

### Breaking changes

* Updated yml schema validator to remove the `grids` node.

### Bugfixes

* Fixed position-less audio playing.
* Stop mapgrids from serializing their fixtures.

### Other

* Removed the `restart` command, since it never worked properly and just confused people.
* Add virtual to some UIScreen methods.
* Add public parameterless ctor to MenuBar.


## 0.67.2.2

### Bugfixes

* Fix double MapGrid chunk subscription.
* Fix grid contacts short-circuiting collision.


## 0.67.2.1

### Bugfixes

* Fix MapChunks not being subscribed to by MapGridComponents in some instances.


## 0.67.2.0

### New features

* Add submenu support to menubar controls.

### Bugfixes

* Fix gridtree returning mapgrid maps twice.


## 0.67.1.3

### Bugfixes

* Fix Map regression so now they can be MapGrids again without the client crashing.


## 0.67.1.2

### Bugfixes

* Fix some mapgrids not being marked as dirty and never being sent to clients (thanks checkraze).


## 0.67.1.1

### Bugfixes

* Fix some merge artifacts from mapgrid support for maps.


## 0.67.1.0

### New features

- Maps can now have MapGridComponent added to them.


## 0.67.0.0

### Breaking changes

* MapGrid is deprecated and has been merged into MapGridComponent. This is subject to further changes as it gets ECSd more in future.
* The `grids` yaml node on map files is deprecated and has been merged onto MapGridComponent. Loading maps is backwards compatible for now but is subject to change in future. Saving maps will save in the new format.


## 0.66.0.0

### Breaking changes

* AudioSystem functions for playing audio have changed. Functions that take in filters now require an additional argument that will determine whether sounds are recorded by replays. Additionally, there are several new overrides that take in a recipient session or entity.

### Bugfixes

* Script globals for C# interactive were not having dependencies injected correctly.
* GetWorldPosition() now returns the correct positions even prior to transform initialization.
* Fix map loading not properly offsetting some entities that were directly parented to the map.

### Internal

* Added lookup/broadphase re-parenting tests.


## 0.65.2.1

### Bugfixes

* Fix empty MetaData components being serialized to map files.
* Fix saving a grid as a map not marking it as pre-mapinit.

### Other

* Set `ValidateExecutableReferencesMatchSelfContained` in the server project, which may help with publishing issues. I hope.
* Move pinned font data over to Pinned Object Heap.
* Improved shader code generation for uniform arrays to be more compatible.
* Server now has server GC enabled by default.

### Internal

* Remove some unnecessary dependency resolves from filters making audio much more performant.


## 0.65.2.0

### New features

* Added ClydeAudio.StopAllAudio()
* Expose more tick logic to content.

### Bugfixes

* Fix bad reference in WebView.

### Internal

* Add Robust.Packaging to solution.
* Add WebView to solution.
* Physics contacts are now parallel and much faster.

## 0.65.1.0

### New features

* Implement value prototype id dictionary serializer.

### Bugfixes

* Fixes lerping clean up issue added in #3472.

### Internal

* Add test for (de)serializing data record structs.


## 0.65.0.1

### Bugfixes

- Fix SetLocalPositionRotation raising 2 moveevents. This should help physics performance significantly.
- Fix tpgrid responses and command error.


## 0.65.0.0

### Breaking changes

* Rename transform lerping properties alongside other minor internal changes.

### Bugfixes

* Fix physics testbeds.
* Force grids to always be collidable for now and stop them clipping.

### Other

* Slight optimization to `OutputPanel`'s handling of internal `RichTextEntry`s.
* Force non-collidable contacts to be destroyed. Previously these hung around until both entities became collidable again.

### Internal

* `Tools/version.py` has been updated to automatically update `RELEASE-NOTES.md`.
* General cleanup to `Tools/version.py`.

## 0.64.1.0

### Bugfixes

* Word-wrapping in `OutputPanel` and `RichTextLabel` has been fixed.

## 0.64.0.0

### Breaking changes

* IMapLoader has been refactored into MapLoaderSystem. The API is similar for now but is subject to change in the future.

## 0.63.0.0

### Breaking changes

* Thanks to new IME support with SDL2, `IClyde.TextInputStart()` and `IClyde.TextInputStop()` must now be appropriately called to start/stop receiving text input when focusing/unfocusing a UI control. This restriction is applied even on the (default) GLFW backend, to enforce consistent usage of these APIs.
* `[GUI]TextEventArgs` have been renamed to `[GUI]TextEnteredEventArgs`, turned into records, and made to carry a `string` rather than a single text `Rune`.
* IoC and `DependencyCollection` `Register` methods now have a `TInterface : class` constraint.
* [ABI] `IoCManager.InitThread` now returns the `IDependencyCollection`.

### New features

* Fixes for compiling & running on .NET 7. You'll still have to edit a bunch of project files to enable this though.
* `FormattedMessage.EnumerateRunes()`
* `OSWindow.Shown()` virtual function for child classes to hook into.
* `IUserInterfaceManager.DeferAction(...)` for running UI logic "not right now because that would cause an enumeration exception".
* New `TextEdit` control for multi-line editable text, complete with word-wrapping!
* `Rope` data structure for representing large editable text, used by the new `TextEdit`.
* Robust now has IME support matching SDL2's API. This only works on the SDL2 backend (which is not currently enabled by default) but the API is there:
    * `IClyde.TextInputStart()`, `IClyde.TextInputStop()`, `IClyde.TextInputSetRect()` APIs to control text input behavior.
    * `TextEditing` events for reporting in-progress IME compositions.
    * `LineEdit` and `TextEdit` have functional IME support when the game is running on SDL2. If you provide a font file with the relevant glyphs, CJK text input should now be usable.
* `Register<T>` (single type parameter) extension method for `IDependencyCollection`.

### Bugfixes

* Fixes erroneous literal "\\n" inside the Clyde debug panel.
* Fixed Lidgren connection status changes potentially getting mislogged.
* Fixed missing components not being correctly saved for maps
* Fixed map saving sometimes not including new components.
* Fix hot reload unit tests.

### Other

* Properly re-use `HttpClient` in `NetManager` meaning we properly pool connections to the auth server, improving performance.
* Hub advertisements have extended keep-alive pool timeout, so the connection can be kept active between advertisements.
* All HTTP requests from the engine now have appropriate `User-Agent` header.
* `bind` command has been made somewhat more clear thanks to a bit of help text and some basic completions.
* `BoundKeyEventArgs` and derivatives now have a `[DebuggerDisplay]`.
* Text cursors now have a fancy blinking animation.
* `SDL_HINT_MOUSE_FOCUS_CLICKTHROUGH` is set on the SDL2 windowing backend, so clicking on the game window to focus it will pass clicks through into the game itself, matching GLFW's behavior.
* Windows clipboard history paste now works.
* Improved multi-window UI keyboard focusing system: a single focused control is now tracked per UI root (OS window), and is saved/restored when switching between focused window. This means that you (ideally) only ever have a UI control focused on the current OS window.

### Internal

* `uitest2` is a new command that's like `uitest` but opens an OS window instead. It can also be passed an argument to open a specific tab immediately.
* Word-wrapping logic has been split off from `RichTextEntry`, into a new helper struct `WordWrap`.
* Some internal logic in `LineEdit` has been shared with `TextEdit` by moving it to a new `TextEditShared` file.
* SDL2 backend now uses `[UnmanagedCallersOnly]` instead of `GetFunctionPointerForDelegate`-style P/Invoke marshalling.
* Entity prototype reloading logic has been moved out of `PrototypeManager` and into a new `PrototypeReloadSystem`.
* Most usages of `IoCManager.` statically have been removed in favor of dependency injection.

## 0.62.1.0

### Bugfixes

* Fixed a PVS issue causing entities to be sent to clients without first sending their parents.
* Improved client-side state handling exception tolerance.

### Other

* Removed null-space map entities.

### Internal

* Added some more anchoring tests.

## 0.62.0.1

### Bugfixes

* Fixed sprites not animating when directly toggling layer visibility,
* Fixed anchored entities not being added to the anchored lookups.

## 0.62.0.0

### Breaking changes

* Removed some obsolete map event handlers.

### New features

* Added entity query struct enumerators

### Bugfixes

* Improved error tolerance during client state application.
* Added better error logs when a client deletes a predicted entity.
* Fixes command permissions not getting sent to clients.
* Fixes a broad-phase bug were entities were not properly updating their positions.

### Other

* Added the LocalizedCommands class, which automatically infer help and description loc strings from the commands name.

## 0.61.0.0

### Breaking changes

* IMap and IMapGrid have been removed. Just use the associated components directly.

### Other

* AudioSystem has been refactored.

## 0.60.0.0

### Breaking changes

* ISerializationHooks.BeforeSerialization() has been removed. Use custom type serializers instead.

### New features

* Added function to UserInterfaceSystem that returns list of BUIs that a client has open.

### Bugfixes

* Fixed various container related broadphase bugs which could result in entities getting stuck with a null-broadphase.
* Fixed client fixture state handling bug that caused the client to incorrectly disable collision.

### Other

* Misc PVS optimisations

### Internal

* Removed redundant grid-init physics logic
* Modified garbage collection for entity spawning profiling.

## 0.59.0.0

### Breaking changes

* Various transform related methods have been removed from MapGrids
* TransformSystem.SetCoordinates() arguments have changed and now allow an entity to be sent to nullspace

### Bugfixes

* Fixed an entity lookup bug that sometimes failed to return entities in StaticSundriesTrees

### Other

* The EntitySystem.Resolve<> methods have been change to protected

## 0.58.1.1

### Bugfixes

* Fixed some container shutdown errors
* Fixed LookupFlags.Static not acting as a full replacement for LookupFlags.Anchored

## 0.58.1.0

### Other

* Physics collision changed and body type changed events no longer get raised before initialisation

## 0.58.0.0

### Breaking changes

* Some TransformComponent functions have been moved to the system.
* Container insert, remove, and shutdown function arguments and functionality has changed.
* Physics entities without fixtures now automatically disable collision.

### New features

* Added command to profile entity spawning

### Bugfixes

* EntityLookup/BroadphaseComponent tracking has been overhauled, which should hopefully fix various broadphase bugs.

### Other

* Component.Owner is now marked as obsolete.

## 0.57.0.4

### Bugfixes

* Made entity deletion more resilient against exceptions. Should fix several bugs.

## 0.57.0.2 and 0.57.0.3

### Bugfixes

* Fixed more entity-lookup bugs.

## 0.57.0.1

### Bugfixes

* Fixed entity lookup bug that was causing crashes.

### 0.57.0.0

### Breaking changes

* EntityLookupComponent has been merged into BroadphaseComponent. The data that was previously stored in this tree is now stored across the 3 trees on BroadphaseComponent.

### New features

* EntityLookup has had its flags updated to reflect the merge of EntityLookupComponent and BroadphaseComponent, with the new flags reflecting each tree: Dynamic, Static, and Sundries. Dynamic and Static store physics bodies that are collidable and Sundries stores everything else (apart from grids).

### Internal

* EntityLookup and Broadphase have had their data de-duplicated, dropping the AABBs stored on the server by half. This also means MoveEvent updates will be much faster.
* PVS mover updates has had their performance improved slightly.
* Physics LinkedList nodes for contacts will no longer be re-made for every contact and will just be cleared when re-used.
* Sprite / Light dynamictree allocations on the client have been dropped by using static lambdas.
* The physics contact buffer for each FixtureProxy is now pooled.

## 0.56.1.1

### Bugfixes

* Fix PVS sometimes not sending an entity's parents.
* Fix velocity preservation on parenting changes.

## 0.56.1.0

### New features

* Update pt-BR locale with more localizations
* Separated PVS entity budget into an entity creation budget and a pvs-entry budget.

### Bugfixes

* Fix VV type handler removal.
* System errors during component removal should no longer result in undeletable entities.

### Other

* The ordering of component removals and shutdowns during entity deltion has changed (see #3355).
* Improved Box2Serializer
* Removed uses IEnumerables from EntityLookupSystem.
* Optimized client entity spawning by 15%.
* Modified how the rendering tree handles entity movement.
* Improved grid enumeration allocs.
* Fixed a bunch of build warnings (see #3329 and #3289 for details)

## 0.56.0.2

### Bugfixes

* Rename \_lib.ftl to \_engine_lib.ftl to avoid overwriting

## 0.56.0.1

### Bugfixes

* Fix instantiation of data records containing value types

## 0.56.0.0

### Breaking changes

* `CastShadows` moved to `SharedPointLightComponent` from clientside, now networked

### New features

* New type handler helpers added to V^3
* Added pt-BR locale

### Bugfixes

* Fixed audio fallback coords

### Other

* Improved PVS performance by using `for` over `forEach`
* Improved Vec2 inverse allocations

## 0.55.5.0

### New features

* Added a method to pass in physics transforms for getting nearest point.

### Bugfixes

* Prevent singular sprite matrices.
* Fix obsolete warnings in tests.

### Other

* Significantly reduce physics contact allocations.

## 0.55.4.1

### Breaking changes

* Removed `SI`, `SIoC`, `I`, `IoC`, `SE` and `CE` VV command prefixes.
  * `SI`, `SIoC`, `I` and `IoC` are replaced by VV paths under `/ioc/` and `/c/ioc/`.
  * `SE` and `CE` are replaced by VV paths under `/system/` and `/c/system`.

### New features

* Added CVars to control Lidgren's <abbr title="Maximum Transmission Unit">MTU</abbr> parameters:
  * `net.mtu`
  * `net.mtu_expand`
  * `net.mtu_expand_frequency`
  * `net.mtu_expand_fail_attempts`
* Added a whole load of features to ViewVariables.
  * Added VV Paths, which allow you to refer to an object by a path, e.g. `/entity/1234/Transform/WorldPosition`
  * Added VV Domains, which allow you to add "handlers" for the top-most VV Path segment, e.g. `/entity` is a domain and so is `/player`...
  * Added VV Type Handlers, which allow you to add "custom paths" under specific types, even dynamically!
  * Added VV Path networking, which allows you to read/write/invoke paths remotely, both from server to client and from client to server.
  * Added `vvread`, `vvwrite` and `vvinvoke` commands, which allow you to read, write and invoke VV paths.
  * Added autocompletion to all VV commands.
  * Please note that the VV GUI still remains the same. It will be updated to use these new features in the future.

### Other

* Changed Lidgren to be compiled against `net6.0`. This unlocks `Half` read/write methods.
* Lidgren has been updated to [0.2.2](https://github.com/space-wizards/SpaceWizards.Lidgren.Network/blob/v0.2.2/RELEASE-NOTES.md). Not all the changes since 0.1.0 are new here, since this is the first version where we're properly tracking this in release notes.
* Robust.Client now uses our own [NFluidsynth](https://github.com/space-wizards/SpaceWizards.NFluidsynth) [nuget package](https://www.nuget.org/packages/SpaceWizards.NFluidsynth).

### Internal

* Renamed Lidgren's assembly to `SpaceWizards.Lidgren.Network`.
* Rogue `obj/` folders inside Lidgren no longer break the build.
* Renamed NFluidsynth's assembly to `SpaceWizards.NFluidsynth`<|MERGE_RESOLUTION|>--- conflicted
+++ resolved
@@ -39,13 +39,7 @@
 
 ### New features
 
-<<<<<<< HEAD
 * Add an overload to DrawingHandleBase.DrawPrimitives that allows a `List<Vector2>` to be passed in.
-* `NetUserId` implements `ISelfSerialize` so can be used in data fields.
-* `ButtonGroup.IsNoneSetAllowed` to allow a button group to have no buttons pressed by default.
-=======
-*None yet*
->>>>>>> bdcc0f7b
 
 ### Bugfixes
 
