--- conflicted
+++ resolved
@@ -39,11 +39,8 @@
 
 ### New features
 
-<<<<<<< HEAD
 * Add GlobalRect and GlobalPixelRect for controls to get their UIBox2i in screen terms.
-=======
 * Add dotted line drawing to DrawingHandleScreen.
->>>>>>> f73d7f72
 
 ### Bugfixes
 
