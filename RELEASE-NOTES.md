﻿# Release notes for RobustToolbox.

<!--
NOTE: automatically updated sometimes by version.py.
Don't change the format without looking at the script!
-->

<!--START TEMPLATE
## Master

### Breaking changes

*None yet*

### New features

*None yet*

### Bugfixes

*None yet*

### Other

*None yet*

### Internal

*None yet*


END TEMPLATE-->

## Master

### Breaking changes

*None yet*

### New features

<<<<<<< HEAD
* Add GetLocalPosition to convert ScreenCoordinates to coordinates relative to the control. Ignores window.
=======
* Add GlobalRect and GlobalPixelRect for controls to get their UIBox2i in screen terms.
* Add dotted line drawing to DrawingHandleScreen.
>>>>>>> 7cee5b67

### Bugfixes

*None yet*

### Other

*None yet*

### Internal

*None yet*


## 208.0.0

### Breaking changes

* Metadata flags are no longer serialized as they get rebuilt on entity startup.

### Bugfixes

* Log failing to load user keybinds and handle the exception.


## 207.1.0

### New features

* Add the ability to merge grids via GridFixtureSystem.


## 207.0.0

### Breaking changes

* Update EntityLookup internally so non-approximate queries use the GJK solver and are much more accurate. This also means the approximate flag matters much more if you don't need narrowphase checks.
* Add shape versions of queries for both EntityLookup and MapManager.

### Bugfixes

* Fix PVS full state updates not clearing session entities and causing exceptions.

### Other

* Integration tests now run `NetMessage`s through serialization rather than passing the objects between client and server. This causes tests that missed `[NetSerializer]` attributes on any objects that need them to fail.

### Internal

* Remove a lot of duplicate code internally from EntityLookup and MapManager.


## 206.0.0

### Breaking changes

* tpto will teleport you to physics-center instead of transform center instead.
* Rename local EntityLookup methods to reflect they take local AABBs and not world AABBs.

### New features

* Add some additional EntityLookup methods for local queries.
* Add support to PrototypeManager for parsing specific files / directories as abstract.

### Bugfixes

* Fix tpto short-circuiting if one of the listed entities isn't found.
* Fix tpto not allowing grids as targets.

### Other

* Reduce MIDI source update rate from 10hz to 4hz.

### Internal

* Remove some duplicate internal code in EntityLookupSystem.
* Skip serialization sourcegen in GLFW and Lidgren.


## 205.0.0

### Breaking changes

* The unused `Robust.Physics` project has been deleted.
* The project now uses [Central Package Management](https://learn.microsoft.com/en-us/nuget/consume-packages/central-package-management).
* (Almost) all the NuGet packages have been updated. This causes many problems. I am so sorry.
* Cleaned up some unused packages as well.


## 204.1.0

### New features

* New `EntitySystem` subscription helper for working with Bound User Interface events. You can find them by doing `Subs.BuiEvents<>()` in a system.
* The `EntityManager.Subscriptions` type (for building helper extension methods) now uses

### Bugfixes

* Avoid loading assemblies from content `/Assemblies` if Robust ships its own copy. This avoid duplicate or weird mismatching version issues.

### Other

* Removed glibc version check warning.


## 204.0.0

### Breaking changes

* Make EntityManager abstract and make IEntityManager.EntityNetManager not nullable.
* Make VVAccess.ReadWrite default for all Datafields instead of VVAccess.ReadOnly

### New features

* `TextEdit.OnTextChanged`
* Add Pick and PickAndTake versions for System.Random for ICollections.

### Bugfixes

* Fix `IClipboardManager.GetText()` returning null in some cases.
* Fix possible NRE in server-side console command completion code.
* Fix possible NRE on DebugConsole logs.
* Fix exception when VVing non-networked components.

### Other

* Remove "Do not use from content" from IComponent.


## 203.0.0

### Breaking changes

* `IComponentFactory.RegisterIgnore()` no longer supports overwriting existing registrations, components should get ignored before they are registered.
* Event bus subscriptions are now locked after `IEntityManager` has started, instead of after the first component gets added. Any event subscriptions now need to happen before startup (but after init).
* Event bus subscriptions must now be locked before raising any events.
* Delete FodyWeavers.xsd as it hasn't been used for a long time.
* Remove physics sleep cancelling as it was, in hindsight, a bad idea.

### New features

* `RobustUnitTest` now has a `ExtraComponents` field for automatically registering additional components.
* `IComponentFactory.RegisterIgnore()` now accepts more than one string.
* Added `IComponentFactory.RegisterTypes` for simultaneously registering multiple components.

### Bugfixes

* Clamp volume calculations for audio rather than throwing.


## 202.1.1

### Bugfixes

* Reverted some map/grid initialisation changes that might've been causing broadphase/physics errors.
* Fixed PVS sometimes sending entities without first sending their children.
* Fixed a container state handling bug caused by containers not removing expected entities when shutting down.
* Fixed a `EnsureEntity<T>` state handling bug caused by improper handling of entity deletions.
* Fixed a bad NetSyncEnabled debug assert.


## 202.1.0

### New features

* Add GetLocalEntitiesIntersecting overload that takes in a griduid and a Vector2i tile.


## 202.0.0

### Breaking changes

* Various entity manager methods now have a new `where T : IComponent` constraint.
* The `IComponentFactory.ComponentAdded` event has been renamed to `ComponentsAdded` and now provides an array of component registrations.
* `IComponentFactory.RegisterIgnore()` no longer supports overwriting existing registrations, components should get ignored before they are registered.

### New features

* Added `IComponentFactory.GetAllRegistrations()`
* Add IComponentState interface support for component states so structs can be used in lieu of classes.


## 201.0.0

### Breaking changes

* The `zCircleGradient` shader function arguments have changed. It now requires a pixel-size to ensure that the gradient is properly entered.

### Bugfixes

* Fixed some PVS null reference errors.


## 200.0.0

### Breaking changes

* MappingDataNode is now ordered.
* Make invalid AutoNetworkedFields compiler errors.

### New features

* `OSWindowStyles.NoTitleBar` (supported only on Linux X11 for now).

### Bugfixes

* Avoid calling DirtyEntity when a component's last modified tick is not current.
* Fix `tpgrid` allowing moving grids to nullspace.

### Other

* `OSWindowStyles.NoTitleOptions` is now supported on Linux X11.


## 199.0.0

### Breaking changes

* Various `IEntityManager` C# events now use `Entity<MetadataComponent>` instead of `EntityUid`
* Entity visibility masks now use a ushort instead of an integer.
* Run grid traversal on entity spawn.

### New features

* Added two new `IEntityManager` C# events that get raiseed before and after deleting ("flushing") all entities.
* Added a new `DeleteEntity()` override that takes in the entity's metadata and transform components.
* Add better audio logs.
* Expand z-library shader.
* Add a Box2i union for Vector2i and add a Contains variant that assumes the Vector2i is a tile and not a point.

### Bugfixes

* Try to prevent some NREs in PVS.
* More PVS fixes and cleanup.


## 198.1.0

### New features

* `IClydeViewport` now provides access to the light render target.
* Added a style-class to the `MenuBar` popup control.
* Added `NextGaussian()` extension method for `System.Random`.
* Added per-session variant of `PvsOverrideSystem.AddForceSend()`.

### Bugfixes

* Stopped the client from logging errors when attempting to delete invalid entities.

### Other

* The `DevWindow` UI inspector has been improved a bit and it now groups properties by their defining type.


## 198.0.1

### Bugfixes

* Fix preprocessor flag for FULL_RELEASE preventing building.


## 198.0.0

### Breaking changes

* Disable DefaultMagicAczProvider for FULL_RELEASE as it's only meant for debugging.

### New features

* Automatic UI scale is disabled by default for non-main windows. If desired, it can be re-enabled per window by changing `WindowRoot.DisableAutoScaling`.
* Add UI click and hover sound support via IUserInterfaceManager.SetClickSound / .SetHoverSound

### Bugfixes

* Fix GetEntitiesIntersecting for map entities without grids.

### Other

* Print more diagnostics on server startup.


## 197.1.0

### New features

* ACZ improvements: `IStatusHost.InvalidateAcz()` and `IStatusHost.SetFullHybridAczProvider()`.

### Bugfixes

* Fixes a PVS bug that happens when grids moved across maps.
* Fixes sprite animations not working properly


## 197.0.0

### Breaking changes

* PvsOverrideSystem has been reworked:
  * Session and global overrides now default to always being recursive (i.e., sending all children).
  * Session & global overrides will always respect a client's PVS budgets.
  * Entities with an override will now still be sent in the same way as other entities if they are within a player's view. If you want to prevent them from being sent, you need to use visibility masks.
  * Entities can have more than one kind of override (i.e., multiple sessions).

### New features

* Added a `PvsSize ` field to `EyeComponent`, which can be used to modify the PVS range of an eye.
* Added a new `NetLowLodRange` cvar for reducing the number of distant entities that get sent to a player. If a PVS chunk is beyond this range (but still within PVS range), then only high-priority entities on that chunk will get sent.
* Added a new metadata flag for tagging an entity as a "high prority" entity that should get sent even on distant chunks. This only works for entities that are directly attached to a grid or map. This is currently used by lights & occluders.

### Other

* PVS has been reworked again, and should hopefully be noticeable faster.
* PVS now prioritizes sending chunks that are closer to a player's eyes.


## 196.0.0

### Breaking changes

* Dirtying a non-networked component will now fail a debug assert.
* The `IInvocationContext` interface for toolshed commands now requires a UserId field. The session field should be cleared if a player disconnects.

### New features

* `LocalizationManager` now supports multiple fallback cultures
* SpriteView now supports using a `NetEntity` to select an entity to draw.
* Added methods for simultaneously dirtying several components on the same entity.
* Animated sprite layers now have a "Cycle" option that will reverse an animation when it finishes.

### Bugfixes

* Fixed a recursion/stack-overflow in `GridTraversalSystem`
* Ensure `Robust.Client.WebView` processes get shut down if game process exits uncleanly.
* Fixed Toolshed commands not properly functioning after disconnecting and reconnecting.

### Other

* Console command completions no longer suggest toolshed commands for non-toolshed commands.



## 195.0.1

### Bugfixes

* Fixes playing audio using audio streams
* Fixes placement manager exceptions when placing self deleting / spawner entities
* Fixed `IPrototypeManager.EnumeratePrototypes<T>` throwing an exception when there are no instances.


## 195.0.0

### New features

* Generic versions of `DebugTools.AssertEquals()` functions.
* `[Prototype]` now does not need to have a name specified, the name is inferred from the class name.

### Bugfixes

* Fixes a physics bug that could cause deleted entities to remain on the physics map.
* Fixes a bug in entity lookup code that could cause clients to get stuck in an infinite loop.

### Other

* `Robust.Client.WebView` has been brought alive again.
* The addition of physics joints is no longer deferred to the next tick.
* Grid traversal is no longer deferred to the next tick.
* Integration tests now fail when console commands log errors.


## 194.1.0

### New features

* `IAudioManager` has APIs to directly load `AudioStream`s from data streams.
* `AudioSystem` has new `Play*` methods.
* `EntityCoordinates.TryDelta()`
* `EntityLookupSystem.GetEntitiesInRange()` untyped hashset overload has `flags` parameter.


## 194.0.2

### Internal

* Added some null-checks to PVS to try reduce the error spam.


## 194.0.1

### Bugfixes

* Fixed `Control.SetPositionInParent` failing to move an entity to the last position.
* Fixed audio occlusion not working.

### Internal

* Added some logs for grid/map deletion and movement to debug some map loading issues.
* Refactored some parts of PVS. It should be slightly faster, though the game may be unstable for a bit.

## 194.0.0

### Breaking changes

* MoveEvent is no longer raised broadcast, subscribe to the SharedTransformSystem.OnGlobalMoveEvent C# event instead

### Bugfixes

* Fixed the game sometimes freezing while trying to load specific audio files.


## 193.2.0

### Other

* Added more PVS error logs


## 193.1.1

### Bugfixes

* Fixed an exception when building in FULL_RELEASE


## 193.1.0

### New features

* Added FrozenDictionary and FrozenHashSet to sandbox whitelist
* Added yaml type serializers for FrozenDictionary and FrozenHashSet
* Added `IPrototypeManager.GetInstances<T>()`
* `IPrototypeManager` now also raises `PrototypesReloadedEventArgs` as a system event.

### Bugfixes

* Might fix some PVS bugs added in the last version.

### Internal

* Various static dictionaries have been converted into FrozenDictionary.


## 193.0.0

### Breaking changes

* The `TransformChildrenEnumerator`'s out values are now non-nullable

### New features

* Added `IPrototypeManager.TryGetInstances()`, which returns a dictionary of prototype instances for a given prototype kind/type.

### Bugfixes

* Fixed `BaseAudioSource.SetAuxiliary()` throwing errors on non-EFX systems

### Internal


* The internals of PVS system have been reworked to reduce the number of dictionary lookups.
* `RobustMappedStringSerializer` now uses frozen dictionaries
* `IPrototypeManager` now uses frozen dictionaries


## 192.0.0

### Breaking changes

* `EntitySystem.TryGetEntity` is now `protected`.

### Internal

* PVS message ack processing now happens asynchronously
* Dependency collections now use a `FrozenDictionary`


## 191.0.1

### Bugfixes

.* Fix sandbox being broken thanks to .NET 8.


## 191.0.0

### Breaking changes

* Robust now uses **.NET 8**. Nyoom.

### Bugfixes

* `IResourceCache.TryGetResource<T>` won't silently eat all exceptions anymore.


## 190.1.1

### Bugfixes

* Revert broadphase job to prevent OOM from logs.


## 190.1.0

### New features

* Add OnGrabbed / OnReleased to slider controls.
* Add Rotation method for matrices and also make the precision slightly better when angles are passed in by taking double-precision not single-precision floats.

### Bugfixes

* Fix some grid setting asserts when adding gridcomponent to existing maps.


## 190.0.0

### New features

* Add color gradients to sliders.

### Bugfixes

* Fix HSV / HSL producing black colors on 360 hue.
* Stop terminating entities from prematurely detaching to nullspace.
* Ensure shader parameters update when swapping instances.

### Other

* Add more verbose logging to OpenAL errors.

### Internal

* Change NetSyncEnabled to an assert and fix instances where it slips through to PVS.


## 189.0.0

### Breaking changes

* Use the base AudioParams for networking not the z-offset adjusted ones.
* Modulate SpriteView sprites by the control's color modulation.

### New features

* Improve YAML linter error messages for parent nodes.
* ExpandPvsEvent will also be raised directed to the session's attached entity.

### Bugfixes

* Client clientside entity error spam.

### Internal

* Set priorGain to 0 where no EFX is supported for audio rather than 0.5.
* Try to hotfix MIDI lock contention more via a semaphore.


## 188.0.0

### Breaking changes

* Return null buffered audio if there's an exception and use the dummy instance internally.
* Use entity name then suffix for entity spawn window ordering.
* Change MidiManager volume to gain.
* Remove EntityQuery from the MapVelocity API.

### Bugfixes

* Potentially fix some audio issues by setting gain to half where EFX not found and the prior gain was 0.
* Log errors upon trying to spawn audio attached to deleted entities instead of trying to spawn them and erroring later.
* Fixed predicted audio spawns not applying the adjusted audio params.
* Fix GetDimensions for the screenhandle where the text is only a single line.


## 187.2.0

### New features

* Added a cancellable bool to physics sleeping events where we may wish to cancel it.

### Bugfixes

* Fix corrupted physics awake state leading to client mispredicts.


## 187.1.2

### Bugfixes

* Hotfix contact nullrefs if they're modified during manifold generation.


## 187.1.1

### Bugfixes

* Revert physics solver job to fix crashes until box2d v3 rolls around.
* Don't RegenerateContacts if the body isn't collidable to avoid putting non-collidable proxies on the movebuffer.


## 187.1.0

### Bugfixes

* Apply default audio params to all audio sources not just non-buffered ones.
* Avoid re-allocating broadphase job every tick and maybe fix a rare nullref for it.


## 187.0.0

### New features

* Improved error message for network failing to initialize.

### Bugfixes

* Fix not being able to add multiple PVS session overrides in a single tick without overwriting each one. This should fix issues with audio filters.

### Other

* Changed toolshed initialisation logs to verbose.


## 186.1.0

### New features

* Add public method to get PVS session overrides for a specific session.

### Internal

* Add temporary audio debugging.


## 186.0.0

### Breaking changes

* Global audio is now stored on its own map to avoid contamination issues with nullspace.

### Bugfixes

* Fix MIDIs playing cross-map
* Only dispose audio on game closure and don't stop playing if it's disposed elsewhere i.e. MIDIs.


## 185.2.0

### Bugfixes

* Bandaid deleted MIDI source entities spamming velocity error logs.

### Other

* Reverted MIDI audio not updating every frame due to lock contention with the MIDI renderer for now.


## 185.1.1

### Bugfixes

* Fix Z-Offset for audio not being applied on initialization.

### Internal

* Flag some internal queries as approximate to avoid unnecessary AABB checks. Some of these are already covered off with TestOverlap calls and the rest will need updating to do so in a future update.


## 185.1.0

### New features

* Audio listener's velocity is set using the attached entity's velocity rather than ignored.

### Bugfixes

* Fix imprecision on audio position


## 185.0.0

### Breaking changes

* Added a flag for grid-based audio rather than implicitly doing it.

### New features

* Added IRobustJob and IParallelRobustJob (which splits out into IRobustJob). These can be passed to ParallelManager for work to be run on the threadpool without relying upon Task.Run / Parallel.For which can allocate significantly more. It also has conveniences such as being able to specify batch sizing via the interface implementation.


## 184.1.0

### New features

* Add API to get gain / volume for a provided value on SharedAudioSystem.
* Make GetOcclusion public for AudioSystem.
* Add SharedAudioSystem.SetGain to complement SharedAudioSystem.SetVolume


## 184.0.1

### Bugfixes

* Update MIDI position and occlusion every frame instead of at set intervals.
* Fix global audio not being global.


## 184.0.0

### Internal

* Add RobustMemoryManager with RecyclableIOMemoryStream to significantly reduce MsgState allocations until better memory management is implemented.


## 183.0.0

### Breaking changes

* Audio rework has been re-merged now that the issues with packaging on server have been rectified (thanks PJB!)
* Reverted Arch pending further performance work on making TryGetComponent competitive with live.


## 182.1.1

### Internal

* Remove AggressiveInlining from Arch for debugging.


## 182.1.0

### New features

* Add IRobustRandom.SetSeed

### Other

* Add Arch.TrimExcess() back to remove excess archetypes on map load / EntityManager flush.


## 182.0.0

### Breaking changes

* Add EntityUid's generation / version to the hashcode.


## 181.0.2

### Bugfixes

* Fix exceptions from having too many lights on screen and causing the game to go black.
* Fix components having events raised in ClientGameStateManager before fully set and causing nullable reference exceptions.
* Replace tile intersection IEnumerables with TileEnumerator internally. Also made it public for external callers that wish to avoid IEnumerable.


## 181.0.1

### Bugfixes

* Fix the non-generic HasComp and add a test for good measure.


## 181.0.0

### Breaking changes

- Arch is merged refactoring how components are stored on engine. There's minimal changes on the API end to facilitate component nullability with much internal refactoring.


## 180.2.1


## 180.2.0

### New features

* Add EnsureEntity variants that take in collections.
* Add more MapSystem helper methods.

### Internal

* Cache some more PVS data to avoid re-allocating every tick.


## 180.1.0

### New features

* Add the map name to lsmap.
* Add net.pool_size to CVars to control the message data pool size in Lidgren and to also toggle pooling.

### Bugfixes

* Fix physics contraints causing enormous heap allocations.
* Fix potential error when writing a runtime log.
* Fix shape lookups for non-hard fixtures in EntityLookupSystem from 180.0.0


## 180.0.0

### Breaking changes

* Removed some obsolete methods from EntityLookupSystem.

### New features

* PhysicsSystem.TryGetNearest now supports chain shapes.
* Add IPhysShape methods to EntityLookupSystem rather than relying on AABB checks.
* Add some more helper methods to SharedTransformSystem.
* Add GetOrNew dictionary extension that also returns a bool on whether the key existed.
* Add a GetAnchoredEntities overload that takes in a list.

### Other

* Use NetEntities for the F3 debug panel to align with command usage.


## 179.0.0

### Breaking changes

* EyeComponent.Eye is no longer nullable

### New features

* Light rendering can now be enabled or disable per eye.

### Bugfixes

* Deserializing old maps with empty grid chunks should now just ignore those chunks.

### Other

* UnknownPrototypeException now also tells you the prototype kind instead of just the unkown ID.
* Adding or removing networked components while resetting predicted entities now results in a more informative exception.


## 178.0.0

### Breaking changes

* Most methods in ActorSystem have been moved to ISharedPlayerManager.
* Several actor/player related components and events have been moved to shared.

### New features

* Added `NetListAsArray<T>.Value` to the sandbox whitelist


## 177.0.0

### Breaking changes

* Removed toInsertXform and added containerXform in SharedContainerSystem.CanInsert.
* Removed EntityQuery parameters from SharedContainerSystem.IsEntityOrParentInContainer.
* Changed the signature of ContainsEntity in SharedTransformSystem to use Entity<T>.
* Removed one obsoleted SharedTransformSystem.AnchorEntity method.
* Changed signature of SharedTransformSystem.SetCoordinates to use Entity<T>.

### New features

* Added more Entity<T> query methods.
* Added BeforeApplyState event to replay playback.

### Bugfixes

* Fixed inverted GetAllMapGrids map id check.
* Fixed transform test warnings.
* Fixed PlacementManager warnings.
* Fixed reparenting bug for entities that are being deleted.

### Other

* Changed VerticalAlignment of RichTextLabel to Center to be consistent with Label.
* Changed PVS error log to be a warning instead.
* Marked insert and remove container methods as obsolete, added container system methods to replace them.
* Marked TransformComponent.MapPosition as obsolete, added GetMapCoordinates system method to replace it.

### Internal

* Moved TryGetUi/TryToggleUi/ToggleUi/TryOpen/OpenUi/TryClose/CloseUi methods from UserInterfaceSystem to SharedUserInterfaceSystem.


## 176.0.0

### Breaking changes

* Reverted audio rework temporarily until packaging is fixed.
* Changes to Robust.Packaging to facilitate Content.Packaging ports from the python packaging scripts.

### New features

* Add a cvar for max game state buffer size.
* Add an overload for GetEntitiesInRange that takes in a set.

### Bugfixes

* Fix PVS initial list capacity always being 0.
* Fix replay lerp error spam.


## 175.0.0

### Breaking changes

* Removed static SoundSystem.Play methods.
* Moved IPlayingAudioStream onto AudioComponent and entities instead of an abstract stream.
* IResourceCache is in shared and IClientResourceCache is the client version to use for textures.
* Default audio attenuation changed from InverseDistanceClamped to LinearDistanceClamped.
* Removed per-source audio attenuation.

### New features

* Add preliminary support for EFX Reverb presets + auxiliary slots; these are also entities.
* Audio on grid entities is now attached to the grid.

### Bugfixes

* If an audio entity comes into PVS range its track will start at the relevant offset and not the beginning.
* Z-Axis offset is considered for ReferenceDistance / MaxDistance for audio.
* Audio will now pause if the attached entity is paused.

### Other

* Changed audio Z-Axis offset from -5m to -1m.


## 174.0.0

### Breaking changes

* ActorComponent has been moved to `Robust.Shared.Player` (namespace changed).

### New features

* Added `SpriteSystem.GetFrame()` method, which takes in an animated RSI and a time and returns a frame/texture.
* Added `IRobustRandom.NextAngle()`


## 173.1.0

### New features

* Add physics chain shapes from Box2D.


## 173.0.0

### Breaking changes

* Remove GridModifiedEvent in favor of TileChangedEvent.

### Bugfixes

* Fix some grid rendering bugs where chunks don't get destroyed correctly.


## 172.0.0

### Breaking changes

* Remove TryLifestage helper methods.
* Refactor IPlayerManager to remove more IPlayerSession, changed PlayerAttachedEvent etc on client to have the Local prefix, and shuffled namespaces around.

### New features

* Add EnsureComponent(ref Entity<\T?>)

### Bugfixes

* Re-add force ask threshold and fix other PVS bugs.


## 171.0.0

### Breaking changes

* Change PlaceNextTo method names to be more descriptive.
* Rename RefreshRelay for joints to SetRelay to match its behaviour.

### Bugfixes

* Fix PVS error spam for joint relays not being cleaned up.

### Other

* Set EntityLastModifiedTick on entity spawn.


## 170.0.0

### Breaking changes

* Removed obsolete methods and properties in VisibilitySystem, SharedContainerSystem and MetaDataComponent.

### Bugfixes

* Fixed duplicate command error.
* Fixed not being able to delete individual entities with the delete command.

### Other

* FileLogHandler logs can now be deleted while the engine is running.


## 169.0.1

### Other

* The client now knows about registered server-side toolshed commands.

## 169.0.0

### Breaking changes

* Entity<T> has been introduced to hold a component and its owning entity. Some methods that returned and accepted components directly have been removed or obsoleted to reflect this.

### Other

* By-value events may now be subscribed to by-ref.
* The manifest's assemblyPrefix value is now respected on the server.


## 168.0.0

### Breaking changes

* The Component.OnRemove method has been removed. Use SubscribeLocalEvent<TComp, ComponentRemove>(OnRemove) from an EntitySystem instead.


## 167.0.0

### Breaking changes

* Remove ComponentExtensions.
* Remove ContainerHelpers.
* Change some TransformSystem methods to fix clientside lerping.

### Bugfixes

* Fixed PVS bugs from dropped entity states.

### Other

* Add more joint debug asserts.


## 166.0.0

### Breaking changes

* EntityUid-NetEntity conversion methods now return null when given a null value, rather than returning an invalid id.
* ExpandPvsEvent now defaults to using null lists to reduce allocations.
* Various component lifestage related methods have been moved from the `Component` class to `EntityManager`.
* Session/client specific PVS overrides are now always recursive, which means that all children of the overriden entity will also get sent.

### New features

* Added a SortedSet yaml serializer.

### Other

* AddComponentUninitialized is now marked as obsolete and will be removed in the future.
* DebugTools.AssertOwner() now accepts null components.


## 165.0.0

### Breaking changes

* The arguments of `SplitContainer`s resize-finished event have changed.

### New features

* The YAML validator now checks the default values of ProtoId<T> and EntProtoId data fields.

### Bugfixes

* The minimum draggable area of split containers now blocks mouse inputs.


## 164.0.0

### Breaking changes

* Make automatic component states infer cloneData.
* Removed cloneData from AutoNetworkedFieldAttribute. This is now automatically inferred.

### Internal

* Reduce Transform GetComponents in RecursiveDeleteEntity.


## 163.0.0

### Breaking changes

* Moved TimedDespawn to engine for a component that deletes the attached entity after a timer has elapsed.

### New features

* Add ExecuteCommand for integration tests.
* Allow adding / removing widgets of cub-controls.
* Give maps / grids a default name to help with debugging.
* Use ToPrettyString in component resolve errors to help with debugging.

### Bugfixes

* Fix console backspace exception.
* Fix rendering invalid maps spamming exceptions every frame.

### Internal

* Move ClientGameStatemanager local variables to fields to avoid re-allocating every tick.


## 162.2.1


## 162.2.0

### New features

* Add support for automatically networking entity lists and sets.
* Add nullable conversion operators for ProtoIds.
* Add LocId serializer for validation.

### Bugfixes

* Fix deleting a contact inside of collision events throwing.
* Localize VV.

### Internal

* Use CollectionsMarshal in GameStateManager.


## 162.1.1

### Bugfixes

* Fixes "NoSpawn" entities appearing in the spawn menu.


## 162.1.0

### New features

* Mark ProtoId as NetSerializable.

### Bugfixes

* Temporarily revert NetForceAckThreshold change as it can lead to client stalling.
* Fix eye visibility layers not updating on children when a parent changes.

### Internal

* Use CollectionsMarshal in RobustTree and AddComponentInternal.


## 162.0.0

### New features

* Add entity categories for prototypes and deprecate the `noSpawn` tag.
* Add missing proxy method for `TryGetEntityData`.
* Add NetForceAckThreshold cvar to forcibly update acks for late clients.

### Internal

* Use CollectionMarshals in PVS and DynamicTree.
* Make the proxy methods use MetaQuery / TransformQuery.


## 161.1.0

### New features

* Add more DebugTools assert variations.

### Bugfixes

* Don't attempt to insert entities into deleted containers.
* Try to fix oldestAck not being set correctly leading to deletion history getting bloated for pvs.


## 161.0.0

### Breaking changes

* Point light animations now need to use different component fields in order to animate the lights. `Enabled` should be replaced with `AnimatedEnable` and `Radius` should be replaced with `AnimatedRadius`

### New features

* EntProtoId is now net-serializable
* Added print_pvs_ack command to debug PVS issues.

### Bugfixes

* Fixes AngleTypeParser not using InvariantCulture
* Fixed a bug that was causing `MetaDataComponent.LastComponentRemoved` to be updated improperly.

### Other

* The string representation of client-side entities now looks nicer and simply uses a 'c' prefix.


## 160.1.0

### New features

* Add optional MetaDataComponent args to Entitymanager methods.

### Internal

* Move _netComponents onto MetaDataComponent.
* Remove some component resolves internally on adding / removing components.


## 160.0.2

### Other

* Transform component and containers have new convenience fields to make using VIewVariables easier.


## 160.0.0

### Breaking changes

* ComponentReference has now been entirely removed.
* Sensor / non-hard physics bodies are now included in EntityLookup by default.


## 159.1.0


## 159.0.3

### Bugfixes

* Fix potentially deleted entities having states re-applied when NetEntities come in.


## 159.0.2

### Bugfixes

* Fix PointLight state handling not queueing ComponentTree updates.


## 159.0.1

### Bugfixes

* Fix pending entity states not being removed when coming in (only on entity deletion).

### Internal

* Remove PhysicsComponent ref from Fixture.


## 159.0.0

### Breaking changes

* Remove ComponentReference from PointLights.
* Move more of UserInterfaceSystem to shared.
* Mark some EntitySystem proxy methods as protected instead of public.

### New features

* Make entity deletion take in a nullable EntityUid.
* Added a method to send predicted messages via BUIs.

### Other

* Add Obsoletions to more sourcegen serv4 methods.
* Remove inactive reviewers from CODEOWNERs.


## 158.0.0

### Breaking changes

* Remove SharedEyeComponent.
* Add Tile Overlay edge priority.


## 157.1.0

### New features

* UI tooltips now use rich text labels.


## 157.0.0

### Breaking changes

* Unrevert container changes from 155.0.0.
* Added server-client EntityUid separation. A given EntityUid will no longer refer to the same entity on the server & client.
* EntityUid is no longer net-serializable, use NetEntity instead, EntityManager & entity systems have helper methods for converting between the two,


## 156.0.0

### Breaking changes

* Revert container changes from 155.0.0.


## 155.0.0

### Breaking changes

* MapInitEvent now gets raised for components that get added to entities that have already been map-initialized.

### New features

* VirtualWritableDirProvider now supports file renaming/moving.
* Added a new command for toggling the replay UI (`replay_toggleui`).

### Bugfixes

* Fixed formatting of localization file errors.
* Directed event subscriptions will no longer error if the corresponding component is queued for deletion.


## 154.2.0



### New features

* Added support for advertising to multiple hubs simultaneously.
* Added new functions to ContainerSystem that recursively look for a component on a contained entity's parents.

### Bugfixes

* Fix Direction.TurnCw/TurnCcw to South returning Invalid.


## 154.1.0

### New features

* Add MathHelper.Max for TimeSpans.

### Bugfixes

* Make joint initialisation only log under IsFirstTimePredicted on client.

### Other

* Mark the proxy Dirty(component) as obsolete in line with EntityManager (Dirty(EntityUid, Component) should be used in its place).


## 154.0.0

### Breaking changes

* Change ignored prototypes to skip prototypes even if the prototype type is found.
* Moved IPlayerData interface to shared.

### New features

* Added a multiline text submit keybind function.

### Bugfixes

* Fixed multiline edits scrollbar margins.

### Internal

* Added more event sources.
* Made Toolshed types oneOff IoC injections.


## 153.0.0

### Breaking changes

* Removed SharedUserInterfaceComponent component references.
* Removed EntityDeletedMessage.

### Other

* Performance improvements for replay recording.
* Lidgren has been updated to [v0.2.6](https://github.com/space-wizards/SpaceWizards.Lidgren.Network/blob/v0.2.6/RELEASE-NOTES.md).
* Make EntityManager.AddComponent with a component instance set the owner if its default, add system proxy for it.

### Internal

* Added some `EventSource` providers for PVS and replay recording: `Robust.Pvs` and `Robust.ReplayRecording`.
* Added RecursiveMoveBenchmark.
* Removed redundant prototype resolving.
* Removed CollisionWake component removal subscription.
* Removed redundant DebugTools.AssertNotNull(netId) in ClientGameStateManager


## 152.0.0

### Breaking changes

* `Robust.Server.GameObjects.BoundUserInterface.InteractionRangeSqrd` is now a get-only property. Modify `InteractionRange` instead if you want to change it on active UIs.
* Remove IContainerManager.
* Remove and obsolete ComponentExt methods.
* Remove EntityStarted and ComponentDeleted C# events.
* Convert Tile.TypeId to an int. Old maps that were saved with TypeId being an ushort will still be properly deserialized.

### New features

* `BoundUserInterfaceCheckRangeEvent` can be used to implement custom logic for BUI range checks.
* Add support for long values in CVars.
* Allow user code to implement own logic for bound user interface range checks.

### Bugfixes

* Fix timers counting down slower than real time and drifting.
* Add missing System using statement to generated component states.
* Fix build with USE_SYSTEM_SQLITE.
* Fix prototype manager not being initialized in robust server simulation tests.
* Fix not running serialization hooks when copying non-byref data definition fields without a custom type serializer.

### Other

* Remove warning for glibc 2.37.
* Remove personally-identifiable file paths from client logs.

### Internal

* Disable obsoletion and inherited member hidden warnings in serialization source generated code.
* Update CI workflows to use setup-dotnet 3.2.0 and checkout 3.6.0.
* Fix entity spawn tests having instance per test lifecycle with a non static OneTimeTearDown method.
* Add new PVS test to check that there is no issue with entity states referencing other entities that the client is not yet aware of.


## 151.0.0


## 150.0.1

### Bugfixes

* Fix some partial datadefs.


## 150.0.0

### Breaking changes

* Remove the Id field from Fixtures as the Id is already stored on FixturesComponent.

### New features

* Add AbstractDictionarySerializer for abstract classes.
* Add many new spawn functions for entities for common operations.


## 149.0.1

### Bugfixes

* Fix serialization sharing instances when copying data definitions and not assigning null when the source is null.
* Fixed resizing a window to be bigger than its set maxsize crashing the client.


## 149.0.0

### Breaking changes

* Data definitions must now be partial, their data fields must not be readonly and their data field properties must have a setter.

### Internal

* Copying data definitions through the serialization manager is now faster and consumes less memory.


## 148.4.0

### New features

* Add recursive PVS overrides and remove IsOverride()


## 148.3.0

### New features

* Happy eyeballs delay can be configured.
* Added more colors.
* Allow pre-startup components to be shut down.
* Added tile texture reload command.
* Add implementation of Random.Pick(ValueList<T> ..).
* Add IntegrationInstance fields for common dependencies.

### Bugfixes

* Prevent invalid prototypes from being spawned.
* Change default value of EntityLastModifiedTick from zero to one.
* Make DiscordRichPresence icon CVars server-side with replication.


## 148.2.0

### New features

* `SpinBox.LineEditControl` exposes the underlying `LineEdit`.
* Add VV attributes to various fields across overlay and sessions.
* Add IsPaused to EntityManager to check if an entity is paused.

### Bugfixes

* Fix SetActiveTheme not updating the theme.


## 148.1.0

### New features

* Added IgnoreUIChecksComponent that lets entities ignore bound user interface range checks which would normally close the UI.
* Add support for F16-F24 keybinds.

### Bugfixes

* Fix gamestate bug where PVS is disabled.

### Other

* EntityQuery.HasComponent override for nullable entity uids.


## 148.0.0

### Breaking changes

* Several NuGet dependencies are now private assets.
* Added `IViewportControl.PixelToMap()` and `PixelToMapEvent`. These are variants of the existing screen-to-map functions that should account for distortion effects.

### New features

* Added several new rich-text tags, including italic and bold-italic.

### Bugfixes

* Fixed log messages for unknown components not working due to threaded IoC issues.
* Replay recordings no longer record invalid prototype uploads.


## 147.0.0

### Breaking changes

* Renamed one of the EntitySystem.Dirty() methods to `DirtyEntity()` to avoid confusion with the component-dirtying methods.

### New features

* Added debug commands that return the entity system update order.

### Bugfixes

* Fixed a bug in MetaDataSystem that was causing the metadata component to not be marked as dirty.


## 146.0.0

### Breaking changes

* Remove readOnly for DataFields and rename some ShaderPrototype C# fields internally to align with the normal schema.

### Bugfixes

* Add InvariantCulture to angle validation.

### Internal

* Add some additional EntityQuery<T> usages and remove a redundant CanCollide call on fixture shutdown.


## 145.0.0

### Breaking changes

* Removed some old SpriteComponent data-fields ("rsi", and "layerDatums").

### New features

* Added `ActorSystem.TryGetActorFromUserId()`.
* Added IPrototypeManager.EnumerateKinds().

### Bugfixes

* Fixed SpriteSpecifierSerializer yaml validation not working properly.
* Fixed IoC/Threading exceptions in `Resource.Load()`.
* Fixed `TransformSystem.SetCoordinates()` throwing uninformative client-side errors.
* Fixed `IResourceManager.ContentFileExists()` and `TryContentFileRead()` throwing exceptions on windows when trying to open a directory.


## 144.0.1

### Bugfixes

* Fix some EntityLookup queries incorrectly being double transformed internally.
* Shrink TileEnlargement even further for EntityLookup default queries.


## 144.0.0

### Breaking changes

* Add new args to entitylookup methods to allow for shrinkage of tile-bounds checks. Default changed to shrink the grid-local AABB by the polygon skin to avoid clipping neighboring tile entities.
* Non-hard fixtures will no longer count by default for EntityLookup.

### New features

* Added new EntityLookup flag to return non-hard fixtures or not.


## 143.3.0

### New features

* Entity placement and spawn commands now raise informative events that content can handle.
* Replay clients can now optionally ignore some errors instead of refusing to load the replay.

### Bugfixes

* `AudioParams.PlayOffsetSecond` will no longer apply an offset that is larger then the length of the audio stream.
* Fixed yaml serialization of arrays of virtual/abstract objects.


### Other

* Removed an incorrect gamestate debug assert.


## 143.2.0

### New features

* Add support for tests to load extra prototypes from multiple sources.

### Bugfixes

* Fix named toolshed command.
* Unsubscribe from grid rendering events on shutdown.

### Other

* Remove unnecessary test prototypes.


## 143.1.0

### New features

* Add locale support for grammatical measure words.

### Bugfixes

* Don't raise contact events for entities that were QueueDeleted during the tick.
* Exception on duplicate broadcast subscriptions as this was unsupported behaviour.

### Other

* Add VV ReadWrite to PhysicsComponent BodyStatus.


## 143.0.0

### New features


- Toolshed, a tacit shell language, has been introduced.
  - Use Robust.Shared.ToolshedManager to invoke commands, with optional input and output.
  - Implement IInvocationContext for custom invocation contexts i.e. scripting systems.


## 142.1.2

### Other

* Don't log an error on failing to resolve for joint relay refreshing.


## 142.1.1

### Bugfixes

* Fixed a bad debug assert in `DetachParentToNull()`


## 142.1.0

### New features

* `IHttpClientHolder` holds a shared `HttpClient` for use by content. It has Happy Eyeballs fixed and an appropriate `User-Agent`.
* Added `DataNode.ToString()`. Makes it easier to save yaml files and debug code.
* Added some cvars to modify discord rich presence icons.
* .ogg files now read the `Artist` and `Title` tags and make them available via new fields in `AudioStream`.
* The default fragment shaders now have access to the local light level (`lowp vec3 lightSample`).
* Added `IPrototypeManager.ValidateAllPrototypesSerializable()`, which can be used to check that all currently loaded prototypes can be serialised & deserialised.

### Bugfixes

* Fix certain debug commands and tools crashing on non-SS14 RobustToolbox games due to a missing font.
* Discord rich presence strings are now truncated if they are too long.
* Fixed a couple of broadphase/entity-lookup update bugs that were affecting containers and entities attached to other (non-grid/map) entities.
* Fixed `INetChannel.Disconnect()` not properly disconnecting clients in integration tests.

### Other

* Outgoing HTTP requests now all use Happy Eyeballs to try to prioritize IPv6. This is necessary because .NET still does not support this critical feature itself.
* Made various physics related component properties VV-editable.
* The default EntitySystem sawmill log level now defaults to `Info` instead of `Verbose`. The level remains verbose when in debug mode.

### Internal

* The debug asserts in `DetachParentToNull()` are now more informative.


## 142.0.1

### Bugfixes

* Fix Enum serialization.


## 142.0.0

### Breaking changes

* `EntityManager.GetAllComponents()` now returns a (EntityUid, Component) tuple

### New features

* Added `IPrototypeManager.ValidateFields()`, which uses reflection to validate that the default values of c# string fields correspond to valid entity prototypes. Validates any fields with a `ValidatePrototypeIdAttribute`  and any data-field that uses the PrototypeIdSerializer custom type serializer.

### Other

* Replay playback will now log errors when encountering unhandled messages.
* Made `GetAssemblyByName()` throw descriptive error messages.
* Improved performance of various EntityLookupSystem functions


## 141.2.1

### Bugfixes

* Fix component trait dictionaries not clearing on reconnect leading to bad GetComponent in areas (e.g. entire game looks black due to no entities).


## 141.2.0

### Other

* Fix bug in `NetManager` that allowed exception spam through protocol abuse.


## 141.1.0

### New features

* MapInitEvent is run clientside for placementmanager entities to predict entity appearances.
* Add CollisionLayerChangeEvent for physics fixtures.


## 141.0.0

### Breaking changes

* Component.Initialize has been fully replaced with the Eventbus.

### Bugfixes

* Fixed potential crashes if buffered audio sources (e.g. MIDI) fail to create due to running out of audio streams.

### Other

* Pressing `^C` twice on the server will now cause it to hard-exit immediately.
* `Tools` now has `EXCEPTION_TOLERANCE` enabled.


## 140.0.0

### Breaking changes

* `IReplayRecordingManager.RecordingFinished` now takes a `ReplayRecordingFinished` object as argument.
* `IReplayRecordingManager.GetReplayStats` now returns a `ReplayRecordingStats` struct instead of a tuple. The units have also been normalized

### New features

* `IReplayRecordingManager` can now track a "state" object for an active recording.
* If the path given to `IReplayRecordingManager.TryStartRecording` is rooted, the base replay directory is ignored.

### Other

* `IReplayRecordingManager` no longer considers itself recording inside `RecordingFinished`.
* `IReplayRecordingManager.Initialize()` was moved to an engine-internal interface.


## 139.0.0

### Breaking changes

* Remove Component.Startup(), fully replacing it with the Eventbus.


## 138.1.0

### New features

* Add rotation methods to TransformSystem for no lerp.

### Bugfixes

* Fix AnimationCompleted ordering.


## 138.0.0

### Breaking changes

* Obsoleted unused `IMidiRenderer.VolumeBoost` property. Use `IMidiRenderer.VelocityOverride` instead.
* `IMidiRenderer.TrackedCoordinates` is now a `MapCoordinates`.

### New features

* Added `Master` property to `IMidiRenderer`, which allows it to copy all MIDI events from another renderer.
* Added `FilteredChannels` property to `IMidiRenderer`, which allows it to filter out notes from certain channels.
* Added `SystemReset` helper property to `IMidiRenderer`, which allows you to easily send it a SystemReset MIDI message.

### Bugfixes

* Fixed some cases were `MidiRenderer` would not respect the `MidiBank` and `MidiProgram.
* Fixed user soundfonts not loading.
* Fixed `ItemList` item selection unselecting everything when in `Multiple` mode.


## 137.1.0

### New features

* Added BQL `paused` selector.
* `ModUpdateLevel.PostInput` allows running content code after network and async task processing.

### Other

* BQL `with` now includes paused entities.
* The game loop now times more accurately and avoids sleeping more than necessary.
* Sandboxing (and thus, client startup) should be much faster when ran from the launcher.


## 137.0.0

### Breaking changes

* Component network state handler methods have been fully deprecated and replaced with the eventbus event equivalents (ComponentGetState and ComponentHandleState).


## 136.0.1

### Bugfixes

* Fixed debugging on Linux when CEF is enabled.


## 136.0.0

### New features

* Several more style box properties now scale with UI scale. Signature of some stylebox methods have been changed.

### Bugfixes

* Fixed OutputPanel scroll-bar not functioning properly.


## 135.0.0

### Breaking changes

* Style boxes now scale with the current UI scale. This affects how the the margins, padding, and style box textures are drawn and how controls are arranged. Various style box methods now need to be provided with the current UI scale.


## 134.0.0

### Breaking changes

* Several methods were moved out of the `UserInterface` components and into the UI system.
* The BUI constructor arguments have changed and now require an EntityUid to be given instead of a component.


## 133.0.0

### Breaking changes

* Replace Robust's Vector2 with System.Numerics.Vector2.

### New features

* `AssetPassPipe` has a new `CheckDuplicates` property that makes it explicitly check for and drop duplicate asset files passed through.

### Bugfixes

* Static entities that are parented to other entities will no longer collide with their parent.
* Fix some miscellaneous doc comments and typos (e.g. PvsSystem and EntityManager).
* Fix ContentGetDirectoryEntries.


## 132.2.0

### New features

* Add method to clear all joints + relayed joints on an entity.

### Other

* Lower default MTU to `1000`.

### Internal

* Resolved some warnings and unnecessary component resolves.


## 132.1.0

### New features

* `Robust.Shared.Physics.Events.CollisionChangeEvent` now has the `EntityUid` of the physics body.

### Other

* Paused entities now pause their animations. There's no guarantee they'll resume at the same point (use SyncSprite instead).

### Internal

* Fix ComponentTreeSystem warnings.
* Fix some miscellaneous other warnings.


## 132.0.1

### Bugfixes

* Return maps first from FindGridsIntersecting which fixes rendering order issues for grids.


## 132.0.0

### Breaking changes

* TimeOffsetSerializer now always reads & writes zeros unless it is reading/writing an initialized map. EntityPrototypes with TimeOffsetSerializer data-fields need to default to zero.\
* TimeOffsetSerializer now only applies a time offset when reading from yaml, not when copying.

### New features

* Added a function to count the number of prototypes of a given kind. See `IPrototypeManager.Count<T>()`.

### Bugfixes

* Fixed a bug in `IPrototypeManager.EnumerateParents()` that was causing it to not actually return the parent prototypes.

### Other

* Map serialisation will now log errors when saving an uninitialized map that contains initialized entities.


## 131.1.0

### New features

* Add NextByte method to random.
* Add method to get a random tile variant.

### Bugfixes

* Fix replay component state bug.

### Internal

* Remove some AggressiveOptimization attributes.


## 131.0.0

### Breaking changes

* `IWritableDirProvider` async functions have been removed.
* Replay recording & load API has been reworked to operate on zip files instead.
* Constants on `IReplayRecordingManager` have been moved to a new `ReplayConstants` class, renamed and values changed.

### New features

* Added `ISawmill.Verbose()` log functions.
* Replays are now written as `.zip` files. These will be [content bundles](https://docs.spacestation14.io/en/launcher/content-bundles) directly executable by the launcher if the server has the necessary build information.
* Client replays now use local time rather than UTC as default file name.


## 130.0.0

### Breaking changes

* Engine versions will no longer start with a leading 0.


## 0.129.0.1


## 129.0.0

### Breaking changes

* `AnchorSystem.Attach()` now behaves more like the obsolete `AttachToEntity()` methods as it will automatically detach a player from their current entity first.
* A chunk of server- and client-side `PrototypeLoadManager` code has been moved to shared.
* Replay recording and playback now supports client-side replays. Many replay related functions, cvars, and commands have changed.

### New features

* Richtext tags can now be overridden by content
* The LineEdit control now has a field to override the StyleBox
* `IWritableDirProvider` has new methods for async file writing.

### Bugfixes

* Updated Lidgren, fixing a bug where socket errors were not reported properly on Linux.

### Other

* The `Dirty()` method for networked components now has an override that takes  in an EntityUid. The old IEntityManager method being obsoleted.



## 0.128.0.0

### Breaking changes

* Add ILocalizationManager as a dependency on systems as `Loc`.


## 0.127.1.0

### New features

* Add SpriteSystem.Frame0 method for entity prototypes.


## 0.127.0.0

### Breaking changes

* Rename PVSSystem to PvsSystem.

### New features

* Added `launch.launcher` and `launch.content_bundle` CVars. These are intended to eventually replace the `InitialLaunchState` values.
* Allow `System.Net.IPAdress` through sandbox _properly_, add `System.Net.Sockets.AddressFamily` too.
* Systems now have their own logger sawmills automatically and can be access via `Log`.

### Bugfixes

* Make BoxContainer's MeasureOverride account for stretching.
* Fix IPAddress sandboxing.
* Revert physics contact getcomponents and also fix ShouldCollide ordering for PreventCollideEvent.


## 0.126.0.0

### Breaking changes

* Several `MapManager` methods were moved to `MapSystem`.
* The signature of grid lookup queries has changed, with a new optional `includeMap` bool added in-between other optional bools.

### New features

* `System.Net.IPAddress` is now accessible from the sandbox.

### Bugfixes

* Fixed RichText not rendering some tags properly for some UI scales.
* Text inside of `OutputPanel` controls should no longer overlap with the scrollbar.

### Other

* Obsoleted the following methods from `IPlayerSession`: `AttachToEntity`, `DetachFromEntity`. Use the methods in `ActorSystem` instead.
* Static Loggers (e.g., `Logger.Log()` are now obsoleted. Get a sawmill from ILogManager instead.
* Several `MetadataComponent` setters have been marked as obsolete. Use `MetaDataSystem` methods instead.

### Internal

* Removed several static logging calls.


## 0.125.0.1

### Other

* Use a logger sawmill in MapManager rather than the static logger.


## 0.125.0.0

### Breaking changes

* Several replay related cvars and commands have been renamed.

### New features

* Added support for basic replay playback. The API is likely to change in the next version or two.


## 0.124.0.1

### New features

* Added `CompletionHelper.ContentDirPath()`.
* Added `vfs_ls` command to list VFS contents.
* The resource manifest (`manifest.yml`) now accepts a `clientAssemblies` key. When given, only the assembly names listed will be loaded from `/Assemblies/` rather than automatically loading all assemblies found.

### Bugfixes

* Fix exception if running the `>` command (remote execute) without even a space after it.
* `ResPath.RelativeTo()` now considers non-rooted paths relative to `.`.
  * This fixes some things like `MemoryContentRoot`'s `FindFiles()` implementation.
* Fix `IContentRoot.GetEntries()` default implementation (used by all content roots except `DirLoader`) not working at all.
* Made `ResourceManager.ContentGetDirectoryEntries()` report content root mount paths as directories.

### Internal

* Made `ConfigurationManager` not-abstract anymore so we can instantiate it from tests.
* Added new tests for `ResourceManager`.


## 0.124.0.0

### Breaking changes

* PreventCollideEvent changes to align it with the other physics events.


## 0.123.1.1

### Bugfixes

* Also clone warmstarting data for joints in the physics solver.


## 0.123.1.0

### New features

* Add Box2.Rounded(int digits) method.
* Add Pure attributes to Box2 methods.


## 0.123.0.0

### New features

* Added `ValueList.RemoveSwap()`
* The Centroid property on polygon shapes is now available to content.

### Bugfixes

* Fixed keyboard events always propagating to the default viewport if `devwindow` is open.
* Fixed some map-manager queries not properly using the `approx` argument.

### Other

* Several build/version cvars are now replicated to clients, instead of being server exclusive.


## 0.122.0.0

### Breaking changes

* Obsolete some MapManager queries.
* Add EntityUid to some MapManager queries.


## 0.121.0.0

### Breaking changes

* Add replaying loading / reading.

### New features

* Add setter for PlayingStream that also updates source.
* Add IWritableDirProvider.OpenOSWindow.

### Bugfixes

* Fix component lookups not considering whether an entity is in a container and the flag is set.


## 0.120.0.0

### Breaking changes

* Relay contained joints to parents and no longer implicitly break them upon container changes.

### Bugfixes

* Fix upload folder command.
* Fix SpriteView scaling for aspect ratios.

### Internal

* Cleanup MapManager slightly.


## 0.119.0.1

### Bugfixes

* Fix non-hard kinematiccontroller fixtures not colliding.


## 0.119.0.0

### Breaking changes

* Move prototype upload commands to the engine.

### New features

* Add IContentRoot.FileExists(ResPath).


## 0.118.0.0

### Breaking changes

* ComponentRegistry has been re-namespaced.

### New features

* You can now provide a ComponentRegistry to SpawnEntity to override some components from the prototype.


## 0.117.0.0

### Breaking changes

* Deprecate some sprite methods and cleanup IconComponent.
* YAML Linter supports inheritance.


## 0.116.0.0

### Breaking changes

* Removed AppearanceVisualizers.
* Modify replay record directory selection.


## 0.115.0.0

### Breaking changes

* The signature and behaviour of `IClientGameStateManager.PartialStateReset()` has changed. By default it will no longer delete client-side entities, unless they are parented to a networked entity that is being deleted during the reset.


## 0.114.1.0

### New features

* Add a new method for physics joint removal.

### Other

* Slightly speedup entity deletion.

### Internal

* Remove static logs from EntityManager.


## 0.114.0.0

### Breaking changes

* The way that UI themes resolve textures has changed. Absolute texture paths will simply be read directly, while relative paths will attempt to find a theme specific texture before falling back to simply trying to read the given file path.
* The signature of public UI theme methods have changed, and some new methods have been added.

### New features

* Added non-generic versions of various component/entity lookup queries.

### Bugfixes

* Fixed an erroneous error that would get logged when clients reconnect to a server.
* Fixed a UI bug that was preventing some controls from being disposed and was causing the UI to become laggy.


## 0.113.0.3

### Bugfixes

* Fix PVS error log threading issue.


## 0.113.0.2

### Bugfixes

* Removed or fixed some erroneous debug asserts
* Fixed entity-deletion not being properly sent to clients


## 0.113.0.1

### Bugfixes

* Use ThemeResolve for TextureButton texture normals.


## 0.113.0.0

### Breaking changes

* Move JobQueue<T> from content to engine.

### New features

* Make InitializeEntity and StartEntity public. InitializeAndStartEntity was already public.

### Bugfixes

* Add padding to font glyphs in the atlas.
* Fix log for duplicate component references.
* Make Map-Grids set GridUid earlier.
* Fix hidden action numbers when updating UI theme.
* Fix joint change events subscribing to predictedphysics instead of just physics.

### Other

* Remove joint log as it's never been read and caused threading issues.
* Decouple vvwrite / vvread / vvinvoke perms slightly from vv so vv no longer implicitly grants the others.
* Add start line to duplicate prototype yaml error.
* Fix debug sprite assert.
* Fix some joint bugs


## 0.112.0.1


## 0.112.0.0

### Breaking changes

* Move default theme directory to /Interface/ from /UserInterface/
* Try to fix contact mispredicts with PredictedPhysicsComponent.

### Bugfixes

* Fix JSON Serialization of ResPath.

### Other

* Change prof tree style & add basic stylesheet support.


## 0.111.0.0

### Breaking changes

* Add default stylesheet for engine + debug connect screen.


## 0.110.0.0

### Breaking changes

* Remove name + authors from map files as these were unused and overwritten on every mapfile write.

### Bugfixes

* Fix Omnisharp failing to analyze the client by default.
* Fix EntityLookup not properly adding nested container entities.

### Other

* Sort NetSerializable types.
* Remove obsolete Fixture.Body references.


## 0.109.1.0

### New features

* Add "IsDefault" to EntityManager for basic checks on whether an entity has default prototype data.


## 0.109.0.0

### Breaking changes

* `BeforeSaveEvent` has been moved from `Robust.Server.Maps` to `Robust.Shared.Map.Events`

### New features

* Added `IMidiRenderer.ClearAllEvents()`, a new method that clears all scheduled midi events.
* Added a new event (`BeforeSaveEvent`) which gets raised before a map/entity gets serialized to yaml.
* Added a new `ROBUST_SOUNDFONT_OVERRIDE` environmental variable that can be used to override system soundfonts.

### Bugfixes

* Fixed `EndCollideEvent` not setting the EntityUid fields.
* Fixed a bug that would cause screen-space overlays to sometimes not be drawn.


## 0.108.0.0

### Breaking changes

* Physics fixtures are now serialized by id, fixture rather than as a list with ids attached.


## 0.107.0.1

### Bugfixes

* Fix bad logs on maploader not listing out bad prototypes.


## 0.107.0.0

### Breaking changes

* Pass in dependencies to LocalPlayer AttachEntity (was anyone even using this method?)

### Internal

* Light query changes for some optimisation.
* Remove Texture.White IoC resolves in a lot of rendering areas.


## 0.106.1.0

### New features

* Screen-space overlays now use call `BeforeDraw()` and can use the `RequestScreenTexture` and `OverwriteTargetFrameBuffer` options.
* Added the `LoadedMapComponent`. It can be used to identify maps created by loading them from a yml file.


### Other

* `GameShared` no longer has a finalizer that triggers in some cases like tests.


## 0.106.0.0

### Breaking changes

* Update map file schema validator for new format.
* TimeOffsetSerializer fixes to use serv3 copying.

### Bugfixes

* Fix ResPath null errors.
* Fix queued deletion error log on entitymanager shutdown.

### Other

* Added transform recursion check in debug.


## 0.105.1.0

### New features

* Add CompOrNull to the EntityQuery struct.
* Add basic maploader support for entity renaming.


## 0.105.0.0

### Breaking changes

* Removed server and shared sprite components.

### New features

* Add LayerExists to sprites for object keys (previously it was only integer keys).

### Bugfixes

* Fix placement overlay error and add exception tolerance to it.


## 0.104.1.0

### New features

* VV now automatically dirties components.

### Bugfixes

* Fix CompletionHelper paths having double // on the end.


## 0.104.0.0

### Breaking changes

* API Changes to SpriteView control to generalize it.


## 0.103.0.0

### Breaking changes

* Maps are now saved by prototype -> entities rather than as just entities. Maps are currently backwards compatible but this is liable to change.

### New features

* RobustServerSimulation is public and usable by content for tests or benchmarking.
* Add sf3 extension support to midis.

### Bugfixes

* Fix random.Prob inequality.

### Other

* Adjust centerpoint for spriteview sprites.
* Mark ComponentReference as obsolete.


## 0.102.1.0

### New features

* `echo` console command to echo things.
* Add some public methods to physics system for applying force/torque.

### Bugfixes

* Fix a NRE when no window icon is specified.

### Other

* Set console code page to UTF-8 explicitly on Windows to fix output of non-ASCII characters.


## 0.102.0.0

### Breaking changes

* Loading  maps with invalid entity UIDs should now log errors.

### New features

* The yaml linter should now error on duplicate entity prototypes

### Bugfixes

* Fix a PVS bug that could put one entity into two different PVS chunks.

### Other

* EntityUid indexing should now start at 1 when saving maps.


## 0.101.1.1

### Bugfixes

* Fix polygon deserialization leading to the last vert being 0,0.


## 0.101.1.0

### New features

* Added a mode to entity placement to allow replacing any existing entities on a tile.

### Other

* Re-order initialization so BroadcastRunLevel is run after userinterfacemanager PostInitialize.


## 0.101.0.0

### Breaking changes

* Port Quickhull from Box2D and replace GiftWrapping.
* Removed a lot of unused physics code.

### Bugfixes

* Fix damping for mouse joint.
* Fix Distance outputs for overlapping circles.


## 0.100.0.0

### Breaking changes

* `ILookupWorldBox2Component` has been removed. If an entity does not have fixtures/physics a `WorldAABBEvent` will now be raised.

### Bugfixes

* Fixes a concurrent hashset modification exception in PVS


## 0.99.0.0

### Breaking changes

* Revert the reversion of the ResPath removal from 0.98.0.0

### New features

* StartCollideEvent, EndCollideEvent, and physics contacts now have the relevant EntityUids.

### Bugfixes

* Remove initialization code that forced transform and physics components first.


## 0.98.0.0

### Breaking changes

* Revert bulk ResPath refactor due to instability.


## 0.97.1.1

### Bugfixes

* Fixed assembly paths being used having double //


## 0.97.1.0

### New features

* FastNoiseLite is now netserializable.
* PVS ack processing is now parallel and also improved grafana metrics for PVS.

### Other

* Add invalid broadphase check to EntityLookupSystem.
* Made NetGraph logarithmic.


## 0.97.0.0

### Breaking changes

* Fully replace ResourcePath (class) with ResPath (struct).

### Other

* Add stacktrace to transform logs.


## 0.96.9.0

### New features

* `RobustIntegrationTest` now has a `DoGuiEvent()` method that can directly pass `GUIBoundKeyEventArgs` to a control.


## 0.96.8.2

### New features

* The `LayerSetData()` function can now be used to clear a sprite layer's shader.

### Bugfixes

* Fixed sandboxing verifying against `Robust.` assemblies inside `Robust.Client.WebView`, causing an older assembly to be verified against.


## 0.96.8.1

### Bugfixes

* Fix MapInit not being run on entities in some instances.


## 0.96.8.0

### Bugfixes

* Create entities before applying entity states. This fixes parenting issues in some instances, for example on a freshly split grid the client would give an exception.

### Other

* Entities have their paused state set before initialisation rather than after.

### Internal

* Added a BroadphaseNetworkingTest.


## 0.96.7.0

### New features

* `IDynamicTypeFactory.CreateInstance` now has the option to not perform dependency injection.
* Added normal blend mode for shaders
* Added a new ResPath struct that is intended to eventually replace ResourcePath

### Bugfixes

* Hopefully fixed an IndexOutOfRange exception in AudioSystem
* Fixed a potential IndexOutOfRange exception in ContainerSystem


## 0.96.6.0

### New features

* Added overrides to shuffle Span<T> and ValueList<T> in IRobustRandom.
* Added hotkeys to close the most recent window and all windows.

### Other

* Improved some container assert messages.


## 0.96.5.0

### New features

* Added source generator for automatically generating component state getting & handling code. Significantly reduces boilerplate when creating networked components.


## 0.96.4.0

### Bugfixes

* Component delta states can now have an initial full state inferred by clients.


## 0.96.3.0

### Other

* Updated server SQLitePCLRaw to 2.1.4.


## 0.96.2.0


## 0.96.1.0

### New features

* Implemented deleting a full word at a time.

### Bugfixes

* Fixed `ContainerSystem.EmptyContainer` sometimes failing to empty containers.
* Fixed container state handling sometimes failing to insert or remove entities.
* Fix content test workflow.
* Text contents won't draw over the scrollbar for OutputPanel controls anymore.
* Invalidate OutputPanel entries upon it entering the UI tree. This fixes some bugs where text is added while it's outside of the tree without the UI scale cvar being set causing separate sizings in entries.


## 0.96.0.4

### Bugfixes

* Revert InRange entity lookup range change due to content bugs.
* Fix implicit appearance state data.


## 0.96.0.3

### Bugfixes

* Fix sprite error log to report the key not the layer.
* Fix log length for physics contact error.
* Fix discord null errors.
* Adjust InRange lookups to check if the centre of body is in range.

### Other

* Add more audio logs.


## 0.96.0.2

### Bugfixes

* Fix adding MapGridComponent to a map with pre-existing child entities.


## 0.96.0.1

### Other

* Set blend function for shaders with ShaderBlendMode.None
* Add logs around fixture lengths in contact updates.
* Revert previous contact changes to try to make physics slightly more stable until Box2D 3.0.
* Adjusted QueueDeleteEntity log on client to care if the entity is deleted in prediction.


## 0.96.0.0

### Breaking changes

* Removed `MapId` serializer. Serialize the map's EntityUid instead.
* Renamed `MapComponent.WorldMap` to `MapComponent.MapId`.

### New features

* Added showrot command as a counterpart to showpos.

### Other

* Added error logs when QueueDel is called on the client for networked entities.
* Added logs around physics contact errors that have been happening.


## 0.95.0.0

### Bugfixes

* Reverted making `MetaDataComponent.PauseTime` a yaml data-field, as it caused issues when saving uninitialised maps.

### Internal

* `TextEdit`'s `NextWordPosition` has been replaced with `EndWordPosition`


## 0.94.0.0

### Breaking changes

* `IGameTiming.IsFirstTimePredicted` is now false while applying game states.

### Bugfixes

* `MetaDataComponent.PauseTime` is now a yaml data-field
* The client-side `(un)pausemap` command is now disabled while connected to a server.

### Internal

* Use a List<Contact> for contacts instead of a shared arraypool to try to fix the contact indexing exception.
* Moved IoC dependencies off of physics contacts.


## 0.93.3.0

### New features

* Unnecessary tiles are no longer written to map file tilemaps.
* Added the ability to enable or disable grid splitting per grid.

### Other

* Added additional logs around contact issue


## 0.93.2.0

### New features

* Add CompletionHelpers for components and entityuids.


## 0.93.1.0

### New features

* Add PlayPredicted audio method for EntityCoordinates.

## 0.93.0.0

### Breaking changes

* Arguments of ContainerSystem's `EmptyContainer()` have changed. It now also returns removed entities.

### New features

* Added a TerminatingOrDeleted() helper function
* Added a `hub_advertise_now` command.

### Bugfixes

* Fixed some multi-threading IoC errors in the audio system.
* The map validator now allows entities to specify missing components.
* Fixed a potential stack overflow in the colour slider control.
* Fixed sprites sometimes not updating `IsInert`.

### Other

* `TransformComponentAttachToGridOrMap()` is now obsoleted. use the newly added system method instead.
* Made RSI preloading more error toletant.
* Added some new benchmarks for testing archetype ECS.


## 0.92.2.1

### Bugfixes

* Revert tile bound shrinkage as it was causing erroneous test failures on content.


## 0.92.2.0

### New features

* Added Box2iEdgeEnumerator for iterating its bounds.
* Added a CompletionResult helper for MapIds
* Added some helper methods for System.Random (useful for seeded RNG)

### Bugfixes

* Shrink tile bounds by 0.05. In some cases the polygon skin radius was causing overlap on other tiles and leading to erroneous lookup r
* Use preset matrixes for certain Matrix3 angles to avoid imprecision issues with transformations.


## 0.92.1.0

### New features

* Add option to SplitContainer for which split expands on parent resize

### Internal

* Updated Lidgren to v0.2.4.


## 0.92.0.0

### New features

* Exposed more properties on `FastNoiseLite`.
* Added fallback culture for localization.

### Bugfixes

* Fixed noise DD.

### Other

* Added new `DebugOpt` and `Tools` build configurations. These must be added to your solution file and apply to all projects importing `Robust.Properties.targets`.
  * `DebugOpt` is "`Debug` with optimizations enabled".
  * `Tools` has development tools (e.g. `launchauth` command) that release builds don't, while still having asserts (`DEBUG`) off and optimizations on.
* All configurations except `Release` now define `TOOLS`.
* `Release` is now intended to be "as close to published release as possible" with game configuration. Use `Tools` as build configuration instead for scenarios such as mapping.
* `Robust.Properties.targets` should now be included at the end of project files. `Robust.Analyzers.targets` and `Robust.DefineConstants.targets` are now included by it automatically.

### Internal

* General cleanup to MSBuild files.

## 0.91.0.0

### Breaking changes

* `ColorSelectorSliders` now uses SpinBox instead of FloatSpinBox.

### New features

* `IntegrationOptions` now allows changing the `ILogHandler` used by the integration test via `OverrideLogHandler`.

### Bugfixes

* Default integration test log output should more reliably capture `TestContext.Out` now.


## 0.90.0.0

### Breaking changes

* Add tile edge rendering support.

### New features

* Add .AsUint() for ValueDataNode.

### Bugfixes

* Fix AnchorEntity replication when the coordinate doesn't change
* Fix some PVS bugs.
* Fix rounding in GetGridOrMapTilePosition.


## 0.89.1.0

### New features

* `web.headless` CVar can now be used to avoid loading CEF with graphical client.

### Bugfixes

* `web.user_agent` CVar can now be overriden by content before WebView is initialized.

### Other

* WebView works again and is properly available from the launcher.

### Internal

* Clean up WebView initialization logic to avoid static `IoCManager`.


## 0.89.0.0

### Breaking changes

* Add EntityUid as an arg to SharedTransformSystem and remove more .Owner calls.

### New features

* Add by-ref event analyzer.
* Add option to hide scrollbars for ScrollContainers.
* Add an out EntityUid overload to EntityQueryEnumerator<T>.

### Bugfixes

* Fix exception on server shutdown.
* Fix concurrent update error in byref registrations for serializationmanager.
* New grids created from placement manager start at 0,0 rather than -1,-1.

### Other

* `dump_netserializer_type_map` command to debug desynchronization issues with NetSerializer's type map.


## 0.88.1.0

### New features

* Added a new OnScreenChanged event that gets invoked when `IUserInterfaceManager.ActiveScreen` changes.
* UI state interfaces such as `IOnStateEntered<TState>` now also get invoked whenever the current state inherits from `TState`.

### Bugfixes

* Fixed `WritableDirProvider.Find()`. This fixes custom MIDI soundfonts on Windows.
* Fixed server startup crash with string serializer length checks.
* Fixed `CS8981` errors in `Robust.Benchmarks`.
* Fixed C# interactive errors when engine started without content-start.
* Fixed FormattedMessage.IsEmpty() returning the wrong result.

### Other

* Map pausing now gets properly networked
* SplitContainers controls now have a minimum draggable area, so that they can function without any padding.

### Internal

* Fixed `CS8981` errors in `Robust.Benchmarks`.


## 0.88.0.0

### Breaking changes

* A `Default` font prototype is now required. I.e.:
    ```yaml
    - type: font
      id: Default
      path: /Fonts/NotoSans/NotoSans-Regular.ttf
    ```

### New features
* `FormattedText.MarkupParser` got refactored to be more robust and support arbitrary tags.
* New rich text tags can be added by implementing `IMarkupTag`



## 0.87.1.1

### Bugfixes

* Fixed source of PVS assert tripping in debug.


## 0.87.1.0

### Bugfixes

* Fixed a PVS bug that would sometimes cause it to attempt to send deleted entities.
* Fixed server commands not getting sent to clients after disconnecting and reconnecting.
* Fixed a text input error when using the right arrow key while at the second to last character.


### Other

* Sprite view controls now use the sprite's offset when rendering.
* The sprite system should now animate any rendered sprites with RSI animations, instead of only animating those visible in the main viewport and sprite view controls.


## 0.87.0.0

### Breaking changes

* `UIScreen.GetOrNewWidget()` has been replaced with `GetOrAddWidget()`.

### New features

* Added `IWritableDirProvider.OpenSubdirectory()`, which returns a new `IWritableDirProvider` with the root set to some subdirectory.
* Added `UiScreen.TryGetWidget()`
* Added a virtual `Shutdown()` method for game/module entry points.

### Bugfixes

* Fixed SyncSpriteComponent not properly syncing entities that are out of view.
* Fixed a bug preventing client-side commands from being properly registered.
* Fixed a bug causing PVS to unnecessarily send extra data.


## 0.86.0.0

### Breaking changes

* Undid `*.yaml` prototype loading change from previous version.
* `IConsoleHost`'s `RegisteredCommands` field has been renamed to `AvailableCommands`.
* Several light related cvars have been renamed. E.g., "display.softshadows" is now "light.softshadows".
* The "display.lightmapdivider" integer cvar has been replaced with a float multiplier named "light.resolution_scale".


### New features

* Command definitions have a new bool that restricts them to only be executable by the server or in single player mode. Several "server only" commands have been moved to to shared code and now use this option.
* The FOV color is now configurable via the "render.fov_color" cvar

### Bugfixes

* SDL2 backend now works if the client is started with fullscreen.

### Other

* SDL2 backend now handles quit events (⌘+Q on macOS).
* SDL2 backend now logs video driver backend used on initialization.
* The engine will now warn on startup if `*.yaml` files are found in resources, as this most likely indicates an accident.
* Added entity, occluder and shadow-casting light counts to the clyde debug panel.
* The HistoryLineEdit control now invokes `OnTextChanged` events when selecting history items

### Internal

* Changed thread safety around `ResourceManager`'s VFS roots, removing the use of error prone reader-writer locks.
* SDL2 log now shows log category.
* Removed OpenTK DllMap code.


## 0.85.2.0

### New features

* Threaded windowing API usage is now behind a CVar, disabled by default on macOS to avoid crashes.
* Box2i, ImmutableHashSet, ISet, and IReadonlySet can now be serialized.
* Added helpers for Box2i Center / Vector2i Up-Down-Left-Right.
* Implement blend modes for rendering.

### Bugfixes

* MacOS with the SDL2 backend now has DPI scaling enabled.
    * Fixed DPI scaling calculations on platforms outside Windows.
* Grids on top of maps that are also grids should render correctly now.
* Fixed bug in ScrollContainer that could cause permanent loops.
* Fixed occluder tree error.
* Fixed Texture.GetPixel.

### Other

* System F3 panel now correctly fetches processor model on Apple Silicon devices.
* UI content scale is now listed in the F3 coordinates panel.
* SDL2 backend is now wired up to update key names dynamically on keyboard mode change.
* The prototype reload event is no longer wrapped under #if !FULL_RELEASE.
* The engine now loads `*.yaml` files (previously loading only `*.yml`) for prototypes.

### Internal

* `keyinfo` command has enum completions.

## 0.85.1.1

### Bugfixes

* Fixed GameStateManager error when resetting client-side prediction


## 0.85.1.0

### New features

* RSI's now get combined into a large atlas.

### Bugfixes

* Removed bad PlayAudioPositionalMessage error log & fixed fallback coordinate check.
* Fixed MouseJoint parallelisation exception.

### Internal

* Fixed some warnings in GameStateManager


## 0.85.0.1

### Bugfixes

* Fix fixture client state handling not removing the existing fixture.
* Use a dummy entity for placement manager preview so offsets are applied correctly.


## 0.85.0.0

### Breaking changes

* Component.Shutdown() has now been removed and the eventbus should be used in its place.
* Component.Name has now been removed and IComponentFactory.GetComponentName(Type) should be used in its place.

### Bugfixes

* Ensure fixture contacts are destroyed even if no broadphase is found.
* Ensure fixtures are re-created in client state handling. There was a subtle bug introduced by updating existing ones where contacts were incorrectly being retained across prediction. This was most obvious with slipping in SS14.


## 0.84.0.0

### Breaking changes

* EffectSystem has been removed.

### New features

* Added Pidgin parser to the sandbox whitelisted.

### Bugfixes

* Fixed physics ignoring parallelisation cvars
* Global audio volume is no longer overridden every tick.
* Fix `SpriteComponent.CopyFrom()` not working properly.
* Fix cvar TOML parsing failing to read some numeric cvars.

### Other

* Improved physics joint logging.


## 0.83.0.0

### Breaking changes

* Physics has been ECSd with large API changes:
- Shapes can be updated via the system rather than requiring the caller to handle it.
- Access attributes have been added.
- Implemented IEquatable for Fixture Shapes
- Removed obsolete PhysicsComponent APIs.
- Removed usage of Component.Owner internally.


## 0.82.0.0

### Breaking changes

* `Box2Rotated.Centre` has been renamed to `.Center`
* `ISpriteComponent` has been removed. Just use `SpriteComponent` instead.

### Bugfixes

* Fixed prototype reloading/uploading.
* Fixed UI tooltips sometimes causing a null reference exception.

### Other

* Map/world velocity calculations should be slightly faster.
* `EnsureComp` will now re-add a component if it has been queued for removal.


## 0.81.0.0

### Breaking changes

* TransformComponent,Parent has been removed. Use the ParentUid & get the component manually.

### New features

* The Popup control now has an OnPopupOpen event.

### Other

* Various transform methods are now obsolete. Use the methods provided by the transform system instead.
* TransformComponent.MapUid is now cached (previously required a dictionary lookup)


## 0.80.2.0

### New features

* Tooltips now provide the option to track the mouse cursor.


## 0.80.1.0

### New features

* Added location of compile errors to XAML UI.
* Add CC-BY to RSI.json
* Allow customising radio buttons for RadioOptions.
* Added CVar to override CEF useragent.

### Bugfixes

* Fix incorrect size of second window in split container.
* Fix PreventCollideEvent fixture ordering.

### Other

* Obsoleted .Owner for future work in removing components storing a reference to their entityuid.


## 0.80.0.0

### Breaking changes

* Moved ConvexHullPolygons and MaxPolygonVertices cvars to constants.
* Moved the PhysicsMap Gravity property to its own controller.
* Made some layout changes to Split Container.

### New features

* Added the colliding fixtures to PreventCollideEvent.

### Bugfixes

* Grids overlapping entities will now flag the entity for grid traversal.

### Other

* The split container `Measure()` override now more accurately reflects the space available to children. Additionally, the split position is now publicly settable.

### Internal

* Removed manual component registrations.


## 0.79.0.1

### New features

* Add helper GetDirection to SharedMapSystem that offsets a Vector2i in the specified direction by the specified distance.
* UIController now implements IEntityEventSubscriber

### Bugfixes

* The fast TryFindGridAt overload will now also return the queried map's MapGridComponent if it exists.

### Other

* Updated window dragging movement constraints. By default windows can now be partially dragged off-screen to the left. This is configurable per window. This also fixes a bug where windows could become unreachable.

### Internal

* Remove 2 TryGetComponents per physics contact per tick.


## 0.79.0.0

### Breaking changes

* EntityInitializedMessage has been removed; the C# event invoked on EntityManager (EntityInitialized) should be used in its place.
* TileChangedEventArgs has been removed.

### Bugfixes

* Fix tooltip panels being incorrectly sized for their first frame.
* Client will no longer predict physics sleeping on bodies that are unable to sleep.
* Style box texture scaling has been fixed.

### Other

* Added TaskCompletionSource to the sandbox.

### Internal

* IPhysManager has been removed for a slight physics contacts optimisation.
* Optimise TryFindGridAt, particularly for grid traversals.
* MapGridComponent now uses delta component states.
* Removed some TryGetComponent from IsMapPaused, speeding up entity initialization in some instances.


## 0.78.0.0

### Breaking changes

* Removed the obsoleted `GlobalLinearVelocity()` EntityUid helper method.
* INetConfigurationManager now has client & server side variants. Clients can now properly set server authoritative cvars when in singleplayer mode
* IPhysBody has been removed. Just use the physics component.
* Physics joints haven been slightly refactored and some method signatures have changed.

### New features

* Added a new cvar to limit audio occlusion raycast lengths ("audio.raycast_length").
* IRobustSerializer has new public methods for getting hashes and setting string serializer data.

### Bugfixes

* Fixed broken click bound checks in the `Tree` UI Control.
* Removed erroneous debug assert in render code that was causing issued in debug mode.
* Fixed some instances where rotation-less entities were gaining non-zero local rotation.

### Other

* Tickrate is now shown in the f3 debug monitors


## 0.77.0.2

### New features

* Scroll containers now have public methods to get & set their scroll positions.

### Bugfixes

* Fixed entity spawn menu sometimes not properly updating when filtering entities.

### Other

* Physics contacts are now stored per-world rather than per-map. This allows the multi-threading to be applicable to every contact rather than per-map.
* Contacts will no longer implicitly be destroyed upon bodies changing maps.


## 0.77.0.1

### Bugfixes

* Fix AttachToGridOrMap not retaining an entity's map position.


## 0.77.0.0

### Breaking changes

* ClientOccluderComponent has been removed & OccluderComponent component functions have been moved to the occluder system.
* The OccluderDirectionsEvent namespace and properties have changed.
* The rendering and occluder trees have been refactored to use generic render tree systems.
* Several pointlight and occluder component properties now need to be set via system methods.
* SharedPhysicsMap and PhysicsMap have been combined.
* RunDeferred has been removed from transformcomponent and updates are no longer deferred.

## 0.76.0.0

### Breaking changes

* Physics contact multi-threading cvars have been removed as the parallelism is now handled by IParallelManager.

### New features

* Physics now supports substepping, this is under physics.target_minimum_tickrate. This means physics steps will run at a constant rate and not be affected by the server's tickrate which can reduce the prevalence of tunneling.
* FastNoise API is now public.

### Other

* UPnP port forwarding now has better logging.
* Physics solver has been refactored to take more advantage of parallelism and ECS some internal code.
* Sprite processing & bounding box calculations should be slightly faster now.
* Nullspace maps no longer have entities attached.


## 0.75.1.0

### New features

* Serv4's notNullableOverride parameter is now enforced by analyzer. For more info, see [the docs](https://docs.spacestation14.io/en/engine/serialization).
* Added command to dump injector cache list.

### Bugfixes

* Fix generic visualisers not working because of recent appearance system changes in v0.75.0.0
* Fix physics not working properly on moving grids (transform matrix deferral).

### Other

* Transform matrix dirtying is deferred again (undo change in v0.75.0.0
* Added two new serv3 analysers (NotNullableFlagAnalyzer and PreferGenericVariantAnalyzer)


## 0.75.0.0

### Breaking changes

* Changed default for `net.buffer_size` to `2`.
* Changed default for `auth.mode` to `Required`. On development builds, the default is overriden to remain at `Optional`, so this only affects published servers.
* The default value for the `outsidePrediction` argument of the `InputCmdHandler.FromDelegate()`  has changed from false to true.

### New features

* Appearance system now has generic `TryGetData<T>()` functions.

### Bugfixes

* Mapped string serializer once again is initialized with prototype strongs, reducing bandwidth usage.
* Fixed various keybindings not working while prediction was disabled.
* Fixed a bug causing rendering trees to not properly recursively update when entities move.

### Other

* Transform matrix dirtying is no longer deferred.
* Cleaned up some `FULL_RELEASE` CVar default value overrides into `CVarDefaultOverrides.cs`.
* VVRead now attempts to serialize data to yaml


## 0.74.0.0

### Breaking changes

* `ITypeReader<,>.Read(...)` and `ITypeCopier<>.Copy(...)` have had their `bool skipHook` parameter replaced with a `SerializationHookContext` to facilitate multithreaded prototype loading.
* Prototypes are now loaded in parallel across multiple threads. Type serializers, property setters, etc... must be thread safe and not rely on an active IoC instance.

### Bugfixes

* Mapped string serializer once again is initialized with prototype strongs, reducing bandwidth usage.

### Other

* Drastically improved startup time by running prototype loading in parallel.
  * `AfterDeserialization` hooks are still ran on the main thread during load to avoid issues.
* Various systems in the serialization system such as `SerializationManager` or `ReflectionManager` have had various methods made thread safe.
* `TileAliasPrototype` no longer has a load priority set.
* Straightened out terminology in prototypes: to refer to the type of a prototype (e.g. `EntityPrototype` itself), use "kind".
  * This was previously mixed between "type" and "variant".

### Internal

* `SpanSplitExtensions` has been taken behind the shed for being horrifically wrong unsafe code that should never have been entered into a keyboard ever. A simpler helper method replaces its use in `Box2Serializer`.
* `PrototypeManager.cs` has been split apart into multiple files.

## 0.73.0.0

### Breaking changes

* The entity lookup flag `LookupFlags.Anchored` has been replaced with `LookupFlags.Static`.
* We are now using **.NET 7**.
* `IDependencyCollection`/`IoCManager` `RegisterInstance` does not automatically add the instance to object graph, so `BuildGraph()` must now be called to see the new instances.
  * `deferInject` parameteres have been removed.

### New features

* The server will now check for any unknown CVars at startup, to possibly locate typos in your config file.
* `IDependencyCollection` is now thread safe.

### Bugfixes

* Fixed config files not being truncated before write, resulting in corruption.

### Other

* Removed some cruft from the `server_config.toml` default config file that ships with Robust.
* Most usages of x86 SIMD intrinsics have been replaced with cross-platform versions using the new .NET cross-platform intrinsics.
  * This reduces code to maintain and improves performance on ARM.
* Tiny optimization to rendering code.
* `RobustSerializer` no longer needs to be called from threads with an active IoC context.
  * This makes it possible to use from thread pool threads without `IoCManager.InitThread`.
* Removed finalizer dispose from `Overlay`.
* Stopped integration tests watching for prototype reload file changes, speeding stuff up.

### Internal

* Moved `SerializationManager`'s data definition storage over to a `ConcurrentDictionary` to improve GC behavior in integration tests.

## 0.72.0.0

### Breaking changes

* EntityPausedEvent has been split into EntityPausedEvent and EntityUnpausedEvent. The unpaused version now has information about how long an entity has been paused.

## 0.71.1.4

### Bugfixes

* Fixed CVars not being saved correctly to config file.

### Other

* Mark `validate_rsis.py` as `+x` in Git.
* Made config system more robust against accidental corruption when saving.


## 0.71.1.3


## 0.71.1.2

### Bugfixes

* Fixed UI ScrollContainer infinite loop freezing client.


## 0.71.1.1

### Bugfixes

* Fixed client memory leaks and improved performance in integration testing.


## 0.71.1.0

### New features

* Better RSI validator script.
* When a new map file is loaded onto an existing map the entities will be transferred over.
* Add an API to get the hard layer / mask for a particular physics body.

### Bugfixes

* Fixed non-filled circle drawing via world handle.
* Fix max_connections in the default server config.
* Fix removal of PVS states for players without ingame status.
* Fix max rotation from the physics solver.

### Internal

* Wrap window rendering in a try-catch.


## 0.71.0.0

### Breaking changes

* `DebugTimePanel`, `DebugNetPanel` and `DebugNetBandwidthPanel` have been made internal.
* RSIs with trailing commas in the JSON metadata are no longer allowed.

### Bugfixes

* `csi` doesn't throw a `NullReferenceException` anymore.

### Other

* The `game.maxplayers` CVar has been deprecated in favor of the new `net.max_connections` CVar. Functionality is the same, just renamed to avoid confusion. The old CVar still exists, so if `game.maxplayers` is set it will be preferred over the new one.
* The new default for `net.max_connections` is 256.
* Debug monitors (F3) now have margin between them.
* F3 (clyde monitor) now lists the windowing API and version in use.
* Added system monitor to F3 with various info like OS version, .NET runtime version, etc...
* The engine now warns when loading `.png` textures inside a `.rsi`. This will be blocked in the future.


## 0.70.0.0

### New features

* `game.desc` CVar for a server description to show in the launcher.
* New system for exposing links to e.g. a Discord in the launcher.
  * The engine does not have a built-in method for configuring these, but it does now have a `StatusHostHelpers.AddLink` method to correctly format these from content. The idea is that content wires the types of links (with icon names) up itself via `IStatusHost.OnInfoRequest`.
  * See also [the HTTP API documentation](https://docs.spacestation14.io/en/engine/http-api) for reference.
* `GameShared` now has a `Dependencies` property to allow access to the game's `IDependencyCollection`. This makes it possible to avoid using static `IoCManager` in `EntryPoint`-type content code.
* A new define constant `DEVELOPMENT` has been defined, equivalent to `!FULL_RELEASE`. See [the docs](https://docs.spacestation14.io/en/technical-docs/preprocessor-defines) for details.
* `IConfigurationManager` has new functions for reading and writing CVar directly from a TOML file `Stream`.
* New `IConfigurationManager.LoadDefaultsFromTomlStream` to load a TOML file as CVar default overrides.
* Added new serializers to support Queue<T> data-fields.
* Added a `FromParent()` function to `IDependencyCollection`, enabling dependencies to be passed to parallel threads.
* `IClientStateManager` now has a `PartialStateReset()` function to make it easier for content to rewind to previous game states.
* Added `IClientNetManager.DispatchLocalNetMessage()`, which allows a client to raise a local message that triggers networked event subscriptions.

### Bugfixes

* `IPlayerSession.OnConnect()` now actually gets called when players connect.
* `MapLoaderSystem.TryLoad(.., out rootUids)` now properly only returns entities parented to the map.

### Other

* Invalid placement types for the entity spawn menu now log warnings.
* Slightly improved sprite y-sorting performance.

### Internal

* The current physics map that an entity is on is now cached in the transform component alongside other cached broadphase data. This helps to fix some broadphase/lookup bugs.

## 0.69.0.0


## 0.68.0.0

### Breaking changes

* Updated yml schema validator to remove the `grids` node.

### Bugfixes

* Fixed position-less audio playing.
* Stop mapgrids from serializing their fixtures.

### Other

* Removed the `restart` command, since it never worked properly and just confused people.
* Add virtual to some UIScreen methods.
* Add public parameterless ctor to MenuBar.


## 0.67.2.2

### Bugfixes

* Fix double MapGrid chunk subscription.
* Fix grid contacts short-circuiting collision.


## 0.67.2.1

### Bugfixes

* Fix MapChunks not being subscribed to by MapGridComponents in some instances.


## 0.67.2.0

### New features

* Add submenu support to menubar controls.

### Bugfixes

* Fix gridtree returning mapgrid maps twice.


## 0.67.1.3

### Bugfixes

* Fix Map regression so now they can be MapGrids again without the client crashing.


## 0.67.1.2

### Bugfixes

* Fix some mapgrids not being marked as dirty and never being sent to clients (thanks checkraze).


## 0.67.1.1

### Bugfixes

* Fix some merge artifacts from mapgrid support for maps.


## 0.67.1.0

### New features

- Maps can now have MapGridComponent added to them.


## 0.67.0.0

### Breaking changes

* MapGrid is deprecated and has been merged into MapGridComponent. This is subject to further changes as it gets ECSd more in future.
* The `grids` yaml node on map files is deprecated and has been merged onto MapGridComponent. Loading maps is backwards compatible for now but is subject to change in future. Saving maps will save in the new format.


## 0.66.0.0

### Breaking changes

* AudioSystem functions for playing audio have changed. Functions that take in filters now require an additional argument that will determine whether sounds are recorded by replays. Additionally, there are several new overrides that take in a recipient session or entity.

### Bugfixes

* Script globals for C# interactive were not having dependencies injected correctly.
* GetWorldPosition() now returns the correct positions even prior to transform initialization.
* Fix map loading not properly offsetting some entities that were directly parented to the map.

### Internal

* Added lookup/broadphase re-parenting tests.


## 0.65.2.1

### Bugfixes

* Fix empty MetaData components being serialized to map files.
* Fix saving a grid as a map not marking it as pre-mapinit.

### Other

* Set `ValidateExecutableReferencesMatchSelfContained` in the server project, which may help with publishing issues. I hope.
* Move pinned font data over to Pinned Object Heap.
* Improved shader code generation for uniform arrays to be more compatible.
* Server now has server GC enabled by default.

### Internal

* Remove some unnecessary dependency resolves from filters making audio much more performant.


## 0.65.2.0

### New features

* Added ClydeAudio.StopAllAudio()
* Expose more tick logic to content.

### Bugfixes

* Fix bad reference in WebView.

### Internal

* Add Robust.Packaging to solution.
* Add WebView to solution.
* Physics contacts are now parallel and much faster.

## 0.65.1.0

### New features

* Implement value prototype id dictionary serializer.

### Bugfixes

* Fixes lerping clean up issue added in #3472.

### Internal

* Add test for (de)serializing data record structs.


## 0.65.0.1

### Bugfixes

- Fix SetLocalPositionRotation raising 2 moveevents. This should help physics performance significantly.
- Fix tpgrid responses and command error.


## 0.65.0.0

### Breaking changes

* Rename transform lerping properties alongside other minor internal changes.

### Bugfixes

* Fix physics testbeds.
* Force grids to always be collidable for now and stop them clipping.

### Other

* Slight optimization to `OutputPanel`'s handling of internal `RichTextEntry`s.
* Force non-collidable contacts to be destroyed. Previously these hung around until both entities became collidable again.

### Internal

* `Tools/version.py` has been updated to automatically update `RELEASE-NOTES.md`.
* General cleanup to `Tools/version.py`.

## 0.64.1.0

### Bugfixes

* Word-wrapping in `OutputPanel` and `RichTextLabel` has been fixed.

## 0.64.0.0

### Breaking changes

* IMapLoader has been refactored into MapLoaderSystem. The API is similar for now but is subject to change in the future.

## 0.63.0.0

### Breaking changes

* Thanks to new IME support with SDL2, `IClyde.TextInputStart()` and `IClyde.TextInputStop()` must now be appropriately called to start/stop receiving text input when focusing/unfocusing a UI control. This restriction is applied even on the (default) GLFW backend, to enforce consistent usage of these APIs.
* `[GUI]TextEventArgs` have been renamed to `[GUI]TextEnteredEventArgs`, turned into records, and made to carry a `string` rather than a single text `Rune`.
* IoC and `DependencyCollection` `Register` methods now have a `TInterface : class` constraint.
* [ABI] `IoCManager.InitThread` now returns the `IDependencyCollection`.

### New features

* Fixes for compiling & running on .NET 7. You'll still have to edit a bunch of project files to enable this though.
* `FormattedMessage.EnumerateRunes()`
* `OSWindow.Shown()` virtual function for child classes to hook into.
* `IUserInterfaceManager.DeferAction(...)` for running UI logic "not right now because that would cause an enumeration exception".
* New `TextEdit` control for multi-line editable text, complete with word-wrapping!
* `Rope` data structure for representing large editable text, used by the new `TextEdit`.
* Robust now has IME support matching SDL2's API. This only works on the SDL2 backend (which is not currently enabled by default) but the API is there:
    * `IClyde.TextInputStart()`, `IClyde.TextInputStop()`, `IClyde.TextInputSetRect()` APIs to control text input behavior.
    * `TextEditing` events for reporting in-progress IME compositions.
    * `LineEdit` and `TextEdit` have functional IME support when the game is running on SDL2. If you provide a font file with the relevant glyphs, CJK text input should now be usable.
* `Register<T>` (single type parameter) extension method for `IDependencyCollection`.

### Bugfixes

* Fixes erroneous literal "\\n" inside the Clyde debug panel.
* Fixed Lidgren connection status changes potentially getting mislogged.
* Fixed missing components not being correctly saved for maps
* Fixed map saving sometimes not including new components.
* Fix hot reload unit tests.

### Other

* Properly re-use `HttpClient` in `NetManager` meaning we properly pool connections to the auth server, improving performance.
* Hub advertisements have extended keep-alive pool timeout, so the connection can be kept active between advertisements.
* All HTTP requests from the engine now have appropriate `User-Agent` header.
* `bind` command has been made somewhat more clear thanks to a bit of help text and some basic completions.
* `BoundKeyEventArgs` and derivatives now have a `[DebuggerDisplay]`.
* Text cursors now have a fancy blinking animation.
* `SDL_HINT_MOUSE_FOCUS_CLICKTHROUGH` is set on the SDL2 windowing backend, so clicking on the game window to focus it will pass clicks through into the game itself, matching GLFW's behavior.
* Windows clipboard history paste now works.
* Improved multi-window UI keyboard focusing system: a single focused control is now tracked per UI root (OS window), and is saved/restored when switching between focused window. This means that you (ideally) only ever have a UI control focused on the current OS window.

### Internal

* `uitest2` is a new command that's like `uitest` but opens an OS window instead. It can also be passed an argument to open a specific tab immediately.
* Word-wrapping logic has been split off from `RichTextEntry`, into a new helper struct `WordWrap`.
* Some internal logic in `LineEdit` has been shared with `TextEdit` by moving it to a new `TextEditShared` file.
* SDL2 backend now uses `[UnmanagedCallersOnly]` instead of `GetFunctionPointerForDelegate`-style P/Invoke marshalling.
* Entity prototype reloading logic has been moved out of `PrototypeManager` and into a new `PrototypeReloadSystem`.
* Most usages of `IoCManager.` statically have been removed in favor of dependency injection.

## 0.62.1.0

### Bugfixes

* Fixed a PVS issue causing entities to be sent to clients without first sending their parents.
* Improved client-side state handling exception tolerance.

### Other

* Removed null-space map entities.

### Internal

* Added some more anchoring tests.

## 0.62.0.1

### Bugfixes

* Fixed sprites not animating when directly toggling layer visibility,
* Fixed anchored entities not being added to the anchored lookups.

## 0.62.0.0

### Breaking changes

* Removed some obsolete map event handlers.

### New features

* Added entity query struct enumerators

### Bugfixes

* Improved error tolerance during client state application.
* Added better error logs when a client deletes a predicted entity.
* Fixes command permissions not getting sent to clients.
* Fixes a broad-phase bug were entities were not properly updating their positions.

### Other

* Added the LocalizedCommands class, which automatically infer help and description loc strings from the commands name.

## 0.61.0.0

### Breaking changes

* IMap and IMapGrid have been removed. Just use the associated components directly.

### Other

* AudioSystem has been refactored.

## 0.60.0.0

### Breaking changes

* ISerializationHooks.BeforeSerialization() has been removed. Use custom type serializers instead.

### New features

* Added function to UserInterfaceSystem that returns list of BUIs that a client has open.

### Bugfixes

* Fixed various container related broadphase bugs which could result in entities getting stuck with a null-broadphase.
* Fixed client fixture state handling bug that caused the client to incorrectly disable collision.

### Other

* Misc PVS optimisations

### Internal

* Removed redundant grid-init physics logic
* Modified garbage collection for entity spawning profiling.

## 0.59.0.0

### Breaking changes

* Various transform related methods have been removed from MapGrids
* TransformSystem.SetCoordinates() arguments have changed and now allow an entity to be sent to nullspace

### Bugfixes

* Fixed an entity lookup bug that sometimes failed to return entities in StaticSundriesTrees

### Other

* The EntitySystem.Resolve<> methods have been change to protected

## 0.58.1.1

### Bugfixes

* Fixed some container shutdown errors
* Fixed LookupFlags.Static not acting as a full replacement for LookupFlags.Anchored

## 0.58.1.0

### Other

* Physics collision changed and body type changed events no longer get raised before initialisation

## 0.58.0.0

### Breaking changes

* Some TransformComponent functions have been moved to the system.
* Container insert, remove, and shutdown function arguments and functionality has changed.
* Physics entities without fixtures now automatically disable collision.

### New features

* Added command to profile entity spawning

### Bugfixes

* EntityLookup/BroadphaseComponent tracking has been overhauled, which should hopefully fix various broadphase bugs.

### Other

* Component.Owner is now marked as obsolete.

## 0.57.0.4

### Bugfixes

* Made entity deletion more resilient against exceptions. Should fix several bugs.

## 0.57.0.2 and 0.57.0.3

### Bugfixes

* Fixed more entity-lookup bugs.

## 0.57.0.1

### Bugfixes

* Fixed entity lookup bug that was causing crashes.

### 0.57.0.0

### Breaking changes

* EntityLookupComponent has been merged into BroadphaseComponent. The data that was previously stored in this tree is now stored across the 3 trees on BroadphaseComponent.

### New features

* EntityLookup has had its flags updated to reflect the merge of EntityLookupComponent and BroadphaseComponent, with the new flags reflecting each tree: Dynamic, Static, and Sundries. Dynamic and Static store physics bodies that are collidable and Sundries stores everything else (apart from grids).

### Internal

* EntityLookup and Broadphase have had their data de-duplicated, dropping the AABBs stored on the server by half. This also means MoveEvent updates will be much faster.
* PVS mover updates has had their performance improved slightly.
* Physics LinkedList nodes for contacts will no longer be re-made for every contact and will just be cleared when re-used.
* Sprite / Light dynamictree allocations on the client have been dropped by using static lambdas.
* The physics contact buffer for each FixtureProxy is now pooled.

## 0.56.1.1

### Bugfixes

* Fix PVS sometimes not sending an entity's parents.
* Fix velocity preservation on parenting changes.

## 0.56.1.0

### New features

* Update pt-BR locale with more localizations
* Separated PVS entity budget into an entity creation budget and a pvs-entry budget.

### Bugfixes

* Fix VV type handler removal.
* System errors during component removal should no longer result in undeletable entities.

### Other

* The ordering of component removals and shutdowns during entity deltion has changed (see #3355).
* Improved Box2Serializer
* Removed uses IEnumerables from EntityLookupSystem.
* Optimized client entity spawning by 15%.
* Modified how the rendering tree handles entity movement.
* Improved grid enumeration allocs.
* Fixed a bunch of build warnings (see #3329 and #3289 for details)

## 0.56.0.2

### Bugfixes

* Rename \_lib.ftl to \_engine_lib.ftl to avoid overwriting

## 0.56.0.1

### Bugfixes

* Fix instantiation of data records containing value types

## 0.56.0.0

### Breaking changes

* `CastShadows` moved to `SharedPointLightComponent` from clientside, now networked

### New features

* New type handler helpers added to V^3
* Added pt-BR locale

### Bugfixes

* Fixed audio fallback coords

### Other

* Improved PVS performance by using `for` over `forEach`
* Improved Vec2 inverse allocations

## 0.55.5.0

### New features

* Added a method to pass in physics transforms for getting nearest point.

### Bugfixes

* Prevent singular sprite matrices.
* Fix obsolete warnings in tests.

### Other

* Significantly reduce physics contact allocations.

## 0.55.4.1

### Breaking changes

* Removed `SI`, `SIoC`, `I`, `IoC`, `SE` and `CE` VV command prefixes.
  * `SI`, `SIoC`, `I` and `IoC` are replaced by VV paths under `/ioc/` and `/c/ioc/`.
  * `SE` and `CE` are replaced by VV paths under `/system/` and `/c/system`.

### New features

* Added CVars to control Lidgren's <abbr title="Maximum Transmission Unit">MTU</abbr> parameters:
  * `net.mtu`
  * `net.mtu_expand`
  * `net.mtu_expand_frequency`
  * `net.mtu_expand_fail_attempts`
* Added a whole load of features to ViewVariables.
  * Added VV Paths, which allow you to refer to an object by a path, e.g. `/entity/1234/Transform/WorldPosition`
  * Added VV Domains, which allow you to add "handlers" for the top-most VV Path segment, e.g. `/entity` is a domain and so is `/player`...
  * Added VV Type Handlers, which allow you to add "custom paths" under specific types, even dynamically!
  * Added VV Path networking, which allows you to read/write/invoke paths remotely, both from server to client and from client to server.
  * Added `vvread`, `vvwrite` and `vvinvoke` commands, which allow you to read, write and invoke VV paths.
  * Added autocompletion to all VV commands.
  * Please note that the VV GUI still remains the same. It will be updated to use these new features in the future.

### Other

* Changed Lidgren to be compiled against `net6.0`. This unlocks `Half` read/write methods.
* Lidgren has been updated to [0.2.2](https://github.com/space-wizards/SpaceWizards.Lidgren.Network/blob/v0.2.2/RELEASE-NOTES.md). Not all the changes since 0.1.0 are new here, since this is the first version where we're properly tracking this in release notes.
* Robust.Client now uses our own [NFluidsynth](https://github.com/space-wizards/SpaceWizards.NFluidsynth) [nuget package](https://www.nuget.org/packages/SpaceWizards.NFluidsynth).

### Internal

* Renamed Lidgren's assembly to `SpaceWizards.Lidgren.Network`.
* Rogue `obj/` folders inside Lidgren no longer break the build.
* Renamed NFluidsynth's assembly to `SpaceWizards.NFluidsynth`<|MERGE_RESOLUTION|>--- conflicted
+++ resolved
@@ -39,12 +39,9 @@
 
 ### New features
 
-<<<<<<< HEAD
 * Add GetLocalPosition to convert ScreenCoordinates to coordinates relative to the control. Ignores window.
-=======
 * Add GlobalRect and GlobalPixelRect for controls to get their UIBox2i in screen terms.
 * Add dotted line drawing to DrawingHandleScreen.
->>>>>>> 7cee5b67
 
 ### Bugfixes
 
