﻿# Release notes for RobustToolbox.

<!--
NOTE: automatically updated sometimes by version.py.
Don't change the format without looking at the script!
-->

<!--START TEMPLATE
## Master

### Breaking changes

*None yet*

### New features

*None yet*

### Bugfixes

*None yet*

### Other

*None yet*

### Internal

*None yet*


END TEMPLATE-->

## Master

### Breaking changes

* `replay.max_compressed_size` and `replay.max_uncompressed_size` CVars are now `long`.

### New features

<<<<<<< HEAD
* Add GetEntitiesOnMap / GetChildEntities to EntityLookupSystem to return components on the specified map and components with the specified parent respectively.
=======
* Add MaxDimension property to Box2 to return the higher of the Width or Height.
* Add GetLocalPosition to convert ScreenCoordinates to coordinates relative to the control. Ignores window.
* Add GlobalRect and GlobalPixelRect for controls to get their UIBox2i in screen terms.
* Add dotted line drawing to DrawingHandleScreen.
* `IConfigurationManager.LoadDefaultsFromTomlStream` properly does type conversions. This fixes scenarios like loading of `long` CVars.
>>>>>>> 5c635c09

### Bugfixes

* Fixed integer overflows in replay max size calculation.
* Explicitly capped `replay.replay_tick_batchSize` internally to avoid high values causing allocation failures.

### Other

* Important MIDI performance improvements.

### Internal

*None yet*


## 208.0.0

### Breaking changes

* Metadata flags are no longer serialized as they get rebuilt on entity startup.

### Bugfixes

* Log failing to load user keybinds and handle the exception.


## 207.1.0

### New features

* Add the ability to merge grids via GridFixtureSystem.


## 207.0.0

### Breaking changes

* Update EntityLookup internally so non-approximate queries use the GJK solver and are much more accurate. This also means the approximate flag matters much more if you don't need narrowphase checks.
* Add shape versions of queries for both EntityLookup and MapManager.

### Bugfixes

* Fix PVS full state updates not clearing session entities and causing exceptions.

### Other

* Integration tests now run `NetMessage`s through serialization rather than passing the objects between client and server. This causes tests that missed `[NetSerializer]` attributes on any objects that need them to fail.

### Internal

* Remove a lot of duplicate code internally from EntityLookup and MapManager.


## 206.0.0

### Breaking changes

* tpto will teleport you to physics-center instead of transform center instead.
* Rename local EntityLookup methods to reflect they take local AABBs and not world AABBs.

### New features

* Add some additional EntityLookup methods for local queries.
* Add support to PrototypeManager for parsing specific files / directories as abstract.

### Bugfixes

* Fix tpto short-circuiting if one of the listed entities isn't found.
* Fix tpto not allowing grids as targets.

### Other

* Reduce MIDI source update rate from 10hz to 4hz.

### Internal

* Remove some duplicate internal code in EntityLookupSystem.
* Skip serialization sourcegen in GLFW and Lidgren.


## 205.0.0

### Breaking changes

* The unused `Robust.Physics` project has been deleted.
* The project now uses [Central Package Management](https://learn.microsoft.com/en-us/nuget/consume-packages/central-package-management).
* (Almost) all the NuGet packages have been updated. This causes many problems. I am so sorry.
* Cleaned up some unused packages as well.


## 204.1.0

### New features

* New `EntitySystem` subscription helper for working with Bound User Interface events. You can find them by doing `Subs.BuiEvents<>()` in a system.
* The `EntityManager.Subscriptions` type (for building helper extension methods) now uses

### Bugfixes

* Avoid loading assemblies from content `/Assemblies` if Robust ships its own copy. This avoid duplicate or weird mismatching version issues.

### Other

* Removed glibc version check warning.


## 204.0.0

### Breaking changes

* Make EntityManager abstract and make IEntityManager.EntityNetManager not nullable.
* Make VVAccess.ReadWrite default for all Datafields instead of VVAccess.ReadOnly

### New features

* `TextEdit.OnTextChanged`
* Add Pick and PickAndTake versions for System.Random for ICollections.

### Bugfixes

* Fix `IClipboardManager.GetText()` returning null in some cases.
* Fix possible NRE in server-side console command completion code.
* Fix possible NRE on DebugConsole logs.
* Fix exception when VVing non-networked components.

### Other

* Remove "Do not use from content" from IComponent.


## 203.0.0

### Breaking changes

* `IComponentFactory.RegisterIgnore()` no longer supports overwriting existing registrations, components should get ignored before they are registered.
* Event bus subscriptions are now locked after `IEntityManager` has started, instead of after the first component gets added. Any event subscriptions now need to happen before startup (but after init).
* Event bus subscriptions must now be locked before raising any events.
* Delete FodyWeavers.xsd as it hasn't been used for a long time.
* Remove physics sleep cancelling as it was, in hindsight, a bad idea.

### New features

* `RobustUnitTest` now has a `ExtraComponents` field for automatically registering additional components.
* `IComponentFactory.RegisterIgnore()` now accepts more than one string.
* Added `IComponentFactory.RegisterTypes` for simultaneously registering multiple components.

### Bugfixes

* Clamp volume calculations for audio rather than throwing.


## 202.1.1

### Bugfixes

* Reverted some map/grid initialisation changes that might've been causing broadphase/physics errors.
* Fixed PVS sometimes sending entities without first sending their children.
* Fixed a container state handling bug caused by containers not removing expected entities when shutting down.
* Fixed a `EnsureEntity<T>` state handling bug caused by improper handling of entity deletions.
* Fixed a bad NetSyncEnabled debug assert.


## 202.1.0

### New features

* Add GetLocalEntitiesIntersecting overload that takes in a griduid and a Vector2i tile.


## 202.0.0

### Breaking changes

* Various entity manager methods now have a new `where T : IComponent` constraint.
* The `IComponentFactory.ComponentAdded` event has been renamed to `ComponentsAdded` and now provides an array of component registrations.
* `IComponentFactory.RegisterIgnore()` no longer supports overwriting existing registrations, components should get ignored before they are registered.

### New features

* Added `IComponentFactory.GetAllRegistrations()`
* Add IComponentState interface support for component states so structs can be used in lieu of classes.


## 201.0.0

### Breaking changes

* The `zCircleGradient` shader function arguments have changed. It now requires a pixel-size to ensure that the gradient is properly entered.

### Bugfixes

* Fixed some PVS null reference errors.


## 200.0.0

### Breaking changes

* MappingDataNode is now ordered.
* Make invalid AutoNetworkedFields compiler errors.

### New features

* `OSWindowStyles.NoTitleBar` (supported only on Linux X11 for now).

### Bugfixes

* Avoid calling DirtyEntity when a component's last modified tick is not current.
* Fix `tpgrid` allowing moving grids to nullspace.

### Other

* `OSWindowStyles.NoTitleOptions` is now supported on Linux X11.


## 199.0.0

### Breaking changes

* Various `IEntityManager` C# events now use `Entity<MetadataComponent>` instead of `EntityUid`
* Entity visibility masks now use a ushort instead of an integer.
* Run grid traversal on entity spawn.

### New features

* Added two new `IEntityManager` C# events that get raiseed before and after deleting ("flushing") all entities.
* Added a new `DeleteEntity()` override that takes in the entity's metadata and transform components.
* Add better audio logs.
* Expand z-library shader.
* Add a Box2i union for Vector2i and add a Contains variant that assumes the Vector2i is a tile and not a point.

### Bugfixes

* Try to prevent some NREs in PVS.
* More PVS fixes and cleanup.


## 198.1.0

### New features

* `IClydeViewport` now provides access to the light render target.
* Added a style-class to the `MenuBar` popup control.
* Added `NextGaussian()` extension method for `System.Random`.
* Added per-session variant of `PvsOverrideSystem.AddForceSend()`.

### Bugfixes

* Stopped the client from logging errors when attempting to delete invalid entities.

### Other

* The `DevWindow` UI inspector has been improved a bit and it now groups properties by their defining type.


## 198.0.1

### Bugfixes

* Fix preprocessor flag for FULL_RELEASE preventing building.


## 198.0.0

### Breaking changes

* Disable DefaultMagicAczProvider for FULL_RELEASE as it's only meant for debugging.

### New features

* Automatic UI scale is disabled by default for non-main windows. If desired, it can be re-enabled per window by changing `WindowRoot.DisableAutoScaling`.
* Add UI click and hover sound support via IUserInterfaceManager.SetClickSound / .SetHoverSound

### Bugfixes

* Fix GetEntitiesIntersecting for map entities without grids.

### Other

* Print more diagnostics on server startup.


## 197.1.0

### New features

* ACZ improvements: `IStatusHost.InvalidateAcz()` and `IStatusHost.SetFullHybridAczProvider()`.

### Bugfixes

* Fixes a PVS bug that happens when grids moved across maps.
* Fixes sprite animations not working properly


## 197.0.0

### Breaking changes

* PvsOverrideSystem has been reworked:
  * Session and global overrides now default to always being recursive (i.e., sending all children).
  * Session & global overrides will always respect a client's PVS budgets.
  * Entities with an override will now still be sent in the same way as other entities if they are within a player's view. If you want to prevent them from being sent, you need to use visibility masks.
  * Entities can have more than one kind of override (i.e., multiple sessions).

### New features

* Added a `PvsSize ` field to `EyeComponent`, which can be used to modify the PVS range of an eye.
* Added a new `NetLowLodRange` cvar for reducing the number of distant entities that get sent to a player. If a PVS chunk is beyond this range (but still within PVS range), then only high-priority entities on that chunk will get sent.
* Added a new metadata flag for tagging an entity as a "high prority" entity that should get sent even on distant chunks. This only works for entities that are directly attached to a grid or map. This is currently used by lights & occluders.

### Other

* PVS has been reworked again, and should hopefully be noticeable faster.
* PVS now prioritizes sending chunks that are closer to a player's eyes.


## 196.0.0

### Breaking changes

* Dirtying a non-networked component will now fail a debug assert.
* The `IInvocationContext` interface for toolshed commands now requires a UserId field. The session field should be cleared if a player disconnects.

### New features

* `LocalizationManager` now supports multiple fallback cultures
* SpriteView now supports using a `NetEntity` to select an entity to draw.
* Added methods for simultaneously dirtying several components on the same entity.
* Animated sprite layers now have a "Cycle" option that will reverse an animation when it finishes.

### Bugfixes

* Fixed a recursion/stack-overflow in `GridTraversalSystem`
* Ensure `Robust.Client.WebView` processes get shut down if game process exits uncleanly.
* Fixed Toolshed commands not properly functioning after disconnecting and reconnecting.

### Other

* Console command completions no longer suggest toolshed commands for non-toolshed commands.



## 195.0.1

### Bugfixes

* Fixes playing audio using audio streams
* Fixes placement manager exceptions when placing self deleting / spawner entities
* Fixed `IPrototypeManager.EnumeratePrototypes<T>` throwing an exception when there are no instances.


## 195.0.0

### New features

* Generic versions of `DebugTools.AssertEquals()` functions.
* `[Prototype]` now does not need to have a name specified, the name is inferred from the class name.

### Bugfixes

* Fixes a physics bug that could cause deleted entities to remain on the physics map.
* Fixes a bug in entity lookup code that could cause clients to get stuck in an infinite loop.

### Other

* `Robust.Client.WebView` has been brought alive again.
* The addition of physics joints is no longer deferred to the next tick.
* Grid traversal is no longer deferred to the next tick.
* Integration tests now fail when console commands log errors.


## 194.1.0

### New features

* `IAudioManager` has APIs to directly load `AudioStream`s from data streams.
* `AudioSystem` has new `Play*` methods.
* `EntityCoordinates.TryDelta()`
* `EntityLookupSystem.GetEntitiesInRange()` untyped hashset overload has `flags` parameter.


## 194.0.2

### Internal

* Added some null-checks to PVS to try reduce the error spam.


## 194.0.1

### Bugfixes

* Fixed `Control.SetPositionInParent` failing to move an entity to the last position.
* Fixed audio occlusion not working.

### Internal

* Added some logs for grid/map deletion and movement to debug some map loading issues.
* Refactored some parts of PVS. It should be slightly faster, though the game may be unstable for a bit.

## 194.0.0

### Breaking changes

* MoveEvent is no longer raised broadcast, subscribe to the SharedTransformSystem.OnGlobalMoveEvent C# event instead

### Bugfixes

* Fixed the game sometimes freezing while trying to load specific audio files.


## 193.2.0

### Other

* Added more PVS error logs


## 193.1.1

### Bugfixes

* Fixed an exception when building in FULL_RELEASE


## 193.1.0

### New features

* Added FrozenDictionary and FrozenHashSet to sandbox whitelist
* Added yaml type serializers for FrozenDictionary and FrozenHashSet
* Added `IPrototypeManager.GetInstances<T>()`
* `IPrototypeManager` now also raises `PrototypesReloadedEventArgs` as a system event.

### Bugfixes

* Might fix some PVS bugs added in the last version.

### Internal

* Various static dictionaries have been converted into FrozenDictionary.


## 193.0.0

### Breaking changes

* The `TransformChildrenEnumerator`'s out values are now non-nullable

### New features

* Added `IPrototypeManager.TryGetInstances()`, which returns a dictionary of prototype instances for a given prototype kind/type.

### Bugfixes

* Fixed `BaseAudioSource.SetAuxiliary()` throwing errors on non-EFX systems

### Internal


* The internals of PVS system have been reworked to reduce the number of dictionary lookups.
* `RobustMappedStringSerializer` now uses frozen dictionaries
* `IPrototypeManager` now uses frozen dictionaries


## 192.0.0

### Breaking changes

* `EntitySystem.TryGetEntity` is now `protected`.

### Internal

* PVS message ack processing now happens asynchronously
* Dependency collections now use a `FrozenDictionary`


## 191.0.1

### Bugfixes

.* Fix sandbox being broken thanks to .NET 8.


## 191.0.0

### Breaking changes

* Robust now uses **.NET 8**. Nyoom.

### Bugfixes

* `IResourceCache.TryGetResource<T>` won't silently eat all exceptions anymore.


## 190.1.1

### Bugfixes

* Revert broadphase job to prevent OOM from logs.


## 190.1.0

### New features

* Add OnGrabbed / OnReleased to slider controls.
* Add Rotation method for matrices and also make the precision slightly better when angles are passed in by taking double-precision not single-precision floats.

### Bugfixes

* Fix some grid setting asserts when adding gridcomponent to existing maps.


## 190.0.0

### New features

* Add color gradients to sliders.

### Bugfixes

* Fix HSV / HSL producing black colors on 360 hue.
* Stop terminating entities from prematurely detaching to nullspace.
* Ensure shader parameters update when swapping instances.

### Other

* Add more verbose logging to OpenAL errors.

### Internal

* Change NetSyncEnabled to an assert and fix instances where it slips through to PVS.


## 189.0.0

### Breaking changes

* Use the base AudioParams for networking not the z-offset adjusted ones.
* Modulate SpriteView sprites by the control's color modulation.

### New features

* Improve YAML linter error messages for parent nodes.
* ExpandPvsEvent will also be raised directed to the session's attached entity.

### Bugfixes

* Client clientside entity error spam.

### Internal

* Set priorGain to 0 where no EFX is supported for audio rather than 0.5.
* Try to hotfix MIDI lock contention more via a semaphore.


## 188.0.0

### Breaking changes

* Return null buffered audio if there's an exception and use the dummy instance internally.
* Use entity name then suffix for entity spawn window ordering.
* Change MidiManager volume to gain.
* Remove EntityQuery from the MapVelocity API.

### Bugfixes

* Potentially fix some audio issues by setting gain to half where EFX not found and the prior gain was 0.
* Log errors upon trying to spawn audio attached to deleted entities instead of trying to spawn them and erroring later.
* Fixed predicted audio spawns not applying the adjusted audio params.
* Fix GetDimensions for the screenhandle where the text is only a single line.


## 187.2.0

### New features

* Added a cancellable bool to physics sleeping events where we may wish to cancel it.

### Bugfixes

* Fix corrupted physics awake state leading to client mispredicts.


## 187.1.2

### Bugfixes

* Hotfix contact nullrefs if they're modified during manifold generation.


## 187.1.1

### Bugfixes

* Revert physics solver job to fix crashes until box2d v3 rolls around.
* Don't RegenerateContacts if the body isn't collidable to avoid putting non-collidable proxies on the movebuffer.


## 187.1.0

### Bugfixes

* Apply default audio params to all audio sources not just non-buffered ones.
* Avoid re-allocating broadphase job every tick and maybe fix a rare nullref for it.


## 187.0.0

### New features

* Improved error message for network failing to initialize.

### Bugfixes

* Fix not being able to add multiple PVS session overrides in a single tick without overwriting each one. This should fix issues with audio filters.

### Other

* Changed toolshed initialisation logs to verbose.


## 186.1.0

### New features

* Add public method to get PVS session overrides for a specific session.

### Internal

* Add temporary audio debugging.


## 186.0.0

### Breaking changes

* Global audio is now stored on its own map to avoid contamination issues with nullspace.

### Bugfixes

* Fix MIDIs playing cross-map
* Only dispose audio on game closure and don't stop playing if it's disposed elsewhere i.e. MIDIs.


## 185.2.0

### Bugfixes

* Bandaid deleted MIDI source entities spamming velocity error logs.

### Other

* Reverted MIDI audio not updating every frame due to lock contention with the MIDI renderer for now.


## 185.1.1

### Bugfixes

* Fix Z-Offset for audio not being applied on initialization.

### Internal

* Flag some internal queries as approximate to avoid unnecessary AABB checks. Some of these are already covered off with TestOverlap calls and the rest will need updating to do so in a future update.


## 185.1.0

### New features

* Audio listener's velocity is set using the attached entity's velocity rather than ignored.

### Bugfixes

* Fix imprecision on audio position


## 185.0.0

### Breaking changes

* Added a flag for grid-based audio rather than implicitly doing it.

### New features

* Added IRobustJob and IParallelRobustJob (which splits out into IRobustJob). These can be passed to ParallelManager for work to be run on the threadpool without relying upon Task.Run / Parallel.For which can allocate significantly more. It also has conveniences such as being able to specify batch sizing via the interface implementation.


## 184.1.0

### New features

* Add API to get gain / volume for a provided value on SharedAudioSystem.
* Make GetOcclusion public for AudioSystem.
* Add SharedAudioSystem.SetGain to complement SharedAudioSystem.SetVolume


## 184.0.1

### Bugfixes

* Update MIDI position and occlusion every frame instead of at set intervals.
* Fix global audio not being global.


## 184.0.0

### Internal

* Add RobustMemoryManager with RecyclableIOMemoryStream to significantly reduce MsgState allocations until better memory management is implemented.


## 183.0.0

### Breaking changes

* Audio rework has been re-merged now that the issues with packaging on server have been rectified (thanks PJB!)
* Reverted Arch pending further performance work on making TryGetComponent competitive with live.


## 182.1.1

### Internal

* Remove AggressiveInlining from Arch for debugging.


## 182.1.0

### New features

* Add IRobustRandom.SetSeed

### Other

* Add Arch.TrimExcess() back to remove excess archetypes on map load / EntityManager flush.


## 182.0.0

### Breaking changes

* Add EntityUid's generation / version to the hashcode.


## 181.0.2

### Bugfixes

* Fix exceptions from having too many lights on screen and causing the game to go black.
* Fix components having events raised in ClientGameStateManager before fully set and causing nullable reference exceptions.
* Replace tile intersection IEnumerables with TileEnumerator internally. Also made it public for external callers that wish to avoid IEnumerable.


## 181.0.1

### Bugfixes

* Fix the non-generic HasComp and add a test for good measure.


## 181.0.0

### Breaking changes

- Arch is merged refactoring how components are stored on engine. There's minimal changes on the API end to facilitate component nullability with much internal refactoring.


## 180.2.1


## 180.2.0

### New features

* Add EnsureEntity variants that take in collections.
* Add more MapSystem helper methods.

### Internal

* Cache some more PVS data to avoid re-allocating every tick.


## 180.1.0

### New features

* Add the map name to lsmap.
* Add net.pool_size to CVars to control the message data pool size in Lidgren and to also toggle pooling.

### Bugfixes

* Fix physics contraints causing enormous heap allocations.
* Fix potential error when writing a runtime log.
* Fix shape lookups for non-hard fixtures in EntityLookupSystem from 180.0.0


## 180.0.0

### Breaking changes

* Removed some obsolete methods from EntityLookupSystem.

### New features

* PhysicsSystem.TryGetNearest now supports chain shapes.
* Add IPhysShape methods to EntityLookupSystem rather than relying on AABB checks.
* Add some more helper methods to SharedTransformSystem.
* Add GetOrNew dictionary extension that also returns a bool on whether the key existed.
* Add a GetAnchoredEntities overload that takes in a list.

### Other

* Use NetEntities for the F3 debug panel to align with command usage.


## 179.0.0

### Breaking changes

* EyeComponent.Eye is no longer nullable

### New features

* Light rendering can now be enabled or disable per eye.

### Bugfixes

* Deserializing old maps with empty grid chunks should now just ignore those chunks.

### Other

* UnknownPrototypeException now also tells you the prototype kind instead of just the unkown ID.
* Adding or removing networked components while resetting predicted entities now results in a more informative exception.


## 178.0.0

### Breaking changes

* Most methods in ActorSystem have been moved to ISharedPlayerManager.
* Several actor/player related components and events have been moved to shared.

### New features

* Added `NetListAsArray<T>.Value` to the sandbox whitelist


## 177.0.0

### Breaking changes

* Removed toInsertXform and added containerXform in SharedContainerSystem.CanInsert.
* Removed EntityQuery parameters from SharedContainerSystem.IsEntityOrParentInContainer.
* Changed the signature of ContainsEntity in SharedTransformSystem to use Entity<T>.
* Removed one obsoleted SharedTransformSystem.AnchorEntity method.
* Changed signature of SharedTransformSystem.SetCoordinates to use Entity<T>.

### New features

* Added more Entity<T> query methods.
* Added BeforeApplyState event to replay playback.

### Bugfixes

* Fixed inverted GetAllMapGrids map id check.
* Fixed transform test warnings.
* Fixed PlacementManager warnings.
* Fixed reparenting bug for entities that are being deleted.

### Other

* Changed VerticalAlignment of RichTextLabel to Center to be consistent with Label.
* Changed PVS error log to be a warning instead.
* Marked insert and remove container methods as obsolete, added container system methods to replace them.
* Marked TransformComponent.MapPosition as obsolete, added GetMapCoordinates system method to replace it.

### Internal

* Moved TryGetUi/TryToggleUi/ToggleUi/TryOpen/OpenUi/TryClose/CloseUi methods from UserInterfaceSystem to SharedUserInterfaceSystem.


## 176.0.0

### Breaking changes

* Reverted audio rework temporarily until packaging is fixed.
* Changes to Robust.Packaging to facilitate Content.Packaging ports from the python packaging scripts.

### New features

* Add a cvar for max game state buffer size.
* Add an overload for GetEntitiesInRange that takes in a set.

### Bugfixes

* Fix PVS initial list capacity always being 0.
* Fix replay lerp error spam.


## 175.0.0

### Breaking changes

* Removed static SoundSystem.Play methods.
* Moved IPlayingAudioStream onto AudioComponent and entities instead of an abstract stream.
* IResourceCache is in shared and IClientResourceCache is the client version to use for textures.
* Default audio attenuation changed from InverseDistanceClamped to LinearDistanceClamped.
* Removed per-source audio attenuation.

### New features

* Add preliminary support for EFX Reverb presets + auxiliary slots; these are also entities.
* Audio on grid entities is now attached to the grid.

### Bugfixes

* If an audio entity comes into PVS range its track will start at the relevant offset and not the beginning.
* Z-Axis offset is considered for ReferenceDistance / MaxDistance for audio.
* Audio will now pause if the attached entity is paused.

### Other

* Changed audio Z-Axis offset from -5m to -1m.


## 174.0.0

### Breaking changes

* ActorComponent has been moved to `Robust.Shared.Player` (namespace changed).

### New features

* Added `SpriteSystem.GetFrame()` method, which takes in an animated RSI and a time and returns a frame/texture.
* Added `IRobustRandom.NextAngle()`


## 173.1.0

### New features

* Add physics chain shapes from Box2D.


## 173.0.0

### Breaking changes

* Remove GridModifiedEvent in favor of TileChangedEvent.

### Bugfixes

* Fix some grid rendering bugs where chunks don't get destroyed correctly.


## 172.0.0

### Breaking changes

* Remove TryLifestage helper methods.
* Refactor IPlayerManager to remove more IPlayerSession, changed PlayerAttachedEvent etc on client to have the Local prefix, and shuffled namespaces around.

### New features

* Add EnsureComponent(ref Entity<\T?>)

### Bugfixes

* Re-add force ask threshold and fix other PVS bugs.


## 171.0.0

### Breaking changes

* Change PlaceNextTo method names to be more descriptive.
* Rename RefreshRelay for joints to SetRelay to match its behaviour.

### Bugfixes

* Fix PVS error spam for joint relays not being cleaned up.

### Other

* Set EntityLastModifiedTick on entity spawn.


## 170.0.0

### Breaking changes

* Removed obsolete methods and properties in VisibilitySystem, SharedContainerSystem and MetaDataComponent.

### Bugfixes

* Fixed duplicate command error.
* Fixed not being able to delete individual entities with the delete command.

### Other

* FileLogHandler logs can now be deleted while the engine is running.


## 169.0.1

### Other

* The client now knows about registered server-side toolshed commands.

## 169.0.0

### Breaking changes

* Entity<T> has been introduced to hold a component and its owning entity. Some methods that returned and accepted components directly have been removed or obsoleted to reflect this.

### Other

* By-value events may now be subscribed to by-ref.
* The manifest's assemblyPrefix value is now respected on the server.


## 168.0.0

### Breaking changes

* The Component.OnRemove method has been removed. Use SubscribeLocalEvent<TComp, ComponentRemove>(OnRemove) from an EntitySystem instead.


## 167.0.0

### Breaking changes

* Remove ComponentExtensions.
* Remove ContainerHelpers.
* Change some TransformSystem methods to fix clientside lerping.

### Bugfixes

* Fixed PVS bugs from dropped entity states.

### Other

* Add more joint debug asserts.


## 166.0.0

### Breaking changes

* EntityUid-NetEntity conversion methods now return null when given a null value, rather than returning an invalid id.
* ExpandPvsEvent now defaults to using null lists to reduce allocations.
* Various component lifestage related methods have been moved from the `Component` class to `EntityManager`.
* Session/client specific PVS overrides are now always recursive, which means that all children of the overriden entity will also get sent.

### New features

* Added a SortedSet yaml serializer.

### Other

* AddComponentUninitialized is now marked as obsolete and will be removed in the future.
* DebugTools.AssertOwner() now accepts null components.


## 165.0.0

### Breaking changes

* The arguments of `SplitContainer`s resize-finished event have changed.

### New features

* The YAML validator now checks the default values of ProtoId<T> and EntProtoId data fields.

### Bugfixes

* The minimum draggable area of split containers now blocks mouse inputs.


## 164.0.0

### Breaking changes

* Make automatic component states infer cloneData.
* Removed cloneData from AutoNetworkedFieldAttribute. This is now automatically inferred.

### Internal

* Reduce Transform GetComponents in RecursiveDeleteEntity.


## 163.0.0

### Breaking changes

* Moved TimedDespawn to engine for a component that deletes the attached entity after a timer has elapsed.

### New features

* Add ExecuteCommand for integration tests.
* Allow adding / removing widgets of cub-controls.
* Give maps / grids a default name to help with debugging.
* Use ToPrettyString in component resolve errors to help with debugging.

### Bugfixes

* Fix console backspace exception.
* Fix rendering invalid maps spamming exceptions every frame.

### Internal

* Move ClientGameStatemanager local variables to fields to avoid re-allocating every tick.


## 162.2.1


## 162.2.0

### New features

* Add support for automatically networking entity lists and sets.
* Add nullable conversion operators for ProtoIds.
* Add LocId serializer for validation.

### Bugfixes

* Fix deleting a contact inside of collision events throwing.
* Localize VV.

### Internal

* Use CollectionsMarshal in GameStateManager.


## 162.1.1

### Bugfixes

* Fixes "NoSpawn" entities appearing in the spawn menu.


## 162.1.0

### New features

* Mark ProtoId as NetSerializable.

### Bugfixes

* Temporarily revert NetForceAckThreshold change as it can lead to client stalling.
* Fix eye visibility layers not updating on children when a parent changes.

### Internal

* Use CollectionsMarshal in RobustTree and AddComponentInternal.


## 162.0.0

### New features

* Add entity categories for prototypes and deprecate the `noSpawn` tag.
* Add missing proxy method for `TryGetEntityData`.
* Add NetForceAckThreshold cvar to forcibly update acks for late clients.

### Internal

* Use CollectionMarshals in PVS and DynamicTree.
* Make the proxy methods use MetaQuery / TransformQuery.


## 161.1.0

### New features

* Add more DebugTools assert variations.

### Bugfixes

* Don't attempt to insert entities into deleted containers.
* Try to fix oldestAck not being set correctly leading to deletion history getting bloated for pvs.


## 161.0.0

### Breaking changes

* Point light animations now need to use different component fields in order to animate the lights. `Enabled` should be replaced with `AnimatedEnable` and `Radius` should be replaced with `AnimatedRadius`

### New features

* EntProtoId is now net-serializable
* Added print_pvs_ack command to debug PVS issues.

### Bugfixes

* Fixes AngleTypeParser not using InvariantCulture
* Fixed a bug that was causing `MetaDataComponent.LastComponentRemoved` to be updated improperly.

### Other

* The string representation of client-side entities now looks nicer and simply uses a 'c' prefix.


## 160.1.0

### New features

* Add optional MetaDataComponent args to Entitymanager methods.

### Internal

* Move _netComponents onto MetaDataComponent.
* Remove some component resolves internally on adding / removing components.


## 160.0.2

### Other

* Transform component and containers have new convenience fields to make using VIewVariables easier.


## 160.0.0

### Breaking changes

* ComponentReference has now been entirely removed.
* Sensor / non-hard physics bodies are now included in EntityLookup by default.


## 159.1.0


## 159.0.3

### Bugfixes

* Fix potentially deleted entities having states re-applied when NetEntities come in.


## 159.0.2

### Bugfixes

* Fix PointLight state handling not queueing ComponentTree updates.


## 159.0.1

### Bugfixes

* Fix pending entity states not being removed when coming in (only on entity deletion).

### Internal

* Remove PhysicsComponent ref from Fixture.


## 159.0.0

### Breaking changes

* Remove ComponentReference from PointLights.
* Move more of UserInterfaceSystem to shared.
* Mark some EntitySystem proxy methods as protected instead of public.

### New features

* Make entity deletion take in a nullable EntityUid.
* Added a method to send predicted messages via BUIs.

### Other

* Add Obsoletions to more sourcegen serv4 methods.
* Remove inactive reviewers from CODEOWNERs.


## 158.0.0

### Breaking changes

* Remove SharedEyeComponent.
* Add Tile Overlay edge priority.


## 157.1.0

### New features

* UI tooltips now use rich text labels.


## 157.0.0

### Breaking changes

* Unrevert container changes from 155.0.0.
* Added server-client EntityUid separation. A given EntityUid will no longer refer to the same entity on the server & client.
* EntityUid is no longer net-serializable, use NetEntity instead, EntityManager & entity systems have helper methods for converting between the two,


## 156.0.0

### Breaking changes

* Revert container changes from 155.0.0.


## 155.0.0

### Breaking changes

* MapInitEvent now gets raised for components that get added to entities that have already been map-initialized.

### New features

* VirtualWritableDirProvider now supports file renaming/moving.
* Added a new command for toggling the replay UI (`replay_toggleui`).

### Bugfixes

* Fixed formatting of localization file errors.
* Directed event subscriptions will no longer error if the corresponding component is queued for deletion.


## 154.2.0



### New features

* Added support for advertising to multiple hubs simultaneously.
* Added new functions to ContainerSystem that recursively look for a component on a contained entity's parents.

### Bugfixes

* Fix Direction.TurnCw/TurnCcw to South returning Invalid.


## 154.1.0

### New features

* Add MathHelper.Max for TimeSpans.

### Bugfixes

* Make joint initialisation only log under IsFirstTimePredicted on client.

### Other

* Mark the proxy Dirty(component) as obsolete in line with EntityManager (Dirty(EntityUid, Component) should be used in its place).


## 154.0.0

### Breaking changes

* Change ignored prototypes to skip prototypes even if the prototype type is found.
* Moved IPlayerData interface to shared.

### New features

* Added a multiline text submit keybind function.

### Bugfixes

* Fixed multiline edits scrollbar margins.

### Internal

* Added more event sources.
* Made Toolshed types oneOff IoC injections.


## 153.0.0

### Breaking changes

* Removed SharedUserInterfaceComponent component references.
* Removed EntityDeletedMessage.

### Other

* Performance improvements for replay recording.
* Lidgren has been updated to [v0.2.6](https://github.com/space-wizards/SpaceWizards.Lidgren.Network/blob/v0.2.6/RELEASE-NOTES.md).
* Make EntityManager.AddComponent with a component instance set the owner if its default, add system proxy for it.

### Internal

* Added some `EventSource` providers for PVS and replay recording: `Robust.Pvs` and `Robust.ReplayRecording`.
* Added RecursiveMoveBenchmark.
* Removed redundant prototype resolving.
* Removed CollisionWake component removal subscription.
* Removed redundant DebugTools.AssertNotNull(netId) in ClientGameStateManager


## 152.0.0

### Breaking changes

* `Robust.Server.GameObjects.BoundUserInterface.InteractionRangeSqrd` is now a get-only property. Modify `InteractionRange` instead if you want to change it on active UIs.
* Remove IContainerManager.
* Remove and obsolete ComponentExt methods.
* Remove EntityStarted and ComponentDeleted C# events.
* Convert Tile.TypeId to an int. Old maps that were saved with TypeId being an ushort will still be properly deserialized.

### New features

* `BoundUserInterfaceCheckRangeEvent` can be used to implement custom logic for BUI range checks.
* Add support for long values in CVars.
* Allow user code to implement own logic for bound user interface range checks.

### Bugfixes

* Fix timers counting down slower than real time and drifting.
* Add missing System using statement to generated component states.
* Fix build with USE_SYSTEM_SQLITE.
* Fix prototype manager not being initialized in robust server simulation tests.
* Fix not running serialization hooks when copying non-byref data definition fields without a custom type serializer.

### Other

* Remove warning for glibc 2.37.
* Remove personally-identifiable file paths from client logs.

### Internal

* Disable obsoletion and inherited member hidden warnings in serialization source generated code.
* Update CI workflows to use setup-dotnet 3.2.0 and checkout 3.6.0.
* Fix entity spawn tests having instance per test lifecycle with a non static OneTimeTearDown method.
* Add new PVS test to check that there is no issue with entity states referencing other entities that the client is not yet aware of.


## 151.0.0


## 150.0.1

### Bugfixes

* Fix some partial datadefs.


## 150.0.0

### Breaking changes

* Remove the Id field from Fixtures as the Id is already stored on FixturesComponent.

### New features

* Add AbstractDictionarySerializer for abstract classes.
* Add many new spawn functions for entities for common operations.


## 149.0.1

### Bugfixes

* Fix serialization sharing instances when copying data definitions and not assigning null when the source is null.
* Fixed resizing a window to be bigger than its set maxsize crashing the client.


## 149.0.0

### Breaking changes

* Data definitions must now be partial, their data fields must not be readonly and their data field properties must have a setter.

### Internal

* Copying data definitions through the serialization manager is now faster and consumes less memory.


## 148.4.0

### New features

* Add recursive PVS overrides and remove IsOverride()


## 148.3.0

### New features

* Happy eyeballs delay can be configured.
* Added more colors.
* Allow pre-startup components to be shut down.
* Added tile texture reload command.
* Add implementation of Random.Pick(ValueList<T> ..).
* Add IntegrationInstance fields for common dependencies.

### Bugfixes

* Prevent invalid prototypes from being spawned.
* Change default value of EntityLastModifiedTick from zero to one.
* Make DiscordRichPresence icon CVars server-side with replication.


## 148.2.0

### New features

* `SpinBox.LineEditControl` exposes the underlying `LineEdit`.
* Add VV attributes to various fields across overlay and sessions.
* Add IsPaused to EntityManager to check if an entity is paused.

### Bugfixes

* Fix SetActiveTheme not updating the theme.


## 148.1.0

### New features

* Added IgnoreUIChecksComponent that lets entities ignore bound user interface range checks which would normally close the UI.
* Add support for F16-F24 keybinds.

### Bugfixes

* Fix gamestate bug where PVS is disabled.

### Other

* EntityQuery.HasComponent override for nullable entity uids.


## 148.0.0

### Breaking changes

* Several NuGet dependencies are now private assets.
* Added `IViewportControl.PixelToMap()` and `PixelToMapEvent`. These are variants of the existing screen-to-map functions that should account for distortion effects.

### New features

* Added several new rich-text tags, including italic and bold-italic.

### Bugfixes

* Fixed log messages for unknown components not working due to threaded IoC issues.
* Replay recordings no longer record invalid prototype uploads.


## 147.0.0

### Breaking changes

* Renamed one of the EntitySystem.Dirty() methods to `DirtyEntity()` to avoid confusion with the component-dirtying methods.

### New features

* Added debug commands that return the entity system update order.

### Bugfixes

* Fixed a bug in MetaDataSystem that was causing the metadata component to not be marked as dirty.


## 146.0.0

### Breaking changes

* Remove readOnly for DataFields and rename some ShaderPrototype C# fields internally to align with the normal schema.

### Bugfixes

* Add InvariantCulture to angle validation.

### Internal

* Add some additional EntityQuery<T> usages and remove a redundant CanCollide call on fixture shutdown.


## 145.0.0

### Breaking changes

* Removed some old SpriteComponent data-fields ("rsi", and "layerDatums").

### New features

* Added `ActorSystem.TryGetActorFromUserId()`.
* Added IPrototypeManager.EnumerateKinds().

### Bugfixes

* Fixed SpriteSpecifierSerializer yaml validation not working properly.
* Fixed IoC/Threading exceptions in `Resource.Load()`.
* Fixed `TransformSystem.SetCoordinates()` throwing uninformative client-side errors.
* Fixed `IResourceManager.ContentFileExists()` and `TryContentFileRead()` throwing exceptions on windows when trying to open a directory.


## 144.0.1

### Bugfixes

* Fix some EntityLookup queries incorrectly being double transformed internally.
* Shrink TileEnlargement even further for EntityLookup default queries.


## 144.0.0

### Breaking changes

* Add new args to entitylookup methods to allow for shrinkage of tile-bounds checks. Default changed to shrink the grid-local AABB by the polygon skin to avoid clipping neighboring tile entities.
* Non-hard fixtures will no longer count by default for EntityLookup.

### New features

* Added new EntityLookup flag to return non-hard fixtures or not.


## 143.3.0

### New features

* Entity placement and spawn commands now raise informative events that content can handle.
* Replay clients can now optionally ignore some errors instead of refusing to load the replay.

### Bugfixes

* `AudioParams.PlayOffsetSecond` will no longer apply an offset that is larger then the length of the audio stream.
* Fixed yaml serialization of arrays of virtual/abstract objects.


### Other

* Removed an incorrect gamestate debug assert.


## 143.2.0

### New features

* Add support for tests to load extra prototypes from multiple sources.

### Bugfixes

* Fix named toolshed command.
* Unsubscribe from grid rendering events on shutdown.

### Other

* Remove unnecessary test prototypes.


## 143.1.0

### New features

* Add locale support for grammatical measure words.

### Bugfixes

* Don't raise contact events for entities that were QueueDeleted during the tick.
* Exception on duplicate broadcast subscriptions as this was unsupported behaviour.

### Other

* Add VV ReadWrite to PhysicsComponent BodyStatus.


## 143.0.0

### New features


- Toolshed, a tacit shell language, has been introduced.
  - Use Robust.Shared.ToolshedManager to invoke commands, with optional input and output.
  - Implement IInvocationContext for custom invocation contexts i.e. scripting systems.


## 142.1.2

### Other

* Don't log an error on failing to resolve for joint relay refreshing.


## 142.1.1

### Bugfixes

* Fixed a bad debug assert in `DetachParentToNull()`


## 142.1.0

### New features

* `IHttpClientHolder` holds a shared `HttpClient` for use by content. It has Happy Eyeballs fixed and an appropriate `User-Agent`.
* Added `DataNode.ToString()`. Makes it easier to save yaml files and debug code.
* Added some cvars to modify discord rich presence icons.
* .ogg files now read the `Artist` and `Title` tags and make them available via new fields in `AudioStream`.
* The default fragment shaders now have access to the local light level (`lowp vec3 lightSample`).
* Added `IPrototypeManager.ValidateAllPrototypesSerializable()`, which can be used to check that all currently loaded prototypes can be serialised & deserialised.

### Bugfixes

* Fix certain debug commands and tools crashing on non-SS14 RobustToolbox games due to a missing font.
* Discord rich presence strings are now truncated if they are too long.
* Fixed a couple of broadphase/entity-lookup update bugs that were affecting containers and entities attached to other (non-grid/map) entities.
* Fixed `INetChannel.Disconnect()` not properly disconnecting clients in integration tests.

### Other

* Outgoing HTTP requests now all use Happy Eyeballs to try to prioritize IPv6. This is necessary because .NET still does not support this critical feature itself.
* Made various physics related component properties VV-editable.
* The default EntitySystem sawmill log level now defaults to `Info` instead of `Verbose`. The level remains verbose when in debug mode.

### Internal

* The debug asserts in `DetachParentToNull()` are now more informative.


## 142.0.1

### Bugfixes

* Fix Enum serialization.


## 142.0.0

### Breaking changes

* `EntityManager.GetAllComponents()` now returns a (EntityUid, Component) tuple

### New features

* Added `IPrototypeManager.ValidateFields()`, which uses reflection to validate that the default values of c# string fields correspond to valid entity prototypes. Validates any fields with a `ValidatePrototypeIdAttribute`  and any data-field that uses the PrototypeIdSerializer custom type serializer.

### Other

* Replay playback will now log errors when encountering unhandled messages.
* Made `GetAssemblyByName()` throw descriptive error messages.
* Improved performance of various EntityLookupSystem functions


## 141.2.1

### Bugfixes

* Fix component trait dictionaries not clearing on reconnect leading to bad GetComponent in areas (e.g. entire game looks black due to no entities).


## 141.2.0

### Other

* Fix bug in `NetManager` that allowed exception spam through protocol abuse.


## 141.1.0

### New features

* MapInitEvent is run clientside for placementmanager entities to predict entity appearances.
* Add CollisionLayerChangeEvent for physics fixtures.


## 141.0.0

### Breaking changes

* Component.Initialize has been fully replaced with the Eventbus.

### Bugfixes

* Fixed potential crashes if buffered audio sources (e.g. MIDI) fail to create due to running out of audio streams.

### Other

* Pressing `^C` twice on the server will now cause it to hard-exit immediately.
* `Tools` now has `EXCEPTION_TOLERANCE` enabled.


## 140.0.0

### Breaking changes

* `IReplayRecordingManager.RecordingFinished` now takes a `ReplayRecordingFinished` object as argument.
* `IReplayRecordingManager.GetReplayStats` now returns a `ReplayRecordingStats` struct instead of a tuple. The units have also been normalized

### New features

* `IReplayRecordingManager` can now track a "state" object for an active recording.
* If the path given to `IReplayRecordingManager.TryStartRecording` is rooted, the base replay directory is ignored.

### Other

* `IReplayRecordingManager` no longer considers itself recording inside `RecordingFinished`.
* `IReplayRecordingManager.Initialize()` was moved to an engine-internal interface.


## 139.0.0

### Breaking changes

* Remove Component.Startup(), fully replacing it with the Eventbus.


## 138.1.0

### New features

* Add rotation methods to TransformSystem for no lerp.

### Bugfixes

* Fix AnimationCompleted ordering.


## 138.0.0

### Breaking changes

* Obsoleted unused `IMidiRenderer.VolumeBoost` property. Use `IMidiRenderer.VelocityOverride` instead.
* `IMidiRenderer.TrackedCoordinates` is now a `MapCoordinates`.

### New features

* Added `Master` property to `IMidiRenderer`, which allows it to copy all MIDI events from another renderer.
* Added `FilteredChannels` property to `IMidiRenderer`, which allows it to filter out notes from certain channels.
* Added `SystemReset` helper property to `IMidiRenderer`, which allows you to easily send it a SystemReset MIDI message.

### Bugfixes

* Fixed some cases were `MidiRenderer` would not respect the `MidiBank` and `MidiProgram.
* Fixed user soundfonts not loading.
* Fixed `ItemList` item selection unselecting everything when in `Multiple` mode.


## 137.1.0

### New features

* Added BQL `paused` selector.
* `ModUpdateLevel.PostInput` allows running content code after network and async task processing.

### Other

* BQL `with` now includes paused entities.
* The game loop now times more accurately and avoids sleeping more than necessary.
* Sandboxing (and thus, client startup) should be much faster when ran from the launcher.


## 137.0.0

### Breaking changes

* Component network state handler methods have been fully deprecated and replaced with the eventbus event equivalents (ComponentGetState and ComponentHandleState).


## 136.0.1

### Bugfixes

* Fixed debugging on Linux when CEF is enabled.


## 136.0.0

### New features

* Several more style box properties now scale with UI scale. Signature of some stylebox methods have been changed.

### Bugfixes

* Fixed OutputPanel scroll-bar not functioning properly.


## 135.0.0

### Breaking changes

* Style boxes now scale with the current UI scale. This affects how the the margins, padding, and style box textures are drawn and how controls are arranged. Various style box methods now need to be provided with the current UI scale.


## 134.0.0

### Breaking changes

* Several methods were moved out of the `UserInterface` components and into the UI system.
* The BUI constructor arguments have changed and now require an EntityUid to be given instead of a component.


## 133.0.0

### Breaking changes

* Replace Robust's Vector2 with System.Numerics.Vector2.

### New features

* `AssetPassPipe` has a new `CheckDuplicates` property that makes it explicitly check for and drop duplicate asset files passed through.

### Bugfixes

* Static entities that are parented to other entities will no longer collide with their parent.
* Fix some miscellaneous doc comments and typos (e.g. PvsSystem and EntityManager).
* Fix ContentGetDirectoryEntries.


## 132.2.0

### New features

* Add method to clear all joints + relayed joints on an entity.

### Other

* Lower default MTU to `1000`.

### Internal

* Resolved some warnings and unnecessary component resolves.


## 132.1.0

### New features

* `Robust.Shared.Physics.Events.CollisionChangeEvent` now has the `EntityUid` of the physics body.

### Other

* Paused entities now pause their animations. There's no guarantee they'll resume at the same point (use SyncSprite instead).

### Internal

* Fix ComponentTreeSystem warnings.
* Fix some miscellaneous other warnings.


## 132.0.1

### Bugfixes

* Return maps first from FindGridsIntersecting which fixes rendering order issues for grids.


## 132.0.0

### Breaking changes

* TimeOffsetSerializer now always reads & writes zeros unless it is reading/writing an initialized map. EntityPrototypes with TimeOffsetSerializer data-fields need to default to zero.\
* TimeOffsetSerializer now only applies a time offset when reading from yaml, not when copying.

### New features

* Added a function to count the number of prototypes of a given kind. See `IPrototypeManager.Count<T>()`.

### Bugfixes

* Fixed a bug in `IPrototypeManager.EnumerateParents()` that was causing it to not actually return the parent prototypes.

### Other

* Map serialisation will now log errors when saving an uninitialized map that contains initialized entities.


## 131.1.0

### New features

* Add NextByte method to random.
* Add method to get a random tile variant.

### Bugfixes

* Fix replay component state bug.

### Internal

* Remove some AggressiveOptimization attributes.


## 131.0.0

### Breaking changes

* `IWritableDirProvider` async functions have been removed.
* Replay recording & load API has been reworked to operate on zip files instead.
* Constants on `IReplayRecordingManager` have been moved to a new `ReplayConstants` class, renamed and values changed.

### New features

* Added `ISawmill.Verbose()` log functions.
* Replays are now written as `.zip` files. These will be [content bundles](https://docs.spacestation14.io/en/launcher/content-bundles) directly executable by the launcher if the server has the necessary build information.
* Client replays now use local time rather than UTC as default file name.


## 130.0.0

### Breaking changes

* Engine versions will no longer start with a leading 0.


## 0.129.0.1


## 129.0.0

### Breaking changes

* `AnchorSystem.Attach()` now behaves more like the obsolete `AttachToEntity()` methods as it will automatically detach a player from their current entity first.
* A chunk of server- and client-side `PrototypeLoadManager` code has been moved to shared.
* Replay recording and playback now supports client-side replays. Many replay related functions, cvars, and commands have changed.

### New features

* Richtext tags can now be overridden by content
* The LineEdit control now has a field to override the StyleBox
* `IWritableDirProvider` has new methods for async file writing.

### Bugfixes

* Updated Lidgren, fixing a bug where socket errors were not reported properly on Linux.

### Other

* The `Dirty()` method for networked components now has an override that takes  in an EntityUid. The old IEntityManager method being obsoleted.



## 0.128.0.0

### Breaking changes

* Add ILocalizationManager as a dependency on systems as `Loc`.


## 0.127.1.0

### New features

* Add SpriteSystem.Frame0 method for entity prototypes.


## 0.127.0.0

### Breaking changes

* Rename PVSSystem to PvsSystem.

### New features

* Added `launch.launcher` and `launch.content_bundle` CVars. These are intended to eventually replace the `InitialLaunchState` values.
* Allow `System.Net.IPAdress` through sandbox _properly_, add `System.Net.Sockets.AddressFamily` too.
* Systems now have their own logger sawmills automatically and can be access via `Log`.

### Bugfixes

* Make BoxContainer's MeasureOverride account for stretching.
* Fix IPAddress sandboxing.
* Revert physics contact getcomponents and also fix ShouldCollide ordering for PreventCollideEvent.


## 0.126.0.0

### Breaking changes

* Several `MapManager` methods were moved to `MapSystem`.
* The signature of grid lookup queries has changed, with a new optional `includeMap` bool added in-between other optional bools.

### New features

* `System.Net.IPAddress` is now accessible from the sandbox.

### Bugfixes

* Fixed RichText not rendering some tags properly for some UI scales.
* Text inside of `OutputPanel` controls should no longer overlap with the scrollbar.

### Other

* Obsoleted the following methods from `IPlayerSession`: `AttachToEntity`, `DetachFromEntity`. Use the methods in `ActorSystem` instead.
* Static Loggers (e.g., `Logger.Log()` are now obsoleted. Get a sawmill from ILogManager instead.
* Several `MetadataComponent` setters have been marked as obsolete. Use `MetaDataSystem` methods instead.

### Internal

* Removed several static logging calls.


## 0.125.0.1

### Other

* Use a logger sawmill in MapManager rather than the static logger.


## 0.125.0.0

### Breaking changes

* Several replay related cvars and commands have been renamed.

### New features

* Added support for basic replay playback. The API is likely to change in the next version or two.


## 0.124.0.1

### New features

* Added `CompletionHelper.ContentDirPath()`.
* Added `vfs_ls` command to list VFS contents.
* The resource manifest (`manifest.yml`) now accepts a `clientAssemblies` key. When given, only the assembly names listed will be loaded from `/Assemblies/` rather than automatically loading all assemblies found.

### Bugfixes

* Fix exception if running the `>` command (remote execute) without even a space after it.
* `ResPath.RelativeTo()` now considers non-rooted paths relative to `.`.
  * This fixes some things like `MemoryContentRoot`'s `FindFiles()` implementation.
* Fix `IContentRoot.GetEntries()` default implementation (used by all content roots except `DirLoader`) not working at all.
* Made `ResourceManager.ContentGetDirectoryEntries()` report content root mount paths as directories.

### Internal

* Made `ConfigurationManager` not-abstract anymore so we can instantiate it from tests.
* Added new tests for `ResourceManager`.


## 0.124.0.0

### Breaking changes

* PreventCollideEvent changes to align it with the other physics events.


## 0.123.1.1

### Bugfixes

* Also clone warmstarting data for joints in the physics solver.


## 0.123.1.0

### New features

* Add Box2.Rounded(int digits) method.
* Add Pure attributes to Box2 methods.


## 0.123.0.0

### New features

* Added `ValueList.RemoveSwap()`
* The Centroid property on polygon shapes is now available to content.

### Bugfixes

* Fixed keyboard events always propagating to the default viewport if `devwindow` is open.
* Fixed some map-manager queries not properly using the `approx` argument.

### Other

* Several build/version cvars are now replicated to clients, instead of being server exclusive.


## 0.122.0.0

### Breaking changes

* Obsolete some MapManager queries.
* Add EntityUid to some MapManager queries.


## 0.121.0.0

### Breaking changes

* Add replaying loading / reading.

### New features

* Add setter for PlayingStream that also updates source.
* Add IWritableDirProvider.OpenOSWindow.

### Bugfixes

* Fix component lookups not considering whether an entity is in a container and the flag is set.


## 0.120.0.0

### Breaking changes

* Relay contained joints to parents and no longer implicitly break them upon container changes.

### Bugfixes

* Fix upload folder command.
* Fix SpriteView scaling for aspect ratios.

### Internal

* Cleanup MapManager slightly.


## 0.119.0.1

### Bugfixes

* Fix non-hard kinematiccontroller fixtures not colliding.


## 0.119.0.0

### Breaking changes

* Move prototype upload commands to the engine.

### New features

* Add IContentRoot.FileExists(ResPath).


## 0.118.0.0

### Breaking changes

* ComponentRegistry has been re-namespaced.

### New features

* You can now provide a ComponentRegistry to SpawnEntity to override some components from the prototype.


## 0.117.0.0

### Breaking changes

* Deprecate some sprite methods and cleanup IconComponent.
* YAML Linter supports inheritance.


## 0.116.0.0

### Breaking changes

* Removed AppearanceVisualizers.
* Modify replay record directory selection.


## 0.115.0.0

### Breaking changes

* The signature and behaviour of `IClientGameStateManager.PartialStateReset()` has changed. By default it will no longer delete client-side entities, unless they are parented to a networked entity that is being deleted during the reset.


## 0.114.1.0

### New features

* Add a new method for physics joint removal.

### Other

* Slightly speedup entity deletion.

### Internal

* Remove static logs from EntityManager.


## 0.114.0.0

### Breaking changes

* The way that UI themes resolve textures has changed. Absolute texture paths will simply be read directly, while relative paths will attempt to find a theme specific texture before falling back to simply trying to read the given file path.
* The signature of public UI theme methods have changed, and some new methods have been added.

### New features

* Added non-generic versions of various component/entity lookup queries.

### Bugfixes

* Fixed an erroneous error that would get logged when clients reconnect to a server.
* Fixed a UI bug that was preventing some controls from being disposed and was causing the UI to become laggy.


## 0.113.0.3

### Bugfixes

* Fix PVS error log threading issue.


## 0.113.0.2

### Bugfixes

* Removed or fixed some erroneous debug asserts
* Fixed entity-deletion not being properly sent to clients


## 0.113.0.1

### Bugfixes

* Use ThemeResolve for TextureButton texture normals.


## 0.113.0.0

### Breaking changes

* Move JobQueue<T> from content to engine.

### New features

* Make InitializeEntity and StartEntity public. InitializeAndStartEntity was already public.

### Bugfixes

* Add padding to font glyphs in the atlas.
* Fix log for duplicate component references.
* Make Map-Grids set GridUid earlier.
* Fix hidden action numbers when updating UI theme.
* Fix joint change events subscribing to predictedphysics instead of just physics.

### Other

* Remove joint log as it's never been read and caused threading issues.
* Decouple vvwrite / vvread / vvinvoke perms slightly from vv so vv no longer implicitly grants the others.
* Add start line to duplicate prototype yaml error.
* Fix debug sprite assert.
* Fix some joint bugs


## 0.112.0.1


## 0.112.0.0

### Breaking changes

* Move default theme directory to /Interface/ from /UserInterface/
* Try to fix contact mispredicts with PredictedPhysicsComponent.

### Bugfixes

* Fix JSON Serialization of ResPath.

### Other

* Change prof tree style & add basic stylesheet support.


## 0.111.0.0

### Breaking changes

* Add default stylesheet for engine + debug connect screen.


## 0.110.0.0

### Breaking changes

* Remove name + authors from map files as these were unused and overwritten on every mapfile write.

### Bugfixes

* Fix Omnisharp failing to analyze the client by default.
* Fix EntityLookup not properly adding nested container entities.

### Other

* Sort NetSerializable types.
* Remove obsolete Fixture.Body references.


## 0.109.1.0

### New features

* Add "IsDefault" to EntityManager for basic checks on whether an entity has default prototype data.


## 0.109.0.0

### Breaking changes

* `BeforeSaveEvent` has been moved from `Robust.Server.Maps` to `Robust.Shared.Map.Events`

### New features

* Added `IMidiRenderer.ClearAllEvents()`, a new method that clears all scheduled midi events.
* Added a new event (`BeforeSaveEvent`) which gets raised before a map/entity gets serialized to yaml.
* Added a new `ROBUST_SOUNDFONT_OVERRIDE` environmental variable that can be used to override system soundfonts.

### Bugfixes

* Fixed `EndCollideEvent` not setting the EntityUid fields.
* Fixed a bug that would cause screen-space overlays to sometimes not be drawn.


## 0.108.0.0

### Breaking changes

* Physics fixtures are now serialized by id, fixture rather than as a list with ids attached.


## 0.107.0.1

### Bugfixes

* Fix bad logs on maploader not listing out bad prototypes.


## 0.107.0.0

### Breaking changes

* Pass in dependencies to LocalPlayer AttachEntity (was anyone even using this method?)

### Internal

* Light query changes for some optimisation.
* Remove Texture.White IoC resolves in a lot of rendering areas.


## 0.106.1.0

### New features

* Screen-space overlays now use call `BeforeDraw()` and can use the `RequestScreenTexture` and `OverwriteTargetFrameBuffer` options.
* Added the `LoadedMapComponent`. It can be used to identify maps created by loading them from a yml file.


### Other

* `GameShared` no longer has a finalizer that triggers in some cases like tests.


## 0.106.0.0

### Breaking changes

* Update map file schema validator for new format.
* TimeOffsetSerializer fixes to use serv3 copying.

### Bugfixes

* Fix ResPath null errors.
* Fix queued deletion error log on entitymanager shutdown.

### Other

* Added transform recursion check in debug.


## 0.105.1.0

### New features

* Add CompOrNull to the EntityQuery struct.
* Add basic maploader support for entity renaming.


## 0.105.0.0

### Breaking changes

* Removed server and shared sprite components.

### New features

* Add LayerExists to sprites for object keys (previously it was only integer keys).

### Bugfixes

* Fix placement overlay error and add exception tolerance to it.


## 0.104.1.0

### New features

* VV now automatically dirties components.

### Bugfixes

* Fix CompletionHelper paths having double // on the end.


## 0.104.0.0

### Breaking changes

* API Changes to SpriteView control to generalize it.


## 0.103.0.0

### Breaking changes

* Maps are now saved by prototype -> entities rather than as just entities. Maps are currently backwards compatible but this is liable to change.

### New features

* RobustServerSimulation is public and usable by content for tests or benchmarking.
* Add sf3 extension support to midis.

### Bugfixes

* Fix random.Prob inequality.

### Other

* Adjust centerpoint for spriteview sprites.
* Mark ComponentReference as obsolete.


## 0.102.1.0

### New features

* `echo` console command to echo things.
* Add some public methods to physics system for applying force/torque.

### Bugfixes

* Fix a NRE when no window icon is specified.

### Other

* Set console code page to UTF-8 explicitly on Windows to fix output of non-ASCII characters.


## 0.102.0.0

### Breaking changes

* Loading  maps with invalid entity UIDs should now log errors.

### New features

* The yaml linter should now error on duplicate entity prototypes

### Bugfixes

* Fix a PVS bug that could put one entity into two different PVS chunks.

### Other

* EntityUid indexing should now start at 1 when saving maps.


## 0.101.1.1

### Bugfixes

* Fix polygon deserialization leading to the last vert being 0,0.


## 0.101.1.0

### New features

* Added a mode to entity placement to allow replacing any existing entities on a tile.

### Other

* Re-order initialization so BroadcastRunLevel is run after userinterfacemanager PostInitialize.


## 0.101.0.0

### Breaking changes

* Port Quickhull from Box2D and replace GiftWrapping.
* Removed a lot of unused physics code.

### Bugfixes

* Fix damping for mouse joint.
* Fix Distance outputs for overlapping circles.


## 0.100.0.0

### Breaking changes

* `ILookupWorldBox2Component` has been removed. If an entity does not have fixtures/physics a `WorldAABBEvent` will now be raised.

### Bugfixes

* Fixes a concurrent hashset modification exception in PVS


## 0.99.0.0

### Breaking changes

* Revert the reversion of the ResPath removal from 0.98.0.0

### New features

* StartCollideEvent, EndCollideEvent, and physics contacts now have the relevant EntityUids.

### Bugfixes

* Remove initialization code that forced transform and physics components first.


## 0.98.0.0

### Breaking changes

* Revert bulk ResPath refactor due to instability.


## 0.97.1.1

### Bugfixes

* Fixed assembly paths being used having double //


## 0.97.1.0

### New features

* FastNoiseLite is now netserializable.
* PVS ack processing is now parallel and also improved grafana metrics for PVS.

### Other

* Add invalid broadphase check to EntityLookupSystem.
* Made NetGraph logarithmic.


## 0.97.0.0

### Breaking changes

* Fully replace ResourcePath (class) with ResPath (struct).

### Other

* Add stacktrace to transform logs.


## 0.96.9.0

### New features

* `RobustIntegrationTest` now has a `DoGuiEvent()` method that can directly pass `GUIBoundKeyEventArgs` to a control.


## 0.96.8.2

### New features

* The `LayerSetData()` function can now be used to clear a sprite layer's shader.

### Bugfixes

* Fixed sandboxing verifying against `Robust.` assemblies inside `Robust.Client.WebView`, causing an older assembly to be verified against.


## 0.96.8.1

### Bugfixes

* Fix MapInit not being run on entities in some instances.


## 0.96.8.0

### Bugfixes

* Create entities before applying entity states. This fixes parenting issues in some instances, for example on a freshly split grid the client would give an exception.

### Other

* Entities have their paused state set before initialisation rather than after.

### Internal

* Added a BroadphaseNetworkingTest.


## 0.96.7.0

### New features

* `IDynamicTypeFactory.CreateInstance` now has the option to not perform dependency injection.
* Added normal blend mode for shaders
* Added a new ResPath struct that is intended to eventually replace ResourcePath

### Bugfixes

* Hopefully fixed an IndexOutOfRange exception in AudioSystem
* Fixed a potential IndexOutOfRange exception in ContainerSystem


## 0.96.6.0

### New features

* Added overrides to shuffle Span<T> and ValueList<T> in IRobustRandom.
* Added hotkeys to close the most recent window and all windows.

### Other

* Improved some container assert messages.


## 0.96.5.0

### New features

* Added source generator for automatically generating component state getting & handling code. Significantly reduces boilerplate when creating networked components.


## 0.96.4.0

### Bugfixes

* Component delta states can now have an initial full state inferred by clients.


## 0.96.3.0

### Other

* Updated server SQLitePCLRaw to 2.1.4.


## 0.96.2.0


## 0.96.1.0

### New features

* Implemented deleting a full word at a time.

### Bugfixes

* Fixed `ContainerSystem.EmptyContainer` sometimes failing to empty containers.
* Fixed container state handling sometimes failing to insert or remove entities.
* Fix content test workflow.
* Text contents won't draw over the scrollbar for OutputPanel controls anymore.
* Invalidate OutputPanel entries upon it entering the UI tree. This fixes some bugs where text is added while it's outside of the tree without the UI scale cvar being set causing separate sizings in entries.


## 0.96.0.4

### Bugfixes

* Revert InRange entity lookup range change due to content bugs.
* Fix implicit appearance state data.


## 0.96.0.3

### Bugfixes

* Fix sprite error log to report the key not the layer.
* Fix log length for physics contact error.
* Fix discord null errors.
* Adjust InRange lookups to check if the centre of body is in range.

### Other

* Add more audio logs.


## 0.96.0.2

### Bugfixes

* Fix adding MapGridComponent to a map with pre-existing child entities.


## 0.96.0.1

### Other

* Set blend function for shaders with ShaderBlendMode.None
* Add logs around fixture lengths in contact updates.
* Revert previous contact changes to try to make physics slightly more stable until Box2D 3.0.
* Adjusted QueueDeleteEntity log on client to care if the entity is deleted in prediction.


## 0.96.0.0

### Breaking changes

* Removed `MapId` serializer. Serialize the map's EntityUid instead.
* Renamed `MapComponent.WorldMap` to `MapComponent.MapId`.

### New features

* Added showrot command as a counterpart to showpos.

### Other

* Added error logs when QueueDel is called on the client for networked entities.
* Added logs around physics contact errors that have been happening.


## 0.95.0.0

### Bugfixes

* Reverted making `MetaDataComponent.PauseTime` a yaml data-field, as it caused issues when saving uninitialised maps.

### Internal

* `TextEdit`'s `NextWordPosition` has been replaced with `EndWordPosition`


## 0.94.0.0

### Breaking changes

* `IGameTiming.IsFirstTimePredicted` is now false while applying game states.

### Bugfixes

* `MetaDataComponent.PauseTime` is now a yaml data-field
* The client-side `(un)pausemap` command is now disabled while connected to a server.

### Internal

* Use a List<Contact> for contacts instead of a shared arraypool to try to fix the contact indexing exception.
* Moved IoC dependencies off of physics contacts.


## 0.93.3.0

### New features

* Unnecessary tiles are no longer written to map file tilemaps.
* Added the ability to enable or disable grid splitting per grid.

### Other

* Added additional logs around contact issue


## 0.93.2.0

### New features

* Add CompletionHelpers for components and entityuids.


## 0.93.1.0

### New features

* Add PlayPredicted audio method for EntityCoordinates.

## 0.93.0.0

### Breaking changes

* Arguments of ContainerSystem's `EmptyContainer()` have changed. It now also returns removed entities.

### New features

* Added a TerminatingOrDeleted() helper function
* Added a `hub_advertise_now` command.

### Bugfixes

* Fixed some multi-threading IoC errors in the audio system.
* The map validator now allows entities to specify missing components.
* Fixed a potential stack overflow in the colour slider control.
* Fixed sprites sometimes not updating `IsInert`.

### Other

* `TransformComponentAttachToGridOrMap()` is now obsoleted. use the newly added system method instead.
* Made RSI preloading more error toletant.
* Added some new benchmarks for testing archetype ECS.


## 0.92.2.1

### Bugfixes

* Revert tile bound shrinkage as it was causing erroneous test failures on content.


## 0.92.2.0

### New features

* Added Box2iEdgeEnumerator for iterating its bounds.
* Added a CompletionResult helper for MapIds
* Added some helper methods for System.Random (useful for seeded RNG)

### Bugfixes

* Shrink tile bounds by 0.05. In some cases the polygon skin radius was causing overlap on other tiles and leading to erroneous lookup r
* Use preset matrixes for certain Matrix3 angles to avoid imprecision issues with transformations.


## 0.92.1.0

### New features

* Add option to SplitContainer for which split expands on parent resize

### Internal

* Updated Lidgren to v0.2.4.


## 0.92.0.0

### New features

* Exposed more properties on `FastNoiseLite`.
* Added fallback culture for localization.

### Bugfixes

* Fixed noise DD.

### Other

* Added new `DebugOpt` and `Tools` build configurations. These must be added to your solution file and apply to all projects importing `Robust.Properties.targets`.
  * `DebugOpt` is "`Debug` with optimizations enabled".
  * `Tools` has development tools (e.g. `launchauth` command) that release builds don't, while still having asserts (`DEBUG`) off and optimizations on.
* All configurations except `Release` now define `TOOLS`.
* `Release` is now intended to be "as close to published release as possible" with game configuration. Use `Tools` as build configuration instead for scenarios such as mapping.
* `Robust.Properties.targets` should now be included at the end of project files. `Robust.Analyzers.targets` and `Robust.DefineConstants.targets` are now included by it automatically.

### Internal

* General cleanup to MSBuild files.

## 0.91.0.0

### Breaking changes

* `ColorSelectorSliders` now uses SpinBox instead of FloatSpinBox.

### New features

* `IntegrationOptions` now allows changing the `ILogHandler` used by the integration test via `OverrideLogHandler`.

### Bugfixes

* Default integration test log output should more reliably capture `TestContext.Out` now.


## 0.90.0.0

### Breaking changes

* Add tile edge rendering support.

### New features

* Add .AsUint() for ValueDataNode.

### Bugfixes

* Fix AnchorEntity replication when the coordinate doesn't change
* Fix some PVS bugs.
* Fix rounding in GetGridOrMapTilePosition.


## 0.89.1.0

### New features

* `web.headless` CVar can now be used to avoid loading CEF with graphical client.

### Bugfixes

* `web.user_agent` CVar can now be overriden by content before WebView is initialized.

### Other

* WebView works again and is properly available from the launcher.

### Internal

* Clean up WebView initialization logic to avoid static `IoCManager`.


## 0.89.0.0

### Breaking changes

* Add EntityUid as an arg to SharedTransformSystem and remove more .Owner calls.

### New features

* Add by-ref event analyzer.
* Add option to hide scrollbars for ScrollContainers.
* Add an out EntityUid overload to EntityQueryEnumerator<T>.

### Bugfixes

* Fix exception on server shutdown.
* Fix concurrent update error in byref registrations for serializationmanager.
* New grids created from placement manager start at 0,0 rather than -1,-1.

### Other

* `dump_netserializer_type_map` command to debug desynchronization issues with NetSerializer's type map.


## 0.88.1.0

### New features

* Added a new OnScreenChanged event that gets invoked when `IUserInterfaceManager.ActiveScreen` changes.
* UI state interfaces such as `IOnStateEntered<TState>` now also get invoked whenever the current state inherits from `TState`.

### Bugfixes

* Fixed `WritableDirProvider.Find()`. This fixes custom MIDI soundfonts on Windows.
* Fixed server startup crash with string serializer length checks.
* Fixed `CS8981` errors in `Robust.Benchmarks`.
* Fixed C# interactive errors when engine started without content-start.
* Fixed FormattedMessage.IsEmpty() returning the wrong result.

### Other

* Map pausing now gets properly networked
* SplitContainers controls now have a minimum draggable area, so that they can function without any padding.

### Internal

* Fixed `CS8981` errors in `Robust.Benchmarks`.


## 0.88.0.0

### Breaking changes

* A `Default` font prototype is now required. I.e.:
    ```yaml
    - type: font
      id: Default
      path: /Fonts/NotoSans/NotoSans-Regular.ttf
    ```

### New features
* `FormattedText.MarkupParser` got refactored to be more robust and support arbitrary tags.
* New rich text tags can be added by implementing `IMarkupTag`



## 0.87.1.1

### Bugfixes

* Fixed source of PVS assert tripping in debug.


## 0.87.1.0

### Bugfixes

* Fixed a PVS bug that would sometimes cause it to attempt to send deleted entities.
* Fixed server commands not getting sent to clients after disconnecting and reconnecting.
* Fixed a text input error when using the right arrow key while at the second to last character.


### Other

* Sprite view controls now use the sprite's offset when rendering.
* The sprite system should now animate any rendered sprites with RSI animations, instead of only animating those visible in the main viewport and sprite view controls.


## 0.87.0.0

### Breaking changes

* `UIScreen.GetOrNewWidget()` has been replaced with `GetOrAddWidget()`.

### New features

* Added `IWritableDirProvider.OpenSubdirectory()`, which returns a new `IWritableDirProvider` with the root set to some subdirectory.
* Added `UiScreen.TryGetWidget()`
* Added a virtual `Shutdown()` method for game/module entry points.

### Bugfixes

* Fixed SyncSpriteComponent not properly syncing entities that are out of view.
* Fixed a bug preventing client-side commands from being properly registered.
* Fixed a bug causing PVS to unnecessarily send extra data.


## 0.86.0.0

### Breaking changes

* Undid `*.yaml` prototype loading change from previous version.
* `IConsoleHost`'s `RegisteredCommands` field has been renamed to `AvailableCommands`.
* Several light related cvars have been renamed. E.g., "display.softshadows" is now "light.softshadows".
* The "display.lightmapdivider" integer cvar has been replaced with a float multiplier named "light.resolution_scale".


### New features

* Command definitions have a new bool that restricts them to only be executable by the server or in single player mode. Several "server only" commands have been moved to to shared code and now use this option.
* The FOV color is now configurable via the "render.fov_color" cvar

### Bugfixes

* SDL2 backend now works if the client is started with fullscreen.

### Other

* SDL2 backend now handles quit events (⌘+Q on macOS).
* SDL2 backend now logs video driver backend used on initialization.
* The engine will now warn on startup if `*.yaml` files are found in resources, as this most likely indicates an accident.
* Added entity, occluder and shadow-casting light counts to the clyde debug panel.
* The HistoryLineEdit control now invokes `OnTextChanged` events when selecting history items

### Internal

* Changed thread safety around `ResourceManager`'s VFS roots, removing the use of error prone reader-writer locks.
* SDL2 log now shows log category.
* Removed OpenTK DllMap code.


## 0.85.2.0

### New features

* Threaded windowing API usage is now behind a CVar, disabled by default on macOS to avoid crashes.
* Box2i, ImmutableHashSet, ISet, and IReadonlySet can now be serialized.
* Added helpers for Box2i Center / Vector2i Up-Down-Left-Right.
* Implement blend modes for rendering.

### Bugfixes

* MacOS with the SDL2 backend now has DPI scaling enabled.
    * Fixed DPI scaling calculations on platforms outside Windows.
* Grids on top of maps that are also grids should render correctly now.
* Fixed bug in ScrollContainer that could cause permanent loops.
* Fixed occluder tree error.
* Fixed Texture.GetPixel.

### Other

* System F3 panel now correctly fetches processor model on Apple Silicon devices.
* UI content scale is now listed in the F3 coordinates panel.
* SDL2 backend is now wired up to update key names dynamically on keyboard mode change.
* The prototype reload event is no longer wrapped under #if !FULL_RELEASE.
* The engine now loads `*.yaml` files (previously loading only `*.yml`) for prototypes.

### Internal

* `keyinfo` command has enum completions.

## 0.85.1.1

### Bugfixes

* Fixed GameStateManager error when resetting client-side prediction


## 0.85.1.0

### New features

* RSI's now get combined into a large atlas.

### Bugfixes

* Removed bad PlayAudioPositionalMessage error log & fixed fallback coordinate check.
* Fixed MouseJoint parallelisation exception.

### Internal

* Fixed some warnings in GameStateManager


## 0.85.0.1

### Bugfixes

* Fix fixture client state handling not removing the existing fixture.
* Use a dummy entity for placement manager preview so offsets are applied correctly.


## 0.85.0.0

### Breaking changes

* Component.Shutdown() has now been removed and the eventbus should be used in its place.
* Component.Name has now been removed and IComponentFactory.GetComponentName(Type) should be used in its place.

### Bugfixes

* Ensure fixture contacts are destroyed even if no broadphase is found.
* Ensure fixtures are re-created in client state handling. There was a subtle bug introduced by updating existing ones where contacts were incorrectly being retained across prediction. This was most obvious with slipping in SS14.


## 0.84.0.0

### Breaking changes

* EffectSystem has been removed.

### New features

* Added Pidgin parser to the sandbox whitelisted.

### Bugfixes

* Fixed physics ignoring parallelisation cvars
* Global audio volume is no longer overridden every tick.
* Fix `SpriteComponent.CopyFrom()` not working properly.
* Fix cvar TOML parsing failing to read some numeric cvars.

### Other

* Improved physics joint logging.


## 0.83.0.0

### Breaking changes

* Physics has been ECSd with large API changes:
- Shapes can be updated via the system rather than requiring the caller to handle it.
- Access attributes have been added.
- Implemented IEquatable for Fixture Shapes
- Removed obsolete PhysicsComponent APIs.
- Removed usage of Component.Owner internally.


## 0.82.0.0

### Breaking changes

* `Box2Rotated.Centre` has been renamed to `.Center`
* `ISpriteComponent` has been removed. Just use `SpriteComponent` instead.

### Bugfixes

* Fixed prototype reloading/uploading.
* Fixed UI tooltips sometimes causing a null reference exception.

### Other

* Map/world velocity calculations should be slightly faster.
* `EnsureComp` will now re-add a component if it has been queued for removal.


## 0.81.0.0

### Breaking changes

* TransformComponent,Parent has been removed. Use the ParentUid & get the component manually.

### New features

* The Popup control now has an OnPopupOpen event.

### Other

* Various transform methods are now obsolete. Use the methods provided by the transform system instead.
* TransformComponent.MapUid is now cached (previously required a dictionary lookup)


## 0.80.2.0

### New features

* Tooltips now provide the option to track the mouse cursor.


## 0.80.1.0

### New features

* Added location of compile errors to XAML UI.
* Add CC-BY to RSI.json
* Allow customising radio buttons for RadioOptions.
* Added CVar to override CEF useragent.

### Bugfixes

* Fix incorrect size of second window in split container.
* Fix PreventCollideEvent fixture ordering.

### Other

* Obsoleted .Owner for future work in removing components storing a reference to their entityuid.


## 0.80.0.0

### Breaking changes

* Moved ConvexHullPolygons and MaxPolygonVertices cvars to constants.
* Moved the PhysicsMap Gravity property to its own controller.
* Made some layout changes to Split Container.

### New features

* Added the colliding fixtures to PreventCollideEvent.

### Bugfixes

* Grids overlapping entities will now flag the entity for grid traversal.

### Other

* The split container `Measure()` override now more accurately reflects the space available to children. Additionally, the split position is now publicly settable.

### Internal

* Removed manual component registrations.


## 0.79.0.1

### New features

* Add helper GetDirection to SharedMapSystem that offsets a Vector2i in the specified direction by the specified distance.
* UIController now implements IEntityEventSubscriber

### Bugfixes

* The fast TryFindGridAt overload will now also return the queried map's MapGridComponent if it exists.

### Other

* Updated window dragging movement constraints. By default windows can now be partially dragged off-screen to the left. This is configurable per window. This also fixes a bug where windows could become unreachable.

### Internal

* Remove 2 TryGetComponents per physics contact per tick.


## 0.79.0.0

### Breaking changes

* EntityInitializedMessage has been removed; the C# event invoked on EntityManager (EntityInitialized) should be used in its place.
* TileChangedEventArgs has been removed.

### Bugfixes

* Fix tooltip panels being incorrectly sized for their first frame.
* Client will no longer predict physics sleeping on bodies that are unable to sleep.
* Style box texture scaling has been fixed.

### Other

* Added TaskCompletionSource to the sandbox.

### Internal

* IPhysManager has been removed for a slight physics contacts optimisation.
* Optimise TryFindGridAt, particularly for grid traversals.
* MapGridComponent now uses delta component states.
* Removed some TryGetComponent from IsMapPaused, speeding up entity initialization in some instances.


## 0.78.0.0

### Breaking changes

* Removed the obsoleted `GlobalLinearVelocity()` EntityUid helper method.
* INetConfigurationManager now has client & server side variants. Clients can now properly set server authoritative cvars when in singleplayer mode
* IPhysBody has been removed. Just use the physics component.
* Physics joints haven been slightly refactored and some method signatures have changed.

### New features

* Added a new cvar to limit audio occlusion raycast lengths ("audio.raycast_length").
* IRobustSerializer has new public methods for getting hashes and setting string serializer data.

### Bugfixes

* Fixed broken click bound checks in the `Tree` UI Control.
* Removed erroneous debug assert in render code that was causing issued in debug mode.
* Fixed some instances where rotation-less entities were gaining non-zero local rotation.

### Other

* Tickrate is now shown in the f3 debug monitors


## 0.77.0.2

### New features

* Scroll containers now have public methods to get & set their scroll positions.

### Bugfixes

* Fixed entity spawn menu sometimes not properly updating when filtering entities.

### Other

* Physics contacts are now stored per-world rather than per-map. This allows the multi-threading to be applicable to every contact rather than per-map.
* Contacts will no longer implicitly be destroyed upon bodies changing maps.


## 0.77.0.1

### Bugfixes

* Fix AttachToGridOrMap not retaining an entity's map position.


## 0.77.0.0

### Breaking changes

* ClientOccluderComponent has been removed & OccluderComponent component functions have been moved to the occluder system.
* The OccluderDirectionsEvent namespace and properties have changed.
* The rendering and occluder trees have been refactored to use generic render tree systems.
* Several pointlight and occluder component properties now need to be set via system methods.
* SharedPhysicsMap and PhysicsMap have been combined.
* RunDeferred has been removed from transformcomponent and updates are no longer deferred.

## 0.76.0.0

### Breaking changes

* Physics contact multi-threading cvars have been removed as the parallelism is now handled by IParallelManager.

### New features

* Physics now supports substepping, this is under physics.target_minimum_tickrate. This means physics steps will run at a constant rate and not be affected by the server's tickrate which can reduce the prevalence of tunneling.
* FastNoise API is now public.

### Other

* UPnP port forwarding now has better logging.
* Physics solver has been refactored to take more advantage of parallelism and ECS some internal code.
* Sprite processing & bounding box calculations should be slightly faster now.
* Nullspace maps no longer have entities attached.


## 0.75.1.0

### New features

* Serv4's notNullableOverride parameter is now enforced by analyzer. For more info, see [the docs](https://docs.spacestation14.io/en/engine/serialization).
* Added command to dump injector cache list.

### Bugfixes

* Fix generic visualisers not working because of recent appearance system changes in v0.75.0.0
* Fix physics not working properly on moving grids (transform matrix deferral).

### Other

* Transform matrix dirtying is deferred again (undo change in v0.75.0.0
* Added two new serv3 analysers (NotNullableFlagAnalyzer and PreferGenericVariantAnalyzer)


## 0.75.0.0

### Breaking changes

* Changed default for `net.buffer_size` to `2`.
* Changed default for `auth.mode` to `Required`. On development builds, the default is overriden to remain at `Optional`, so this only affects published servers.
* The default value for the `outsidePrediction` argument of the `InputCmdHandler.FromDelegate()`  has changed from false to true.

### New features

* Appearance system now has generic `TryGetData<T>()` functions.

### Bugfixes

* Mapped string serializer once again is initialized with prototype strongs, reducing bandwidth usage.
* Fixed various keybindings not working while prediction was disabled.
* Fixed a bug causing rendering trees to not properly recursively update when entities move.

### Other

* Transform matrix dirtying is no longer deferred.
* Cleaned up some `FULL_RELEASE` CVar default value overrides into `CVarDefaultOverrides.cs`.
* VVRead now attempts to serialize data to yaml


## 0.74.0.0

### Breaking changes

* `ITypeReader<,>.Read(...)` and `ITypeCopier<>.Copy(...)` have had their `bool skipHook` parameter replaced with a `SerializationHookContext` to facilitate multithreaded prototype loading.
* Prototypes are now loaded in parallel across multiple threads. Type serializers, property setters, etc... must be thread safe and not rely on an active IoC instance.

### Bugfixes

* Mapped string serializer once again is initialized with prototype strongs, reducing bandwidth usage.

### Other

* Drastically improved startup time by running prototype loading in parallel.
  * `AfterDeserialization` hooks are still ran on the main thread during load to avoid issues.
* Various systems in the serialization system such as `SerializationManager` or `ReflectionManager` have had various methods made thread safe.
* `TileAliasPrototype` no longer has a load priority set.
* Straightened out terminology in prototypes: to refer to the type of a prototype (e.g. `EntityPrototype` itself), use "kind".
  * This was previously mixed between "type" and "variant".

### Internal

* `SpanSplitExtensions` has been taken behind the shed for being horrifically wrong unsafe code that should never have been entered into a keyboard ever. A simpler helper method replaces its use in `Box2Serializer`.
* `PrototypeManager.cs` has been split apart into multiple files.

## 0.73.0.0

### Breaking changes

* The entity lookup flag `LookupFlags.Anchored` has been replaced with `LookupFlags.Static`.
* We are now using **.NET 7**.
* `IDependencyCollection`/`IoCManager` `RegisterInstance` does not automatically add the instance to object graph, so `BuildGraph()` must now be called to see the new instances.
  * `deferInject` parameteres have been removed.

### New features

* The server will now check for any unknown CVars at startup, to possibly locate typos in your config file.
* `IDependencyCollection` is now thread safe.

### Bugfixes

* Fixed config files not being truncated before write, resulting in corruption.

### Other

* Removed some cruft from the `server_config.toml` default config file that ships with Robust.
* Most usages of x86 SIMD intrinsics have been replaced with cross-platform versions using the new .NET cross-platform intrinsics.
  * This reduces code to maintain and improves performance on ARM.
* Tiny optimization to rendering code.
* `RobustSerializer` no longer needs to be called from threads with an active IoC context.
  * This makes it possible to use from thread pool threads without `IoCManager.InitThread`.
* Removed finalizer dispose from `Overlay`.
* Stopped integration tests watching for prototype reload file changes, speeding stuff up.

### Internal

* Moved `SerializationManager`'s data definition storage over to a `ConcurrentDictionary` to improve GC behavior in integration tests.

## 0.72.0.0

### Breaking changes

* EntityPausedEvent has been split into EntityPausedEvent and EntityUnpausedEvent. The unpaused version now has information about how long an entity has been paused.

## 0.71.1.4

### Bugfixes

* Fixed CVars not being saved correctly to config file.

### Other

* Mark `validate_rsis.py` as `+x` in Git.
* Made config system more robust against accidental corruption when saving.


## 0.71.1.3


## 0.71.1.2

### Bugfixes

* Fixed UI ScrollContainer infinite loop freezing client.


## 0.71.1.1

### Bugfixes

* Fixed client memory leaks and improved performance in integration testing.


## 0.71.1.0

### New features

* Better RSI validator script.
* When a new map file is loaded onto an existing map the entities will be transferred over.
* Add an API to get the hard layer / mask for a particular physics body.

### Bugfixes

* Fixed non-filled circle drawing via world handle.
* Fix max_connections in the default server config.
* Fix removal of PVS states for players without ingame status.
* Fix max rotation from the physics solver.

### Internal

* Wrap window rendering in a try-catch.


## 0.71.0.0

### Breaking changes

* `DebugTimePanel`, `DebugNetPanel` and `DebugNetBandwidthPanel` have been made internal.
* RSIs with trailing commas in the JSON metadata are no longer allowed.

### Bugfixes

* `csi` doesn't throw a `NullReferenceException` anymore.

### Other

* The `game.maxplayers` CVar has been deprecated in favor of the new `net.max_connections` CVar. Functionality is the same, just renamed to avoid confusion. The old CVar still exists, so if `game.maxplayers` is set it will be preferred over the new one.
* The new default for `net.max_connections` is 256.
* Debug monitors (F3) now have margin between them.
* F3 (clyde monitor) now lists the windowing API and version in use.
* Added system monitor to F3 with various info like OS version, .NET runtime version, etc...
* The engine now warns when loading `.png` textures inside a `.rsi`. This will be blocked in the future.


## 0.70.0.0

### New features

* `game.desc` CVar for a server description to show in the launcher.
* New system for exposing links to e.g. a Discord in the launcher.
  * The engine does not have a built-in method for configuring these, but it does now have a `StatusHostHelpers.AddLink` method to correctly format these from content. The idea is that content wires the types of links (with icon names) up itself via `IStatusHost.OnInfoRequest`.
  * See also [the HTTP API documentation](https://docs.spacestation14.io/en/engine/http-api) for reference.
* `GameShared` now has a `Dependencies` property to allow access to the game's `IDependencyCollection`. This makes it possible to avoid using static `IoCManager` in `EntryPoint`-type content code.
* A new define constant `DEVELOPMENT` has been defined, equivalent to `!FULL_RELEASE`. See [the docs](https://docs.spacestation14.io/en/technical-docs/preprocessor-defines) for details.
* `IConfigurationManager` has new functions for reading and writing CVar directly from a TOML file `Stream`.
* New `IConfigurationManager.LoadDefaultsFromTomlStream` to load a TOML file as CVar default overrides.
* Added new serializers to support Queue<T> data-fields.
* Added a `FromParent()` function to `IDependencyCollection`, enabling dependencies to be passed to parallel threads.
* `IClientStateManager` now has a `PartialStateReset()` function to make it easier for content to rewind to previous game states.
* Added `IClientNetManager.DispatchLocalNetMessage()`, which allows a client to raise a local message that triggers networked event subscriptions.

### Bugfixes

* `IPlayerSession.OnConnect()` now actually gets called when players connect.
* `MapLoaderSystem.TryLoad(.., out rootUids)` now properly only returns entities parented to the map.

### Other

* Invalid placement types for the entity spawn menu now log warnings.
* Slightly improved sprite y-sorting performance.

### Internal

* The current physics map that an entity is on is now cached in the transform component alongside other cached broadphase data. This helps to fix some broadphase/lookup bugs.

## 0.69.0.0


## 0.68.0.0

### Breaking changes

* Updated yml schema validator to remove the `grids` node.

### Bugfixes

* Fixed position-less audio playing.
* Stop mapgrids from serializing their fixtures.

### Other

* Removed the `restart` command, since it never worked properly and just confused people.
* Add virtual to some UIScreen methods.
* Add public parameterless ctor to MenuBar.


## 0.67.2.2

### Bugfixes

* Fix double MapGrid chunk subscription.
* Fix grid contacts short-circuiting collision.


## 0.67.2.1

### Bugfixes

* Fix MapChunks not being subscribed to by MapGridComponents in some instances.


## 0.67.2.0

### New features

* Add submenu support to menubar controls.

### Bugfixes

* Fix gridtree returning mapgrid maps twice.


## 0.67.1.3

### Bugfixes

* Fix Map regression so now they can be MapGrids again without the client crashing.


## 0.67.1.2

### Bugfixes

* Fix some mapgrids not being marked as dirty and never being sent to clients (thanks checkraze).


## 0.67.1.1

### Bugfixes

* Fix some merge artifacts from mapgrid support for maps.


## 0.67.1.0

### New features

- Maps can now have MapGridComponent added to them.


## 0.67.0.0

### Breaking changes

* MapGrid is deprecated and has been merged into MapGridComponent. This is subject to further changes as it gets ECSd more in future.
* The `grids` yaml node on map files is deprecated and has been merged onto MapGridComponent. Loading maps is backwards compatible for now but is subject to change in future. Saving maps will save in the new format.


## 0.66.0.0

### Breaking changes

* AudioSystem functions for playing audio have changed. Functions that take in filters now require an additional argument that will determine whether sounds are recorded by replays. Additionally, there are several new overrides that take in a recipient session or entity.

### Bugfixes

* Script globals for C# interactive were not having dependencies injected correctly.
* GetWorldPosition() now returns the correct positions even prior to transform initialization.
* Fix map loading not properly offsetting some entities that were directly parented to the map.

### Internal

* Added lookup/broadphase re-parenting tests.


## 0.65.2.1

### Bugfixes

* Fix empty MetaData components being serialized to map files.
* Fix saving a grid as a map not marking it as pre-mapinit.

### Other

* Set `ValidateExecutableReferencesMatchSelfContained` in the server project, which may help with publishing issues. I hope.
* Move pinned font data over to Pinned Object Heap.
* Improved shader code generation for uniform arrays to be more compatible.
* Server now has server GC enabled by default.

### Internal

* Remove some unnecessary dependency resolves from filters making audio much more performant.


## 0.65.2.0

### New features

* Added ClydeAudio.StopAllAudio()
* Expose more tick logic to content.

### Bugfixes

* Fix bad reference in WebView.

### Internal

* Add Robust.Packaging to solution.
* Add WebView to solution.
* Physics contacts are now parallel and much faster.

## 0.65.1.0

### New features

* Implement value prototype id dictionary serializer.

### Bugfixes

* Fixes lerping clean up issue added in #3472.

### Internal

* Add test for (de)serializing data record structs.


## 0.65.0.1

### Bugfixes

- Fix SetLocalPositionRotation raising 2 moveevents. This should help physics performance significantly.
- Fix tpgrid responses and command error.


## 0.65.0.0

### Breaking changes

* Rename transform lerping properties alongside other minor internal changes.

### Bugfixes

* Fix physics testbeds.
* Force grids to always be collidable for now and stop them clipping.

### Other

* Slight optimization to `OutputPanel`'s handling of internal `RichTextEntry`s.
* Force non-collidable contacts to be destroyed. Previously these hung around until both entities became collidable again.

### Internal

* `Tools/version.py` has been updated to automatically update `RELEASE-NOTES.md`.
* General cleanup to `Tools/version.py`.

## 0.64.1.0

### Bugfixes

* Word-wrapping in `OutputPanel` and `RichTextLabel` has been fixed.

## 0.64.0.0

### Breaking changes

* IMapLoader has been refactored into MapLoaderSystem. The API is similar for now but is subject to change in the future.

## 0.63.0.0

### Breaking changes

* Thanks to new IME support with SDL2, `IClyde.TextInputStart()` and `IClyde.TextInputStop()` must now be appropriately called to start/stop receiving text input when focusing/unfocusing a UI control. This restriction is applied even on the (default) GLFW backend, to enforce consistent usage of these APIs.
* `[GUI]TextEventArgs` have been renamed to `[GUI]TextEnteredEventArgs`, turned into records, and made to carry a `string` rather than a single text `Rune`.
* IoC and `DependencyCollection` `Register` methods now have a `TInterface : class` constraint.
* [ABI] `IoCManager.InitThread` now returns the `IDependencyCollection`.

### New features

* Fixes for compiling & running on .NET 7. You'll still have to edit a bunch of project files to enable this though.
* `FormattedMessage.EnumerateRunes()`
* `OSWindow.Shown()` virtual function for child classes to hook into.
* `IUserInterfaceManager.DeferAction(...)` for running UI logic "not right now because that would cause an enumeration exception".
* New `TextEdit` control for multi-line editable text, complete with word-wrapping!
* `Rope` data structure for representing large editable text, used by the new `TextEdit`.
* Robust now has IME support matching SDL2's API. This only works on the SDL2 backend (which is not currently enabled by default) but the API is there:
    * `IClyde.TextInputStart()`, `IClyde.TextInputStop()`, `IClyde.TextInputSetRect()` APIs to control text input behavior.
    * `TextEditing` events for reporting in-progress IME compositions.
    * `LineEdit` and `TextEdit` have functional IME support when the game is running on SDL2. If you provide a font file with the relevant glyphs, CJK text input should now be usable.
* `Register<T>` (single type parameter) extension method for `IDependencyCollection`.

### Bugfixes

* Fixes erroneous literal "\\n" inside the Clyde debug panel.
* Fixed Lidgren connection status changes potentially getting mislogged.
* Fixed missing components not being correctly saved for maps
* Fixed map saving sometimes not including new components.
* Fix hot reload unit tests.

### Other

* Properly re-use `HttpClient` in `NetManager` meaning we properly pool connections to the auth server, improving performance.
* Hub advertisements have extended keep-alive pool timeout, so the connection can be kept active between advertisements.
* All HTTP requests from the engine now have appropriate `User-Agent` header.
* `bind` command has been made somewhat more clear thanks to a bit of help text and some basic completions.
* `BoundKeyEventArgs` and derivatives now have a `[DebuggerDisplay]`.
* Text cursors now have a fancy blinking animation.
* `SDL_HINT_MOUSE_FOCUS_CLICKTHROUGH` is set on the SDL2 windowing backend, so clicking on the game window to focus it will pass clicks through into the game itself, matching GLFW's behavior.
* Windows clipboard history paste now works.
* Improved multi-window UI keyboard focusing system: a single focused control is now tracked per UI root (OS window), and is saved/restored when switching between focused window. This means that you (ideally) only ever have a UI control focused on the current OS window.

### Internal

* `uitest2` is a new command that's like `uitest` but opens an OS window instead. It can also be passed an argument to open a specific tab immediately.
* Word-wrapping logic has been split off from `RichTextEntry`, into a new helper struct `WordWrap`.
* Some internal logic in `LineEdit` has been shared with `TextEdit` by moving it to a new `TextEditShared` file.
* SDL2 backend now uses `[UnmanagedCallersOnly]` instead of `GetFunctionPointerForDelegate`-style P/Invoke marshalling.
* Entity prototype reloading logic has been moved out of `PrototypeManager` and into a new `PrototypeReloadSystem`.
* Most usages of `IoCManager.` statically have been removed in favor of dependency injection.

## 0.62.1.0

### Bugfixes

* Fixed a PVS issue causing entities to be sent to clients without first sending their parents.
* Improved client-side state handling exception tolerance.

### Other

* Removed null-space map entities.

### Internal

* Added some more anchoring tests.

## 0.62.0.1

### Bugfixes

* Fixed sprites not animating when directly toggling layer visibility,
* Fixed anchored entities not being added to the anchored lookups.

## 0.62.0.0

### Breaking changes

* Removed some obsolete map event handlers.

### New features

* Added entity query struct enumerators

### Bugfixes

* Improved error tolerance during client state application.
* Added better error logs when a client deletes a predicted entity.
* Fixes command permissions not getting sent to clients.
* Fixes a broad-phase bug were entities were not properly updating their positions.

### Other

* Added the LocalizedCommands class, which automatically infer help and description loc strings from the commands name.

## 0.61.0.0

### Breaking changes

* IMap and IMapGrid have been removed. Just use the associated components directly.

### Other

* AudioSystem has been refactored.

## 0.60.0.0

### Breaking changes

* ISerializationHooks.BeforeSerialization() has been removed. Use custom type serializers instead.

### New features

* Added function to UserInterfaceSystem that returns list of BUIs that a client has open.

### Bugfixes

* Fixed various container related broadphase bugs which could result in entities getting stuck with a null-broadphase.
* Fixed client fixture state handling bug that caused the client to incorrectly disable collision.

### Other

* Misc PVS optimisations

### Internal

* Removed redundant grid-init physics logic
* Modified garbage collection for entity spawning profiling.

## 0.59.0.0

### Breaking changes

* Various transform related methods have been removed from MapGrids
* TransformSystem.SetCoordinates() arguments have changed and now allow an entity to be sent to nullspace

### Bugfixes

* Fixed an entity lookup bug that sometimes failed to return entities in StaticSundriesTrees

### Other

* The EntitySystem.Resolve<> methods have been change to protected

## 0.58.1.1

### Bugfixes

* Fixed some container shutdown errors
* Fixed LookupFlags.Static not acting as a full replacement for LookupFlags.Anchored

## 0.58.1.0

### Other

* Physics collision changed and body type changed events no longer get raised before initialisation

## 0.58.0.0

### Breaking changes

* Some TransformComponent functions have been moved to the system.
* Container insert, remove, and shutdown function arguments and functionality has changed.
* Physics entities without fixtures now automatically disable collision.

### New features

* Added command to profile entity spawning

### Bugfixes

* EntityLookup/BroadphaseComponent tracking has been overhauled, which should hopefully fix various broadphase bugs.

### Other

* Component.Owner is now marked as obsolete.

## 0.57.0.4

### Bugfixes

* Made entity deletion more resilient against exceptions. Should fix several bugs.

## 0.57.0.2 and 0.57.0.3

### Bugfixes

* Fixed more entity-lookup bugs.

## 0.57.0.1

### Bugfixes

* Fixed entity lookup bug that was causing crashes.

### 0.57.0.0

### Breaking changes

* EntityLookupComponent has been merged into BroadphaseComponent. The data that was previously stored in this tree is now stored across the 3 trees on BroadphaseComponent.

### New features

* EntityLookup has had its flags updated to reflect the merge of EntityLookupComponent and BroadphaseComponent, with the new flags reflecting each tree: Dynamic, Static, and Sundries. Dynamic and Static store physics bodies that are collidable and Sundries stores everything else (apart from grids).

### Internal

* EntityLookup and Broadphase have had their data de-duplicated, dropping the AABBs stored on the server by half. This also means MoveEvent updates will be much faster.
* PVS mover updates has had their performance improved slightly.
* Physics LinkedList nodes for contacts will no longer be re-made for every contact and will just be cleared when re-used.
* Sprite / Light dynamictree allocations on the client have been dropped by using static lambdas.
* The physics contact buffer for each FixtureProxy is now pooled.

## 0.56.1.1

### Bugfixes

* Fix PVS sometimes not sending an entity's parents.
* Fix velocity preservation on parenting changes.

## 0.56.1.0

### New features

* Update pt-BR locale with more localizations
* Separated PVS entity budget into an entity creation budget and a pvs-entry budget.

### Bugfixes

* Fix VV type handler removal.
* System errors during component removal should no longer result in undeletable entities.

### Other

* The ordering of component removals and shutdowns during entity deltion has changed (see #3355).
* Improved Box2Serializer
* Removed uses IEnumerables from EntityLookupSystem.
* Optimized client entity spawning by 15%.
* Modified how the rendering tree handles entity movement.
* Improved grid enumeration allocs.
* Fixed a bunch of build warnings (see #3329 and #3289 for details)

## 0.56.0.2

### Bugfixes

* Rename \_lib.ftl to \_engine_lib.ftl to avoid overwriting

## 0.56.0.1

### Bugfixes

* Fix instantiation of data records containing value types

## 0.56.0.0

### Breaking changes

* `CastShadows` moved to `SharedPointLightComponent` from clientside, now networked

### New features

* New type handler helpers added to V^3
* Added pt-BR locale

### Bugfixes

* Fixed audio fallback coords

### Other

* Improved PVS performance by using `for` over `forEach`
* Improved Vec2 inverse allocations

## 0.55.5.0

### New features

* Added a method to pass in physics transforms for getting nearest point.

### Bugfixes

* Prevent singular sprite matrices.
* Fix obsolete warnings in tests.

### Other

* Significantly reduce physics contact allocations.

## 0.55.4.1

### Breaking changes

* Removed `SI`, `SIoC`, `I`, `IoC`, `SE` and `CE` VV command prefixes.
  * `SI`, `SIoC`, `I` and `IoC` are replaced by VV paths under `/ioc/` and `/c/ioc/`.
  * `SE` and `CE` are replaced by VV paths under `/system/` and `/c/system`.

### New features

* Added CVars to control Lidgren's <abbr title="Maximum Transmission Unit">MTU</abbr> parameters:
  * `net.mtu`
  * `net.mtu_expand`
  * `net.mtu_expand_frequency`
  * `net.mtu_expand_fail_attempts`
* Added a whole load of features to ViewVariables.
  * Added VV Paths, which allow you to refer to an object by a path, e.g. `/entity/1234/Transform/WorldPosition`
  * Added VV Domains, which allow you to add "handlers" for the top-most VV Path segment, e.g. `/entity` is a domain and so is `/player`...
  * Added VV Type Handlers, which allow you to add "custom paths" under specific types, even dynamically!
  * Added VV Path networking, which allows you to read/write/invoke paths remotely, both from server to client and from client to server.
  * Added `vvread`, `vvwrite` and `vvinvoke` commands, which allow you to read, write and invoke VV paths.
  * Added autocompletion to all VV commands.
  * Please note that the VV GUI still remains the same. It will be updated to use these new features in the future.

### Other

* Changed Lidgren to be compiled against `net6.0`. This unlocks `Half` read/write methods.
* Lidgren has been updated to [0.2.2](https://github.com/space-wizards/SpaceWizards.Lidgren.Network/blob/v0.2.2/RELEASE-NOTES.md). Not all the changes since 0.1.0 are new here, since this is the first version where we're properly tracking this in release notes.
* Robust.Client now uses our own [NFluidsynth](https://github.com/space-wizards/SpaceWizards.NFluidsynth) [nuget package](https://www.nuget.org/packages/SpaceWizards.NFluidsynth).

### Internal

* Renamed Lidgren's assembly to `SpaceWizards.Lidgren.Network`.
* Rogue `obj/` folders inside Lidgren no longer break the build.
* Renamed NFluidsynth's assembly to `SpaceWizards.NFluidsynth`<|MERGE_RESOLUTION|>--- conflicted
+++ resolved
@@ -39,15 +39,12 @@
 
 ### New features
 
-<<<<<<< HEAD
 * Add GetEntitiesOnMap / GetChildEntities to EntityLookupSystem to return components on the specified map and components with the specified parent respectively.
-=======
 * Add MaxDimension property to Box2 to return the higher of the Width or Height.
 * Add GetLocalPosition to convert ScreenCoordinates to coordinates relative to the control. Ignores window.
 * Add GlobalRect and GlobalPixelRect for controls to get their UIBox2i in screen terms.
 * Add dotted line drawing to DrawingHandleScreen.
 * `IConfigurationManager.LoadDefaultsFromTomlStream` properly does type conversions. This fixes scenarios like loading of `long` CVars.
->>>>>>> 5c635c09
 
 ### Bugfixes
 
