﻿# Release notes for RobustToolbox.

<!--
NOTE: automatically updated sometimes by version.py.
Don't change the format without looking at the script!
-->

<!--START TEMPLATE
## Master

### Breaking changes

*None yet*

### New features

*None yet*

### Bugfixes

*None yet*

### Other

*None yet*

### Internal

*None yet*


END TEMPLATE-->

## Master

### Breaking changes

* Obsoleted unused `IMidiRenderer.VolumeBoost` property. Use `IMidiRenderer.VelocityOverride` instead.

### New features

<<<<<<< HEAD
* Added `Master` property to `IMidiRenderer`, which allows it to copy all MIDI events from another renderer.
* Added `FilteredChannels` property to `IMidiRenderer`, which allows it to filter out notes from certain channels.
* Added `SystemReset` helper property to `IMidiRenderer`, which allows you to easily send it a SystemReset MIDI message.
* Added BQL `paused` selector.
* `ModUpdateLevel.PostInput` allows running content code after network and async task processing.
=======
*None yet*
>>>>>>> 8eae802f

### Bugfixes

* Fixed some cases were `MidiRenderer` would not respect the `MidiBank` and `MidiProgram.
* Fixed `ItemList` item selection unselecting everything when in `Multiple` mode.

### Other

*None yet*

### Internal

*None yet*


## 137.1.0

### New features

* Added BQL `paused` selector.
* `ModUpdateLevel.PostInput` allows running content code after network and async task processing.

### Other

* BQL `with` now includes paused entities.
* The game loop now times more accurately and avoids sleeping more than necessary.
* Sandboxing (and thus, client startup) should be much faster when ran from the launcher.


## 137.0.0

### Breaking changes

* Component network state handler methods have been fully deprecated and replaced with the eventbus event equivalents (ComponentGetState and ComponentHandleState).


## 136.0.1

### Bugfixes

* Fixed debugging on Linux when CEF is enabled.


## 136.0.0

### New features

* Several more style box properties now scale with UI scale. Signature of some stylebox methods have been changed.

### Bugfixes

* Fixed OutputPanel scroll-bar not functioning properly.


## 135.0.0

### Breaking changes

* Style boxes now scale with the current UI scale. This affects how the the margins, padding, and style box textures are drawn and how controls are arranged. Various style box methods now need to be provided with the current UI scale.


## 134.0.0

### Breaking changes

* Several methods were moved out of the `UserInterface` components and into the UI system.
* The BUI constructor arguments have changed and now require an EntityUid to be given instead of a component.


## 133.0.0

### Breaking changes

* Replace Robust's Vector2 with System.Numerics.Vector2.

### New features

* `AssetPassPipe` has a new `CheckDuplicates` property that makes it explicitly check for and drop duplicate asset files passed through.

### Bugfixes

* Static entities that are parented to other entities will no longer collide with their parent.
* Fix some miscellaneous doc comments and typos (e.g. PvsSystem and EntityManager).
* Fix ContentGetDirectoryEntries.


## 132.2.0

### New features

* Add method to clear all joints + relayed joints on an entity.

### Other

* Lower default MTU to `1000`.

### Internal

* Resolved some warnings and unnecessary component resolves.


## 132.1.0

### New features

* `Robust.Shared.Physics.Events.CollisionChangeEvent` now has the `EntityUid` of the physics body.

### Other

* Paused entities now pause their animations. There's no guarantee they'll resume at the same point (use SyncSprite instead).

### Internal

* Fix ComponentTreeSystem warnings.
* Fix some miscellaneous other warnings.


## 132.0.1

### Bugfixes

* Return maps first from FindGridsIntersecting which fixes rendering order issues for grids.


## 132.0.0

### Breaking changes

* TimeOffsetSerializer now always reads & writes zeros unless it is reading/writing an initialized map. EntityPrototypes with TimeOffsetSerializer data-fields need to default to zero.\
* TimeOffsetSerializer now only applies a time offset when reading from yaml, not when copying.

### New features

* Added a function to count the number of prototypes of a given kind. See `IPrototypeManager.Count<T>()`.

### Bugfixes

* Fixed a bug in `IPrototypeManager.EnumerateParents()` that was causing it to not actually return the parent prototypes.

### Other

* Map serialisation will now log errors when saving an uninitialized map that contains initialized entities.


## 131.1.0

### New features

* Add NextByte method to random.
* Add method to get a random tile variant.

### Bugfixes

* Fix replay component state bug.

### Internal

* Remove some AggressiveOptimization attributes.


## 131.0.0

### Breaking changes

* `IWritableDirProvider` async functions have been removed.
* Replay recording & load API has been reworked to operate on zip files instead.
* Constants on `IReplayRecordingManager` have been moved to a new `ReplayConstants` class, renamed and values changed.

### New features

* Added `ISawmill.Verbose()` log functions.
* Replays are now written as `.zip` files. These will be [content bundles](https://docs.spacestation14.io/en/launcher/content-bundles) directly executable by the launcher if the server has the necessary build information.
* Client replays now use local time rather than UTC as default file name.


## 130.0.0

### Breaking changes

* Engine versions will no longer start with a leading 0.


## 0.129.0.1


## 129.0.0

### Breaking changes

* `AnchorSystem.Attach()` now behaves more like the obsolete `AttachToEntity()` methods as it will automatically detach a player from their current entity first.
* A chunk of server- and client-side `PrototypeLoadManager` code has been moved to shared.
* Replay recording and playback now supports client-side replays. Many replay related functions, cvars, and commands have changed.

### New features

* Richtext tags can now be overridden by content
* The LineEdit control now has a field to override the StyleBox
* `IWritableDirProvider` has new methods for async file writing.

### Bugfixes

* Updated Lidgren, fixing a bug where socket errors were not reported properly on Linux.

### Other

* The `Dirty()` method for networked components now has an override that takes  in an EntityUid. The old IEntityManager method being obsoleted.



## 0.128.0.0

### Breaking changes

* Add ILocalizationManager as a dependency on systems as `Loc`.


## 0.127.1.0

### New features

* Add SpriteSystem.Frame0 method for entity prototypes.


## 0.127.0.0

### Breaking changes

* Rename PVSSystem to PvsSystem.

### New features

* Added `launch.launcher` and `launch.content_bundle` CVars. These are intended to eventually replace the `InitialLaunchState` values.
* Allow `System.Net.IPAdress` through sandbox _properly_, add `System.Net.Sockets.AddressFamily` too.
* Systems now have their own logger sawmills automatically and can be access via `Log`.

### Bugfixes

* Make BoxContainer's MeasureOverride account for stretching.
* Fix IPAddress sandboxing.
* Revert physics contact getcomponents and also fix ShouldCollide ordering for PreventCollideEvent.


## 0.126.0.0

### Breaking changes

* Several `MapManager` methods were moved to `MapSystem`.
* The signature of grid lookup queries has changed, with a new optional `includeMap` bool added in-between other optional bools.

### New features

* `System.Net.IPAddress` is now accessible from the sandbox.

### Bugfixes

* Fixed RichText not rendering some tags properly for some UI scales.
* Text inside of `OutputPanel` controls should no longer overlap with the scrollbar.

### Other

* Obsoleted the following methods from `IPlayerSession`: `AttachToEntity`, `DetachFromEntity`. Use the methods in `ActorSystem` instead.
* Static Loggers (e.g., `Logger.Log()` are now obsoleted. Get a sawmill from ILogManager instead.
* Several `MetadataComponent` setters have been marked as obsolete. Use `MetaDataSystem` methods instead.

### Internal

* Removed several static logging calls.


## 0.125.0.1

### Other

* Use a logger sawmill in MapManager rather than the static logger.


## 0.125.0.0

### Breaking changes

* Several replay related cvars and commands have been renamed.

### New features

* Added support for basic replay playback. The API is likely to change in the next version or two.


## 0.124.0.1

### New features

* Added `CompletionHelper.ContentDirPath()`.
* Added `vfs_ls` command to list VFS contents.
* The resource manifest (`manifest.yml`) now accepts a `clientAssemblies` key. When given, only the assembly names listed will be loaded from `/Assemblies/` rather than automatically loading all assemblies found.

### Bugfixes

* Fix exception if running the `>` command (remote execute) without even a space after it.
* `ResPath.RelativeTo()` now considers non-rooted paths relative to `.`.
  * This fixes some things like `MemoryContentRoot`'s `FindFiles()` implementation.
* Fix `IContentRoot.GetEntries()` default implementation (used by all content roots except `DirLoader`) not working at all.
* Made `ResourceManager.ContentGetDirectoryEntries()` report content root mount paths as directories.

### Internal

* Made `ConfigurationManager` not-abstract anymore so we can instantiate it from tests.
* Added new tests for `ResourceManager`.


## 0.124.0.0

### Breaking changes

* PreventCollideEvent changes to align it with the other physics events.


## 0.123.1.1

### Bugfixes

* Also clone warmstarting data for joints in the physics solver.


## 0.123.1.0

### New features

* Add Box2.Rounded(int digits) method.
* Add Pure attributes to Box2 methods.


## 0.123.0.0

### New features

* Added `ValueList.RemoveSwap()`
* The Centroid property on polygon shapes is now available to content.

### Bugfixes

* Fixed keyboard events always propagating to the default viewport if `devwindow` is open.
* Fixed some map-manager queries not properly using the `approx` argument.

### Other

* Several build/version cvars are now replicated to clients, instead of being server exclusive.


## 0.122.0.0

### Breaking changes

* Obsolete some MapManager queries.
* Add EntityUid to some MapManager queries.


## 0.121.0.0

### Breaking changes

* Add replaying loading / reading.

### New features

* Add setter for PlayingStream that also updates source.
* Add IWritableDirProvider.OpenOSWindow.

### Bugfixes

* Fix component lookups not considering whether an entity is in a container and the flag is set.


## 0.120.0.0

### Breaking changes

* Relay contained joints to parents and no longer implicitly break them upon container changes.

### Bugfixes

* Fix upload folder command.
* Fix SpriteView scaling for aspect ratios.

### Internal

* Cleanup MapManager slightly.


## 0.119.0.1

### Bugfixes

* Fix non-hard kinematiccontroller fixtures not colliding.


## 0.119.0.0

### Breaking changes

* Move prototype upload commands to the engine.

### New features

* Add IContentRoot.FileExists(ResPath).


## 0.118.0.0

### Breaking changes

* ComponentRegistry has been re-namespaced.

### New features

* You can now provide a ComponentRegistry to SpawnEntity to override some components from the prototype.


## 0.117.0.0

### Breaking changes

* Deprecate some sprite methods and cleanup IconComponent.
* YAML Linter supports inheritance.


## 0.116.0.0

### Breaking changes

* Removed AppearanceVisualizers.
* Modify replay record directory selection.


## 0.115.0.0

### Breaking changes

* The signature and behaviour of `IClientGameStateManager.PartialStateReset()` has changed. By default it will no longer delete client-side entities, unless they are parented to a networked entity that is being deleted during the reset.


## 0.114.1.0

### New features

* Add a new method for physics joint removal.

### Other

* Slightly speedup entity deletion.

### Internal

* Remove static logs from EntityManager.


## 0.114.0.0

### Breaking changes

* The way that UI themes resolve textures has changed. Absolute texture paths will simply be read directly, while relative paths will attempt to find a theme specific texture before falling back to simply trying to read the given file path.
* The signature of public UI theme methods have changed, and some new methods have been added.

### New features

* Added non-generic versions of various component/entity lookup queries.

### Bugfixes

* Fixed an erroneous error that would get logged when clients reconnect to a server.
* Fixed a UI bug that was preventing some controls from being disposed and was causing the UI to become laggy.


## 0.113.0.3

### Bugfixes

* Fix PVS error log threading issue.


## 0.113.0.2

### Bugfixes

* Removed or fixed some erroneous debug asserts
* Fixed entity-deletion not being properly sent to clients


## 0.113.0.1

### Bugfixes

* Use ThemeResolve for TextureButton texture normals.


## 0.113.0.0

### Breaking changes

* Move JobQueue<T> from content to engine.

### New features

* Make InitializeEntity and StartEntity public. InitializeAndStartEntity was already public.

### Bugfixes

* Add padding to font glyphs in the atlas.
* Fix log for duplicate component references.
* Make Map-Grids set GridUid earlier.
* Fix hidden action numbers when updating UI theme.
* Fix joint change events subscribing to predictedphysics instead of just physics.

### Other

* Remove joint log as it's never been read and caused threading issues.
* Decouple vvwrite / vvread / vvinvoke perms slightly from vv so vv no longer implicitly grants the others.
* Add start line to duplicate prototype yaml error.
* Fix debug sprite assert.
* Fix some joint bugs


## 0.112.0.1


## 0.112.0.0

### Breaking changes

* Move default theme directory to /Interface/ from /UserInterface/
* Try to fix contact mispredicts with PredictedPhysicsComponent.

### Bugfixes

* Fix JSON Serialization of ResPath.

### Other

* Change prof tree style & add basic stylesheet support.


## 0.111.0.0

### Breaking changes

* Add default stylesheet for engine + debug connect screen.


## 0.110.0.0

### Breaking changes

* Remove name + authors from map files as these were unused and overwritten on every mapfile write.

### Bugfixes

* Fix Omnisharp failing to analyze the client by default.
* Fix EntityLookup not properly adding nested container entities.

### Other

* Sort NetSerializable types.
* Remove obsolete Fixture.Body references.


## 0.109.1.0

### New features

* Add "IsDefault" to EntityManager for basic checks on whether an entity has default prototype data.


## 0.109.0.0

### Breaking changes

* `BeforeSaveEvent` has been moved from `Robust.Server.Maps` to `Robust.Shared.Map.Events`

### New features

* Added `IMidiRenderer.ClearAllEvents()`, a new method that clears all scheduled midi events.
* Added a new event (`BeforeSaveEvent`) which gets raised before a map/entity gets serialized to yaml.
* Added a new `ROBUST_SOUNDFONT_OVERRIDE` environmental variable that can be used to override system soundfonts.

### Bugfixes

* Fixed `EndCollideEvent` not setting the EntityUid fields.
* Fixed a bug that would cause screen-space overlays to sometimes not be drawn.


## 0.108.0.0

### Breaking changes

* Physics fixtures are now serialized by id, fixture rather than as a list with ids attached.


## 0.107.0.1

### Bugfixes

* Fix bad logs on maploader not listing out bad prototypes.


## 0.107.0.0

### Breaking changes

* Pass in dependencies to LocalPlayer AttachEntity (was anyone even using this method?)

### Internal

* Light query changes for some optimisation.
* Remove Texture.White IoC resolves in a lot of rendering areas.


## 0.106.1.0

### New features

* Screen-space overlays now use call `BeforeDraw()` and can use the `RequestScreenTexture` and `OverwriteTargetFrameBuffer` options.
* Added the `LoadedMapComponent`. It can be used to identify maps created by loading them from a yml file.


### Other

* `GameShared` no longer has a finalizer that triggers in some cases like tests.


## 0.106.0.0

### Breaking changes

* Update map file schema validator for new format.
* TimeOffsetSerializer fixes to use serv3 copying.

### Bugfixes

* Fix ResPath null errors.
* Fix queued deletion error log on entitymanager shutdown.

### Other

* Added transform recursion check in debug.


## 0.105.1.0

### New features

* Add CompOrNull to the EntityQuery struct.
* Add basic maploader support for entity renaming.


## 0.105.0.0

### Breaking changes

* Removed server and shared sprite components.

### New features

* Add LayerExists to sprites for object keys (previously it was only integer keys).

### Bugfixes

* Fix placement overlay error and add exception tolerance to it.


## 0.104.1.0

### New features

* VV now automatically dirties components.

### Bugfixes

* Fix CompletionHelper paths having double // on the end.


## 0.104.0.0

### Breaking changes

* API Changes to SpriteView control to generalize it.


## 0.103.0.0

### Breaking changes

* Maps are now saved by prototype -> entities rather than as just entities. Maps are currently backwards compatible but this is liable to change.

### New features

* RobustServerSimulation is public and usable by content for tests or benchmarking.
* Add sf3 extension support to midis.

### Bugfixes

* Fix random.Prob inequality.

### Other

* Adjust centerpoint for spriteview sprites.
* Mark ComponentReference as obsolete.


## 0.102.1.0

### New features

* `echo` console command to echo things.
* Add some public methods to physics system for applying force/torque.

### Bugfixes

* Fix a NRE when no window icon is specified.

### Other

* Set console code page to UTF-8 explicitly on Windows to fix output of non-ASCII characters.


## 0.102.0.0

### Breaking changes

* Loading  maps with invalid entity UIDs should now log errors.

### New features

* The yaml linter should now error on duplicate entity prototypes

### Bugfixes

* Fix a PVS bug that could put one entity into two different PVS chunks.

### Other

* EntityUid indexing should now start at 1 when saving maps.


## 0.101.1.1

### Bugfixes

* Fix polygon deserialization leading to the last vert being 0,0.


## 0.101.1.0

### New features

* Added a mode to entity placement to allow replacing any existing entities on a tile.

### Other

* Re-order initialization so BroadcastRunLevel is run after userinterfacemanager PostInitialize.


## 0.101.0.0

### Breaking changes

* Port Quickhull from Box2D and replace GiftWrapping.
* Removed a lot of unused physics code.

### Bugfixes

* Fix damping for mouse joint.
* Fix Distance outputs for overlapping circles.


## 0.100.0.0

### Breaking changes

* `ILookupWorldBox2Component` has been removed. If an entity does not have fixtures/physics a `WorldAABBEvent` will now be raised.

### Bugfixes

* Fixes a concurrent hashset modification exception in PVS


## 0.99.0.0

### Breaking changes

* Revert the reversion of the ResPath removal from 0.98.0.0

### New features

* StartCollideEvent, EndCollideEvent, and physics contacts now have the relevant EntityUids.

### Bugfixes

* Remove initialization code that forced transform and physics components first.


## 0.98.0.0

### Breaking changes

* Revert bulk ResPath refactor due to instability.


## 0.97.1.1

### Bugfixes

* Fixed assembly paths being used having double //


## 0.97.1.0

### New features

* FastNoiseLite is now netserializable.
* PVS ack processing is now parallel and also improved grafana metrics for PVS.

### Other

* Add invalid broadphase check to EntityLookupSystem.
* Made NetGraph logarithmic.


## 0.97.0.0

### Breaking changes

* Fully replace ResourcePath (class) with ResPath (struct).

### Other

* Add stacktrace to transform logs.


## 0.96.9.0

### New features

* `RobustIntegrationTest` now has a `DoGuiEvent()` method that can directly pass `GUIBoundKeyEventArgs` to a control.


## 0.96.8.2

### New features

* The `LayerSetData()` function can now be used to clear a sprite layer's shader.

### Bugfixes

* Fixed sandboxing verifying against `Robust.` assemblies inside `Robust.Client.WebView`, causing an older assembly to be verified against.


## 0.96.8.1

### Bugfixes

* Fix MapInit not being run on entities in some instances.


## 0.96.8.0

### Bugfixes

* Create entities before applying entity states. This fixes parenting issues in some instances, for example on a freshly split grid the client would give an exception.

### Other

* Entities have their paused state set before initialisation rather than after.

### Internal

* Added a BroadphaseNetworkingTest.


## 0.96.7.0

### New features

* `IDynamicTypeFactory.CreateInstance` now has the option to not perform dependency injection.
* Added normal blend mode for shaders
* Added a new ResPath struct that is intended to eventually replace ResourcePath

### Bugfixes

* Hopefully fixed an IndexOutOfRange exception in AudioSystem
* Fixed a potential IndexOutOfRange exception in ContainerSystem


## 0.96.6.0

### New features

* Added overrides to shuffle Span<T> and ValueList<T> in IRobustRandom.
* Added hotkeys to close the most recent window and all windows.

### Other

* Improved some container assert messages.


## 0.96.5.0

### New features

* Added source generator for automatically generating component state getting & handling code. Significantly reduces boilerplate when creating networked components.


## 0.96.4.0

### Bugfixes

* Component delta states can now have an initial full state inferred by clients.


## 0.96.3.0

### Other

* Updated server SQLitePCLRaw to 2.1.4.


## 0.96.2.0


## 0.96.1.0

### New features

* Implemented deleting a full word at a time.

### Bugfixes

* Fixed `ContainerSystem.EmptyContainer` sometimes failing to empty containers.
* Fixed container state handling sometimes failing to insert or remove entities.
* Fix content test workflow.
* Text contents won't draw over the scrollbar for OutputPanel controls anymore.
* Invalidate OutputPanel entries upon it entering the UI tree. This fixes some bugs where text is added while it's outside of the tree without the UI scale cvar being set causing separate sizings in entries.


## 0.96.0.4

### Bugfixes

* Revert InRange entity lookup range change due to content bugs.
* Fix implicit appearance state data.


## 0.96.0.3

### Bugfixes

* Fix sprite error log to report the key not the layer.
* Fix log length for physics contact error.
* Fix discord null errors.
* Adjust InRange lookups to check if the centre of body is in range.

### Other

* Add more audio logs.


## 0.96.0.2

### Bugfixes

* Fix adding MapGridComponent to a map with pre-existing child entities.


## 0.96.0.1

### Other

* Set blend function for shaders with ShaderBlendMode.None
* Add logs around fixture lengths in contact updates.
* Revert previous contact changes to try to make physics slightly more stable until Box2D 3.0.
* Adjusted QueueDeleteEntity log on client to care if the entity is deleted in prediction.


## 0.96.0.0

### Breaking changes

* Removed `MapId` serializer. Serialize the map's EntityUid instead.
* Renamed `MapComponent.WorldMap` to `MapComponent.MapId`.

### New features

* Added showrot command as a counterpart to showpos.

### Other

* Added error logs when QueueDel is called on the client for networked entities.
* Added logs around physics contact errors that have been happening.


## 0.95.0.0

### Bugfixes

* Reverted making `MetaDataComponent.PauseTime` a yaml data-field, as it caused issues when saving uninitialised maps.

### Internal

* `TextEdit`'s `NextWordPosition` has been replaced with `EndWordPosition`


## 0.94.0.0

### Breaking changes

* `IGameTiming.IsFirstTimePredicted` is now false while applying game states.

### Bugfixes

* `MetaDataComponent.PauseTime` is now a yaml data-field
* The client-side `(un)pausemap` command is now disabled while connected to a server.

### Internal

* Use a List<Contact> for contacts instead of a shared arraypool to try to fix the contact indexing exception.
* Moved IoC dependencies off of physics contacts.


## 0.93.3.0

### New features

* Unnecessary tiles are no longer written to map file tilemaps.
* Added the ability to enable or disable grid splitting per grid.

### Other

* Added additional logs around contact issue


## 0.93.2.0

### New features

* Add CompletionHelpers for components and entityuids.


## 0.93.1.0

### New features

* Add PlayPredicted audio method for EntityCoordinates.

## 0.93.0.0

### Breaking changes

* Arguments of ContainerSystem's `EmptyContainer()` have changed. It now also returns removed entities.

### New features

* Added a TerminatingOrDeleted() helper function
* Added a `hub_advertise_now` command.

### Bugfixes

* Fixed some multi-threading IoC errors in the audio system.
* The map validator now allows entities to specify missing components.
* Fixed a potential stack overflow in the colour slider control.
* Fixed sprites sometimes not updating `IsInert`.

### Other

* `TransformComponentAttachToGridOrMap()` is now obsoleted. use the newly added system method instead.
* Made RSI preloading more error toletant.
* Added some new benchmarks for testing archetype ECS.


## 0.92.2.1

### Bugfixes

* Revert tile bound shrinkage as it was causing erroneous test failures on content.


## 0.92.2.0

### New features

* Added Box2iEdgeEnumerator for iterating its bounds.
* Added a CompletionResult helper for MapIds
* Added some helper methods for System.Random (useful for seeded RNG)

### Bugfixes

* Shrink tile bounds by 0.05. In some cases the polygon skin radius was causing overlap on other tiles and leading to erroneous lookup r
* Use preset matrixes for certain Matrix3 angles to avoid imprecision issues with transformations.


## 0.92.1.0

### New features

* Add option to SplitContainer for which split expands on parent resize

### Internal

* Updated Lidgren to v0.2.4.


## 0.92.0.0

### New features

* Exposed more properties on `FastNoiseLite`.
* Added fallback culture for localization.

### Bugfixes

* Fixed noise DD.

### Other

* Added new `DebugOpt` and `Tools` build configurations. These must be added to your solution file and apply to all projects importing `Robust.Properties.targets`.
  * `DebugOpt` is "`Debug` with optimizations enabled".
  * `Tools` has development tools (e.g. `launchauth` command) that release builds don't, while still having asserts (`DEBUG`) off and optimizations on.
* All configurations except `Release` now define `TOOLS`.
* `Release` is now intended to be "as close to published release as possible" with game configuration. Use `Tools` as build configuration instead for scenarios such as mapping.
* `Robust.Properties.targets` should now be included at the end of project files. `Robust.Analyzers.targets` and `Robust.DefineConstants.targets` are now included by it automatically.

### Internal

* General cleanup to MSBuild files.

## 0.91.0.0

### Breaking changes

* `ColorSelectorSliders` now uses SpinBox instead of FloatSpinBox.

### New features

* `IntegrationOptions` now allows changing the `ILogHandler` used by the integration test via `OverrideLogHandler`.

### Bugfixes

* Default integration test log output should more reliably capture `TestContext.Out` now.


## 0.90.0.0

### Breaking changes

* Add tile edge rendering support.

### New features

* Add .AsUint() for ValueDataNode.

### Bugfixes

* Fix AnchorEntity replication when the coordinate doesn't change
* Fix some PVS bugs.
* Fix rounding in GetGridOrMapTilePosition.


## 0.89.1.0

### New features

* `web.headless` CVar can now be used to avoid loading CEF with graphical client.

### Bugfixes

* `web.user_agent` CVar can now be overriden by content before WebView is initialized.

### Other

* WebView works again and is properly available from the launcher.

### Internal

* Clean up WebView initialization logic to avoid static `IoCManager`.


## 0.89.0.0

### Breaking changes

* Add EntityUid as an arg to SharedTransformSystem and remove more .Owner calls.

### New features

* Add by-ref event analyzer.
* Add option to hide scrollbars for ScrollContainers.
* Add an out EntityUid overload to EntityQueryEnumerator<T>.

### Bugfixes

* Fix exception on server shutdown.
* Fix concurrent update error in byref registrations for serializationmanager.
* New grids created from placement manager start at 0,0 rather than -1,-1.

### Other

* `dump_netserializer_type_map` command to debug desynchronization issues with NetSerializer's type map.


## 0.88.1.0

### New features

* Added a new OnScreenChanged event that gets invoked when `IUserInterfaceManager.ActiveScreen` changes.
* UI state interfaces such as `IOnStateEntered<TState>` now also get invoked whenever the current state inherits from `TState`.

### Bugfixes

* Fixed `WritableDirProvider.Find()`. This fixes custom MIDI soundfonts on Windows.
* Fixed server startup crash with string serializer length checks.
* Fixed `CS8981` errors in `Robust.Benchmarks`.
* Fixed C# interactive errors when engine started without content-start.
* Fixed FormattedMessage.IsEmpty() returning the wrong result.

### Other

* Map pausing now gets properly networked
* SplitContainers controls now have a minimum draggable area, so that they can function without any padding.

### Internal

* Fixed `CS8981` errors in `Robust.Benchmarks`.


## 0.88.0.0

### Breaking changes

* A `Default` font prototype is now required. I.e.:
    ```yaml
    - type: font
      id: Default
      path: /Fonts/NotoSans/NotoSans-Regular.ttf
    ```

### New features
* `FormattedText.MarkupParser` got refactored to be more robust and support arbitrary tags.
* New rich text tags can be added by implementing `IMarkupTag`



## 0.87.1.1

### Bugfixes

* Fixed source of PVS assert tripping in debug.


## 0.87.1.0

### Bugfixes

* Fixed a PVS bug that would sometimes cause it to attempt to send deleted entities.
* Fixed server commands not getting sent to clients after disconnecting and reconnecting.
* Fixed a text input error when using the right arrow key while at the second to last character.


### Other

* Sprite view controls now use the sprite's offset when rendering.
* The sprite system should now animate any rendered sprites with RSI animations, instead of only animating those visible in the main viewport and sprite view controls.


## 0.87.0.0

### Breaking changes

* `UIScreen.GetOrNewWidget()` has been replaced with `GetOrAddWidget()`.

### New features

* Added `IWritableDirProvider.OpenSubdirectory()`, which returns a new `IWritableDirProvider` with the root set to some subdirectory.
* Added `UiScreen.TryGetWidget()`
* Added a virtual `Shutdown()` method for game/module entry points.

### Bugfixes

* Fixed SyncSpriteComponent not properly syncing entities that are out of view.
* Fixed a bug preventing client-side commands from being properly registered.
* Fixed a bug causing PVS to unnecessarily send extra data.


## 0.86.0.0

### Breaking changes

* Undid `*.yaml` prototype loading change from previous version.
* `IConsoleHost`'s `RegisteredCommands` field has been renamed to `AvailableCommands`.
* Several light related cvars have been renamed. E.g., "display.softshadows" is now "light.softshadows".
* The "display.lightmapdivider" integer cvar has been replaced with a float multiplier named "light.resolution_scale".


### New features

* Command definitions have a new bool that restricts them to only be executable by the server or in single player mode. Several "server only" commands have been moved to to shared code and now use this option.
* The FOV color is now configurable via the "render.fov_color" cvar

### Bugfixes

* SDL2 backend now works if the client is started with fullscreen.

### Other

* SDL2 backend now handles quit events (⌘+Q on macOS).
* SDL2 backend now logs video driver backend used on initialization.
* The engine will now warn on startup if `*.yaml` files are found in resources, as this most likely indicates an accident.
* Added entity, occluder and shadow-casting light counts to the clyde debug panel.
* The HistoryLineEdit control now invokes `OnTextChanged` events when selecting history items

### Internal

* Changed thread safety around `ResourceManager`'s VFS roots, removing the use of error prone reader-writer locks.
* SDL2 log now shows log category.
* Removed OpenTK DllMap code.


## 0.85.2.0

### New features

* Threaded windowing API usage is now behind a CVar, disabled by default on macOS to avoid crashes.
* Box2i, ImmutableHashSet, ISet, and IReadonlySet can now be serialized.
* Added helpers for Box2i Center / Vector2i Up-Down-Left-Right.
* Implement blend modes for rendering.

### Bugfixes

* MacOS with the SDL2 backend now has DPI scaling enabled.
    * Fixed DPI scaling calculations on platforms outside Windows.
* Grids on top of maps that are also grids should render correctly now.
* Fixed bug in ScrollContainer that could cause permanent loops.
* Fixed occluder tree error.
* Fixed Texture.GetPixel.

### Other

* System F3 panel now correctly fetches processor model on Apple Silicon devices.
* UI content scale is now listed in the F3 coordinates panel.
* SDL2 backend is now wired up to update key names dynamically on keyboard mode change.
* The prototype reload event is no longer wrapped under #if !FULL_RELEASE.
* The engine now loads `*.yaml` files (previously loading only `*.yml`) for prototypes.

### Internal

* `keyinfo` command has enum completions.

## 0.85.1.1

### Bugfixes

* Fixed GameStateManager error when resetting client-side prediction


## 0.85.1.0

### New features

* RSI's now get combined into a large atlas.

### Bugfixes

* Removed bad PlayAudioPositionalMessage error log & fixed fallback coordinate check.
* Fixed MouseJoint parallelisation exception.

### Internal

* Fixed some warnings in GameStateManager


## 0.85.0.1

### Bugfixes

* Fix fixture client state handling not removing the existing fixture.
* Use a dummy entity for placement manager preview so offsets are applied correctly.


## 0.85.0.0

### Breaking changes

* Component.Shutdown() has now been removed and the eventbus should be used in its place.
* Component.Name has now been removed and IComponentFactory.GetComponentName(Type) should be used in its place.

### Bugfixes

* Ensure fixture contacts are destroyed even if no broadphase is found.
* Ensure fixtures are re-created in client state handling. There was a subtle bug introduced by updating existing ones where contacts were incorrectly being retained across prediction. This was most obvious with slipping in SS14.


## 0.84.0.0

### Breaking changes

* EffectSystem has been removed.

### New features

* Added Pidgin parser to the sandbox whitelisted.

### Bugfixes

* Fixed physics ignoring parallelisation cvars
* Global audio volume is no longer overridden every tick.
* Fix `SpriteComponent.CopyFrom()` not working properly.
* Fix cvar TOML parsing failing to read some numeric cvars.

### Other

* Improved physics joint logging.


## 0.83.0.0

### Breaking changes

* Physics has been ECSd with large API changes:
- Shapes can be updated via the system rather than requiring the caller to handle it.
- Access attributes have been added.
- Implemented IEquatable for Fixture Shapes
- Removed obsolete PhysicsComponent APIs.
- Removed usage of Component.Owner internally.


## 0.82.0.0

### Breaking changes

* `Box2Rotated.Centre` has been renamed to `.Center`
* `ISpriteComponent` has been removed. Just use `SpriteComponent` instead.

### Bugfixes

* Fixed prototype reloading/uploading.
* Fixed UI tooltips sometimes causing a null reference exception.

### Other

* Map/world velocity calculations should be slightly faster.
* `EnsureComp` will now re-add a component if it has been queued for removal.


## 0.81.0.0

### Breaking changes

* TransformComponent,Parent has been removed. Use the ParentUid & get the component manually.

### New features

* The Popup control now has an OnPopupOpen event.

### Other

* Various transform methods are now obsolete. Use the methods provided by the transform system instead.
* TransformComponent.MapUid is now cached (previously required a dictionary lookup)


## 0.80.2.0

### New features

* Tooltips now provide the option to track the mouse cursor.


## 0.80.1.0

### New features

* Added location of compile errors to XAML UI.
* Add CC-BY to RSI.json
* Allow customising radio buttons for RadioOptions.
* Added CVar to override CEF useragent.

### Bugfixes

* Fix incorrect size of second window in split container.
* Fix PreventCollideEvent fixture ordering.

### Other

* Obsoleted .Owner for future work in removing components storing a reference to their entityuid.


## 0.80.0.0

### Breaking changes

* Moved ConvexHullPolygons and MaxPolygonVertices cvars to constants.
* Moved the PhysicsMap Gravity property to its own controller.
* Made some layout changes to Split Container.

### New features

* Added the colliding fixtures to PreventCollideEvent.

### Bugfixes

* Grids overlapping entities will now flag the entity for grid traversal.

### Other

* The split container `Measure()` override now more accurately reflects the space available to children. Additionally, the split position is now publicly settable.

### Internal

* Removed manual component registrations.


## 0.79.0.1

### New features

* Add helper GetDirection to SharedMapSystem that offsets a Vector2i in the specified direction by the specified distance.
* UIController now implements IEntityEventSubscriber

### Bugfixes

* The fast TryFindGridAt overload will now also return the queried map's MapGridComponent if it exists.

### Other

* Updated window dragging movement constraints. By default windows can now be partially dragged off-screen to the left. This is configurable per window. This also fixes a bug where windows could become unreachable.

### Internal

* Remove 2 TryGetComponents per physics contact per tick.


## 0.79.0.0

### Breaking changes

* EntityInitializedMessage has been removed; the C# event invoked on EntityManager (EntityInitialized) should be used in its place.
* TileChangedEventArgs has been removed.

### Bugfixes

* Fix tooltip panels being incorrectly sized for their first frame.
* Client will no longer predict physics sleeping on bodies that are unable to sleep.
* Style box texture scaling has been fixed.

### Other

* Added TaskCompletionSource to the sandbox.

### Internal

* IPhysManager has been removed for a slight physics contacts optimisation.
* Optimise TryFindGridAt, particularly for grid traversals.
* MapGridComponent now uses delta component states.
* Removed some TryGetComponent from IsMapPaused, speeding up entity initialization in some instances.


## 0.78.0.0

### Breaking changes

* Removed the obsoleted `GlobalLinearVelocity()` EntityUid helper method.
* INetConfigurationManager now has client & server side variants. Clients can now properly set server authoritative cvars when in singleplayer mode
* IPhysBody has been removed. Just use the physics component.
* Physics joints haven been slightly refactored and some method signatures have changed.

### New features

* Added a new cvar to limit audio occlusion raycast lengths ("audio.raycast_length").
* IRobustSerializer has new public methods for getting hashes and setting string serializer data.

### Bugfixes

* Fixed broken click bound checks in the `Tree` UI Control.
* Removed erroneous debug assert in render code that was causing issued in debug mode.
* Fixed some instances where rotation-less entities were gaining non-zero local rotation.

### Other

* Tickrate is now shown in the f3 debug monitors


## 0.77.0.2

### New features

* Scroll containers now have public methods to get & set their scroll positions.

### Bugfixes

* Fixed entity spawn menu sometimes not properly updating when filtering entities.

### Other

* Physics contacts are now stored per-world rather than per-map. This allows the multi-threading to be applicable to every contact rather than per-map.
* Contacts will no longer implicitly be destroyed upon bodies changing maps.


## 0.77.0.1

### Bugfixes

* Fix AttachToGridOrMap not retaining an entity's map position.


## 0.77.0.0

### Breaking changes

* ClientOccluderComponent has been removed & OccluderComponent component functions have been moved to the occluder system.
* The OccluderDirectionsEvent namespace and properties have changed.
* The rendering and occluder trees have been refactored to use generic render tree systems.
* Several pointlight and occluder component properties now need to be set via system methods.
* SharedPhysicsMap and PhysicsMap have been combined.
* RunDeferred has been removed from transformcomponent and updates are no longer deferred.

## 0.76.0.0

### Breaking changes

* Physics contact multi-threading cvars have been removed as the parallelism is now handled by IParallelManager.

### New features

* Physics now supports substepping, this is under physics.target_minimum_tickrate. This means physics steps will run at a constant rate and not be affected by the server's tickrate which can reduce the prevalence of tunneling.
* FastNoise API is now public.

### Other

* UPnP port forwarding now has better logging.
* Physics solver has been refactored to take more advantage of parallelism and ECS some internal code.
* Sprite processing & bounding box calculations should be slightly faster now.
* Nullspace maps no longer have entities attached.


## 0.75.1.0

### New features

* Serv4's notNullableOverride parameter is now enforced by analyzer. For more info, see [the docs](https://docs.spacestation14.io/en/engine/serialization).
* Added command to dump injector cache list.

### Bugfixes

* Fix generic visualisers not working because of recent appearance system changes in v0.75.0.0
* Fix physics not working properly on moving grids (transform matrix deferral).

### Other

* Transform matrix dirtying is deferred again (undo change in v0.75.0.0
* Added two new serv3 analysers (NotNullableFlagAnalyzer and PreferGenericVariantAnalyzer)


## 0.75.0.0

### Breaking changes

* Changed default for `net.buffer_size` to `2`.
* Changed default for `auth.mode` to `Required`. On development builds, the default is overriden to remain at `Optional`, so this only affects published servers.
* The default value for the `outsidePrediction` argument of the `InputCmdHandler.FromDelegate()`  has changed from false to true.

### New features

* Appearance system now has generic `TryGetData<T>()` functions.

### Bugfixes

* Mapped string serializer once again is initialized with prototype strongs, reducing bandwidth usage.
* Fixed various keybindings not working while prediction was disabled.
* Fixed a bug causing rendering trees to not properly recursively update when entities move.

### Other

* Transform matrix dirtying is no longer deferred.
* Cleaned up some `FULL_RELEASE` CVar default value overrides into `CVarDefaultOverrides.cs`.
* VVRead now attempts to serialize data to yaml


## 0.74.0.0

### Breaking changes

* `ITypeReader<,>.Read(...)` and `ITypeCopier<>.Copy(...)` have had their `bool skipHook` parameter replaced with a `SerializationHookContext` to facilitate multithreaded prototype loading.
* Prototypes are now loaded in parallel across multiple threads. Type serializers, property setters, etc... must be thread safe and not rely on an active IoC instance.

### Bugfixes

* Mapped string serializer once again is initialized with prototype strongs, reducing bandwidth usage.

### Other

* Drastically improved startup time by running prototype loading in parallel.
  * `AfterDeserialization` hooks are still ran on the main thread during load to avoid issues.
* Various systems in the serialization system such as `SerializationManager` or `ReflectionManager` have had various methods made thread safe.
* `TileAliasPrototype` no longer has a load priority set.
* Straightened out terminology in prototypes: to refer to the type of a prototype (e.g. `EntityPrototype` itself), use "kind".
  * This was previously mixed between "type" and "variant".

### Internal

* `SpanSplitExtensions` has been taken behind the shed for being horrifically wrong unsafe code that should never have been entered into a keyboard ever. A simpler helper method replaces its use in `Box2Serializer`.
* `PrototypeManager.cs` has been split apart into multiple files.

## 0.73.0.0

### Breaking changes

* The entity lookup flag `LookupFlags.Anchored` has been replaced with `LookupFlags.Static`.
* We are now using **.NET 7**.
* `IDependencyCollection`/`IoCManager` `RegisterInstance` does not automatically add the instance to object graph, so `BuildGraph()` must now be called to see the new instances.
  * `deferInject` parameteres have been removed.

### New features

* The server will now check for any unknown CVars at startup, to possibly locate typos in your config file.
* `IDependencyCollection` is now thread safe.

### Bugfixes

* Fixed config files not being truncated before write, resulting in corruption.

### Other

* Removed some cruft from the `server_config.toml` default config file that ships with Robust.
* Most usages of x86 SIMD intrinsics have been replaced with cross-platform versions using the new .NET cross-platform intrinsics.
  * This reduces code to maintain and improves performance on ARM.
* Tiny optimization to rendering code.
* `RobustSerializer` no longer needs to be called from threads with an active IoC context.
  * This makes it possible to use from thread pool threads without `IoCManager.InitThread`.
* Removed finalizer dispose from `Overlay`.
* Stopped integration tests watching for prototype reload file changes, speeding stuff up.

### Internal

* Moved `SerializationManager`'s data definition storage over to a `ConcurrentDictionary` to improve GC behavior in integration tests.

## 0.72.0.0

### Breaking changes

* EntityPausedEvent has been split into EntityPausedEvent and EntityUnpausedEvent. The unpaused version now has information about how long an entity has been paused.

## 0.71.1.4

### Bugfixes

* Fixed CVars not being saved correctly to config file.

### Other

* Mark `validate_rsis.py` as `+x` in Git.
* Made config system more robust against accidental corruption when saving.


## 0.71.1.3


## 0.71.1.2

### Bugfixes

* Fixed UI ScrollContainer infinite loop freezing client.


## 0.71.1.1

### Bugfixes

* Fixed client memory leaks and improved performance in integration testing.


## 0.71.1.0

### New features

* Better RSI validator script.
* When a new map file is loaded onto an existing map the entities will be transferred over.
* Add an API to get the hard layer / mask for a particular physics body.

### Bugfixes

* Fixed non-filled circle drawing via world handle.
* Fix max_connections in the default server config.
* Fix removal of PVS states for players without ingame status.
* Fix max rotation from the physics solver.

### Internal

* Wrap window rendering in a try-catch.


## 0.71.0.0

### Breaking changes

* `DebugTimePanel`, `DebugNetPanel` and `DebugNetBandwidthPanel` have been made internal.
* RSIs with trailing commas in the JSON metadata are no longer allowed.

### Bugfixes

* `csi` doesn't throw a `NullReferenceException` anymore.

### Other

* The `game.maxplayers` CVar has been deprecated in favor of the new `net.max_connections` CVar. Functionality is the same, just renamed to avoid confusion. The old CVar still exists, so if `game.maxplayers` is set it will be preferred over the new one.
* The new default for `net.max_connections` is 256.
* Debug monitors (F3) now have margin between them.
* F3 (clyde monitor) now lists the windowing API and version in use.
* Added system monitor to F3 with various info like OS version, .NET runtime version, etc...
* The engine now warns when loading `.png` textures inside a `.rsi`. This will be blocked in the future.


## 0.70.0.0

### New features

* `game.desc` CVar for a server description to show in the launcher.
* New system for exposing links to e.g. a Discord in the launcher.
  * The engine does not have a built-in method for configuring these, but it does now have a `StatusHostHelpers.AddLink` method to correctly format these from content. The idea is that content wires the types of links (with icon names) up itself via `IStatusHost.OnInfoRequest`.
  * See also [the HTTP API documentation](https://docs.spacestation14.io/en/engine/http-api) for reference.
* `GameShared` now has a `Dependencies` property to allow access to the game's `IDependencyCollection`. This makes it possible to avoid using static `IoCManager` in `EntryPoint`-type content code.
* A new define constant `DEVELOPMENT` has been defined, equivalent to `!FULL_RELEASE`. See [the docs](https://docs.spacestation14.io/en/technical-docs/preprocessor-defines) for details.
* `IConfigurationManager` has new functions for reading and writing CVar directly from a TOML file `Stream`.
* New `IConfigurationManager.LoadDefaultsFromTomlStream` to load a TOML file as CVar default overrides.
* Added new serializers to support Queue<T> data-fields.
* Added a `FromParent()` function to `IDependencyCollection`, enabling dependencies to be passed to parallel threads.
* `IClientStateManager` now has a `PartialStateReset()` function to make it easier for content to rewind to previous game states.
* Added `IClientNetManager.DispatchLocalNetMessage()`, which allows a client to raise a local message that triggers networked event subscriptions.

### Bugfixes

* `IPlayerSession.OnConnect()` now actually gets called when players connect.
* `MapLoaderSystem.TryLoad(.., out rootUids)` now properly only returns entities parented to the map.

### Other

* Invalid placement types for the entity spawn menu now log warnings.
* Slightly improved sprite y-sorting performance.

### Internal

* The current physics map that an entity is on is now cached in the transform component alongside other cached broadphase data. This helps to fix some broadphase/lookup bugs.

## 0.69.0.0


## 0.68.0.0

### Breaking changes

* Updated yml schema validator to remove the `grids` node.

### Bugfixes

* Fixed position-less audio playing.
* Stop mapgrids from serializing their fixtures.

### Other

* Removed the `restart` command, since it never worked properly and just confused people.
* Add virtual to some UIScreen methods.
* Add public parameterless ctor to MenuBar.


## 0.67.2.2

### Bugfixes

* Fix double MapGrid chunk subscription.
* Fix grid contacts short-circuiting collision.


## 0.67.2.1

### Bugfixes

* Fix MapChunks not being subscribed to by MapGridComponents in some instances.


## 0.67.2.0

### New features

* Add submenu support to menubar controls.

### Bugfixes

* Fix gridtree returning mapgrid maps twice.


## 0.67.1.3

### Bugfixes

* Fix Map regression so now they can be MapGrids again without the client crashing.


## 0.67.1.2

### Bugfixes

* Fix some mapgrids not being marked as dirty and never being sent to clients (thanks checkraze).


## 0.67.1.1

### Bugfixes

* Fix some merge artifacts from mapgrid support for maps.


## 0.67.1.0

### New features

- Maps can now have MapGridComponent added to them.


## 0.67.0.0

### Breaking changes

* MapGrid is deprecated and has been merged into MapGridComponent. This is subject to further changes as it gets ECSd more in future.
* The `grids` yaml node on map files is deprecated and has been merged onto MapGridComponent. Loading maps is backwards compatible for now but is subject to change in future. Saving maps will save in the new format.


## 0.66.0.0

### Breaking changes

* AudioSystem functions for playing audio have changed. Functions that take in filters now require an additional argument that will determine whether sounds are recorded by replays. Additionally, there are several new overrides that take in a recipient session or entity.

### Bugfixes

* Script globals for C# interactive were not having dependencies injected correctly.
* GetWorldPosition() now returns the correct positions even prior to transform initialization.
* Fix map loading not properly offsetting some entities that were directly parented to the map.

### Internal

* Added lookup/broadphase re-parenting tests.


## 0.65.2.1

### Bugfixes

* Fix empty MetaData components being serialized to map files.
* Fix saving a grid as a map not marking it as pre-mapinit.

### Other

* Set `ValidateExecutableReferencesMatchSelfContained` in the server project, which may help with publishing issues. I hope.
* Move pinned font data over to Pinned Object Heap.
* Improved shader code generation for uniform arrays to be more compatible.
* Server now has server GC enabled by default.

### Internal

* Remove some unnecessary dependency resolves from filters making audio much more performant.


## 0.65.2.0

### New features

* Added ClydeAudio.StopAllAudio()
* Expose more tick logic to content.

### Bugfixes

* Fix bad reference in WebView.

### Internal

* Add Robust.Packaging to solution.
* Add WebView to solution.
* Physics contacts are now parallel and much faster.

## 0.65.1.0

### New features

* Implement value prototype id dictionary serializer.

### Bugfixes

* Fixes lerping clean up issue added in #3472.

### Internal

* Add test for (de)serializing data record structs.


## 0.65.0.1

### Bugfixes

- Fix SetLocalPositionRotation raising 2 moveevents. This should help physics performance significantly.
- Fix tpgrid responses and command error.


## 0.65.0.0

### Breaking changes

* Rename transform lerping properties alongside other minor internal changes.

### Bugfixes

* Fix physics testbeds.
* Force grids to always be collidable for now and stop them clipping.

### Other

* Slight optimization to `OutputPanel`'s handling of internal `RichTextEntry`s.
* Force non-collidable contacts to be destroyed. Previously these hung around until both entities became collidable again.

### Internal

* `Tools/version.py` has been updated to automatically update `RELEASE-NOTES.md`.
* General cleanup to `Tools/version.py`.

## 0.64.1.0

### Bugfixes

* Word-wrapping in `OutputPanel` and `RichTextLabel` has been fixed.

## 0.64.0.0

### Breaking changes

* IMapLoader has been refactored into MapLoaderSystem. The API is similar for now but is subject to change in the future.

## 0.63.0.0

### Breaking changes

* Thanks to new IME support with SDL2, `IClyde.TextInputStart()` and `IClyde.TextInputStop()` must now be appropriately called to start/stop receiving text input when focusing/unfocusing a UI control. This restriction is applied even on the (default) GLFW backend, to enforce consistent usage of these APIs.
* `[GUI]TextEventArgs` have been renamed to `[GUI]TextEnteredEventArgs`, turned into records, and made to carry a `string` rather than a single text `Rune`.
* IoC and `DependencyCollection` `Register` methods now have a `TInterface : class` constraint.
* [ABI] `IoCManager.InitThread` now returns the `IDependencyCollection`.

### New features

* Fixes for compiling & running on .NET 7. You'll still have to edit a bunch of project files to enable this though.
* `FormattedMessage.EnumerateRunes()`
* `OSWindow.Shown()` virtual function for child classes to hook into.
* `IUserInterfaceManager.DeferAction(...)` for running UI logic "not right now because that would cause an enumeration exception".
* New `TextEdit` control for multi-line editable text, complete with word-wrapping!
* `Rope` data structure for representing large editable text, used by the new `TextEdit`.
* Robust now has IME support matching SDL2's API. This only works on the SDL2 backend (which is not currently enabled by default) but the API is there:
    * `IClyde.TextInputStart()`, `IClyde.TextInputStop()`, `IClyde.TextInputSetRect()` APIs to control text input behavior.
    * `TextEditing` events for reporting in-progress IME compositions.
    * `LineEdit` and `TextEdit` have functional IME support when the game is running on SDL2. If you provide a font file with the relevant glyphs, CJK text input should now be usable.
* `Register<T>` (single type parameter) extension method for `IDependencyCollection`.

### Bugfixes

* Fixes erroneous literal "\\n" inside the Clyde debug panel.
* Fixed Lidgren connection status changes potentially getting mislogged.
* Fixed missing components not being correctly saved for maps
* Fixed map saving sometimes not including new components.
* Fix hot reload unit tests.

### Other

* Properly re-use `HttpClient` in `NetManager` meaning we properly pool connections to the auth server, improving performance.
* Hub advertisements have extended keep-alive pool timeout, so the connection can be kept active between advertisements.
* All HTTP requests from the engine now have appropriate `User-Agent` header.
* `bind` command has been made somewhat more clear thanks to a bit of help text and some basic completions.
* `BoundKeyEventArgs` and derivatives now have a `[DebuggerDisplay]`.
* Text cursors now have a fancy blinking animation.
* `SDL_HINT_MOUSE_FOCUS_CLICKTHROUGH` is set on the SDL2 windowing backend, so clicking on the game window to focus it will pass clicks through into the game itself, matching GLFW's behavior.
* Windows clipboard history paste now works.
* Improved multi-window UI keyboard focusing system: a single focused control is now tracked per UI root (OS window), and is saved/restored when switching between focused window. This means that you (ideally) only ever have a UI control focused on the current OS window.

### Internal

* `uitest2` is a new command that's like `uitest` but opens an OS window instead. It can also be passed an argument to open a specific tab immediately.
* Word-wrapping logic has been split off from `RichTextEntry`, into a new helper struct `WordWrap`.
* Some internal logic in `LineEdit` has been shared with `TextEdit` by moving it to a new `TextEditShared` file.
* SDL2 backend now uses `[UnmanagedCallersOnly]` instead of `GetFunctionPointerForDelegate`-style P/Invoke marshalling.
* Entity prototype reloading logic has been moved out of `PrototypeManager` and into a new `PrototypeReloadSystem`.
* Most usages of `IoCManager.` statically have been removed in favor of dependency injection.

## 0.62.1.0

### Bugfixes

* Fixed a PVS issue causing entities to be sent to clients without first sending their parents.
* Improved client-side state handling exception tolerance.

### Other

* Removed null-space map entities.

### Internal

* Added some more anchoring tests.

## 0.62.0.1

### Bugfixes

* Fixed sprites not animating when directly toggling layer visibility,
* Fixed anchored entities not being added to the anchored lookups.

## 0.62.0.0

### Breaking changes

* Removed some obsolete map event handlers.

### New features

* Added entity query struct enumerators

### Bugfixes

* Improved error tolerance during client state application.
* Added better error logs when a client deletes a predicted entity.
* Fixes command permissions not getting sent to clients.
* Fixes a broad-phase bug were entities were not properly updating their positions.

### Other

* Added the LocalizedCommands class, which automatically infer help and description loc strings from the commands name.

## 0.61.0.0

### Breaking changes

* IMap and IMapGrid have been removed. Just use the associated components directly.

### Other

* AudioSystem has been refactored.

## 0.60.0.0

### Breaking changes

* ISerializationHooks.BeforeSerialization() has been removed. Use custom type serializers instead.

### New features

* Added function to UserInterfaceSystem that returns list of BUIs that a client has open.

### Bugfixes

* Fixed various container related broadphase bugs which could result in entities getting stuck with a null-broadphase.
* Fixed client fixture state handling bug that caused the client to incorrectly disable collision.

### Other

* Misc PVS optimisations

### Internal

* Removed redundant grid-init physics logic
* Modified garbage collection for entity spawning profiling.

## 0.59.0.0

### Breaking changes

* Various transform related methods have been removed from MapGrids
* TransformSystem.SetCoordinates() arguments have changed and now allow an entity to be sent to nullspace

### Bugfixes

* Fixed an entity lookup bug that sometimes failed to return entities in StaticSundriesTrees

### Other

* The EntitySystem.Resolve<> methods have been change to protected

## 0.58.1.1

### Bugfixes

* Fixed some container shutdown errors
* Fixed LookupFlags.Static not acting as a full replacement for LookupFlags.Anchored

## 0.58.1.0

### Other

* Physics collision changed and body type changed events no longer get raised before initialisation

## 0.58.0.0

### Breaking changes

* Some TransformComponent functions have been moved to the system.
* Container insert, remove, and shutdown function arguments and functionality has changed.
* Physics entities without fixtures now automatically disable collision.

### New features

* Added command to profile entity spawning

### Bugfixes

* EntityLookup/BroadphaseComponent tracking has been overhauled, which should hopefully fix various broadphase bugs.

### Other

* Component.Owner is now marked as obsolete.

## 0.57.0.4

### Bugfixes

* Made entity deletion more resilient against exceptions. Should fix several bugs.

## 0.57.0.2 and 0.57.0.3

### Bugfixes

* Fixed more entity-lookup bugs.

## 0.57.0.1

### Bugfixes

* Fixed entity lookup bug that was causing crashes.

### 0.57.0.0

### Breaking changes

* EntityLookupComponent has been merged into BroadphaseComponent. The data that was previously stored in this tree is now stored across the 3 trees on BroadphaseComponent.

### New features

* EntityLookup has had its flags updated to reflect the merge of EntityLookupComponent and BroadphaseComponent, with the new flags reflecting each tree: Dynamic, Static, and Sundries. Dynamic and Static store physics bodies that are collidable and Sundries stores everything else (apart from grids).

### Internal

* EntityLookup and Broadphase have had their data de-duplicated, dropping the AABBs stored on the server by half. This also means MoveEvent updates will be much faster.
* PVS mover updates has had their performance improved slightly.
* Physics LinkedList nodes for contacts will no longer be re-made for every contact and will just be cleared when re-used.
* Sprite / Light dynamictree allocations on the client have been dropped by using static lambdas.
* The physics contact buffer for each FixtureProxy is now pooled.

## 0.56.1.1

### Bugfixes

* Fix PVS sometimes not sending an entity's parents.
* Fix velocity preservation on parenting changes.

## 0.56.1.0

### New features

* Update pt-BR locale with more localizations
* Separated PVS entity budget into an entity creation budget and a pvs-entry budget.

### Bugfixes

* Fix VV type handler removal.
* System errors during component removal should no longer result in undeletable entities.

### Other

* The ordering of component removals and shutdowns during entity deltion has changed (see #3355).
* Improved Box2Serializer
* Removed uses IEnumerables from EntityLookupSystem.
* Optimized client entity spawning by 15%.
* Modified how the rendering tree handles entity movement.
* Improved grid enumeration allocs.
* Fixed a bunch of build warnings (see #3329 and #3289 for details)

## 0.56.0.2

### Bugfixes

* Rename \_lib.ftl to \_engine_lib.ftl to avoid overwriting

## 0.56.0.1

### Bugfixes

* Fix instantiation of data records containing value types

## 0.56.0.0

### Breaking changes

* `CastShadows` moved to `SharedPointLightComponent` from clientside, now networked

### New features

* New type handler helpers added to V^3
* Added pt-BR locale

### Bugfixes

* Fixed audio fallback coords

### Other

* Improved PVS performance by using `for` over `forEach`
* Improved Vec2 inverse allocations

## 0.55.5.0

### New features

* Added a method to pass in physics transforms for getting nearest point.

### Bugfixes

* Prevent singular sprite matrices.
* Fix obsolete warnings in tests.

### Other

* Significantly reduce physics contact allocations.

## 0.55.4.1

### Breaking changes

* Removed `SI`, `SIoC`, `I`, `IoC`, `SE` and `CE` VV command prefixes.
  * `SI`, `SIoC`, `I` and `IoC` are replaced by VV paths under `/ioc/` and `/c/ioc/`.
  * `SE` and `CE` are replaced by VV paths under `/system/` and `/c/system`.

### New features

* Added CVars to control Lidgren's <abbr title="Maximum Transmission Unit">MTU</abbr> parameters:
  * `net.mtu`
  * `net.mtu_expand`
  * `net.mtu_expand_frequency`
  * `net.mtu_expand_fail_attempts`
* Added a whole load of features to ViewVariables.
  * Added VV Paths, which allow you to refer to an object by a path, e.g. `/entity/1234/Transform/WorldPosition`
  * Added VV Domains, which allow you to add "handlers" for the top-most VV Path segment, e.g. `/entity` is a domain and so is `/player`...
  * Added VV Type Handlers, which allow you to add "custom paths" under specific types, even dynamically!
  * Added VV Path networking, which allows you to read/write/invoke paths remotely, both from server to client and from client to server.
  * Added `vvread`, `vvwrite` and `vvinvoke` commands, which allow you to read, write and invoke VV paths.
  * Added autocompletion to all VV commands.
  * Please note that the VV GUI still remains the same. It will be updated to use these new features in the future.

### Other

* Changed Lidgren to be compiled against `net6.0`. This unlocks `Half` read/write methods.
* Lidgren has been updated to [0.2.2](https://github.com/space-wizards/SpaceWizards.Lidgren.Network/blob/v0.2.2/RELEASE-NOTES.md). Not all the changes since 0.1.0 are new here, since this is the first version where we're properly tracking this in release notes.
* Robust.Client now uses our own [NFluidsynth](https://github.com/space-wizards/SpaceWizards.NFluidsynth) [nuget package](https://www.nuget.org/packages/SpaceWizards.NFluidsynth).

### Internal

* Renamed Lidgren's assembly to `SpaceWizards.Lidgren.Network`.
* Rogue `obj/` folders inside Lidgren no longer break the build.
* Renamed NFluidsynth's assembly to `SpaceWizards.NFluidsynth`<|MERGE_RESOLUTION|>--- conflicted
+++ resolved
@@ -36,22 +36,18 @@
 ### Breaking changes
 
 * Obsoleted unused `IMidiRenderer.VolumeBoost` property. Use `IMidiRenderer.VelocityOverride` instead.
-
-### New features
-
-<<<<<<< HEAD
+* `IMidiRenderer.TrackedCoordinates` is now a `MapCoordinates`.
+
+### New features
+
 * Added `Master` property to `IMidiRenderer`, which allows it to copy all MIDI events from another renderer.
 * Added `FilteredChannels` property to `IMidiRenderer`, which allows it to filter out notes from certain channels.
 * Added `SystemReset` helper property to `IMidiRenderer`, which allows you to easily send it a SystemReset MIDI message.
-* Added BQL `paused` selector.
-* `ModUpdateLevel.PostInput` allows running content code after network and async task processing.
-=======
-*None yet*
->>>>>>> 8eae802f
 
 ### Bugfixes
 
 * Fixed some cases were `MidiRenderer` would not respect the `MidiBank` and `MidiProgram.
+* Fixed user soundfonts not loading.
 * Fixed `ItemList` item selection unselecting everything when in `Multiple` mode.
 
 ### Other
