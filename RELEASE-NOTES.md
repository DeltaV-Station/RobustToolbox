--- conflicted
+++ resolved
@@ -39,12 +39,9 @@
 
 ### New features
 
-<<<<<<< HEAD
 * Add an overload to DrawingHandleBase.DrawPrimitives that allows a `List<Vector2>` to be passed in.
-=======
 * `NetUserId` implements `ISelfSerialize` so can be used in data fields.
 * `ButtonGroup.IsNoneSetAllowed` to allow a button group to have no buttons pressed by default.
->>>>>>> 46772969
 
 ### Bugfixes
 
