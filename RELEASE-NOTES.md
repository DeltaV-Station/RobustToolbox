--- conflicted
+++ resolved
@@ -39,16 +39,8 @@
 
 ### New features
 
-<<<<<<< HEAD
 * `CompletionHelper.SessionNames()` has a new optional argument for filtering the returned sessions.
 * Added an `ICommonSession` parser for toolshed.
-=======
-* Made a new `IMetricsManager` interface with an `UpdateMetrics` event that can be used to update Prometheus metrics whenever they are scraped.
-  * Also added a `metrics.update_interval` CVar to go along with this, when metrics are scraped without usage of Prometheus directly.
-* IoC now contains an `IMeterFactory` implementation that you can use to instantiate metric meters.
-* `net.mtu_ipv6` CVar allows specifying a different MTU value for IPv6.
-* Allows `player:entity` to take a parameter representing the player name.
->>>>>>> b9b565d5
 
 ### Bugfixes
 
