--- conflicted
+++ resolved
@@ -23,7 +23,7 @@
 
         [Dependency]
         private readonly IPlayerManager _playMan;
-        
+
         /// <inheritdoc />
         public ushort DefaultPort { get; } = 1212;
 
@@ -32,15 +32,11 @@
 
         /// <inheritdoc />
         public ServerInfo GameInfo { get; private set; }
-        
+
         /// <inheritdoc />
         public void Initialize()
         {
-<<<<<<< HEAD
-            _net.RegisterNetMessage<MsgServerInfo>(MsgServerInfo.NAME, (int)MsgServerInfo.ID, HandleServerInfo);
-=======
             _net.RegisterNetMessage<MsgServerInfo>(MsgServerInfo.NAME, HandleServerInfo);
->>>>>>> 8fdd7cf7
 
             _net.Connected += OnConnected;
             _net.ConnectFailed += OnConnectFailed;
@@ -189,7 +185,7 @@
             // player finished fully connecting to the server.
             if (eventArgs.OldStatus == SessionStatus.Connecting)
                 OnPlayerJoinedServer(_playMan.LocalPlayer.Session);
-            
+
             var stateMan = IoCManager.Resolve<IStateManager>();
             if (eventArgs.NewStatus == SessionStatus.InLobby)
             {
