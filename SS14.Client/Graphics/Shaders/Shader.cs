﻿using System.Collections.Generic;

namespace SS14.Client.Graphics.Shaders
{
    public sealed class Shader
    {
        internal readonly Godot.Material GodotMaterial;

<<<<<<< HEAD
        internal Shader()
        {

        }
=======
        // We intentionally leak shaders to work around Godot issue #24108
        // ReSharper disable once CollectionNeverQueried.Local
        private static readonly List<Shader> LeakyLeaky = new List<Shader>();
>>>>>>> 58fb11a9

        internal Shader(Godot.Material godotMaterial)
        {
            LeakyLeaky.Add(this);
            GodotMaterial = godotMaterial;
        }

        internal void ApplyToCanvasItem(Godot.RID item)
        {
            Godot.VisualServer.CanvasItemSetMaterial(item, GodotMaterial.GetRid());
        }
    }
}<|MERGE_RESOLUTION|>--- conflicted
+++ resolved
@@ -6,16 +6,14 @@
     {
         internal readonly Godot.Material GodotMaterial;
 
-<<<<<<< HEAD
+        // We intentionally leak shaders to work around Godot issue #24108
+        // ReSharper disable once CollectionNeverQueried.Local
+        private static readonly List<Shader> LeakyLeaky = new List<Shader>();
+
         internal Shader()
         {
 
         }
-=======
-        // We intentionally leak shaders to work around Godot issue #24108
-        // ReSharper disable once CollectionNeverQueried.Local
-        private static readonly List<Shader> LeakyLeaky = new List<Shader>();
->>>>>>> 58fb11a9
 
         internal Shader(Godot.Material godotMaterial)
         {
