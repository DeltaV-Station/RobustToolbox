﻿using SS14.Client.Interfaces.Input;
using SS14.Shared.Interfaces.Map;
using SS14.Client.Interfaces.Placement;
using SS14.Client.Interfaces.Player;
using SS14.Client.Interfaces.Resource;
using SS14.Client.Interfaces.State;
using SS14.Client.Interfaces.UserInterface;
using SS14.Shared;
using SS14.Shared.IoC;
using SS14.Shared.Interfaces.Configuration;
using System;
using System.Collections.Generic;
using SS14.Shared.Interfaces.Network;
using SS14.Client.Graphics.Input;
using SS14.Client.Graphics;

namespace SS14.Client.State
{
    public class StateManager : IStateManager, IPostInjectInit
    {
        [Dependency]
        private readonly IConfigurationManager configurationManager;
        [Dependency]
        private readonly IClientNetManager networkManager;
        [Dependency]
        private readonly IUserInterfaceManager userInterfaceManager;
        [Dependency]
        private readonly IResourceCache resourceCache;
        [Dependency]
        private readonly IMapManager mapManager;
        [Dependency]
        private readonly IPlayerManager playerManager;
        [Dependency]
        private readonly IPlacementManager placementManager;
        [Dependency]
        private readonly IKeyBindingManager keyBindingManager;

        private readonly Dictionary<Type, State> _loadedStates = new Dictionary<Type, State>();
        private readonly Dictionary<Type, object> _managers = new Dictionary<Type, object>();

        #region IStateManager Members

        public State CurrentState { get; private set; } = null;

        #endregion IStateManager Members

        public void PostInject()
        {
            _managers[typeof(IClientNetManager)] = networkManager;
            _managers[typeof(IUserInterfaceManager)] = userInterfaceManager;
            _managers[typeof(IResourceCache)] = resourceCache;
            _managers[typeof(IMapManager)] = mapManager;
            _managers[typeof(IPlayerManager)] = playerManager;
            _managers[typeof(IPlacementManager)] = placementManager;
            _managers[typeof(IKeyBindingManager)] = keyBindingManager;
            _managers[typeof(IConfigurationManager)] = configurationManager;
            _managers[typeof(IStateManager)] = this;

            playerManager.RequestedStateSwitch += HandleStateChange;
        }

        #region Input

        public void KeyDown(KeyEventArgs e)
        {
            if (CurrentState != null)
                CurrentState.KeyDown(e);
        }

        public void KeyUp(KeyEventArgs e)
        {
            if (CurrentState != null)
                CurrentState.KeyUp(e);
        }

        public void MouseUp(MouseButtonEventArgs e)
        {
            if (CurrentState != null)
                CurrentState.MouseUp(e);
        }

        public void MouseDown(MouseButtonEventArgs e)
        {
            if (CurrentState != null)
                CurrentState.MouseDown(e);
        }

        public void MouseMove(MouseMoveEventArgs e)
        {
            if (CurrentState != null)
                CurrentState.MouseMove(e);
        }

        public void MouseWheelMove(MouseWheelScrollEventArgs e)
        {
            if (CurrentState != null)
                CurrentState.MouseWheelMove(e);
        }

        public void MouseEntered(EventArgs e)
        {
            if (CurrentState != null)
                CurrentState.MouseEntered(e);
        }

        public void MouseLeft(EventArgs e)
        {
            if (CurrentState != null)
                CurrentState.MouseLeft(e);
        }

        public void TextEntered(TextEventArgs e)
        {
            if (CurrentState != null)
                CurrentState.TextEntered(e);
        }

        #endregion Input

        #region Updates & Statechanges

        public void Update(FrameEventArgs e)
        {
            CurrentState?.Update(e);
        }

        public void Render(FrameEventArgs e)
        {
            CurrentState?.Render(e);
        }

        public void RequestStateChange<T>() where T : State
        {
            if (CurrentState == null || CurrentState.GetType() != typeof(T))
                SwitchToState<T>();
        }

        public void FormResize()
        {
            if (CurrentState == null)
                return;

            CurrentState.FormResize();
        }

        private void SwitchToState<T>() where T : State
        {
            State newState;

            if (_loadedStates.ContainsKey(typeof(T)))
            {
                newState = (T)_loadedStates[typeof(T)];
            }
            else
            {
                var parameters = new object[] { _managers };
                newState = (T)Activator.CreateInstance(typeof(T), parameters);
                _loadedStates.Add(typeof(T), newState);
            }

            if (CurrentState != null) CurrentState.Shutdown();

            CurrentState = newState;
            CurrentState.Startup();
            CurrentState.FormResize();
        }

        private void RequestStateChange(Type type)
        {
            if (CurrentState.GetType() != type)
            {
                SwitchToState(type);
            }
        }

        private void SwitchToState(Type type)
        {
            State newState;

            if (_loadedStates.ContainsKey(type))
            {
                newState = _loadedStates[type];
            }
            else
            {
<<<<<<< HEAD
                var parameters = new object[] {_managers};
                newState = (State) Activator.CreateInstance(type, parameters);
=======
                var parameters = new object[] { _managers };
                newState = (IState)Activator.CreateInstance(type, parameters);
>>>>>>> aa39a395
                _loadedStates.Add(type, newState);
            }

            if (CurrentState != null) CurrentState.Shutdown();

            CurrentState = newState;
            CurrentState.Startup();
        }

        private void HandleStateChange(object sender, TypeEventArgs args)
        {
            if (args.Type.GetInterface("IState") != null)
            {
                RequestStateChange(args.Type);
            }
        }

        #endregion Updates & Statechanges
    }
}<|MERGE_RESOLUTION|>--- conflicted
+++ resolved
@@ -183,13 +183,8 @@
             }
             else
             {
-<<<<<<< HEAD
-                var parameters = new object[] {_managers};
-                newState = (State) Activator.CreateInstance(type, parameters);
-=======
                 var parameters = new object[] { _managers };
-                newState = (IState)Activator.CreateInstance(type, parameters);
->>>>>>> aa39a395
+                newState = (State)Activator.CreateInstance(type, parameters);
                 _loadedStates.Add(type, newState);
             }
 
