--- conflicted
+++ resolved
@@ -1,29 +1,14 @@
-<<<<<<< HEAD
 ﻿using System;
 using System.Collections.Generic;
 using System.Diagnostics;
 using System.Reflection;
 using Lidgren.Network;
-using OpenTK;
-using OpenTK.Graphics;
-using SFML.Window;
-=======
-﻿using Lidgren.Network;
->>>>>>> aa39a395
 using SS14.Client.Graphics;
 using SS14.Client.UserInterface;
 using SS14.Client.UserInterface.Components;
 using SS14.Shared.Maths;
-<<<<<<< HEAD
-=======
-using System;
-using System.Collections.Generic;
-using System.Diagnostics;
-using System.Reflection;
-using Vector2i = SS14.Shared.Maths.Vector2i;
 using SS14.Client.Graphics.Input;
 using SS14.Client.Graphics.Sprites;
->>>>>>> aa39a395
 
 namespace SS14.Client.State.States
 {
@@ -101,21 +86,7 @@
 
                 StateManager.RequestStateChange<OptionsMenu>();
             };
-<<<<<<< HEAD
             btnConnect.AddControl(btnOptions);
-=======
-            _btnExit.Clicked += _buttExit_Clicked;
-
-            _txtConnect = new Textbox(100, ResourceCache) { Text = ConfigurationManager.GetCVar<string>("net.server") };
-            _txtConnect.Position = new Vector2i(_Width / 3, _Height / 2);
-            _txtConnect.OnSubmit += ConnectTextboxOnSubmit;
-
-            Assembly assembly = Assembly.GetExecutingAssembly();
-            FileVersionInfo fvi = FileVersionInfo.GetVersionInfo(assembly.Location);
-
-            _lblVersion = new Label("v. " + fvi.FileVersion, "CALIBRI", ResourceCache);
-            _lblVersion.Text.FillColor = new Color(245, 245, 245);
->>>>>>> aa39a395
 
             var btnExit = new ImageButton();
             btnExit.ImageNormal = "exit_norm";
@@ -127,7 +98,7 @@
 
             var fvi = FileVersionInfo.GetVersionInfo(Assembly.GetExecutingAssembly().Location);
             var lblVersion = new Label("v. " + fvi.FileVersion, "CALIBRI");
-            lblVersion.ForegroundColor = new Color4(245, 245, 245, 255);
+            lblVersion.ForegroundColor = new Color(245, 245, 245);
             lblVersion.Alignment = Align.Right | Align.Bottom;
             lblVersion.Resize += (sender, args) => { lblVersion.LocalPosition = new Vector2i(-3 + -lblVersion.ClientArea.Width, -3 + -lblVersion.ClientArea.Height); };
             _uiScreen.AddControl(lblVersion);
@@ -139,28 +110,7 @@
             _uiScreen.Width = (int) CluwneLib.Window.Viewport.Size.X;
             _uiScreen.Height = (int) CluwneLib.Window.Viewport.Size.Y;
 
-<<<<<<< HEAD
             UserInterfaceManager.ResizeComponents();
-=======
-        public void FormResize()
-        {
-            _Width = (int)CluwneLib.Window.Viewport.Size.X;
-            _Height = (int)CluwneLib.Window.Viewport.Size.Y;
-            _background.Scale = new Vector2((float)_Width / _background.TextureRect.Width, (float)_Height / _background.TextureRect.Height);
-            _lblVersion.Position = new Vector2i(_Width - _lblVersion.ClientArea.Width - 3,
-                                                _Height - _lblVersion.ClientArea.Height - 3);
-            _lblVersion.Update(0);
-            _imgTitle.Position = new Vector2i(_Width - 550, 100);
-            _imgTitle.Update(0);
-            _txtConnect.Position = new Vector2i(_imgTitle.ClientArea.Left + 10, _imgTitle.ClientArea.Bottom + 50);
-            _txtConnect.Update(0);
-            _btnConnect.Position = new Vector2i(_txtConnect.Position.X, _txtConnect.ClientArea.Bottom + 20);
-            _btnConnect.Update(0);
-            _btnOptions.Position = new Vector2i(_btnConnect.Position.X, _btnConnect.ClientArea.Bottom + 20);
-            _btnOptions.Update(0);
-            _btnExit.Position = new Vector2i(_btnOptions.Position.X, _btnOptions.ClientArea.Bottom + 20);
-            _btnExit.Update(0);
->>>>>>> aa39a395
         }
 
         /// <inheritdoc />
@@ -169,17 +119,8 @@
             UserInterfaceManager.KeyDown(e);
         }
 
-<<<<<<< HEAD
         /// <inheritdoc />
         public override void MouseUp(MouseButtonEventArgs e)
-=======
-        public void KeyUp(KeyEventArgs e)
-        {
-            //TODO: Figure out what to do with this
-        }
-
-        public void MouseUp(MouseButtonEventArgs e)
->>>>>>> aa39a395
         {
             UserInterfaceManager.MouseUp(e);
         }
@@ -190,16 +131,8 @@
             UserInterfaceManager.MouseDown(e);
         }
 
-<<<<<<< HEAD
         /// <inheritdoc />
         public override void MousePressed(MouseButtonEventArgs e)
-=======
-        public void MouseMoved(MouseMoveEventArgs e)
-        {
-            //TODO: Figure out what to do with this
-        }
-        public void MousePressed(MouseButtonEventArgs e)
->>>>>>> aa39a395
         {
             UserInterfaceManager.MouseDown(e);
         }
@@ -210,12 +143,8 @@
             UserInterfaceManager.MouseMove(e);
         }
 
-<<<<<<< HEAD
         /// <inheritdoc />
         public override void MouseWheelMove(MouseWheelScrollEventArgs e)
-=======
-        public void MouseWheelMove(MouseWheelScrollEventArgs e)
->>>>>>> aa39a395
         {
             UserInterfaceManager.MouseWheelMove(e);
         }
