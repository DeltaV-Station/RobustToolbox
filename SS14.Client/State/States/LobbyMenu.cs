﻿using System;
using System.Collections.Generic;
using Lidgren.Network;
using OpenTK;
<<<<<<< HEAD
using OpenTK.Graphics;
using SFML.Graphics;
using SFML.Window;
using SS14.Client.Graphics;
=======
using SS14.Client.Graphics;
using SS14.Client.Graphics.Input;
using SS14.Client.Graphics.Sprites;
>>>>>>> aa39a395
using SS14.Client.Interfaces.Player;
using SS14.Client.UserInterface;
using SS14.Client.UserInterface.Components;
using SS14.Shared;
using SS14.Shared.IoC;
using SS14.Shared.Maths;
using SS14.Shared.Network;
<<<<<<< HEAD
=======
using System;
using System.Collections.Generic;
using Vector2i = SS14.Shared.Maths.Vector2i;
using FrameEventArgs = SS14.Client.Graphics.FrameEventArgs;
>>>>>>> aa39a395

namespace SS14.Client.State.States
{
    public class Lobby : State
    {
        private readonly Screen _uiScreen;

        private readonly SimpleImage _imgStatus;

        private readonly Label _lblMode;
        private readonly Label _lblModeInfo;

        private readonly Label _lblPlayers;
        private readonly Label _lblPlayersInfo;

        private readonly Label _lblPort;
        private readonly Label _lblPortInfo;
        private readonly Label _lblServer;
        private readonly Label _lblServerInfo;
        private readonly SimpleImage _imgMainBg;

        //private readonly List<Label> _serverLabels = new List<Label>();

        private readonly TabContainer _tabCharacter;
        private readonly TabContainer _tabObserve;
        private readonly PlayerListTab _tabServer;
        private readonly TabbedMenu _tabs;
        private readonly SimpleImage _imgChatBg;
        private readonly ImageButton _btnReady;
        private readonly ImageButton _btnBack;

        private readonly float _lastLblSpacing = 10;

        private readonly Chatbox _lobbyChat;
        private int _prevScreenWidth;
        private int _prevScreenHeight;
        private Box2 _recStatus;

        private string _serverName;
        private int _serverPort;
        private string _welcomeString;
        private int _serverMaxPlayers;
        private int _serverPlayers;
        private string _serverMapName;
        private string _gameType;

        public Lobby(IDictionary<Type, object> managers)
            : base(managers)
        {
<<<<<<< HEAD
            _uiScreen = new Screen();
            _uiScreen.BackgroundImage = ResourceCache.GetSprite("ss14_logo_background");
            // UI screen is added in startup

            _imgMainBg = new SimpleImage();
            _imgMainBg.Sprite = "lobby_mainbg";
            _imgMainBg.Alignment = Align.HCenter | Align.VCenter;
            _uiScreen.AddControl(_imgMainBg);

            _imgStatus = new SimpleImage();
            _imgStatus.Sprite = "lobby_statusbar";
            _imgStatus.LocalPosition = new Vector2i(10, 63);
            _imgMainBg.AddControl(_imgStatus);

            _lblServer = new Label("SERVER: ", "MICROGME");
            _lblServer.ForegroundColor = new Color4(245, 245, 245, 255);
            _lblServer.LocalPosition = new Vector2i(5, 2);
            _imgStatus.AddControl(_lblServer);

            _lblServerInfo = new Label("LLJK#1", "MICROGME");
            _lblServerInfo.ForegroundColor = new Color4(139, 0, 0, 255);
            _lblServerInfo.FixedWidth = 100;
            _lblServerInfo.Alignment = Align.Right;
            _lblServer.AddControl(_lblServerInfo);

            _lblMode = new Label("GAMEMODE: ", "MICROGME");
            _lblMode.ForegroundColor = new Color4(245, 245, 245, 255);
            _lblMode.Alignment = Align.Right;
            _lblMode.LocalPosition = new Vector2i(10, 0);
            _lblServerInfo.AddControl(_lblMode);

            _lblModeInfo = new Label("SECRET", "MICROGME");
            _lblModeInfo.ForegroundColor = new Color4(139, 0, 0, 255);
            _lblModeInfo.FixedWidth = 90;
            _lblModeInfo.Alignment = Align.Right;
            _lblMode.AddControl(_lblModeInfo);

            _lblPlayers = new Label("PLAYERS: ", "MICROGME");
            _lblPlayers.ForegroundColor = new Color4(245, 245, 245, 255);
            _lblPlayers.Alignment = Align.Right;
            _lblPlayers.LocalPosition = new Vector2i(10, 0);
            _lblModeInfo.AddControl(_lblPlayers);

            _lblPlayersInfo = new Label("17/32", "MICROGME");
            _lblPlayersInfo.ForegroundColor = new Color4(139, 0, 0, 255);
            _lblPlayersInfo.FixedWidth = 60;
            _lblPlayersInfo.Alignment = Align.Right;
            _lblPlayers.AddControl(_lblPlayersInfo);

            _lblPort = new Label("PORT: ", "MICROGME");
            _lblPort.ForegroundColor = new Color4(245, 245, 245, 255);
            _lblPort.Alignment = Align.Right;
            _lblPort.LocalPosition = new Vector2i(10, 0);
            _lblPlayersInfo.AddControl(_lblPort);
=======
            _background = ResourceCache.GetSprite("mainbg");
            _background.Texture.Smooth = true;

            _imgMainBg = new SimpleImage
            {
                Sprite = "lobby_mainbg"
            };

            _imgStatus = new SimpleImage
            {
                Sprite = "lobby_statusbar"
            };

            _lblServer = new Label("SERVER:", "MICROGME", ResourceCache);
            _lblServer.Text.FillColor = new Color(245, 245, 245);
            _serverLabels.Add(_lblServer);

            _lblServerInfo = new Label("LLJK#1", "MICROGME", ResourceCache);
            _lblServerInfo.Text.FillColor = new Color(139, 0, 0);
            _serverLabels.Add(_lblServerInfo);

            _lblMode = new Label("GAMEMODE:", "MICROGME", ResourceCache);
            _lblMode.Text.FillColor = new Color(245, 245, 245);
            _serverLabels.Add(_lblMode);

            _lblModeInfo = new Label("SECRET", "MICROGME", ResourceCache);
            _lblModeInfo.Text.FillColor = new Color(139, 0, 0);
            _serverLabels.Add(_lblModeInfo);

            _lblPlayers = new Label("PLAYERS:", "MICROGME", ResourceCache);
            _lblPlayers.Text.FillColor = new Color(245, 245, 245);
            _serverLabels.Add(_lblPlayers);

            _lblPlayersInfo = new Label("17/32", "MICROGME", ResourceCache);
            _lblPlayersInfo.Text.FillColor = new Color(139, 0, 0);
            _serverLabels.Add(_lblPlayersInfo);

            _lblPort = new Label("PORT:", "MICROGME", ResourceCache);
            _lblPort.Text.FillColor = new Color(245, 245, 245);
            _serverLabels.Add(_lblPort);

            _lblPortInfo = new Label(MainScreen.DEFAULT_PORT.ToString(), "MICROGME", ResourceCache);
            _lblPortInfo.Text.FillColor = new Color(139, 0, 0);
            _serverLabels.Add(_lblPortInfo);
>>>>>>> aa39a395

            _lblPortInfo = new Label(MainScreen.DefaultPort.ToString(), "MICROGME");
            _lblPortInfo.ForegroundColor = new Color4(139, 0, 0, 255);
            _lblPortInfo.FixedWidth = 50;
            _lblPortInfo.Alignment = Align.Right;
            _lblPort.AddControl(_lblPortInfo);
            
            _tabs = new TabbedMenu();
            _tabs.TopSprite = "lobby_tab_top";
            _tabs.MidSprite = "lobby_tab_mid";
            _tabs.BotSprite = "lobby_tab_bot";
            _tabs.TabOffset = new Vector2i(-8, 300);
            _tabs.LocalPosition = new Vector2i(5, 90);
            _imgMainBg.AddControl(_tabs);

            _tabCharacter = new TabContainer("lobbyTabCharacter", new Vector2i(793, 450), ResourceCache);
            _tabCharacter.tabSpriteName = "lobby_tab_person";
            _tabs.AddTab(_tabCharacter);

            _tabObserve = new TabContainer("lobbyTabObserve", new Vector2i(793, 450), ResourceCache);
            _tabObserve.tabSpriteName = "lobby_tab_eye";
            _tabs.AddTab(_tabObserve);

            _tabServer = new PlayerListTab("lobbyTabServer", new Vector2i(793, 450), ResourceCache);
            _tabServer.tabSpriteName = "lobby_tab_info";
            _tabs.AddTab(_tabServer);
            _tabs.SelectTab(_tabServer);

            _imgChatBg = new SimpleImage();
            _imgChatBg.Sprite = "lobby_chatbg";
            _imgChatBg.Alignment = Align.HCenter | Align.Bottom;
            _imgChatBg.Resize += (sender, args) => { _imgChatBg.LocalPosition = new Vector2i(0, -9 + -_imgChatBg.Height); };
            _imgMainBg.AddControl(_imgChatBg);

            _lobbyChat = new Chatbox("lobbychat", new Vector2i(780, 225), ResourceCache);
            _lobbyChat.Alignment = Align.HCenter | Align.VCenter;
            _imgChatBg.AddControl(_lobbyChat);

            _btnReady = new ImageButton();
            _btnReady.ImageNormal = "lobby_ready";
            _btnReady.ImageHover = "lobby_ready_green";
            _btnReady.Alignment = Align.Right;
            _btnReady.Resize += (sender, args) => { _btnReady.LocalPosition = new Vector2i(-5 + -_btnReady.Width, -5 + -_btnReady.Height); };
            _imgChatBg.AddControl(_btnReady);
            _btnReady.Clicked += _btnReady_Clicked;
            
            _btnBack = new ImageButton();
            _btnBack.ImageNormal = "lobby_back";
            _btnBack.ImageHover = "lobby_back_green";
            _btnBack.Resize += (sender, args) => { _btnBack.LocalPosition = new Vector2i(-5 + -_btnBack.Width, 0); };
            _btnReady.AddControl(_btnBack);
            _btnBack.Clicked += _btnBack_Clicked;
        }

        public override void Startup()
        {
            UserInterfaceManager.AddComponent(_uiScreen);

            NetworkManager.MessageArrived += NetworkManagerMessageArrived;

            var message = NetworkManager.CreateMessage();
            message.Write((byte) NetMessages.WelcomeMessageReq); //Request Welcome msg.
            NetworkManager.ClientSendMessage(message, NetDeliveryMethod.ReliableOrdered);

            var playerListMsg = NetworkManager.CreateMessage();
            playerListMsg.Write((byte) NetMessages.PlayerListReq); //Request Playerlist.
            NetworkManager.ClientSendMessage(playerListMsg, NetDeliveryMethod.ReliableOrdered);
        }

        public override void Shutdown()
        {
            UserInterfaceManager.RemoveComponent(_uiScreen);

            NetworkManager.MessageArrived -= NetworkManagerMessageArrived;
        }

        public override void Update(FrameEventArgs e)
        {
<<<<<<< HEAD
            // This might be a hacky solution, but the button loses focus way too fast.
            //_btnReady.Focus = true;

            _lblServerInfo.Text = _serverName;
            _lblModeInfo.Text = _gameType;
            _lblPlayersInfo.Text = _serverPlayers + " / " + _serverMaxPlayers;
            _lblPortInfo.Text = _serverPort.ToString();
=======
            throw new NotImplementedException();
>>>>>>> aa39a395
        }

        public override void FormResize()
        {
            _uiScreen.Width = (int)CluwneLib.Window.Viewport.Size.X;
            _uiScreen.Height = (int)CluwneLib.Window.Viewport.Size.Y;

            UserInterfaceManager.ResizeComponents();
        }

        public override void KeyDown(KeyEventArgs e)
        {
            UserInterfaceManager.KeyDown(e);
        }
        
        public override void MouseUp(MouseButtonEventArgs e)
        {
            UserInterfaceManager.MouseUp(e);
        }

        public override void MouseDown(MouseButtonEventArgs e)
        {
            UserInterfaceManager.MouseDown(e);
        }
        
        public override void MousePressed(MouseButtonEventArgs e)
        {
            UserInterfaceManager.MouseDown(e);
        }

        public override void MouseMove(MouseMoveEventArgs e)
        {
            UserInterfaceManager.MouseMove(e);
        }

        public override void MouseWheelMove(MouseWheelScrollEventArgs e)
        {
            UserInterfaceManager.MouseWheelMove(e);
        }

        public override void MouseEntered(EventArgs e)
        {
            UserInterfaceManager.MouseEntered(e);
        }

        public override void MouseLeft(EventArgs e)
        {
            UserInterfaceManager.MouseLeft(e);
        }

        public override void TextEntered(TextEventArgs e)
        {
            UserInterfaceManager.TextEntered(e); //KeyDown returns true if the click is handled by the ui component.
        }

        private void NetworkManagerMessageArrived(object sender, NetMessageArgs args)
        {
            var message = args.RawMessage;
            switch (message.MessageType)
            {
                case NetIncomingMessageType.StatusChanged:
                    var statMsg = (NetConnectionStatus) message.ReadByte();
                    if (statMsg == NetConnectionStatus.Disconnected)
                    {
                        var disconnectMessage = message.ReadString();
                        UserInterfaceManager.AddComponent(new DisconnectedScreenBlocker(StateManager,
                            UserInterfaceManager,
                            ResourceCache,
                            disconnectMessage));
                    }
                    break;

                case NetIncomingMessageType.Data:
                    var messageType = (NetMessages) message.ReadByte();
                    switch (messageType)
                    {
                        case NetMessages.LobbyChat:
                            //TODO: Send player messages to a lobby chat
                            break;

                        case NetMessages.PlayerList:
                            HandlePlayerList(message);
                            break;

                        case NetMessages.WelcomeMessage:
                            HandleWelcomeMessage(message);
                            break;

                        case NetMessages.ChatMessage:
                            HandleChatMessage(message);
                            break;

                        case NetMessages.JoinGame:
                            HandleJoinGame();
                            break;
                    }
                    break;
            }
        }

        private void HandleWelcomeMessage(NetIncomingMessage msg)
        {
            _serverName = msg.ReadString();
            _serverPort = msg.ReadInt32();
            _welcomeString = msg.ReadString();
            _serverMaxPlayers = msg.ReadInt32();
            _serverMapName = msg.ReadString();
            _gameType = msg.ReadString();
        }

        private void HandleChatMessage(NetIncomingMessage msg)
        {
            var channel = (ChatChannel) msg.ReadByte();
            var text = msg.ReadString();
            var message = "[" + channel + "] " + text;
            _lobbyChat.AddLine(message, ChatChannel.Lobby);
        }

        private void HandlePlayerList(NetIncomingMessage message)
        {
            var playerCount = message.ReadByte();
            _serverPlayers = playerCount;
            _tabServer._scPlayerList.Components.Clear();
            var offY = 0;
            for (var i = 0; i < playerCount; i++)
            {
                var currName = message.ReadString();
                var currStatus = (SessionStatus) message.ReadByte();
                var currRoundtrip = message.ReadFloat();

<<<<<<< HEAD
                var newLabel = new Label(currName + "\t\tStatus: " + currStatus + "\t\tLatency: " + Math.Truncate(currRoundtrip * 1000) + " ms", "MICROGBE");
                newLabel.Position = new Vector2i(0, offY);
                newLabel.ForegroundColor = Color4.Black;
=======
                Label newLabel = new Label(currName + "\t\tStatus: " + currStatus + "\t\tLatency: " + Math.Truncate(currRoundtrip * 1000) + " ms", "MICROGBE", ResourceCache)
                {
                    Position = new Vector2i(0, offY),
                    TextColor = Color.Black
                };
>>>>>>> aa39a395
                newLabel.Update(0);
                offY += newLabel.ClientArea.Height;
                _tabServer._scPlayerList.Components.Add(newLabel);
            }
        }

        private void HandleJoinGame()
        {
            StateManager.RequestStateChange<GameScreen>();
        }

        private void _btnReady_Clicked(ImageButton sender)
        {
            IoCManager.Resolve<IPlayerManager>().SendVerb("joingame", 0);
        }

        private void _btnBack_Clicked(ImageButton sender)
        {
            NetworkManager.ClientDisconnect("Client left the lobby.");
            StateManager.RequestStateChange<MainScreen>();
        }
<<<<<<< HEAD
=======

        #endregion Startup, Shutdown, Update

        #region IState Members

        public void Render(FrameEventArgs e)
        {
            _background.Draw();
            UserInterfaceManager.Render(e);
        }

        public void FormResize()
        {
            //TODO: Figure out what to do with this
        }

        #endregion IState Members

        #region Input

        public void KeyDown(KeyEventArgs e)
        {
            UserInterfaceManager.KeyDown(e);
        }

        public void KeyUp(KeyEventArgs e)
        {
            //TODO: Figure out what to do with this
        }

        public void MouseUp(MouseButtonEventArgs e)
        {
            UserInterfaceManager.MouseUp(e);
        }

        public void MouseDown(MouseButtonEventArgs e)
        {
            UserInterfaceManager.MouseDown(e);
        }

        public void MouseMoved(MouseMoveEventArgs e)
        {
            //TODO: Figure out what to do with this
        }

        public void MousePressed(MouseButtonEventArgs e)
        {
            UserInterfaceManager.MouseDown(e);
        }

        public void MouseMove(MouseMoveEventArgs e)
        {
            UserInterfaceManager.MouseMove(e);
        }

        public void MouseWheelMove(MouseWheelScrollEventArgs e)
        {
            UserInterfaceManager.MouseWheelMove(e);
        }

        public void MouseEntered(EventArgs e)
        {
            UserInterfaceManager.MouseEntered(e);
        }

        public void MouseLeft(EventArgs e)
        {
            UserInterfaceManager.MouseLeft(e);
        }

        public void TextEntered(TextEventArgs e)
        {
            UserInterfaceManager.TextEntered(e); //KeyDown returns true if the click is handled by the ui component.
        }

        #endregion Input
>>>>>>> aa39a395
    }
}<|MERGE_RESOLUTION|>--- conflicted
+++ resolved
@@ -2,16 +2,8 @@
 using System.Collections.Generic;
 using Lidgren.Network;
 using OpenTK;
-<<<<<<< HEAD
-using OpenTK.Graphics;
-using SFML.Graphics;
-using SFML.Window;
-using SS14.Client.Graphics;
-=======
 using SS14.Client.Graphics;
 using SS14.Client.Graphics.Input;
-using SS14.Client.Graphics.Sprites;
->>>>>>> aa39a395
 using SS14.Client.Interfaces.Player;
 using SS14.Client.UserInterface;
 using SS14.Client.UserInterface.Components;
@@ -19,13 +11,7 @@
 using SS14.Shared.IoC;
 using SS14.Shared.Maths;
 using SS14.Shared.Network;
-<<<<<<< HEAD
-=======
-using System;
-using System.Collections.Generic;
-using Vector2i = SS14.Shared.Maths.Vector2i;
 using FrameEventArgs = SS14.Client.Graphics.FrameEventArgs;
->>>>>>> aa39a395
 
 namespace SS14.Client.State.States
 {
@@ -75,7 +61,6 @@
         public Lobby(IDictionary<Type, object> managers)
             : base(managers)
         {
-<<<<<<< HEAD
             _uiScreen = new Screen();
             _uiScreen.BackgroundImage = ResourceCache.GetSprite("ss14_logo_background");
             // UI screen is added in startup
@@ -91,94 +76,48 @@
             _imgMainBg.AddControl(_imgStatus);
 
             _lblServer = new Label("SERVER: ", "MICROGME");
-            _lblServer.ForegroundColor = new Color4(245, 245, 245, 255);
+            _lblServer.ForegroundColor = new Color(245, 245, 245, 255);
             _lblServer.LocalPosition = new Vector2i(5, 2);
             _imgStatus.AddControl(_lblServer);
 
             _lblServerInfo = new Label("LLJK#1", "MICROGME");
-            _lblServerInfo.ForegroundColor = new Color4(139, 0, 0, 255);
+            _lblServerInfo.ForegroundColor = new Color(139, 0, 0, 255);
             _lblServerInfo.FixedWidth = 100;
             _lblServerInfo.Alignment = Align.Right;
             _lblServer.AddControl(_lblServerInfo);
 
             _lblMode = new Label("GAMEMODE: ", "MICROGME");
-            _lblMode.ForegroundColor = new Color4(245, 245, 245, 255);
+            _lblMode.ForegroundColor = new Color(245, 245, 245, 255);
             _lblMode.Alignment = Align.Right;
             _lblMode.LocalPosition = new Vector2i(10, 0);
             _lblServerInfo.AddControl(_lblMode);
 
             _lblModeInfo = new Label("SECRET", "MICROGME");
-            _lblModeInfo.ForegroundColor = new Color4(139, 0, 0, 255);
+            _lblModeInfo.ForegroundColor = new Color(139, 0, 0, 255);
             _lblModeInfo.FixedWidth = 90;
             _lblModeInfo.Alignment = Align.Right;
             _lblMode.AddControl(_lblModeInfo);
 
             _lblPlayers = new Label("PLAYERS: ", "MICROGME");
-            _lblPlayers.ForegroundColor = new Color4(245, 245, 245, 255);
+            _lblPlayers.ForegroundColor = new Color(245, 245, 245, 255);
             _lblPlayers.Alignment = Align.Right;
             _lblPlayers.LocalPosition = new Vector2i(10, 0);
             _lblModeInfo.AddControl(_lblPlayers);
 
             _lblPlayersInfo = new Label("17/32", "MICROGME");
-            _lblPlayersInfo.ForegroundColor = new Color4(139, 0, 0, 255);
+            _lblPlayersInfo.ForegroundColor = new Color(139, 0, 0, 255);
             _lblPlayersInfo.FixedWidth = 60;
             _lblPlayersInfo.Alignment = Align.Right;
             _lblPlayers.AddControl(_lblPlayersInfo);
 
             _lblPort = new Label("PORT: ", "MICROGME");
-            _lblPort.ForegroundColor = new Color4(245, 245, 245, 255);
+            _lblPort.ForegroundColor = new Color(245, 245, 245, 255);
             _lblPort.Alignment = Align.Right;
             _lblPort.LocalPosition = new Vector2i(10, 0);
             _lblPlayersInfo.AddControl(_lblPort);
-=======
-            _background = ResourceCache.GetSprite("mainbg");
-            _background.Texture.Smooth = true;
-
-            _imgMainBg = new SimpleImage
-            {
-                Sprite = "lobby_mainbg"
-            };
-
-            _imgStatus = new SimpleImage
-            {
-                Sprite = "lobby_statusbar"
-            };
-
-            _lblServer = new Label("SERVER:", "MICROGME", ResourceCache);
-            _lblServer.Text.FillColor = new Color(245, 245, 245);
-            _serverLabels.Add(_lblServer);
-
-            _lblServerInfo = new Label("LLJK#1", "MICROGME", ResourceCache);
-            _lblServerInfo.Text.FillColor = new Color(139, 0, 0);
-            _serverLabels.Add(_lblServerInfo);
-
-            _lblMode = new Label("GAMEMODE:", "MICROGME", ResourceCache);
-            _lblMode.Text.FillColor = new Color(245, 245, 245);
-            _serverLabels.Add(_lblMode);
-
-            _lblModeInfo = new Label("SECRET", "MICROGME", ResourceCache);
-            _lblModeInfo.Text.FillColor = new Color(139, 0, 0);
-            _serverLabels.Add(_lblModeInfo);
-
-            _lblPlayers = new Label("PLAYERS:", "MICROGME", ResourceCache);
-            _lblPlayers.Text.FillColor = new Color(245, 245, 245);
-            _serverLabels.Add(_lblPlayers);
-
-            _lblPlayersInfo = new Label("17/32", "MICROGME", ResourceCache);
-            _lblPlayersInfo.Text.FillColor = new Color(139, 0, 0);
-            _serverLabels.Add(_lblPlayersInfo);
-
-            _lblPort = new Label("PORT:", "MICROGME", ResourceCache);
-            _lblPort.Text.FillColor = new Color(245, 245, 245);
-            _serverLabels.Add(_lblPort);
-
-            _lblPortInfo = new Label(MainScreen.DEFAULT_PORT.ToString(), "MICROGME", ResourceCache);
-            _lblPortInfo.Text.FillColor = new Color(139, 0, 0);
-            _serverLabels.Add(_lblPortInfo);
->>>>>>> aa39a395
 
             _lblPortInfo = new Label(MainScreen.DefaultPort.ToString(), "MICROGME");
-            _lblPortInfo.ForegroundColor = new Color4(139, 0, 0, 255);
+            _lblPortInfo.ForegroundColor = new Color(139, 0, 0, 255);
             _lblPortInfo.FixedWidth = 50;
             _lblPortInfo.Alignment = Align.Right;
             _lblPort.AddControl(_lblPortInfo);
@@ -254,7 +193,6 @@
 
         public override void Update(FrameEventArgs e)
         {
-<<<<<<< HEAD
             // This might be a hacky solution, but the button loses focus way too fast.
             //_btnReady.Focus = true;
 
@@ -262,9 +200,6 @@
             _lblModeInfo.Text = _gameType;
             _lblPlayersInfo.Text = _serverPlayers + " / " + _serverMaxPlayers;
             _lblPortInfo.Text = _serverPort.ToString();
-=======
-            throw new NotImplementedException();
->>>>>>> aa39a395
         }
 
         public override void FormResize()
@@ -395,17 +330,9 @@
                 var currStatus = (SessionStatus) message.ReadByte();
                 var currRoundtrip = message.ReadFloat();
 
-<<<<<<< HEAD
                 var newLabel = new Label(currName + "\t\tStatus: " + currStatus + "\t\tLatency: " + Math.Truncate(currRoundtrip * 1000) + " ms", "MICROGBE");
                 newLabel.Position = new Vector2i(0, offY);
-                newLabel.ForegroundColor = Color4.Black;
-=======
-                Label newLabel = new Label(currName + "\t\tStatus: " + currStatus + "\t\tLatency: " + Math.Truncate(currRoundtrip * 1000) + " ms", "MICROGBE", ResourceCache)
-                {
-                    Position = new Vector2i(0, offY),
-                    TextColor = Color.Black
-                };
->>>>>>> aa39a395
+                newLabel.ForegroundColor = Color.Black;
                 newLabel.Update(0);
                 offY += newLabel.ClientArea.Height;
                 _tabServer._scPlayerList.Components.Add(newLabel);
@@ -427,84 +354,5 @@
             NetworkManager.ClientDisconnect("Client left the lobby.");
             StateManager.RequestStateChange<MainScreen>();
         }
-<<<<<<< HEAD
-=======
-
-        #endregion Startup, Shutdown, Update
-
-        #region IState Members
-
-        public void Render(FrameEventArgs e)
-        {
-            _background.Draw();
-            UserInterfaceManager.Render(e);
-        }
-
-        public void FormResize()
-        {
-            //TODO: Figure out what to do with this
-        }
-
-        #endregion IState Members
-
-        #region Input
-
-        public void KeyDown(KeyEventArgs e)
-        {
-            UserInterfaceManager.KeyDown(e);
-        }
-
-        public void KeyUp(KeyEventArgs e)
-        {
-            //TODO: Figure out what to do with this
-        }
-
-        public void MouseUp(MouseButtonEventArgs e)
-        {
-            UserInterfaceManager.MouseUp(e);
-        }
-
-        public void MouseDown(MouseButtonEventArgs e)
-        {
-            UserInterfaceManager.MouseDown(e);
-        }
-
-        public void MouseMoved(MouseMoveEventArgs e)
-        {
-            //TODO: Figure out what to do with this
-        }
-
-        public void MousePressed(MouseButtonEventArgs e)
-        {
-            UserInterfaceManager.MouseDown(e);
-        }
-
-        public void MouseMove(MouseMoveEventArgs e)
-        {
-            UserInterfaceManager.MouseMove(e);
-        }
-
-        public void MouseWheelMove(MouseWheelScrollEventArgs e)
-        {
-            UserInterfaceManager.MouseWheelMove(e);
-        }
-
-        public void MouseEntered(EventArgs e)
-        {
-            UserInterfaceManager.MouseEntered(e);
-        }
-
-        public void MouseLeft(EventArgs e)
-        {
-            UserInterfaceManager.MouseLeft(e);
-        }
-
-        public void TextEntered(TextEventArgs e)
-        {
-            UserInterfaceManager.TextEntered(e); //KeyDown returns true if the click is handled by the ui component.
-        }
-
-        #endregion Input
->>>>>>> aa39a395
     }
 }