--- conflicted
+++ resolved
@@ -1,4 +1,5 @@
 ﻿using Lidgren.Network;
+using SS14.Client.Console;
 using SS14.Client.Input;
 using SS14.Client.Interfaces.GameObjects;
 using SS14.Client.Interfaces.Input;
@@ -17,17 +18,6 @@
 using SS14.Shared.Network;
 using System;
 using System.Linq;
-<<<<<<< HEAD
-=======
-using SS14.Client.Console;
-using FrameEventArgs = SS14.Client.Graphics.FrameEventArgs;
-using Vector2 = SS14.Shared.Maths.Vector2;
-using Vector2i = SS14.Shared.Maths.Vector2i;
-using SS14.Client.UserInterface;
-using SS14.Client.UserInterface.Controls;
-using SS14.Client.UserInterface.CustomControls;
-using SS14.Shared.ContentPack;
->>>>>>> 8fccd857
 
 namespace SS14.Client.State.States
 {
@@ -51,33 +41,25 @@
         readonly IUserInterfaceManager userInterfaceManager;
         [Dependency]
         readonly IMapManager mapManager;
+        [Dependency]
+        readonly IClientChatConsole console;
 
         private EscapeMenu escapeMenu;
 
+        private ChatBox _gameChat;
+
         public override void Startup()
         {
-<<<<<<< HEAD
             IoCManager.InjectDependencies(this);
-=======
-            var manager = IoCManager.Resolve<IConfigurationManager>();
-            manager.RegisterCVar("player.name", "Joe Genero", CVar.ARCHIVE);
-
-            _cleanupList = new List<RenderImage>();
-            _cleanupSpriteList = new List<Sprite>();
-
-            //UI
-            var console = IoCManager.Resolve<IClientChatConsole>();
-            _gameChat.TextSubmitted += console.ParseChatMessage;
-            console.AddString += _gameChat.AddLine;
-            
-            UserInterfaceManager.AddComponent(_uiScreen);
->>>>>>> 8fccd857
 
             escapeMenu = new EscapeMenu
             {
                 Visible = false
             };
             escapeMenu.AddToScreen();
+
+            _gameChat.TextSubmitted += console.ParseChatMessage;
+            console.AddString += _gameChat.AddLine;
 
             _config.RegisterCVar("player.name", "Joe Genero", CVar.ARCHIVE);
 
@@ -88,163 +70,8 @@
             // TODO This should go somewhere else, there should be explicit session setup and teardown at some point.
             var message1 = networkManager.CreateMessage();
             message1.Write((byte)NetMessages.ClientName);
-<<<<<<< HEAD
             message1.Write(_config.GetCVar<string>("player.name"));
             networkManager.ClientSendMessage(message1, NetDeliveryMethod.ReliableOrdered);
-=======
-            message1.Write(ConfigurationManager.GetCVar<string>("player.name"));
-            NetworkManager.ClientSendMessage(message1, NetDeliveryMethod.ReliableOrdered);
-
-            // Create new
-            _gaussianBlur = new GaussianBlur(ResourceCache);
-
-            InitializeRenderTargets();
-            InitializeSpriteBatches();
-            InitalizeLighting();
-
-            DebugManager = new GameScreenDebug(this);
-            FormResizeUI();
-        }
-
-        private void InitializeRenderTargets()
-        {
-            var width = CluwneLib.Window.Viewport.Size.X;
-            var height = CluwneLib.Window.Viewport.Size.Y;
-            view = new View(Vector2.Zero, new Vector2(width, height));
-            UpdateView(false);
-            _baseTarget = new RenderImage("baseTarget", width, height, true);
-            _cleanupList.Add(_baseTarget);
-
-            _baseTargetSprite = new Sprite(_baseTarget.Texture);
-            _cleanupSpriteList.Add(_baseTargetSprite);
-
-            SceneTarget = new RenderImage("sceneTarget", width, height, true)
-            {
-                View = view
-            };
-            _cleanupList.Add(SceneTarget);
-            TilesTarget = new RenderImage("tilesTarget", width, height, true)
-            {
-                View = view
-            };
-            _cleanupList.Add(TilesTarget);
-
-            OverlayTarget = new RenderImage("OverlayTarget", width, height, true);
-            _cleanupList.Add(OverlayTarget);
-
-
-            BlendMode blendSettings = OverlayTarget.BlendSettings;
-            blendSettings.ColorSrcFactor = BlendMode.Factor.SrcAlpha;
-            blendSettings.ColorDstFactor = BlendMode.Factor.OneMinusSrcAlpha;
-            blendSettings.AlphaSrcFactor = BlendMode.Factor.SrcAlpha;
-            blendSettings.AlphaDstFactor = BlendMode.Factor.OneMinusSrcAlpha;
-            OverlayTarget.BlendSettings = blendSettings;
-
-
-            ComposedSceneTarget = new RenderImage("composedSceneTarget", width, height,
-                                                 ImageBufferFormats.BufferRGB888A8);
-            _cleanupList.Add(ComposedSceneTarget);
-
-            LightTarget = new RenderImage("lightTarget", width, height, ImageBufferFormats.BufferRGB888A8);
-
-            _cleanupList.Add(LightTarget);
-            _lightTargetSprite = new Sprite(LightTarget.Texture);
-
-            _cleanupSpriteList.Add(_lightTargetSprite);
-
-            LightTargetIntermediate = new RenderImage("lightTargetIntermediate", width, height,
-                                                      ImageBufferFormats.BufferRGB888A8);
-            _cleanupList.Add(LightTargetIntermediate);
-            _lightTargetIntermediateSprite = new Sprite(LightTargetIntermediate.Texture);
-            _cleanupSpriteList.Add(_lightTargetIntermediateSprite);
-        }
-
-        private void InitializeSpriteBatches()
-        {
-            _gasBatch = new SpriteBatch();
-            BlendMode blendingSettings = _gasBatch.BlendingSettings;
-            blendingSettings.ColorSrcFactor = BlendMode.Factor.SrcAlpha;
-            blendingSettings.ColorDstFactor = BlendMode.Factor.OneMinusDstAlpha;
-            blendingSettings.AlphaSrcFactor = BlendMode.Factor.SrcAlpha;
-            blendingSettings.AlphaDstFactor = BlendMode.Factor.OneMinusSrcAlpha;
-            _gasBatch.BlendingSettings = blendingSettings;
-
-            _decalBatch = new SpriteBatch();
-            blendingSettings = _decalBatch.BlendingSettings;
-            blendingSettings.ColorSrcFactor = BlendMode.Factor.SrcAlpha;
-            blendingSettings.ColorDstFactor = BlendMode.Factor.OneMinusDstAlpha;
-            blendingSettings.AlphaSrcFactor = BlendMode.Factor.SrcAlpha;
-            blendingSettings.AlphaDstFactor = BlendMode.Factor.OneMinusSrcAlpha;
-            _decalBatch.BlendingSettings = blendingSettings;
-
-            _floorBatch = new SpriteBatch();
-        }
-
-        private Vector2i _gameChatSize = new Vector2i(475, 175); // TODO: Move this magic variable
-        
-        /// <inheritdoc />
-        public override void InitializeGUI()
-        {
-            _uiScreen = new Screen();
-            _uiScreen.DrawBackground = false;
-            _uiScreen.DrawBorder = false;
-
-            // Setup the ESC Menu
-            _menu = new MenuWindow();
-            _menu.Alignment = Align.HCenter | Align.VCenter;
-            _menu.Visible = false;
-            _uiScreen.AddControl(_menu);
-
-            //Init GUI components
-            _gameChat = new Chatbox(_gameChatSize);
-            _gameChat.Alignment = Align.Right;
-            _gameChat.Size = new Vector2i(475, 175);
-            _gameChat.Resize += (sender, args) => { _gameChat.LocalPosition = new Vector2i(-10 + -_gameChat.Size.X, 10); };
-            _gameChat.DefaultChatFormat = "say \"{0}\"";
-            _uiScreen.AddControl(_gameChat);
-        }
-
-        private void InitalizeLighting()
-        {
-            shadowMapResolver = new ShadowMapResolver(ShadowmapSize.Size1024, ShadowmapSize.Size1024);
-
-            var lightManager = IoCManager.Resolve<ILightManager>();
-            var resourceCache = IoCManager.Resolve<IResourceCache>();
-
-            var reductionEffectTechnique = resourceCache.GetTechnique("reductionEffect");
-            var resolveShadowsEffectTechnique = resourceCache.GetTechnique("resolveShadowsEffect");
-            shadowMapResolver.LoadContent(reductionEffectTechnique, resolveShadowsEffectTechnique);
-
-            lightManager.LightMask = resourceCache.GetSprite("whitemask");
-            lightArea128 = new LightArea(ShadowmapSize.Size128, lightManager.LightMask);
-            lightArea256 = new LightArea(ShadowmapSize.Size256, lightManager.LightMask);
-            lightArea512 = new LightArea(ShadowmapSize.Size512, lightManager.LightMask);
-            lightArea1024 = new LightArea(ShadowmapSize.Size1024, lightManager.LightMask);
-
-            var width = CluwneLib.Window.Viewport.Size.X;
-            var height = CluwneLib.Window.Viewport.Size.Y;
-            ScreenShadows = new RenderImage("screenShadows", width, height, ImageBufferFormats.BufferRGB888A8);
-
-            _cleanupList.Add(ScreenShadows);
-            ScreenShadows.UseDepthBuffer = false;
-            ShadowIntermediate = new RenderImage("shadowIntermediate", width, height, ImageBufferFormats.BufferRGB888A8);
-            _cleanupList.Add(ShadowIntermediate);
-            ShadowIntermediate.UseDepthBuffer = false;
-            ShadowBlendIntermediate = new RenderImage("shadowBlendIntermediate", width, height, ImageBufferFormats.BufferRGB888A8);
-            _cleanupList.Add(ShadowBlendIntermediate);
-            ShadowBlendIntermediate.UseDepthBuffer = false;
-            PlayerOcclusionTarget = new RenderImage("playerOcclusionTarget", width, height, ImageBufferFormats.BufferRGB888A8);
-            _cleanupList.Add(PlayerOcclusionTarget);
-            PlayerOcclusionTarget.UseDepthBuffer = false;
-
-            LightblendTechnique = resourceCache.GetTechnique("lightblend");
-            Lightmap = resourceCache.GetShader("lightmap");
-
-            playerVision = lightManager.CreateLight();
-            playerVision.Color = Color.Blue;
-            playerVision.Radius = 1024;
-            playerVision.Coordinates = new LocalCoordinates(0, 0, 0, 0);
->>>>>>> 8fccd857
 
             networkManager.MessageArrived += NetworkManagerMessageArrived;
         }
@@ -252,6 +79,8 @@
         public override void Shutdown()
         {
             escapeMenu.Dispose();
+            _gameChat.TextSubmitted -= console.ParseChatMessage;
+            console.AddString -= _gameChat.AddLine;
 
             playerManager.LocalPlayer.DetachEntity();
 
@@ -271,85 +100,14 @@
 
         public override void Update(FrameEventArgs e)
         {
-<<<<<<< HEAD
             _componentManager.Update(e.Elapsed);
             _entityManager.Update(e.Elapsed);
             //PlacementManager.Update(MousePosScreen);
             playerManager.Update(e.Elapsed);
-=======
-            //UI
-            var console = IoCManager.Resolve<IClientChatConsole>();
-            _gameChat.TextSubmitted -= console.ParseChatMessage;
-            console.AddString -= _gameChat.AddLine;
-
-            UserInterfaceManager.RemoveComponent(_uiScreen);
-
-            IoCManager.Resolve<IPlayerManager>().LocalPlayer.DetachEntity();
-
-            //TODO: Are these lists actually needed?
-            //_cleanupSpriteList.ForEach(s => s.Dispose());
-            _cleanupSpriteList.Clear();
-            _cleanupList.ForEach(t => { t.Dispose(); });
-            _cleanupList.Clear();
-
-            shadowMapResolver.Dispose();
-            _entityManager.Shutdown();
-            UserInterfaceManager.DisposeAllComponents();
-            NetworkManager.MessageArrived -= NetworkManagerMessageArrived;
-            _decalBatch.Dispose();
-            _floorBatch.Dispose();
-            _gasBatch.Dispose();
-            GC.Collect();
->>>>>>> 8fccd857
         }
 
         public override void KeyDown(KeyEventArgs e)
         {
-<<<<<<< HEAD
-=======
-            if (UserInterfaceManager.KeyDown(e)) //KeyDown returns true if the click is handled by the ui component.
-                return; // UI consumes key
-
-            // pass key to game
-            KeyBindingManager.KeyDown(e);
-
-            if (e.Key == Keyboard.Key.F1)
-            {
-                //TODO FrameStats
-                CluwneLib.FrameStatsVisible = !CluwneLib.FrameStatsVisible;
-            }
-            if (e.Key == Keyboard.Key.F2)
-            {
-                _showDebug = !_showDebug;
-                CluwneLib.Debug.ToggleWallDebug();
-                CluwneLib.Debug.ToggleAABBDebug();
-                CluwneLib.Debug.ToggleGridDisplayDebug();
-            }
-            if (e.Key == Keyboard.Key.F3)
-            {
-                ToggleOccluderDebug();
-            }
-            if (e.Key == Keyboard.Key.F4)
-            {
-                debugHitboxes = !debugHitboxes;
-            }
-            if (e.Key == Keyboard.Key.F5)
-            {
-                IoCManager.Resolve<IClientConsole>().ProcessCommand("save");
-            }
-            if (e.Key == Keyboard.Key.F6)
-            {
-                bFullVision = !bFullVision;
-            }
-            if (e.Key == Keyboard.Key.F7)
-            {
-                bPlayerVision = !bPlayerVision;
-            }
-            if (e.Key == Keyboard.Key.F8)
-            {
-                IoCManager.Resolve<IClientConsole>().ProcessCommand("restart");
-            }
->>>>>>> 8fccd857
             if (e.Key == Keyboard.Key.Escape)
             {
                 if (escapeMenu.Visible)
@@ -375,61 +133,11 @@
             keyBindingManager.KeyDown(e);
         }
 
-<<<<<<< HEAD
         public override void KeyUp(KeyEventArgs e)
         {
             keyBindingManager.KeyUp(e);
         }
 
-=======
-        public override void MouseMove(MouseMoveEventArgs e)
-        {
-            if (PlayerManager.LocalPlayer.ControlledEntity != null && PlayerManager.LocalPlayer.ControlledEntity.TryGetComponent<ITransformComponent>(out var transform))
-            {
-                MousePosScreen = new ScreenCoordinates(e.NewPosition, transform.MapID);
-            }
-            else
-            {
-                MousePosScreen = new ScreenCoordinates(e.NewPosition, Shared.Map.MapManager.NULLSPACE);
-            }
-            MousePosWorld = CluwneLib.ScreenToCoordinates(MousePosScreen);
-            UserInterfaceManager.MouseMove(e);
-        }
-
-        public override void MouseMoved(MouseMoveEventArgs e)
-        {
-            //TODO: Figure out what to do with this
-        }
-
-        public override void MousePressed(MouseButtonEventArgs e)
-        {
-            //TODO: Figure out what to do with this
-        }
-
-        public override void MouseWheelMove(MouseWheelScrollEventArgs e)
-        {
-            UserInterfaceManager.MouseWheelMove(e);
-        }
-
-        public override void MouseEntered(EventArgs e)
-        {
-            UserInterfaceManager.MouseEntered(e);
-        }
-
-        public override void MouseLeft(EventArgs e)
-        {
-            UserInterfaceManager.MouseLeft(e);
-        }
-        #endregion Mouse
-        
-
-#endregion Input
-
-#region Event Handlers
-
-#region Messages
-
->>>>>>> 8fccd857
         private void NetworkManagerMessageArrived(object sender, NetMessageArgs args)
         {
             NetIncomingMessage message = args.RawMessage;
@@ -452,682 +160,12 @@
                     break;
                 case NetIncomingMessageType.Data:
                     var messageType = (NetMessages)message.ReadByte();
-                    switch (messageType)
+                    if (messageType == NetMessages.PlacementManagerMessage)
                     {
-                        case NetMessages.PlacementManagerMessage:
-                            //PlacementManager.HandleNetMessage(message);
-                            break;
-<<<<<<< HEAD
-                        case NetMessages.ChatMessage:
-                            //HandleChatMessage(message);
-                            break;
-=======
->>>>>>> 8fccd857
+                        // PlacementManager.HandleNetMessage(message);
                     }
                     break;
             }
         }
-<<<<<<< HEAD
-=======
-
-#endregion Messages
-
-        private void OnPlayerMove(object sender, MoveEventArgs args)
-        {
-            //Recalculate scene batches for drawing.
-            RecalculateScene();
-        }
-
-        public void OnTileChanged(int gridId, TileRef tileRef, Tile oldTile)
-        {
-            IoCManager.Resolve<ILightManager>().RecalculateLightsInView(Box2.FromDimensions(tileRef.X, tileRef.Y, 1, 1));
-            // Recalculate the scene batches.
-            RecalculateScene();
-        }
-
-#endregion Event Handlers
-
-#region Lighting in order of call
-
-        /**
-         *  Calculate lights In player view
-         *  Render Lights in view to lightmap  > Screenshadows
-         *
-         *
-         **/
-
-        private void CalculateAllLights()
-        {
-            if (bFullVision)
-            {
-                return;
-            }
-            foreach
-            (ILight l in IoCManager.Resolve<ILightManager>().GetLights().Where(l => l.LightArea.Calculated == false))
-            {
-                CalculateLightArea(l);
-            }
-        }
-
-        /// <summary>
-        /// Renders a set of lights into a single lightmap.
-        /// If a light hasn't been prerendered yet, it renders that light.
-        /// </summary>
-        /// <param name="lights">Array of lights</param>
-        private void RenderLightsIntoMap(IEnumerable<ILight> lights)
-        {
-            //Step 1 - Calculate lights that haven't been calculated yet or need refreshing
-            foreach (ILight l in lights.Where(l => l.LightArea.Calculated == false))
-            {
-                if (l.LightState != LightState.On)
-                    continue;
-                //Render the light area to its own target.
-                CalculateLightArea(l);
-            }
-
-            //Step 2 - Set up the render targets for the composite lighting.
-            RenderImage source = ScreenShadows;
-#if !MACOS
-            source.Clear(Color.Black);
-#else
-            // For some insane reason, SFML does not clear the texture on MacOS.
-            // unless you call CopyToImage() on it, which we can't due to performance.
-            // This works though!
-            source.BeginDrawing();
-            // N̵̤̜͙͔̲͖̓̓͐ͭ́̎̅ͮ̆͠O̸̢̖ͬͣ̋T̓ͩ̊̏͊͏̩̼͞Ẻ̿̇͆͏̬̗̖̮͉͚͈ͅ ̛̗̱͚̬͈ͤͭͯ̄̄F̬ͮ̈ͯṚ͙̭̘̤̹̰̂͗ͯ͑̀̾̽ͪ̐͘Ȍ͎̣͚̍͆̊M̯͚ͮ̉̀̌ ̵̖̠̬͉̟ͫ̓̉͠ͅP͇͖͖̻̳̪͔̅͗ͧ͒͟͜͞J̝͍̻̜̖͖̝̻̓͂͝Ḇ̣̲̫̗͉̥̯̓ͥ͂̔̃ͅ
-            // ̶̯͚̯̱͓̣̻͍̄ͪͬ͆̓͆̈͂̉͠Į͖͕͇̜̟̘͌͊͐ͅ ̡̜̮̟̭͙̋͒͐ͯ̚͝ͅḪ̫̥̗̥̯̱̿̋͐̓̄ͫ̚͢ͅE͎͉͕̙̼̼̙̩ͨ̏͆ͪ̂̿́́R̳͍̰͕̲͐͒̊̿̀͑̅̒͢͡E͉̫̺̮͚͔̻̠̒̂ͫ͂B̶͓̗̝̈̋͊ͯ̄̉ͣ͆Y̎ͫ͑ͧ͏͖̦̝̰̝̙̠̹ ̩̹͇̜̝̈́̇̒ͪ̉̐͋ͮD̵̘͒ͫ̈͂̉́͘Ě̤͑ͭͧ̿͋͝Ċ͎̬̫͔̩̐̄̓̅̂́ͣL̵͖̳̯̈͆͐̓́̎̎͒́A̶̷̹̪̻͉͚̽̅͒ͨ͢R̛͕̠̟͙̼͍̻̪͚͑̊ͤͥ̏E̷̷̢͇̮̋́̈́̌ͨ ̧̩̤̆́̀̈́̕T̯͖̝̪ͨͤͬ̽͟͡H̘̟͊͞I̵͙̞̯̙͓̯̊ͯͥ̅͐͗̂͆̆S̴̃̔͐ͫͥͣ̑͆̔̕͏̞̣̥̩̜̟̪͎ ̡̱͙̜ͮͧͣ̏ͪ͢͝C̢̧͍̫̙̣̯̘͚͒̒ͧ͗O̼̹͚͉͙̦̻̽̑̇͊͌ͩͧ͒͞͝D͛̍̚̚҉̟͚̯̮̺̜E̵̮̠͎̞ͤ̓̒̎ͨ̈́̌͞ ̘͇͍̞̼̮̲̹̌̊̄͞À̛͉̹̘͜S̴͙̯̝̙͎̘͙͎̻̎ͥ̍ͬͤ̅̕ ̡̘̯͊ͫͦ̉Cͯ̆͊ͣ́͏̙̝̬U̻͈͚͓̞̞̮͖ͬ͂̽͂̋̎͆̌R̡̘̗̙͍ͯ̿̃̀S̶̠̤̅̆E̒̈̓͘͏̨̙̫̗̮͎͕͉̪D̈́͏͚͔̦̖͎̖̕
-            // ̢͓̌T̼̗̰͒ͪ͢͟͠Õ̢̻̙̼̰̜͇͇̮̲̅̔̄͂͠U̜̝͕͆̃͂̇̚C̨̜̟̗͓̪̹̔̿̄̓̏͜Hͭ͌ͪͩ͏̡͡ͅ ̳͇̏̊̎̋͊ͥ̄͒A̴̷̻͖͈̟͖̦̖ͯ͛ͮͨ̊ͨ̐̔ͅͅT̷̼̠̓ͩ́͂ͥͯ̚͟ͅ ̢̞͔̓ͫ̾̓̕Y̶ͩͦͥ̿̍ͧͩ͏̶͚̜͙̥͕̩͖̲O̷̭̺̫͍̞̭͇̪ͦU̙̲̖̠̭̹͕̥̥͌̎ͯͦ̐R̨̬̠̠̹̺͑̄͌ͬ͋̽ͦ͞ ̸̨̼̟̗̻̮̻̣̩͂̾̐ͬͮͦ͛ͬ͡O̶̡̤̫̲̼͚͎̝͚ͣ͌̇W̛̜͚͔̫̹̱̠͐̀ͦ̉͢͝Ń̯̞̩̰̬̞̓ͤ͐ͣ͟ ̴̀̍͊͐͗̌̅͊ͪ҉̯̭̻̼̰P̣̯͚͕̬͙ͩͦ̆͂͑ͮ̈́Ȩ̱̠͊̂̀R̵̪͍̗̰̟͚͕͙͔ͧ̍ͦ̃̾̾ͬ́͟I̷̢̤̼̿̽̂͊̆̿̓L̥̭̏ͯ̍ͣ͝
-            //͎̆̒̿ͤ̀͝͝H̙͇̽ͩ̓̚E̜̘̭̟͓͖̓̔̑̀͞͠ͅL̪̰̺̼̊̐̌P̸̴̴̙̻̻̗̯̤͎͓̿̊͌ͪ ̯̜͊̍̄M̩̻̺̬̗͕̬̈͗́ͯ̚̚͜Ȇ̟̜͙̙ ̅͐͐҉̱̫̼̱h̢̼͎͕̪͉͂̊ͤͣ͛͂̄ͯ͝͠t͎̺̼͙̰͓ͥ̏́ţ͕̼̱̲͈̹̾ͣͯͮ̄̅ͧͦ̚p̧̜̹͚̦ͧ̊̀̽ͫ̓̓ͣ̚͡ş̨̮̣̼̰̞̝̫͋̌ͬ͊͑ͣ:̷͇͚̲̻̩̞ͤ͐͞/̈́͋ͯ͂̀̅ͪ͑͞͏͖̮̯͍̟͚͓͎/̟̩̲͑̚ĩ̶̢̲̬̦͍͈̯͉̓̅͟.̦̭̲̭̂̓̿̈́̄͟ï͋͘҉̘̪̠̣̰m̖͎̮͆̀ͯ̑̃ͅg̢̝͉͔̽̃̀̂u̢̱̞̫̱̹̪̇͟r̸̯̞̹͓̥̮̮̝̹͌̀͌̈́͑.̪̦͕̞̥͕̩̎ͤ̇̉̒̓c̨̩̰̎̂ͬͤ̍̓̓ṍ̵͍͈̣̰m̛̱̥̘͙͈ͫͭ̒ͪͮ/̓͆̽̀͐̿͘҉̘̲͈̬̹̟M̡̺͍̜̺̘̰̼͂̎̃͞͝l̴̫̘̦̺̑ͪ̃͢ͅn̤̱̺̿͌ͨ͡U̧̢̜̞̝̒͒̐̄̊̽ͤͫͅL̡̺͉̠͖͚͉͚ͥͧ͋ͬ̀b̵̶̪̝̟̔ͪ̂̊A̧̧̝̭͖̭͍̬͑̀.̞̬͈́ͫ̍͘ͅp̶͎̠̱̍ͪ̆n̩͕̬̈ͪ̋ͅg̘̗̙̻͎̩̲͙͊ͨͭͣ͌̚̕
-            CluwneLib.drawRectangle(0, 0, source.Width, source.Height, Color.Black);
-            source.EndDrawing();
-#endif
-
-            RenderImage desto = ShadowIntermediate;
-            RenderImage copy = null;
-
-            Lightmap.setAsCurrentShader();
-
-            var lightTextures = new List<Texture>();
-            var colors = new List<Vector4>();
-            var positions = new List<Vector4>();
-
-            //Step 3 - Blend all the lights!
-            foreach (ILight Light in lights)
-            {
-                //Skip off or broken lights (TODO code broken light states)
-                if (Light.LightState != LightState.On)
-                    continue;
-
-                // LIGHT BLEND STAGE 1 - SIZING -- copys the light texture to a full screen rendertarget
-                var area = (LightArea)Light.LightArea;
-
-                //Set the drawing position.
-                Vector2 blitPos = CluwneLib.WorldToScreen(area.LightPosition) - area.LightAreaSize * 0.5f;
-
-                //Set shader parameters
-                var LightPositionData = new Vector4(blitPos.X / ScreenShadows.Width,
-                                                    blitPos.Y / ScreenShadows.Height,
-                                                    (float)ScreenShadows.Width / area.RenderTarget.Width,
-                                                    (float)ScreenShadows.Height / area.RenderTarget.Height);
-                lightTextures.Add(area.RenderTarget.Texture);
-                colors.Add(Light.ColorVec);
-                positions.Add(LightPositionData);
-            }
-            int i = 0;
-            int num_lights = 6;
-            bool draw = false;
-            bool fill = false;
-            Texture black = IoCManager.Resolve<IResourceCache>().GetSprite("black5x5").Texture;
-            var r_img = new Texture[num_lights];
-            var r_col = new Vector4[num_lights];
-            var r_pos = new Vector4[num_lights];
-            do
-            {
-                if (fill)
-                {
-                    for (int j = i; j < num_lights; j++)
-                    {
-                        r_img[j] = black;
-                        r_col[j] = Vector4.Zero;
-                        r_pos[j] = new Vector4(0, 0, 1, 1);
-                    }
-                    i = num_lights;
-                    draw = true;
-                    fill = false;
-                }
-                if (draw)
-                {
-                    desto.BeginDrawing();
-
-                    Lightmap.SetUniformArray("LightPosData", r_pos);
-                    Lightmap.SetUniformArray("Colors", r_col);
-                    Lightmap.SetUniform("light0", r_img[0]);
-                    Lightmap.SetUniform("light1", r_img[1]);
-                    Lightmap.SetUniform("light2", r_img[2]);
-                    Lightmap.SetUniform("light3", r_img[3]);
-                    Lightmap.SetUniform("light4", r_img[4]);
-                    Lightmap.SetUniform("light5", r_img[5]);
-                    Lightmap.SetUniform("sceneTexture", source);
-
-                    // Blit the shadow image on top of the screen
-                    source.Blit(0, 0, source.Width, source.Height, BlitterSizeMode.Crop);
-
-                    desto.EndDrawing();
-
-                    //Swap rendertargets to set up for the next light
-                    copy = source;
-                    source = desto;
-                    desto = copy;
-                    i = 0;
-
-                    draw = false;
-                    fill = false;
-                    r_img = new Texture[num_lights];
-                    r_col = new Vector4[num_lights];
-                    r_pos = new Vector4[num_lights];
-                }
-                if (lightTextures.Count > 0)
-                {
-                    r_img[i] = lightTextures[0];
-                    lightTextures.RemoveAt(0);
-
-                    r_col[i] = colors[0];
-                    colors.RemoveAt(0);
-
-                    r_pos[i] = positions[0];
-                    positions.RemoveAt(0);
-
-                    i++;
-                }
-                if (i == num_lights)
-                    //if I is equal to 6 draw
-                    draw = true;
-                if (i > 0 && i < num_lights && lightTextures.Count == 0)
-                    // If all light textures in lightTextures have been processed, fill = true
-                    fill = true;
-            } while (lightTextures.Count > 0 || draw || fill);
-
-            Lightmap.ResetCurrentShader();
-
-            if (source != ScreenShadows)
-            {
-                ScreenShadows.BeginDrawing();
-                source.Blit(0, 0, source.Width, source.Height);
-                ScreenShadows.EndDrawing();
-            }
-        }
-
-        private void CalculateSceneBatches(Box2 vision)
-        {
-            if (!_recalculateScene)
-                return;
-
-            // Render the player sightline occluder
-            RenderPlayerVisionMap();
-
-            //Blur the player vision map
-            BlurPlayerVision();
-
-            _decalBatch.BeginDrawing();
-            _floorBatch.BeginDrawing();
-            _gasBatch.BeginDrawing();
-
-            DrawTiles(vision);
-
-            _floorBatch.EndDrawing();
-            _decalBatch.EndDrawing();
-            _gasBatch.EndDrawing();
-
-            _recalculateScene = false;
-            _redrawTiles = true;
-            _redrawOverlay = true;
-        }
-
-        private void RenderPlayerVisionMap()
-        {
-            if (bFullVision)
-            {
-                PlayerOcclusionTarget.Clear(new Color(211, 211, 211));
-                return;
-            }
-            if (bPlayerVision)
-            {
-                // I think this should be transparent? Maybe it should be black for the player occlusion...
-                // I don't remember. --volundr
-                PlayerOcclusionTarget.Clear(Color.Black);
-                var playerposition = PlayerManager.LocalPlayer.ControlledEntity.GetComponent<ITransformComponent>().LocalPosition;
-                playerVision.Coordinates = playerposition;
-
-                LightArea area = GetLightArea(RadiusToShadowMapSize(playerVision.Radius));
-                area.LightPosition = playerVision.Coordinates.Position; // Set the light position
-
-                TileRef TileReference = playerposition.Grid.GetTile(playerposition);
-
-                if (TileReference.TileDef.IsOpaque)
-                {
-                    area.LightPosition = new Vector2(area.LightPosition.X, TileReference.Y + playerposition.Grid.TileSize + 1);
-                }
-
-                area.BeginDrawingShadowCasters(); // Start drawing to the light rendertarget
-                DrawWallsRelativeToLight(area); // Draw all shadowcasting stuff here in black
-                area.EndDrawingShadowCasters(); // End drawing to the light rendertarget
-
-                Vector2 blitPos = CluwneLib.WorldToScreen(area.LightPosition) - area.LightAreaSize * 0.5f;
-                var tmpBlitPos = CluwneLib.WorldToScreen(area.LightPosition) -
-                                 new Vector2(area.RenderTarget.Width, area.RenderTarget.Height) * 0.5f;
-
-                if (debugWallOccluders)
-                {
-                    OccluderDebugTarget.BeginDrawing();
-                    OccluderDebugTarget.Clear(Color.White);
-                    area.RenderTarget.Blit((int)tmpBlitPos.X, (int)tmpBlitPos.Y, area.RenderTarget.Width, area.RenderTarget.Height,
-                        Color.White, BlitterSizeMode.Crop);
-                    OccluderDebugTarget.EndDrawing();
-                }
-
-                shadowMapResolver.ResolveShadows(area, false, IoCManager.Resolve<IResourceCache>().GetSprite("whitemask").Texture); // Calc shadows
-
-                if (debugPlayerShadowMap)
-                {
-                    OccluderDebugTarget.BeginDrawing();
-                    OccluderDebugTarget.Clear(Color.White);
-                    area.RenderTarget.Blit((int)tmpBlitPos.X, (int)tmpBlitPos.Y, area.RenderTarget.Width, area.RenderTarget.Height, Color.White, BlitterSizeMode.Crop);
-                    OccluderDebugTarget.EndDrawing();
-                }
-
-                PlayerOcclusionTarget.BeginDrawing(); // Set to shadow rendertarget
-
-                BlendMode blendSettings = area.RenderTarget.BlendSettings;
-
-                blendSettings.ColorSrcFactor = BlendMode.Factor.One;
-                blendSettings.ColorDstFactor = BlendMode.Factor.Zero;
-                area.RenderTarget.BlendSettings = blendSettings;
-
-                area.RenderTarget.Blit((int)blitPos.X, (int)blitPos.Y, area.RenderTarget.Width, area.RenderTarget.Height, Color.White, BlitterSizeMode.Crop);
-
-                blendSettings.ColorDstFactor = BlendMode.Factor.SrcAlpha;
-                blendSettings.ColorDstFactor = BlendMode.Factor.OneMinusSrcAlpha;
-                area.RenderTarget.BlendSettings = blendSettings;
-
-                PlayerOcclusionTarget.EndDrawing();
-            }
-            else
-            {
-                PlayerOcclusionTarget.Clear(Color.Black);
-            }
-        }
-
-        // Draws all walls in the area around the light relative to it, and in black (test code, not pretty)
-        private void DrawWallsRelativeToLight(ILightArea area)
-        {
-            Vector2 lightAreaSize = CluwneLib.PixelToTile(area.LightAreaSize) / 2;
-            var lightArea = Box2.FromDimensions(area.LightPosition - lightAreaSize, CluwneLib.PixelToTile(area.LightAreaSize));
-
-            var entitymanager = IoCManager.Resolve<IClientEntityManager>();
-
-            foreach (IEntity t in entitymanager.GetEntitiesIntersecting(lightArea))
-            {
-                if (!t.TryGetComponent<OccluderComponent>(out var occluder))
-                {
-                    continue;
-                }
-                var transform = t.GetComponent<ITransformComponent>().WorldPosition;
-                Vector2 pos = area.ToRelativePosition(CluwneLib.WorldToScreen(transform));
-                MapRenderer.RenderPos(occluder.BoundingBox, pos.X, pos.Y);
-            }
-        }
-
-        private void BlurPlayerVision()
-        {
-            _gaussianBlur.SetRadius(11);
-            _gaussianBlur.SetAmount(2);
-            _gaussianBlur.SetSize(new Vector2(PlayerOcclusionTarget.Width, PlayerOcclusionTarget.Height));
-            _gaussianBlur.PerformGaussianBlur(PlayerOcclusionTarget);
-        }
-
-        /// <summary>
-        /// Copys all tile sprites into batches.
-        /// </summary>
-        private void DrawTiles(Box2 vision)
-        {
-            LocalCoordinates position = new LocalCoordinates();
-            if(PlayerManager.LocalPlayer.ControlledEntity != null)
-                position = PlayerManager.LocalPlayer.ControlledEntity.GetComponent<ITransformComponent>().LocalPosition;
-
-            var grids = position.Map.FindGridsIntersecting(vision); //Collect all grids in vision range
-
-            //Draw the default grid as the background which will be drawn over
-            var background = position.Map.GetDefaultGrid().GetTilesIntersecting(vision, false);
-            MapRenderer.DrawTiles(background, _floorBatch, _gasBatch);
-
-            foreach (var grid in grids)
-            {
-                //We've already drawn the default grid
-                if (grid.Index == SS14.Shared.Map.MapManager.DEFAULTGRID)
-                    continue;
-
-                //Collects all tiles from grids in vision, gathering empty tiles only from the default grid
-                var gridtiles = grid.GetTilesIntersecting(vision);
-                MapRenderer.DrawTiles(gridtiles, _floorBatch, _gasBatch);
-            }
-        }
-
-        /// <summary>
-        /// Render the renderables
-        /// </summary>
-        /// <param name="frametime">time since the last frame was rendered.</param>
-        private void RenderComponents(float frameTime, Box2 viewPort, int argMapLevel)
-        {
-            IEnumerable<IComponent> components = _componentManager.GetComponents<ISpriteRenderableComponent>()
-                                          .Cast<IComponent>()
-                                          .Union(_componentManager.GetComponents<ParticleSystemComponent>());
-
-            IEnumerable<IRenderableComponent> floorRenderables = from IRenderableComponent c in components
-                                                                 orderby c.Bottom ascending, c.DrawDepth ascending
-                                                                 where c.Owner.Initialized &&
-                                                                       c.DrawDepth < DrawDepth.MobBase &&
-                                                                       c.MapID == argMapLevel
-                                                                 select c;
-
-            RenderList(new Vector2(viewPort.Left, viewPort.Top), new Vector2(viewPort.Right, viewPort.Bottom),
-                       floorRenderables);
-
-            IEnumerable<IRenderableComponent> largeRenderables = from IRenderableComponent c in components
-                                                                 orderby c.Bottom ascending
-                                                                 where c.Owner.Initialized &&
-                                                                       c.DrawDepth >= DrawDepth.MobBase &&
-                                                                       c.DrawDepth < DrawDepth.WallTops &&
-                                                                       c.MapID == argMapLevel
-                                                                 select c;
-
-            RenderList(new Vector2(viewPort.Left, viewPort.Top), new Vector2(viewPort.Right, viewPort.Bottom),
-                       largeRenderables);
-
-            IEnumerable<IRenderableComponent> ceilingRenderables = from IRenderableComponent c in components
-                                                                   orderby c.Bottom ascending, c.DrawDepth ascending
-                                                                   where c.Owner.Initialized &&
-                                                                         c.DrawDepth >= DrawDepth.WallTops &&
-                                                                         c.MapID == argMapLevel
-                                                                   select c;
-
-            RenderList(new Vector2(viewPort.Left, viewPort.Top), new Vector2(viewPort.Right, viewPort.Bottom),
-                       ceilingRenderables);
-        }
-
-        private void LightScene()
-        {
-            //Blur the light/shadow map
-            BlurShadowMap();
-
-            //Render the scene and lights together to compose the lit scene
-
-            ComposedSceneTarget.BeginDrawing();
-            ComposedSceneTarget.Clear(Color.Black);
-            LightblendTechnique["FinalLightBlend"].setAsCurrentShader();
-            Sprite outofview = IoCManager.Resolve<IResourceCache>().GetSprite("outofview");
-            float texratiox = (float)CluwneLib.Window.Viewport.Width / outofview.Texture.Size.X;
-            float texratioy = (float)CluwneLib.Window.Viewport.Height / outofview.Texture.Size.Y;
-            var maskProps = new Vector4(texratiox, texratioy, 0, 0);
-
-            LightblendTechnique["FinalLightBlend"].SetUniform("PlayerViewTexture", PlayerOcclusionTarget);
-            LightblendTechnique["FinalLightBlend"].SetUniform("OutOfViewTexture", outofview.Texture);
-            LightblendTechnique["FinalLightBlend"].SetUniform("MaskProps", maskProps);
-            LightblendTechnique["FinalLightBlend"].SetUniform("LightTexture", ScreenShadows);
-            LightblendTechnique["FinalLightBlend"].SetUniform("SceneTexture", SceneTarget);
-            LightblendTechnique["FinalLightBlend"].SetUniform("AmbientLight", new Vector4(.05f, .05f, 0.05f, 1));
-
-            // Blit the shadow image on top of the screen
-            ScreenShadows.Blit(0, 0, ScreenShadows.Width, ScreenShadows.Height, Color.White, BlitterSizeMode.Crop);
-
-            LightblendTechnique["FinalLightBlend"].ResetCurrentShader();
-            ComposedSceneTarget.EndDrawing();
-
-            PlayerOcclusionTarget.ResetCurrentRenderTarget(); // set the rendertarget back to screen
-            PlayerOcclusionTarget.Blit(0, 0, ScreenShadows.Width, ScreenShadows.Height, Color.White, BlitterSizeMode.Crop); //draw playervision again
-            PlayerPostProcess();
-
-            //redraw composed scene
-            ComposedSceneTarget.Blit(0, 0, (uint)CluwneLib.Window.Viewport.Size.X, (uint)CluwneLib.Window.Viewport.Size.Y, Color.White, BlitterSizeMode.Crop);
-        }
-
-        private void BlurShadowMap()
-        {
-            _gaussianBlur.SetRadius(11);
-            _gaussianBlur.SetAmount(2);
-            _gaussianBlur.SetSize(new Vector2(ScreenShadows.Width, ScreenShadows.Height));
-            _gaussianBlur.PerformGaussianBlur(ScreenShadows);
-        }
-
-        private void PlayerPostProcess()
-        {
-            PlayerManager.ApplyEffects(ComposedSceneTarget);
-        }
-
-#endregion Lighting in order of call
-
-#region Helper methods
-
-        private void RenderList(Vector2 topleft, Vector2 bottomright, IEnumerable<IRenderableComponent> renderables)
-        {
-            foreach (IRenderableComponent component in renderables)
-            {
-                if (component is SpriteComponent)
-                {
-                    //Slaved components are drawn by their master
-                    var c = component as SpriteComponent;
-                    if (c.IsSlaved())
-                        continue;
-                }
-                component.Render(topleft, bottomright);
-            }
-        }
-
-        private void CalculateLightArea(ILight light)
-        {
-            ILightArea area = light.LightArea;
-            if (area.Calculated)
-                return;
-            area.LightPosition = light.Coordinates.Position; //mousePosWorld; // Set the light position
-            TileRef t = light.Coordinates.Grid.GetTile(light.Coordinates);
-            if (t.Tile.IsEmpty)
-                return;
-            if (t.TileDef.IsOpaque)
-            {
-                area.LightPosition = new Vector2(area.LightPosition.X,
-                                                  t.Y +
-                                                  light.Coordinates.Grid.TileSize + 1);
-            }
-            area.BeginDrawingShadowCasters(); // Start drawing to the light rendertarget
-            DrawWallsRelativeToLight(area); // Draw all shadowcasting stuff here in black
-            area.EndDrawingShadowCasters(); // End drawing to the light rendertarget
-            shadowMapResolver.ResolveShadows((LightArea)area, true); // Calc shadows
-            area.Calculated = true;
-        }
-
-        private ShadowmapSize RadiusToShadowMapSize(int Radius)
-        {
-            switch (Radius)
-            {
-                case 128:
-                    return ShadowmapSize.Size128;
-                case 256:
-                    return ShadowmapSize.Size256;
-                case 512:
-                    return ShadowmapSize.Size512;
-                case 1024:
-                    return ShadowmapSize.Size1024;
-                default:
-                    return ShadowmapSize.Size1024;
-            }
-        }
-
-        private LightArea GetLightArea(ShadowmapSize size)
-        {
-            switch (size)
-            {
-                case ShadowmapSize.Size128:
-                    return lightArea128;
-                case ShadowmapSize.Size256:
-                    return lightArea256;
-                case ShadowmapSize.Size512:
-                    return lightArea512;
-                case ShadowmapSize.Size1024:
-                    return lightArea1024;
-                default:
-                    return lightArea1024;
-            }
-        }
-
-        private void RecalculateScene()
-        {
-            _recalculateScene = true;
-        }
-
-        private void ResetRendertargets()
-        {
-            foreach (var rt in _cleanupList)
-                rt.Dispose();
-            foreach (var sp in _cleanupSpriteList)
-                sp.Dispose();
-
-            InitializeRenderTargets();
-            InitalizeLighting();
-        }
-
-        private void ToggleOccluderDebug()
-        {
-            debugWallOccluders = !debugWallOccluders;
-        }
-
-#endregion Helper methods
-
-#region Nested type: ClickData
-
-        private struct ClickData
-        {
-            public readonly IEntity Clicked;
-            public readonly int Drawdepth;
-
-            public ClickData(IEntity clicked, int drawdepth)
-            {
-                Clicked = clicked;
-                Drawdepth = drawdepth;
-            }
-        }
-
-#endregion Nested type: ClickData
-
-        class GameScreenDebug
-        {
-            public readonly GameScreen Parent;
-            private RectangleShape DebugDisplayBackground;
-            private RectangleShape ColliderDebug;
-            private TextSprite PositionDebugText;
-            private TextSprite FPSText;
-
-            public GameScreenDebug(GameScreen parent)
-            {
-                Parent = parent;
-                DebugDisplayBackground = new RectangleShape()
-                {
-                    Position = new Vector2(10, 10),
-                    Size = new Vector2(180, 180),
-                    FillColor = Color.Blue.WithAlpha(64),
-                };
-
-                ColliderDebug = new RectangleShape()
-                {
-                    OutlineThickness = 1f,
-                };
-
-                var font = Parent.ResourceCache.GetResource<FontResource>(@"Fonts/bluehigh.ttf").Font;
-                PositionDebugText = new TextSprite("", font, 14)
-                {
-                    Position = new Vector2(15, 15),
-                    FillColor = Color.White,
-                    Shadowed = true,
-                };
-
-                FPSText = new TextSprite("", font, 14)
-                {
-                    FillColor = Color.White,
-                    Shadowed = true,
-                };
-            }
-
-            public void RenderDebug(Box2 viewport, int argMap)
-            {
-                if (CluwneLib.Debug.DebugColliders)
-                {
-                    Color lastColor = default(Color);
-                    foreach (var component in Parent._componentManager.GetComponents<CollidableComponent>())
-                    {
-                        if (component.MapID != argMap)
-                        {
-                            continue;
-                        }
-                        var bounds = component.Owner.GetComponent<BoundingBoxComponent>();
-                        if (bounds.WorldAABB.IsEmpty() || !bounds.WorldAABB.Intersects(viewport))
-                        {
-                            continue;
-                        }
-                        var box = CluwneLib.WorldToScreen(bounds.WorldAABB);
-                        ColliderDebug.Position = new Vector2(box.Left, box.Top);
-                        ColliderDebug.Size = new Vector2(box.Width, box.Height);
-                        if (lastColor != component.DebugColor)
-                        {
-                            lastColor = component.DebugColor;
-                            ColliderDebug.FillColor = lastColor.WithAlpha(64);
-                            ColliderDebug.OutlineColor = lastColor.WithAlpha(128);
-                        }
-                        ColliderDebug.Draw();
-                    }
-                }
-                if (CluwneLib.Debug.DebugGridDisplay)
-                {
-                    DebugDisplayBackground.Draw();
-
-                    // Player position debug
-                    Vector2 playerWorldOffset = Parent.PlayerManager.LocalPlayer.ControlledEntity.GetComponent<ITransformComponent>().WorldPosition;
-                    Vector2 playerTile = CluwneLib.WorldToTile(playerWorldOffset);
-                    Vector2 playerScreen = CluwneLib.WorldToScreen(playerWorldOffset);
-
-                    Vector2i mouseScreenPos = (Vector2i)Parent.MousePosScreen.Position;
-                    var mousepos = CluwneLib.ScreenToCoordinates(Parent.MousePosScreen);
-                    Vector2 mouseWorldOffset = mousepos.ToWorld().Position;
-                    Vector2 mouseTile = CluwneLib.WorldToTile(mouseWorldOffset);
-
-                    PositionDebugText.Text = $@"Positioning Debug:
-Character Pos:
-    Pixel: {playerWorldOffset.X} / {playerWorldOffset.Y}
-    World: {playerTile.X} / {playerTile.Y}
-    Screen: {playerScreen.X} / {playerScreen.Y}
-
-Mouse Pos:
-    Pixel: {mouseWorldOffset.X} / {mouseWorldOffset.Y}
-    World: {mouseTile.X} / {mouseTile.Y}
-    Screen: {mouseScreenPos.X} / {mouseScreenPos.Y}
-    Grid: {mousepos.GridID}
-    Map: {mousepos.MapID}";
-
-                    PositionDebugText.Draw();
-                }
-
-                if (CluwneLib.Debug.DebugFPS)
-                {
-                    var fps = Math.Round(IoCManager.Resolve<IGameTiming>().FramesPerSecondAvg, 2);
-                    int startY = 10;
-                    if (CluwneLib.Debug.DebugGridDisplay)
-                    {
-                        startY += (int)DebugDisplayBackground.Size.Y;
-                    }
-
-                    FPSText.Text = $"FPS: {fps}";
-                    FPSText.Position = new Vector2(10, startY);
-                    FPSText.Draw();
-                }
-            }
-        }
->>>>>>> 8fccd857
     }
 }