﻿using SS14.Client.Interfaces.GameObjects;
using SS14.Client.Interfaces.GameObjects.Components;
using SS14.Shared.GameObjects;
using SS14.Shared.Interfaces.GameObjects.Components;
using System;
using System.Collections.Generic;
using System.Linq;
using System.Text;
using System.Threading.Tasks;

namespace SS14.Client.GameObjects
{
    public class ClientComponentFactory : ComponentFactory
    {
        public ClientComponentFactory()
        {
            Register<CollidableComponent>();
            RegisterReference<CollidableComponent, ICollidableComponent>();
            Register<IconComponent>();
            RegisterIgnore("KeyBindingInput");
            Register<PointLightComponent>();
            Register<PhysicsComponent>();
            Register<TransformComponent>();
            RegisterReference<TransformComponent, ITransformComponent>();
            RegisterReference<TransformComponent, IClientTransformComponent>();

            Register<PlayerInputMoverComponent>();
            RegisterReference<PlayerInputMoverComponent, IMoverComponent>();

            Register<BoundingBoxComponent>();

            Register<SpriteComponent>();
            RegisterReference<SpriteComponent, ISpriteComponent>();
            RegisterReference<SpriteComponent, ISpriteRenderableComponent>();
            RegisterReference<SpriteComponent, IClickTargetComponent>();

            Register<ClickableComponent>();
            RegisterReference<ClickableComponent, IClientClickableComponent>();
            RegisterReference<ClickableComponent, IClickableComponent>();

            Register<OccluderComponent>();

<<<<<<< HEAD
            Register<EyeComponent>();
=======
            RegisterIgnore("AiController");
>>>>>>> 93c7aab5
        }
    }
}<|MERGE_RESOLUTION|>--- conflicted
+++ resolved
@@ -40,11 +40,8 @@
 
             Register<OccluderComponent>();
 
-<<<<<<< HEAD
             Register<EyeComponent>();
-=======
             RegisterIgnore("AiController");
->>>>>>> 93c7aab5
         }
     }
 }