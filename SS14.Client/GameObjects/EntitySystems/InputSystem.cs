<<<<<<< HEAD
﻿/*
TODO: Godot
Literally ALL this does is change the animation on the player mobs.
WHY is this an entire entity system.
WHY.
using SS14.Shared;
=======
﻿using System;
using System.Collections.Generic;
using System.Linq;
using SS14.Client.Input;
using SS14.Client.Interfaces.Input;
>>>>>>> 93c7aab5
using SS14.Shared.GameObjects;
using SS14.Shared.GameObjects.System;
using SS14.Shared.Input;
using SS14.Shared.IoC;

namespace SS14.Client.GameObjects.EntitySystems
{
    public class InputSystem : EntitySystem
    {
        public delegate void KeyEvent(bool state);

        private readonly Dictionary<BoundKeyFunctions, KeyEvent> _keyHandlers = new Dictionary<BoundKeyFunctions, KeyEvent>();
        private readonly Dictionary<BoundKeyFunctions, bool> _keyStates = new Dictionary<BoundKeyFunctions, bool>();

        private bool _enabled = true;
        
        public override void Initialize()
        {
            base.Initialize();

            var keyBindingManager = IoCManager.Resolve<IKeyBindingManager>();
            keyBindingManager.BoundKeyDown += KeyDown;
            keyBindingManager.BoundKeyUp += KeyUp;
        }
        
        public override void Shutdown()
        {
            base.Shutdown();

            var keyBindingManager = IoCManager.Resolve<IKeyBindingManager>();
            keyBindingManager.BoundKeyDown -= KeyDown;
            keyBindingManager.BoundKeyUp -= KeyUp;
        }

        private void Enable()
        {
            _enabled = true;
        }

        private void Disable()
        {
            _enabled = false;

            //Remove all active key states and send keyup messages for them.
            foreach (var state in _keyStates.ToList())
            {
                var message = new BoundKeyChangedMessage(state.Key, BoundKeyState.Up);
                RaiseEvent(message);
                RaiseNetworkEvent(message);
                _keyStates.Remove(state.Key);
            }
        }

        public virtual void KeyDown(object sender, BoundKeyEventArgs e)
        {
            if (!_enabled || GetKeyState(e.Function))
                return; //Don't repeat keys that are already down.

            SetKeyState(e.Function, true);

            var message = new BoundKeyChangedMessage(e.Function, e.FunctionState);
            RaiseEvent(message);
            RaiseNetworkEvent(message);
        }

        public virtual void KeyUp(object sender, BoundKeyEventArgs e)
        {
            if (!_enabled)
                return;

            SetKeyState(e.Function, false);

            var message = new BoundKeyChangedMessage(e.Function, e.FunctionState);
            RaiseEvent(message);
            RaiseNetworkEvent(message);
        }

        protected void SetKeyState(BoundKeyFunctions k, bool state)
        {
            // Check to see if we have a keyhandler for the key that's been pressed. Discard invalid keys.
            _keyStates[k] = state;
        }

        public bool GetKeyState(BoundKeyFunctions k)
        {
            if (_keyStates.Keys.Contains(k))
                return _keyStates[k];
            return false;
        }

        public virtual void UpdateKeys(float frameTime)
        {
            // So basically we check for active keys with handlers and execute them. This is a linq query.
            // Get all of the active keys' handlers
            var activeKeyHandlers =
                from keyState in _keyStates
                join handler in _keyHandlers on keyState.Key equals handler.Key
                select new {evt = handler.Value, state = keyState.Value};

            //Execute the bastards!
            foreach (var keyHandler in activeKeyHandlers)
            {
                //If there's even one active, we set updateRequired so that this gets hit again next update
                //updateRequired = true; // QUICKNDIRTY
                var k = keyHandler.evt;
                k(keyHandler.state);
            }

            //Delete false states from the dictionary so they don't get reprocessed and fuck up other stuff.
            foreach (var state in _keyStates.ToList())
            {
                if (!state.Value)
                    _keyStates.Remove(state.Key);
            }
        }

        public virtual void RaiseClick(ClickEventMessage message)
        {
            //TODO: Check modifiers here and modify the click type of the message?
            RaiseNetworkEvent(message);
        }
    }
}
*/<|MERGE_RESOLUTION|>--- conflicted
+++ resolved
@@ -1,17 +1,8 @@
-<<<<<<< HEAD
-﻿/*
-TODO: Godot
-Literally ALL this does is change the animation on the player mobs.
-WHY is this an entire entity system.
-WHY.
-using SS14.Shared;
-=======
 ﻿using System;
 using System.Collections.Generic;
 using System.Linq;
 using SS14.Client.Input;
 using SS14.Client.Interfaces.Input;
->>>>>>> 93c7aab5
 using SS14.Shared.GameObjects;
 using SS14.Shared.GameObjects.System;
 using SS14.Shared.Input;
@@ -134,5 +125,4 @@
             RaiseNetworkEvent(message);
         }
     }
-}
-*/+}