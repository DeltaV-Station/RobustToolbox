--- conflicted
+++ resolved
@@ -60,14 +60,10 @@
         /// <param name="stream">The audio stream to play.</param>
         public void Play(AudioStream stream, AudioParams? audioParams = null)
         {
-<<<<<<< HEAD
             if (!GameController.OnGodot)
             {
                 return;
             }
-            var key = LastPlayKey++;
-=======
->>>>>>> 58fb11a9
             var player = new Godot.AudioStreamPlayer()
             {
                 Stream = stream.GodotAudioStream,
