﻿using System;
using System.Collections.Generic;
using OpenTK;
using SS14.Shared;
using SS14.Shared.GameObjects;
using SS14.Shared.Interfaces.GameObjects;
using SS14.Shared.Interfaces.GameObjects.Components;
using SS14.Shared.Maths;

namespace SS14.Client.GameObjects
{
<<<<<<< HEAD
    public class TransformComponent : Component, IClientTransformComponent
=======
    /// <summary>
    ///     Stores the position and orientation of the entity.
    /// </summary>
    public class TransformComponent : ClientComponent, ITransformComponent
>>>>>>> 7585345b
    {
        public Vector2 Position { get; private set; }
        public Angle Rotation { get; private set; }
        public IEntity Parent { get; private set; }

        //TODO: Make parenting actually work.

        /// <inheritdoc />
        public override string Name => "Transform";

        /// <inheritdoc />
        public override uint? NetID => NetIDs.TRANSFORM;

        /// <inheritdoc />
        public override Type StateType => typeof(TransformComponentState);

        /// <inheritdoc />
        public event EventHandler<VectorEventArgs> OnMove;

        /// <inheritdoc />
        public override void HandleComponentState(ComponentState state)
        {
            var newState = (TransformComponentState) state;
            Rotation = newState.Rotation;

            if (Position != newState.Position)
            {
                OnMove?.Invoke(this, new VectorEventArgs(Position, newState.Position));
                Position = newState.Position;
            }

            if (Parent != newState.Parent)
            {
                DetachParent();
                AttachParent(newState.Parent);
            }
        }

        /// <summary>
        /// Detaches this entity from its parent.
        /// </summary>
        private void DetachParent()
        {
            // nothing to do
            if(Parent == null)
                return;

            Parent = null;
        }

        /// <summary>
        /// Sets another entity as the parent entity.
        /// </summary>
        /// <param name="parent"></param>
        private void AttachParent(IEntity parent)
        {
            // nothing to attach to.
            if(parent == null)
                return;

            Parent = parent;
        }
    }
}<|MERGE_RESOLUTION|>--- conflicted
+++ resolved
@@ -9,14 +9,10 @@
 
 namespace SS14.Client.GameObjects
 {
-<<<<<<< HEAD
-    public class TransformComponent : Component, IClientTransformComponent
-=======
     /// <summary>
     ///     Stores the position and orientation of the entity.
     /// </summary>
-    public class TransformComponent : ClientComponent, ITransformComponent
->>>>>>> 7585345b
+    public class TransformComponent : Component, ITransformComponent
     {
         public Vector2 Position { get; private set; }
         public Angle Rotation { get; private set; }
