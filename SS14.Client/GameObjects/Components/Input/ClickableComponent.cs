﻿using SS14.Client.Interfaces.GameObjects;
using SS14.Client.Interfaces.GameObjects.Components;
using SS14.Shared.GameObjects;
using SS14.Shared.Input;
using SS14.Shared.Interfaces.GameObjects;
using SS14.Shared.Map;

namespace SS14.Client.GameObjects
{
    // Notice: Most actual logic for clicking is done by the game screen.
    public class ClickableComponent : Component, IClientClickableComponent
    {
        public override string Name => "Clickable";
        public override uint? NetID => NetIDs.CLICKABLE;

        public bool CheckClick(LocalCoordinates worldPos, out int drawdepth)
        {
            var component = Owner.GetComponent<IClickTargetComponent>();

<<<<<<< HEAD
            drawdepth = (int)component.DrawDepth;
            return true;
=======
            drawdepth = (int) component.DrawDepth;
            return component.WasClicked(worldPos);
>>>>>>> 93c7aab5
        }

        public void DispatchClick(IEntity user, ClickType clickType)
        {
            var message = new ClientEntityClickMsg(user.Uid, clickType);
            SendMessage(message);
            SendNetworkMessage(message);
        }
    }
}<|MERGE_RESOLUTION|>--- conflicted
+++ resolved
@@ -17,13 +17,8 @@
         {
             var component = Owner.GetComponent<IClickTargetComponent>();
 
-<<<<<<< HEAD
             drawdepth = (int)component.DrawDepth;
             return true;
-=======
-            drawdepth = (int) component.DrawDepth;
-            return component.WasClicked(worldPos);
->>>>>>> 93c7aab5
         }
 
         public void DispatchClick(IEntity user, ClickType clickType)
