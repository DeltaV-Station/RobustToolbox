<<<<<<< HEAD
﻿using SFML.Graphics;
=======
﻿using OpenTK;
using Lidgren.Network;
using SFML.Graphics;
using SS14.Client.Interfaces.GameObjects;
>>>>>>> c7a64081
using SS14.Shared.Interfaces.Map;
using SS14.Shared;
using SS14.Shared.GameObjects;
using SS14.Shared.Interfaces.GameObjects;
using SS14.Shared.Interfaces.GameObjects.Components;
using SS14.Shared.IoC;
using SS14.Shared.Maths;
using SS14.Shared.Utility;
using System;
using OpenTK;
using SS14.Shared.Interfaces.Physics;
using YamlDotNet.RepresentationModel;

namespace SS14.Client.GameObjects
{
    public class CollidableComponent : Component, ICollidableComponent
    {
        /// <inheritdoc />
        public override string Name => "Collidable";

        /// <inheritdoc />
        public override uint? NetID => NetIDs.COLLIDABLE;

        public Color DebugColor { get; private set; } = Color.Red;

<<<<<<< HEAD
        // no client side collision support for now
        private bool collisionEnabled = false;
=======
        private bool collisionEnabled = true;
        private Box2 currentAABB;
        protected bool isHardCollidable = true;
>>>>>>> c7a64081

        /// <inheritdoc />
        public override Type StateType => typeof(CollidableComponentState);

        /// <summary>
        /// X - Top | Y - Right | Z - Bottom | W - Left
        /// </summary>
        private Vector4 TweakAABB { get; set; } = Vector4.Zero;

<<<<<<< HEAD
        /// <inheritdoc />
        FloatRect ICollidable.WorldAABB => Owner.GetComponent<BoundingBoxComponent>().WorldAABB.Convert();

        /// <inheritdoc />
        FloatRect ICollidable.AABB => Owner.GetComponent<BoundingBoxComponent>().AABB.Convert();
=======
        private Box2 OffsetAABB
        {
            get
            {
                if (Owner.TryGetComponent<ITransformComponent>(out var ownerTransform))
                {
                    return
                        Box2.FromDimensions(
                            currentAABB.Left +
                            ownerTransform.Position.X -
                            (currentAABB.Width / 2) + TweakAABB.W,
                            currentAABB.Top +
                            ownerTransform.Position.Y -
                            (currentAABB.Height / 2) + TweakAABB.X,
                            currentAABB.Width - (TweakAABB.W - TweakAABB.Y),
                            currentAABB.Height - (TweakAABB.X - TweakAABB.Z)
                        );
                }
                else
                {
                    return new Box2();
                }
            }
        }

        public Box2 AABB => OffsetAABB;

        public Box2 WorldAABB
        {
            get
            {
                var trans = Owner.GetComponent<ITransformComponent>();
                if (trans == null)
                    return AABB;

                return Box2.FromDimensions(
                    AABB.Left + trans.Position.X,
                    AABB.Top + trans.Position.Y,
                    AABB.Width,
                    AABB.Height
                );
            }
        }
>>>>>>> c7a64081

        /// <summary>
        /// Called when the collidable is bumped into by someone/something
        /// </summary>
        void ICollidable.Bump(IEntity ent)
        {
            OnBump?.Invoke(this, new EventArgs());

            Owner.SendMessage(this, ComponentMessageType.Bumped, ent);
            //Owner.SendComponentNetworkMessage(this, NetDeliveryMethod.ReliableUnordered, ComponentMessageType.Bumped, ent.Uid);
        }

        public bool IsHardCollidable { get; } = true;

        public event EventHandler OnBump;

        /// <summary>
        /// OnAdd override -- gets the AABB from the sprite component and sends it to the collision manager.
        /// </summary>
        /// <param name="owner"></param>
        public override void OnAdd(IEntity owner)
        {
            base.OnAdd(owner);

            if (collisionEnabled)
            {
                var cm = IoCManager.Resolve<ICollisionManager>();
                cm.AddCollidable(this);
            }
        }

        /// <summary>
        /// OnRemove override -- removes the AABB from the collisionmanager.
        /// </summary>
        public override void OnRemove()
        {
            if(collisionEnabled)
            {
                var cm = IoCManager.Resolve<ICollisionManager>();
                cm.RemoveCollidable(this);
            }

            base.OnRemove();
        }

        /// <summary>
        /// Message handler --
        /// SpriteChanged means the spritecomponent changed the current sprite.
        /// </summary>
        /// <param name="sender"></param>
        /// <param name="type"></param>
        /// <param name="reply"></param>
        /// <param name="list"></param>
        public override ComponentReplyMessage ReceiveMessage(object sender, ComponentMessageType type,
                                                             params object[] list)
        {
            ComponentReplyMessage reply = base.ReceiveMessage(sender, type, list);

            if (sender == this) //Don't listen to our own messages!
                return ComponentReplyMessage.Empty;

            switch (type)
            {
                case ComponentMessageType.SpriteChanged:
                    if (collisionEnabled)
                    {
                        var cm = IoCManager.Resolve<ICollisionManager>();
                        cm.UpdateCollidable(this);
                    }
                    break;
            }

            return reply;
        }

        /// <summary>
        /// Parameter Setting
        /// Settable params:
        /// TweakAABB - Vector4
        /// </summary>
        public override void LoadParameters(YamlMappingNode mapping)
        {
            var mapManager = IoCManager.Resolve<IMapManager>();
            YamlNode node;
            if (mapping.TryGetNode("tweakAABB", out node))
            {
                TweakAABB = node.AsVector4() / mapManager.TileSize;
            }

            if (mapping.TryGetNode("TweakAABBtop", out node))
            {
                TweakAABB = new Vector4(node.AsFloat() / mapManager.TileSize, TweakAABB.Y, TweakAABB.Z, TweakAABB.W);
            }

            if (mapping.TryGetNode("TweakAABBright", out node))
            {
                TweakAABB = new Vector4(TweakAABB.X, node.AsFloat() / mapManager.TileSize, TweakAABB.Z, TweakAABB.W);
            }

            if (mapping.TryGetNode("TweakAABBbottom", out node))
            {
                TweakAABB = new Vector4(TweakAABB.X, TweakAABB.Y, node.AsFloat() / mapManager.TileSize, TweakAABB.W);
            }

            if (mapping.TryGetNode("TweakAABBleft", out node))
            {
                TweakAABB = new Vector4(TweakAABB.X, TweakAABB.Y, TweakAABB.Z, node.AsFloat() / mapManager.TileSize);
            }

            if (mapping.TryGetNode("DebugColor", out node))
            {
                DebugColor = ColorUtils.FromHex(node.AsString(), Color.Red);
            }
        }

        /// <summary>
        /// Enables collidable
        /// </summary>
        private void EnableCollision()
        {
            collisionEnabled = true;
            var cm = IoCManager.Resolve<ICollisionManager>();
            cm.AddCollidable(this);
        }

        /// <summary>
        /// Disables Collidable
        /// </summary>
        private void DisableCollision()
        {
            collisionEnabled = false;
            var cm = IoCManager.Resolve<ICollisionManager>();
            cm.RemoveCollidable(this);
        }

<<<<<<< HEAD
=======
        /// <summary>
        /// Gets the current AABB from the sprite component.
        /// </summary>
        private void GetAABB()
        {
            var component = Owner.GetComponent<ISpriteRenderableComponent>();
            var tileSize = IoCManager.Resolve<IMapManager>().TileSize;

            currentAABB = Box2.FromDimensions(
                component.AABB.Left / tileSize,
                component.AABB.Top / tileSize,
                component.AABB.Width / tileSize,
                component.AABB.Height / tileSize);
        }

>>>>>>> c7a64081
        /// <inheritdoc />
        public override void HandleComponentState(ComponentState state)
        {
            var newState = (CollidableComponentState) state;

            // edge triggered
            if (newState.CollisionEnabled == collisionEnabled)
                return;

            if (newState.CollisionEnabled)
                EnableCollision();
            else
                DisableCollision();
        }

        public bool TryCollision(Vector2 offset, bool bump = false)
        {
            return IoCManager.Resolve<ICollisionManager>().TryCollide(Owner, offset, bump);
        }
    }
}<|MERGE_RESOLUTION|>--- conflicted
+++ resolved
@@ -1,11 +1,4 @@
-<<<<<<< HEAD
 ﻿using SFML.Graphics;
-=======
-﻿using OpenTK;
-using Lidgren.Network;
-using SFML.Graphics;
-using SS14.Client.Interfaces.GameObjects;
->>>>>>> c7a64081
 using SS14.Shared.Interfaces.Map;
 using SS14.Shared;
 using SS14.Shared.GameObjects;
@@ -31,74 +24,17 @@
 
         public Color DebugColor { get; private set; } = Color.Red;
 
-<<<<<<< HEAD
         // no client side collision support for now
         private bool collisionEnabled = false;
-=======
-        private bool collisionEnabled = true;
-        private Box2 currentAABB;
-        protected bool isHardCollidable = true;
->>>>>>> c7a64081
 
         /// <inheritdoc />
         public override Type StateType => typeof(CollidableComponentState);
-
-        /// <summary>
-        /// X - Top | Y - Right | Z - Bottom | W - Left
-        /// </summary>
-        private Vector4 TweakAABB { get; set; } = Vector4.Zero;
-
-<<<<<<< HEAD
+        
         /// <inheritdoc />
-        FloatRect ICollidable.WorldAABB => Owner.GetComponent<BoundingBoxComponent>().WorldAABB.Convert();
+        Box2 ICollidable.WorldAABB => Owner.GetComponent<BoundingBoxComponent>().WorldAABB;
 
         /// <inheritdoc />
-        FloatRect ICollidable.AABB => Owner.GetComponent<BoundingBoxComponent>().AABB.Convert();
-=======
-        private Box2 OffsetAABB
-        {
-            get
-            {
-                if (Owner.TryGetComponent<ITransformComponent>(out var ownerTransform))
-                {
-                    return
-                        Box2.FromDimensions(
-                            currentAABB.Left +
-                            ownerTransform.Position.X -
-                            (currentAABB.Width / 2) + TweakAABB.W,
-                            currentAABB.Top +
-                            ownerTransform.Position.Y -
-                            (currentAABB.Height / 2) + TweakAABB.X,
-                            currentAABB.Width - (TweakAABB.W - TweakAABB.Y),
-                            currentAABB.Height - (TweakAABB.X - TweakAABB.Z)
-                        );
-                }
-                else
-                {
-                    return new Box2();
-                }
-            }
-        }
-
-        public Box2 AABB => OffsetAABB;
-
-        public Box2 WorldAABB
-        {
-            get
-            {
-                var trans = Owner.GetComponent<ITransformComponent>();
-                if (trans == null)
-                    return AABB;
-
-                return Box2.FromDimensions(
-                    AABB.Left + trans.Position.X,
-                    AABB.Top + trans.Position.Y,
-                    AABB.Width,
-                    AABB.Height
-                );
-            }
-        }
->>>>>>> c7a64081
+        Box2 ICollidable.AABB => Owner.GetComponent<BoundingBoxComponent>().AABB;
 
         /// <summary>
         /// Called when the collidable is bumped into by someone/something
@@ -175,46 +111,6 @@
         }
 
         /// <summary>
-        /// Parameter Setting
-        /// Settable params:
-        /// TweakAABB - Vector4
-        /// </summary>
-        public override void LoadParameters(YamlMappingNode mapping)
-        {
-            var mapManager = IoCManager.Resolve<IMapManager>();
-            YamlNode node;
-            if (mapping.TryGetNode("tweakAABB", out node))
-            {
-                TweakAABB = node.AsVector4() / mapManager.TileSize;
-            }
-
-            if (mapping.TryGetNode("TweakAABBtop", out node))
-            {
-                TweakAABB = new Vector4(node.AsFloat() / mapManager.TileSize, TweakAABB.Y, TweakAABB.Z, TweakAABB.W);
-            }
-
-            if (mapping.TryGetNode("TweakAABBright", out node))
-            {
-                TweakAABB = new Vector4(TweakAABB.X, node.AsFloat() / mapManager.TileSize, TweakAABB.Z, TweakAABB.W);
-            }
-
-            if (mapping.TryGetNode("TweakAABBbottom", out node))
-            {
-                TweakAABB = new Vector4(TweakAABB.X, TweakAABB.Y, node.AsFloat() / mapManager.TileSize, TweakAABB.W);
-            }
-
-            if (mapping.TryGetNode("TweakAABBleft", out node))
-            {
-                TweakAABB = new Vector4(TweakAABB.X, TweakAABB.Y, TweakAABB.Z, node.AsFloat() / mapManager.TileSize);
-            }
-
-            if (mapping.TryGetNode("DebugColor", out node))
-            {
-                DebugColor = ColorUtils.FromHex(node.AsString(), Color.Red);
-            }
-        }
-
-        /// <summary>
         /// Enables collidable
         /// </summary>
         private void EnableCollision()
@@ -234,24 +130,6 @@
             cm.RemoveCollidable(this);
         }
 
-<<<<<<< HEAD
-=======
-        /// <summary>
-        /// Gets the current AABB from the sprite component.
-        /// </summary>
-        private void GetAABB()
-        {
-            var component = Owner.GetComponent<ISpriteRenderableComponent>();
-            var tileSize = IoCManager.Resolve<IMapManager>().TileSize;
-
-            currentAABB = Box2.FromDimensions(
-                component.AABB.Left / tileSize,
-                component.AABB.Top / tileSize,
-                component.AABB.Width / tileSize,
-                component.AABB.Height / tileSize);
-        }
-
->>>>>>> c7a64081
         /// <inheritdoc />
         public override void HandleComponentState(ComponentState state)
         {
