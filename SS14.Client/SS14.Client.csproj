--- conflicted
+++ resolved
@@ -265,17 +265,6 @@
     <Compile Include="Interfaces\Lighting\ILightArea.cs" />
     <Compile Include="Interfaces\Lighting\ILightManager.cs" />
     <Compile Include="Interfaces\Lighting\LightMode.cs" />
-<<<<<<< HEAD
-    <Compile Include="Interfaces\MessageLogging\IMessageLogger.cs" />
-=======
-    <Compile Include="Interfaces\Map\Chunk.cs" />
-    <Compile Include="Interfaces\Map\IMapManager.cs" />
-    <Compile Include="Interfaces\Map\ITileCollection.cs" />
-    <Compile Include="Interfaces\Map\ITileDefinition.cs" />
-    <Compile Include="Interfaces\Map\ITileDefinitionManager.cs" />
-    <Compile Include="Interfaces\Map\Tile.cs" />
-    <Compile Include="Interfaces\Map\TileRef.cs" />
->>>>>>> 4442ab64
     <Compile Include="Interfaces\Network\INetworkGrapher.cs" />
     <Compile Include="Interfaces\Placement\IPlacementManager.cs" />
     <Compile Include="Interfaces\Player\IPlayerManager.cs" />
@@ -293,16 +282,6 @@
     <Compile Include="Lighting\ShadowMapResolver.cs" />
     <Compile Include="Lighting\ShadowmapSize.cs" />
     <Compile Include="Lighting\LightModes\Flicker.cs" />
-<<<<<<< HEAD
-    <Compile Include="MessageLogging\MessageLogger.cs" />
-    <Compile Include="MessageLogging\MessageLoggerService.cs" />
-    <None Include="MessageLogging\messageLoggerService.config" />
-=======
-    <Compile Include="Map\HardcodedTileDefinitions.cs" />
-    <Compile Include="Map\MapManager.cs" />
-    <Compile Include="Map\TileDefinition.cs" />
-    <Compile Include="Map\TileDefinitionManager.cs" />
->>>>>>> 4442ab64
     <Compile Include="Network\NetworkGrapher.cs" />
     <Compile Include="Placement\PlacementManager.cs" />
     <Compile Include="Placement\PlacementMode.cs" />
