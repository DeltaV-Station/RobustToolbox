--- conflicted
+++ resolved
@@ -30,11 +30,7 @@
 
     public class ClientConsole : IClientConsole, IDebugConsole
     {
-<<<<<<< HEAD
         private static readonly Color MsgColor = new Color(65, 105, 225);
-=======
-        private static readonly Color _msgColor = new Color(65, 105, 225);
->>>>>>> 93c7aab5
 
         [Dependency]
         protected readonly IClientNetManager _network;
@@ -188,10 +184,6 @@
                 return;
 
             var msg = _network.CreateNetMessage<MsgConCmdReg>();
-<<<<<<< HEAD
-            // empty message to request commands
-=======
->>>>>>> 93c7aab5
             _network.ClientSendMessage(msg);
 
             _requestedCommands = true;
@@ -202,17 +194,9 @@
         /// </summary>
         private void SendServerConsoleCommand(string text)
         {
-<<<<<<< HEAD
-            if (!_network.IsConnected)
-                return;
-
-            Logger.Debug($"Sending! {text}");
-
-=======
             if (_network == null || !_network.IsConnected)
                 return;
 
->>>>>>> 93c7aab5
             var msg = _network.CreateNetMessage<MsgConCmd>();
             msg.Text = text;
             _network.ClientSendMessage(msg);
