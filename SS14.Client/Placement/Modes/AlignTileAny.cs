﻿using OpenTK;
using SFML.Graphics;
using SFML.System;
using SS14.Client.GameObjects;
using SS14.Client.Graphics;
using SS14.Shared.Interfaces.Map;
using SS14.Shared.GameObjects;
using SS14.Shared.Interfaces.GameObjects.Components;
using SS14.Shared.Maths;
using SS14.Shared.Utility;
using Vector2i = SS14.Shared.Maths.Vector2i;

namespace SS14.Client.Placement.Modes
{
    public class AlignTileAny : PlacementMode
    {
        public AlignTileAny(PlacementManager pMan) : base(pMan)
        {
        }

        public override bool Update(Vector2i mouseS, IMapManager currentMap)
        {
            if (currentMap == null) return false;

            spriteToDraw = GetSprite(pManager.CurrentBaseSpriteKey);

            mouseScreen = mouseS;
            mouseWorld = CluwneLib.ScreenToWorld(mouseScreen);

            var bounds = spriteToDraw.GetLocalBounds();

            currentTile = currentMap.GetDefaultGrid().GetTile(mouseWorld);
<<<<<<< HEAD
            
=======

>>>>>>> 760da738
            var rangeSquared = pManager.CurrentPermission.Range * pManager.CurrentPermission.Range;
            if (rangeSquared > 0)
                if (
                    (pManager.PlayerManager.ControlledEntity.GetComponent<ITransformComponent>()
                         .Position - mouseWorld).LengthSquared > rangeSquared)
                    return false;

            if (pManager.CurrentPermission.IsTile)
            {
                mouseWorld = new Vector2(currentTile.X + 0.5f,
                                         currentTile.Y + 0.5f);
                mouseScreen = (Vector2i)CluwneLib.WorldToScreen(mouseWorld);
            }
            else
            {
                mouseWorld = new Vector2(currentTile.X + 0.5f + pManager.CurrentPrototype.PlacementOffset.X,
                                         currentTile.Y + 0.5f + pManager.CurrentPrototype.PlacementOffset.Y);
                mouseScreen = (Vector2i)CluwneLib.WorldToScreen(mouseWorld);

                var spriteRectWorld = Box2.FromDimensions(mouseWorld.X - (bounds.Width/2f),
                                                 mouseWorld.Y - (bounds.Height/2f), bounds.Width,
                                                 bounds.Height);
                if (pManager.CollisionManager.IsColliding(spriteRectWorld))
                    return false;
                //Since walls also have collisions, this means we can't place objects on walls with this mode.
            }

            return true;
        }
    }
}<|MERGE_RESOLUTION|>--- conflicted
+++ resolved
@@ -30,11 +30,7 @@
             var bounds = spriteToDraw.GetLocalBounds();
 
             currentTile = currentMap.GetDefaultGrid().GetTile(mouseWorld);
-<<<<<<< HEAD
-            
-=======
 
->>>>>>> 760da738
             var rangeSquared = pManager.CurrentPermission.Range * pManager.CurrentPermission.Range;
             if (rangeSquared > 0)
                 if (
