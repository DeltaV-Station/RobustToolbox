﻿using Lidgren.Network;
using SS14.Client.Interfaces.GameObjects;
using SS14.Client.Interfaces.GameStates;
using SS14.Client.Interfaces.Player;
using SS14.Shared;
using SS14.Shared.GameStates;
using SS14.Shared.Interfaces.Network;
using SS14.Shared.Interfaces.Timing;
using SS14.Shared.IoC;
using SS14.Shared.Network.Messages;
using System.Collections.Generic;
using System.Linq;

namespace SS14.Client.GameStates
{
    public class GameStateManager : IGameStateManager
    {
<<<<<<< HEAD
        public Dictionary<uint, GameState> GameStates;
=======
        public Dictionary<uint, GameState> GameStates { get; set; }
>>>>>>> 60577189

        [Dependency]
        private readonly IGameTiming timing;
        [Dependency]
        private readonly IClientNetManager networkManager;
        [Dependency]
        private readonly IClientEntityManager entityManager;
        [Dependency]
        private readonly IPlayerManager playerManager;

        public GameState CurrentState { get; private set; }
        
        public GameStateManager()
        {
            GameStates = new Dictionary<uint, GameState>();
        }

        #region Network

        public void HandleFullStateMessage(MsgFullState message)
        {
            if (!GameStates.Keys.Contains(message.State.Sequence))
            {
                AckGameState(message.State.Sequence);

                message.State.GameTime = (float)timing.CurTime.TotalSeconds;
                ApplyGameState(message.State);
            }
        }

        public void HandleStateUpdateMessage(MsgStateUpdate message)
        {
            GameStateDelta delta = message.StateDelta;

            if (GameStates.ContainsKey(delta.FromSequence))
            {
                AckGameState(delta.Sequence);

                GameState fromState = GameStates[delta.FromSequence];
                GameState newState = fromState + delta;
                newState.GameTime = (float)timing.CurTime.TotalSeconds;
                ApplyGameState(newState);

                CullOldStates(delta.FromSequence);
            }
        }

        #endregion Network

        private void CullOldStates(uint sequence)
        {
            foreach (uint v in GameStates.Keys.Where(v => v <= sequence).ToList())
                GameStates.Remove(v);
        }

        private void AckGameState(uint sequence)
        {
            NetOutgoingMessage ack = networkManager.CreateMessage();
            ack.Write((byte)NetMessages.StateAck);
            ack.Write(sequence);
            networkManager.ClientSendMessage(ack, NetDeliveryMethod.ReliableUnordered);
        }

        private void ApplyGameState(GameState gameState)
        {
            GameStates[gameState.Sequence] = gameState;
            CurrentState = gameState;

            entityManager.ApplyEntityStates(CurrentState.EntityStates, CurrentState.GameTime);
            playerManager.ApplyPlayerStates(CurrentState.PlayerStates);
        }
    }
}<|MERGE_RESOLUTION|>--- conflicted
+++ resolved
@@ -15,11 +15,7 @@
 {
     public class GameStateManager : IGameStateManager
     {
-<<<<<<< HEAD
-        public Dictionary<uint, GameState> GameStates;
-=======
         public Dictionary<uint, GameState> GameStates { get; set; }
->>>>>>> 60577189
 
         [Dependency]
         private readonly IGameTiming timing;
@@ -31,7 +27,7 @@
         private readonly IPlayerManager playerManager;
 
         public GameState CurrentState { get; private set; }
-        
+
         public GameStateManager()
         {
             GameStates = new Dictionary<uint, GameState>();
