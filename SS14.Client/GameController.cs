--- conflicted
+++ resolved
@@ -1,36 +1,30 @@
-﻿using SS14.Client.GodotGlue;
+﻿using SS14.Client.Console;
+using SS14.Client.GodotGlue;
 using SS14.Client.Interfaces;
 using SS14.Client.Interfaces.GameObjects;
 using SS14.Client.Interfaces.GameStates;
+using SS14.Client.Interfaces.Graphics;
+using SS14.Client.Interfaces.Graphics.ClientEye;
+using SS14.Client.Interfaces.Graphics.Lighting;
+using SS14.Client.Interfaces.Input;
 using SS14.Client.Interfaces.Map;
+using SS14.Client.Interfaces.Placement;
 using SS14.Client.Interfaces.ResourceManagement;
 using SS14.Client.Interfaces.State;
 using SS14.Client.Interfaces.UserInterface;
-using SS14.Client.ResourceManagement;
 using SS14.Client.State.States;
-using SS14.Client.UserInterface;
 using SS14.Shared.ContentPack;
 using SS14.Shared.Interfaces;
 using SS14.Shared.Interfaces.Configuration;
 using SS14.Shared.Interfaces.Map;
 using SS14.Shared.Interfaces.Network;
 using SS14.Shared.Interfaces.Serialization;
+using SS14.Shared.Interfaces.Timers;
 using SS14.Shared.IoC;
 using SS14.Shared.Log;
 using SS14.Shared.Network.Messages;
 using SS14.Shared.Prototypes;
 using System;
-using System.IO;
-using SS14.Client.Interfaces.Input;
-using SS14.Client.Console;
-using SS14.Client.Interfaces.Graphics.Lighting;
-using SS14.Client.Interfaces.Graphics;
-using SS14.Shared.Interfaces.Timers;
-using SS14.Shared.Configuration;
-using SS14.Client.Interfaces.Graphics.ClientEye;
-using SS14.Client.Interfaces.Placement;
-using SS14.Shared.Timing;
-using FrameEventArgs = SS14.Client.Graphics.FrameEventArgs;
 
 namespace SS14.Client
 {
@@ -68,7 +62,6 @@
         [Dependency]
         readonly ILightManager lightManager;
         [Dependency]
-<<<<<<< HEAD
         readonly IDisplayManager displayManager;
         [Dependency]
         readonly ITimerManager _timerManager;
@@ -82,19 +75,6 @@
         readonly IPlacementManager placementManager;
 
         public override void Main(Godot.SceneTree tree)
-=======
-        private readonly IClientEntityManager _entityManager;
-
-        #endregion Fields
-
-        #region Methods
-
-        #region Constructors
-
-        private GameLoop _mainLoop;
-        
-        public void Run()
->>>>>>> 8bd75741
         {
             PreInitIoC();
             IoCManager.Resolve<ISceneTreeHolder>().Initialize(tree);
@@ -145,48 +125,6 @@
             _client.Initialize();
 
             _stateManager.RequestStateChange<MainScreen>();
-<<<<<<< HEAD
-=======
-
-            _mainLoop = new GameLoop(_time);
-            _mainLoop.SleepMode = SleepMode.None;
-
-            _mainLoop.Input += (sender, args) => Process(new FrameEventArgs(args.DeltaSeconds));
-            _mainLoop.Tick += (sender, args) => Update(new FrameEventArgs(args.DeltaSeconds));
-            _mainLoop.Render += (sender, args) => Render(new FrameEventArgs(args.DeltaSeconds));
-
-            _mainLoop.Run();
-
-            _networkManager.ClientDisconnect("Client disconnected from game.");
-            CluwneLib.Terminate();
-            Logger.Info("GameController terminated.");
-
-            IoCManager.Resolve<IConfigurationManager>().SaveToFile();
-        }
-
-        /// <summary>
-        /// Processes all simulation I/O. Keyboard/Mouse/Network code gets called here.
-        /// </summary>
-        private void Process(FrameEventArgs e)
-        {
-        }
-
-        /// <summary>
-        /// Runs a tick of the simulation.
-        /// </summary>
-        /// <param name="e">Current GameTiming.FrameTime</param>
-        private void Update(FrameEventArgs e)
-        {
-            _networkManager.ProcessPackets();
-            CluwneLib.RunIdle(this, e);
-            AssemblyLoader.BroadcastUpdate(AssemblyLoader.UpdateLevel.PreEngine, e.Elapsed);
-            _timerManager.UpdateTimers(e.Elapsed);
-            _stateManager.Update(e);
-            AssemblyLoader.BroadcastUpdate(AssemblyLoader.UpdateLevel.PostEngine, e.Elapsed);
-
-            if (!CluwneLib.IsRunning)
-                _mainLoop.Running = false;
->>>>>>> 8bd75741
         }
 
         public override void QuitRequest()
