﻿using OpenTK.Graphics;
using SS14.Client.Graphics;
using SS14.Client.Graphics.Sprites;
using SS14.Client.Interfaces.Resource;
using SS14.Shared.GameObjects;
using SS14.Shared.Maths;
using System.Linq;
using SS14.Client.ResourceManagement;
using Vector2i = SS14.Shared.Maths.Vector2i;
using SS14.Client.Graphics.Input;

namespace SS14.Client.UserInterface.Components
{
    public class EntitySpawnSelectButton : Control
    {
        #region Delegates

        public delegate void EntitySpawnSelectPress(
            EntitySpawnSelectButton sender, EntityPrototype template, string templateName);

        #endregion Delegates

        private readonly IResourceCache _resourceCache;
        private readonly EntityPrototype associatedTemplate;
        private readonly string associatedTemplateName;
        private readonly Font font;

        private new readonly TextSprite name;
        private readonly Sprite objectSprite;

        public int fixed_width = -1;
        public bool selected = false;

        public EntitySpawnSelectButton(EntityPrototype entityTemplate, string templateName,
                                       IResourceCache resourceCache)
        {
            _resourceCache = resourceCache;

            var spriteNameParam = entityTemplate.GetBaseSpriteParamaters().FirstOrDefault();
            string SpriteName = "";
            if (spriteNameParam != null)
            {
                SpriteName = spriteNameParam.GetValue<string>();
            }
            string ObjectName = entityTemplate.Name;

            associatedTemplate = entityTemplate;
            associatedTemplateName = templateName;

            objectSprite = _resourceCache.GetSprite(SpriteName);

            font = _resourceCache.GetResource<FontResource>(@"Fonts/CALIBRI.TTF").Font;
<<<<<<< HEAD
            name = new TextSprite("Name", font);
            name.Color = Color4.Black;
            name.Text = ObjectName;
=======
            name = new TextSprite("Name", font)
            {
                FillColor = Color.Black,
                Text = ObjectName
            };
>>>>>>> aa39a395
        }

        public event EntitySpawnSelectPress Clicked;

        public override bool MouseDown(MouseButtonEventArgs e)
        {
            if (ClientArea.Contains(e.X, e.Y))
            {
                if (Clicked != null) Clicked(this, associatedTemplate, associatedTemplateName);
                return true;
            }
            return false;
        }

        public override bool MouseUp(MouseButtonEventArgs e)
        {
            return false;
        }


        /// <inheritdoc />
        protected override void OnCalcRect()
        {
            throw new System.NotImplementedException();
        }

        /// <inheritdoc />
        protected override void OnCalcPosition()
        {
            base.OnCalcPosition();
        }


        public override void Update(float frameTime)
        {
            base.Update(frameTime);
            objectSprite.Position = Position + 5;
            var bounds = objectSprite.LocalBounds;
            name.Position = new Vector2i((int)(objectSprite.Position.X + bounds.Width + 5), (int)objectSprite.Position.Y);
            ClientArea = Box2i.FromDimensions(Position,
                                       new Vector2i(
                                           fixed_width != -1
                                               ? fixed_width
                                               : ((int)bounds.Width + (int)name.Width + 15),
                                           ((int)bounds.Height > (int)name.Height
                                                ? (int)bounds.Height
                                                : ((int)name.Height + 5)) + 10));
        }

        public override void Draw()
        {
            CluwneLib.drawRectangle(ClientArea.Left, ClientArea.Top, ClientArea.Width, ClientArea.Height,
                                                        selected ? new Color4(34, 139, 34, 255) : new Color4(255, 250, 240, 255));

            objectSprite.Draw();
            name.Draw();
        }
    }
}<|MERGE_RESOLUTION|>--- conflicted
+++ resolved
@@ -50,17 +50,11 @@
             objectSprite = _resourceCache.GetSprite(SpriteName);
 
             font = _resourceCache.GetResource<FontResource>(@"Fonts/CALIBRI.TTF").Font;
-<<<<<<< HEAD
-            name = new TextSprite("Name", font);
-            name.Color = Color4.Black;
-            name.Text = ObjectName;
-=======
             name = new TextSprite("Name", font)
             {
                 FillColor = Color.Black,
                 Text = ObjectName
             };
->>>>>>> aa39a395
         }
 
         public event EntitySpawnSelectPress Clicked;
@@ -80,19 +74,9 @@
             return false;
         }
 
-
-        /// <inheritdoc />
         protected override void OnCalcRect()
         {
-            throw new System.NotImplementedException();
         }
-
-        /// <inheritdoc />
-        protected override void OnCalcPosition()
-        {
-            base.OnCalcPosition();
-        }
-
 
         public override void Update(float frameTime)
         {
