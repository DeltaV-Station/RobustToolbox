--- conflicted
+++ resolved
@@ -169,15 +169,9 @@
                     {
                         _selectionGlow.Position =
                             new Vector2i(
-<<<<<<< HEAD
-                                ClientArea.Left + (int) (ClientArea.Width/2f - _selectionGlow.ClientArea.Width/2f),
-                                ClientArea.Top + (int) (ClientArea.Height/2f - _selectionGlow.ClientArea.Height/2f));
-                        _selectionGlow.Draw();
-=======
                                 ClientArea.Left + (int)(ClientArea.Width / 2f - _selectionGlow.ClientArea.Width / 2f),
                                 ClientArea.Top + (int)(ClientArea.Height / 2f - _selectionGlow.ClientArea.Height / 2f));
-                        _selectionGlow.Render();
->>>>>>> aa39a395
+                        _selectionGlow.Draw();
                     }
 
                     KeyValuePair<ImageButton, Object> selected = _items[Selected];
@@ -209,13 +203,8 @@
                             lastPosLeft = selectedLeft.Key.ClientArea.Left - ItemSpacing;
 
                             if (FadeItems)
-<<<<<<< HEAD
-                                ctemp = Color4.White.WithAlpha(baseAlpha / alphaAdj);
+                                ctemp = Color.White.WithAlpha(baseAlpha / alphaAdj);
                             selectedLeft.Key.ForegroundColor = ctemp;
-=======
-                                ctemp = Color.White.WithAlpha(baseAlpha / alphaAdj);
-                            selectedLeft.Key.Color = ctemp;
->>>>>>> aa39a395
 
                             selectedLeft.Key.Draw();
                         }
@@ -232,15 +221,9 @@
                             lastPosRight = selectedRight.Key.ClientArea.Right + ItemSpacing;
 
                             if (FadeItems)
-<<<<<<< HEAD
-                                ctemp = Color4.White.WithAlpha(baseAlpha / alphaAdj);
+                                ctemp = Color.White.WithAlpha(baseAlpha / alphaAdj);
                             selectedRight.Key.ForegroundColor = ctemp;
                             selectedRight.Key.Draw();
-=======
-                                ctemp = Color.White.WithAlpha(baseAlpha / alphaAdj);
-                            selectedRight.Key.Color = ctemp;
-                            selectedRight.Key.Render();
->>>>>>> aa39a395
                         }
                     }
                 }
