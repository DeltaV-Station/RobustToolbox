--- conflicted
+++ resolved
@@ -1,32 +1,14 @@
-﻿using OpenTK.Graphics;
-<<<<<<< HEAD
-using SFML.Graphics;
-using SFML.System;
-using SFML.Window;
-=======
-using SS14.Client.Graphics.Input;
+﻿using SS14.Client.Graphics.Input;
 using SS14.Client.Graphics.Render;
 using SS14.Client.Graphics.Sprites;
->>>>>>> aa39a395
-using SS14.Client.Graphics.Utility;
-using SS14.Client.Interfaces.Resource;
-using SS14.Shared.IoC;
 using SS14.Shared.Maths;
-using System;
 
 namespace SS14.Client.UserInterface.Components
 {
     public class ImageButton : Control
     {
         public delegate void ImageButtonPressHandler(ImageButton sender);
-<<<<<<< HEAD
         
-=======
-
-        #endregion Delegates
-
-        private readonly IResourceCache _resourceCache;
->>>>>>> aa39a395
         private Sprite _buttonClick;
         private Sprite _buttonHover;
         private Sprite _buttonNormal;
@@ -61,38 +43,20 @@
         {
             if (_buttonNormal != null)
             {
-<<<<<<< HEAD
-                var bounds = _drawSprite.GetLocalBounds();
+                var bounds = _drawSprite.LocalBounds;
                 _size = new SS14.Shared.Maths.Vector2i((int)bounds.Width, (int)bounds.Height);
                 _clientArea = new Box2i(0, 0, (int)bounds.Width, (int)bounds.Height);
-=======
-                _drawSprite.Position = Position;
-                var bounds = _drawSprite.LocalBounds;
-                ClientArea = Box2i.FromDimensions(Position,
-                                           new Vector2i((int)bounds.Width, (int)bounds.Height));
->>>>>>> aa39a395
             }
         }
         
         /// <inheritdoc />
         protected override void DrawContents()
         {
-<<<<<<< HEAD
             if (_drawSprite == null)
                 return;
             
-            _drawSprite.Position = new Vector2f(Position.X, Position.Y); // mouse events swap _drawSprite at any time, need to be kept in sync here
+            _drawSprite.Position = new Vector2(Position.X, Position.Y); // mouse events swap _drawSprite at any time, need to be kept in sync here
             _drawSprite.Draw(Graphics.CluwneLib.CurrentRenderTarget, new RenderStates(BlendMode.Alpha));
-=======
-            if (_drawSprite != null)
-            {
-                _drawSprite.Color = Color;
-                _drawSprite.Position = Position;
-                _drawSprite.Texture.Smooth = true;
-                _drawSprite.Draw(Graphics.CluwneLib.CurrentRenderTarget, new RenderStates(BlendMode.Alpha));
-                _drawSprite.Color = Color;
-            }
->>>>>>> aa39a395
         }
 
         /// <inheritdoc />
