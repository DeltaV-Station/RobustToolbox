﻿using OpenTK.Graphics;
using SS14.Client.Graphics;
using SS14.Shared.Interfaces.Map;
using SS14.Client.Interfaces.Placement;
using SS14.Client.Interfaces.Resource;
using SS14.Shared;
using SS14.Shared.IoC;
using System;
using System.Linq;
using Vector2i = SS14.Shared.Maths.Vector2i;
using SS14.Client.Graphics.Input;

namespace SS14.Client.UserInterface.Components
{
    internal class TileSpawnPanel : Window
    {
        private readonly Label _clearLabel;
        private readonly IPlacementManager _placementManager;
        private readonly ScrollableContainer _tileList;
        private readonly Textbox _tileSearchTextbox;

        public TileSpawnPanel(Vector2i size, IResourceCache resourceCache, IPlacementManager placementManager)
            : base("Tile Spawn Panel", size, resourceCache)
        {
            _placementManager = placementManager;

<<<<<<< HEAD
            _tileList = new ScrollableContainer("tilespawnlist", new Vector2i(200, 400), ResourceCache)
                            {Position = new Vector2i(5, 5)};
            Components.Add(_tileList);

            var searchLabel = new Label("Tile Search:", "CALIBRI") {Position = new Vector2i(210, 0)};
            Components.Add(searchLabel);

            _tileSearchTextbox = new Textbox(125) {Position = new Vector2i(210, 20)};
=======
            _tileList = new ScrollableContainer("tilespawnlist", new Vector2i(200, 400), _resourceCache)
            { Position = new Vector2i(5, 5) };
            components.Add(_tileList);

            var searchLabel = new Label("Tile Search:", "CALIBRI", _resourceCache) { Position = new Vector2i(210, 0) };
            components.Add(searchLabel);

            _tileSearchTextbox = new Textbox(125, _resourceCache) { Position = new Vector2i(210, 20) };
>>>>>>> aa39a395
            _tileSearchTextbox.OnSubmit += tileSearchTextbox_OnSubmit;
            Components.Add(_tileSearchTextbox);

<<<<<<< HEAD
            _clearLabel = new Label("[Clear Filter]", "CALIBRI")
                              {
                                  DrawBackground = true,
                                  DrawBorder = true,
                                  Position = new Vector2i(210, 55)
                              };
=======
            _clearLabel = new Label("[Clear Filter]", "CALIBRI", _resourceCache)
            {
                DrawBackground = true,
                DrawBorder = true,
                Position = new Vector2i(210, 55)
            };
>>>>>>> aa39a395

            _clearLabel.Clicked += ClearLabelClicked;
            _clearLabel.BackgroundColor = Color4.Gray;
            Components.Add(_clearLabel);

            BuildTileList();

            Position = new Vector2i((int)(CluwneLib.CurrentRenderTarget.Size.X / 2f) - (int)(ClientArea.Width / 2f),
                                 (int)(CluwneLib.CurrentRenderTarget.Size.Y / 2f) - (int)(ClientArea.Height / 2f));
            _placementManager.PlacementCanceled += PlacementManagerPlacementCanceled;
        }

        private void ClearLabelClicked(Label sender, MouseButtonEventArgs e)
        {
            _clearLabel.BackgroundColor = Color4.Gray;
            BuildTileList();
        }

        private void tileSearchTextbox_OnSubmit(string text, Textbox sender)
        {
            BuildTileList(text);
        }

        private void PlacementManagerPlacementCanceled(object sender, EventArgs e)
        {
<<<<<<< HEAD
            foreach (Control curr in _tileList.Components.Where(curr => curr.GetType() == typeof (Label)))
                ((Label) curr).BackgroundColor = Color4.Gray;
=======
            foreach (GuiComponent curr in _tileList.components.Where(curr => curr.GetType() == typeof(Label)))
                ((Label)curr).BackgroundColor = Color4.Gray;
>>>>>>> aa39a395
        }

        private void BuildTileList(string searchStr = null)
        {
            int maxWidth = 0;
            int yOffset = 5;

            _tileList.Components.Clear();
            _tileList.ResetScrollbars();

            var tileDefs = IoCManager.Resolve<ITileDefinitionManager>().Select(td => td.Name);

            if (!string.IsNullOrEmpty(searchStr))
            {
                tileDefs = tileDefs.Where(s => s.IndexOf(searchStr, StringComparison.InvariantCultureIgnoreCase) >= 0);
                _clearLabel.BackgroundColor = new Color4(211, 211, 211, 255);
            }

            foreach (string entry in tileDefs)
            {
                var tileLabel = new Label(entry, "CALIBRI");
                _tileList.Components.Add(tileLabel);
                tileLabel.Position = new Vector2i(5, yOffset);
                tileLabel.DrawBackground = true;
                tileLabel.DrawBorder = true;
                tileLabel.Update(0);
                yOffset += 5 + tileLabel.ClientArea.Height;
                tileLabel.Clicked += TileLabelClicked;
                if (tileLabel.ClientArea.Width > maxWidth) maxWidth = tileLabel.ClientArea.Width;
            }

<<<<<<< HEAD
            foreach (Control curr in _tileList.Components.Where(curr => curr.GetType() == typeof (Label)))
                ((Label) curr).FixedWidth = maxWidth;
=======
            foreach (GuiComponent curr in _tileList.components.Where(curr => curr.GetType() == typeof(Label)))
                ((Label)curr).FixedWidth = maxWidth;
>>>>>>> aa39a395
        }

        private void TileLabelClicked(Label sender, MouseButtonEventArgs e)
        {
<<<<<<< HEAD
            foreach (Control curr in _tileList.Components.Where(curr => curr.GetType() == typeof (Label)))
                ((Label) curr).BackgroundColor = Color4.Gray;

            var newObjInfo = new PlacementInformation
                                 {
                                     PlacementOption = "AlignTileAny",
                                     TileType = IoCManager.Resolve<ITileDefinitionManager>()[sender.Text].TileId,
                                     Range = 400,
                                     IsTile = true
                                 };
=======
            foreach (GuiComponent curr in _tileList.components.Where(curr => curr.GetType() == typeof(Label)))
                ((Label)curr).BackgroundColor = Color4.Gray;

            var newObjInfo = new PlacementInformation
            {
                PlacementOption = "AlignTileAny",
                TileType = IoCManager.Resolve<ITileDefinitionManager>()[sender.Text.Text].TileId,
                Range = 400,
                IsTile = true
            };
>>>>>>> aa39a395

            _placementManager.BeginPlacing(newObjInfo);

            sender.BackgroundColor = new Color4(34, 139, 34, 255);
        }

        public override void Update(float frameTime)
        {
            if (Disposing || !IsVisible()) return;
            base.Update(frameTime);
        }

        public override void Draw()
        {
            if (Disposing || !IsVisible()) return;
            base.Draw();
        }

        public override void Dispose()
        {
            if (Disposing) return;
            _placementManager.PlacementCanceled -= PlacementManagerPlacementCanceled;
            _tileList.Dispose();
            base.Dispose();
        }

        public override bool MouseDown(MouseButtonEventArgs e)
        {
            if (Disposing || !IsVisible()) return false;
            if (base.MouseDown(e)) return true;
            return false;
        }

        public override bool MouseUp(MouseButtonEventArgs e)
        {
            if (Disposing || !IsVisible()) return false;
            if (base.MouseUp(e)) return true;
            return false;
        }

        public override void MouseMove(MouseMoveEventArgs e)
        {
            if (Disposing || !IsVisible()) return;
            base.MouseMove(e);
        }

        public override bool MouseWheelMove(MouseWheelScrollEventArgs e)
        {
            if (_tileList.MouseWheelMove(e)) return true;
            if (base.MouseWheelMove(e)) return true;
            return false;
        }

        public override bool KeyDown(KeyEventArgs e)
        {
            if (e.Key == Keyboard.Key.Escape)
            {
                Dispose();
                return true;
            }
            return false;
        }
    }
}<|MERGE_RESOLUTION|>--- conflicted
+++ resolved
@@ -24,43 +24,23 @@
         {
             _placementManager = placementManager;
 
-<<<<<<< HEAD
-            _tileList = new ScrollableContainer("tilespawnlist", new Vector2i(200, 400), ResourceCache)
-                            {Position = new Vector2i(5, 5)};
+            _tileList = new ScrollableContainer("tilespawnlist", new Vector2i(200, 400), _resourceCache)
+            { Position = new Vector2i(5, 5) };
             Components.Add(_tileList);
 
-            var searchLabel = new Label("Tile Search:", "CALIBRI") {Position = new Vector2i(210, 0)};
+            var searchLabel = new Label("Tile Search:", "CALIBRI") { Position = new Vector2i(210, 0) };
             Components.Add(searchLabel);
 
-            _tileSearchTextbox = new Textbox(125) {Position = new Vector2i(210, 20)};
-=======
-            _tileList = new ScrollableContainer("tilespawnlist", new Vector2i(200, 400), _resourceCache)
-            { Position = new Vector2i(5, 5) };
-            components.Add(_tileList);
-
-            var searchLabel = new Label("Tile Search:", "CALIBRI", _resourceCache) { Position = new Vector2i(210, 0) };
-            components.Add(searchLabel);
-
-            _tileSearchTextbox = new Textbox(125, _resourceCache) { Position = new Vector2i(210, 20) };
->>>>>>> aa39a395
+            _tileSearchTextbox = new Textbox(125) { Position = new Vector2i(210, 20) };
             _tileSearchTextbox.OnSubmit += tileSearchTextbox_OnSubmit;
             Components.Add(_tileSearchTextbox);
 
-<<<<<<< HEAD
             _clearLabel = new Label("[Clear Filter]", "CALIBRI")
-                              {
-                                  DrawBackground = true,
-                                  DrawBorder = true,
-                                  Position = new Vector2i(210, 55)
-                              };
-=======
-            _clearLabel = new Label("[Clear Filter]", "CALIBRI", _resourceCache)
             {
                 DrawBackground = true,
                 DrawBorder = true,
                 Position = new Vector2i(210, 55)
             };
->>>>>>> aa39a395
 
             _clearLabel.Clicked += ClearLabelClicked;
             _clearLabel.BackgroundColor = Color4.Gray;
@@ -86,13 +66,8 @@
 
         private void PlacementManagerPlacementCanceled(object sender, EventArgs e)
         {
-<<<<<<< HEAD
-            foreach (Control curr in _tileList.Components.Where(curr => curr.GetType() == typeof (Label)))
-                ((Label) curr).BackgroundColor = Color4.Gray;
-=======
-            foreach (GuiComponent curr in _tileList.components.Where(curr => curr.GetType() == typeof(Label)))
+            foreach (Control curr in _tileList.Components.Where(curr => curr.GetType() == typeof(Label)))
                 ((Label)curr).BackgroundColor = Color4.Gray;
->>>>>>> aa39a395
         }
 
         private void BuildTileList(string searchStr = null)
@@ -124,40 +99,22 @@
                 if (tileLabel.ClientArea.Width > maxWidth) maxWidth = tileLabel.ClientArea.Width;
             }
 
-<<<<<<< HEAD
-            foreach (Control curr in _tileList.Components.Where(curr => curr.GetType() == typeof (Label)))
-                ((Label) curr).FixedWidth = maxWidth;
-=======
-            foreach (GuiComponent curr in _tileList.components.Where(curr => curr.GetType() == typeof(Label)))
+            foreach (Control curr in _tileList.Components.Where(curr => curr.GetType() == typeof(Label)))
                 ((Label)curr).FixedWidth = maxWidth;
->>>>>>> aa39a395
         }
 
         private void TileLabelClicked(Label sender, MouseButtonEventArgs e)
         {
-<<<<<<< HEAD
-            foreach (Control curr in _tileList.Components.Where(curr => curr.GetType() == typeof (Label)))
-                ((Label) curr).BackgroundColor = Color4.Gray;
-
-            var newObjInfo = new PlacementInformation
-                                 {
-                                     PlacementOption = "AlignTileAny",
-                                     TileType = IoCManager.Resolve<ITileDefinitionManager>()[sender.Text].TileId,
-                                     Range = 400,
-                                     IsTile = true
-                                 };
-=======
-            foreach (GuiComponent curr in _tileList.components.Where(curr => curr.GetType() == typeof(Label)))
+            foreach (Control curr in _tileList.Components.Where(curr => curr.GetType() == typeof(Label)))
                 ((Label)curr).BackgroundColor = Color4.Gray;
 
             var newObjInfo = new PlacementInformation
             {
                 PlacementOption = "AlignTileAny",
-                TileType = IoCManager.Resolve<ITileDefinitionManager>()[sender.Text.Text].TileId,
+                TileType = IoCManager.Resolve<ITileDefinitionManager>()[sender.Text].TileId,
                 Range = 400,
                 IsTile = true
             };
->>>>>>> aa39a395
 
             _placementManager.BeginPlacing(newObjInfo);
 
