﻿using Lidgren.Network;
using OpenTK.Graphics;
using SS14.Client.Graphics;
using SS14.Client.Graphics.Input;
using SS14.Client.Graphics.Sprites;
using SS14.Client.Interfaces.Resource;
using SS14.Client.ResourceManagement;
using SS14.Shared.Maths;
using System;
using Vector2i = SS14.Shared.Maths.Vector2i;

namespace SS14.Client.UserInterface.Components
{
    public class Scrollbar : Control
    {
        //IMPORTANT: With this implementation you are not guaranteed to get a step size of 1.
        //           If the Bar is shorter than the maximum value the step size will increase.
        //           If the Bar is longer than the maximum value the step size will decrease.
        //           The latter leads to actual 1 increment steps even though the step size will be below 1.
        //           Additionally the Min value is a fixed 0 right now.

        #region Delegates

        public delegate void ScrollbarChangedHandler(int newValue);

        #endregion Delegates

        private readonly TextSprite DEBUG;
        private readonly IResourceCache _resourceCache;
        private readonly Sprite scrollbarButton;
        private bool DRAW_DEBUG = false;

        public bool Horizontal = false;
        private bool RaiseEvent;

        private int actualSize; //Actual max value of bar.

        private float actualVal; //The actual value of the current button position.
        private Box2i clientAreaButton;
        private int currentPos; //The current button position in relation to location of scrollbar.
        private bool dragging; //Currently dragging the button?
        public bool drawBackground = true;
        public int max = 100; //Maximum value of the bar.

        /// <summary>
        /// Multiplier added to the scroll delta, to increase scrolling speed.
        /// </summary>
        public int multipler = 10;

        public int size = 300; //Graphical length of the bar.

        public Scrollbar(bool horizontal, IResourceCache resourceCache)
        {
            _resourceCache = resourceCache;

            Horizontal = horizontal;
            if (Horizontal) scrollbarButton = _resourceCache.GetSprite("scrollbutton_h");
            else scrollbarButton = _resourceCache.GetSprite("scrollbutton_v");

<<<<<<< HEAD
            DEBUG = new TextSprite("Position:", _resourceCache.GetResource<FontResource>(@"Fonts/CALIBRI.TTF").Font);
            DEBUG.Color = new Color4(255, 128, 0, 255);
            DEBUG.ShadowColor = new Color4(0, 0, 128, 255);
            DEBUG.Shadowed = true;
=======
            DEBUG = new TextSprite("Position:", _resourceCache.GetResource<FontResource>(@"Fonts/CALIBRI.TTF").Font)
            {
                FillColor = new Color(255, 128, 0),
                ShadowColor = new Color(0, 0, 128),
                Shadowed = true
            };
>>>>>>> aa39a395
            Update(0);
        }

        public float stepSize { private set; get; }

        public float Value
        {
            get { return actualVal; }
            set
            {
                actualVal = Math.Max(0, Math.Min(value, max));
                currentPos = (int)Math.Max(Math.Round(actualVal / stepSize), 0);
                RaiseEvent = true;
            }
        }

        public event ScrollbarChangedHandler ValueChanged;

<<<<<<< HEAD
        protected override void OnCalcRect()
        {
            
        }

=======
>>>>>>> aa39a395
        public override bool MouseDown(MouseButtonEventArgs e)
        {
            if (!IsVisible()) return false;
            if (clientAreaButton.Contains((int)e.X, (int)e.Y))
            {
                dragging = true;
                return true;
            }
            else if (ClientArea.Contains((int)e.X, (int)e.Y))
            {
                return true;
            }
            return false;
        }

        public override bool MouseUp(MouseButtonEventArgs e)
        {
            if (dragging)
            {
                dragging = false;
                return true;
            }
            return false;
        }

        public override void MouseMove(MouseMoveEventArgs e)
        {
            if (!IsVisible()) return;
            if (dragging)
            {
                if (Horizontal)
                    currentPos = (int)e.X - ClientArea.Left - (int)(scrollbarButton.LocalBounds.Width / 2f);
                else currentPos = (int)e.Y - ClientArea.Top - (int)(scrollbarButton.LocalBounds.Height / 2f);
                currentPos = Math.Min(currentPos, actualSize);
                currentPos = Math.Max(currentPos, 0);
                RaiseEvent = true;
            }
        }

        public override bool MouseWheelMove(MouseWheelScrollEventArgs e)
        {
            Value += (e.Delta * -1) * Math.Max((max / 20), 1) * multipler;
            return true;
        }

        public override void Update(float frameTime)
        {
            if (!IsVisible()) return;
            base.Update(frameTime);
            var bounds = scrollbarButton.LocalBounds;
            if (Horizontal)
            {
                ClientArea = Box2i.FromDimensions(Position, new Vector2i(size, (int)bounds.Height));
                clientAreaButton = Box2i.FromDimensions(Position.X + currentPos, Position.Y,
                                                 (int)bounds.Width, (int)bounds.Height);
                actualSize = size - (int)bounds.Width;
            }
            else
            {
                ClientArea = Box2i.FromDimensions(Position, new Vector2i((int)bounds.Width, size));
                clientAreaButton = Box2i.FromDimensions(Position.X, Position.Y + currentPos,
                                                 (int)bounds.Width, (int)bounds.Height);
                actualSize = size - (int)bounds.Height;
            }

            stepSize = (float)max / actualSize;
            actualVal = Math.Max(0, Math.Min((int)Math.Round(currentPos * stepSize), max));

            if (ValueChanged != null && RaiseEvent) //This is a bit ugly.
            {
                RaiseEvent = false;
                ValueChanged((int)actualVal);
            }
        }

        public override void Draw()
        {
            if (!IsVisible()) return;
            if (drawBackground)
                CluwneLib.drawRectangle(ClientArea.Left, ClientArea.Top, ClientArea.Width, ClientArea.Height, new Color4(47, 79, 79, 255));
            scrollbarButton.SetTransformToRect(clientAreaButton);
            scrollbarButton.Draw();
            DEBUG.Position = new Vector2i(ClientArea.Left + 20, ClientArea.Top + 20);
            DEBUG.Text = "current: " + actualVal.ToString();
            if (DRAW_DEBUG) DEBUG.Draw();
        }
    }
}<|MERGE_RESOLUTION|>--- conflicted
+++ resolved
@@ -1,12 +1,11 @@
-﻿using Lidgren.Network;
-using OpenTK.Graphics;
+﻿using OpenTK.Graphics;
 using SS14.Client.Graphics;
-using SS14.Client.Graphics.Input;
-using SS14.Client.Graphics.Sprites;
 using SS14.Client.Interfaces.Resource;
 using SS14.Client.ResourceManagement;
 using SS14.Shared.Maths;
 using System;
+using SS14.Client.Graphics.Input;
+using SS14.Client.Graphics.Sprites;
 using Vector2i = SS14.Shared.Maths.Vector2i;
 
 namespace SS14.Client.UserInterface.Components
@@ -57,19 +56,10 @@
             if (Horizontal) scrollbarButton = _resourceCache.GetSprite("scrollbutton_h");
             else scrollbarButton = _resourceCache.GetSprite("scrollbutton_v");
 
-<<<<<<< HEAD
             DEBUG = new TextSprite("Position:", _resourceCache.GetResource<FontResource>(@"Fonts/CALIBRI.TTF").Font);
-            DEBUG.Color = new Color4(255, 128, 0, 255);
+            DEBUG.FillColor = new Color4(255, 128, 0, 255);
             DEBUG.ShadowColor = new Color4(0, 0, 128, 255);
             DEBUG.Shadowed = true;
-=======
-            DEBUG = new TextSprite("Position:", _resourceCache.GetResource<FontResource>(@"Fonts/CALIBRI.TTF").Font)
-            {
-                FillColor = new Color(255, 128, 0),
-                ShadowColor = new Color(0, 0, 128),
-                Shadowed = true
-            };
->>>>>>> aa39a395
             Update(0);
         }
 
@@ -88,14 +78,11 @@
 
         public event ScrollbarChangedHandler ValueChanged;
 
-<<<<<<< HEAD
         protected override void OnCalcRect()
         {
             
         }
 
-=======
->>>>>>> aa39a395
         public override bool MouseDown(MouseButtonEventArgs e)
         {
             if (!IsVisible()) return false;
