﻿using System;
using SS14.Client.Utility;
using SS14.Shared.Maths;

namespace SS14.Client.UserInterface.Controls
{
    [ControlWrap(typeof(Godot.RichTextLabel))]
    public class RichTextLabel : Control
    {
        public RichTextLabel() : base()
        {
        }

        public RichTextLabel(string name) : base(name)
        {
        }

        internal RichTextLabel(Godot.RichTextLabel button) : base(button)
        {
        }

        private protected override Godot.Control SpawnSceneControl()
        {
            return new Godot.RichTextLabel();
        }

<<<<<<< HEAD
        private protected override void SetSceneControl(Godot.Control control)
        {
            base.SetSceneControl(control);

            SceneControl = (Godot.RichTextLabel) control;
        }

        new private Godot.RichTextLabel SceneControl;

        public bool BBCodeEnabled
        {
            get => GameController.OnGodot ? SceneControl.BbcodeEnabled : default;
            set
            {
                if (GameController.OnGodot)
                {
                    SceneControl.BbcodeEnabled = value;
                }
            }
=======
        public bool BBCodeEnabled
        {
            get => (bool)SceneControl.Get("bbcode_enabled");
            set => SceneControl.Set("bbcode_enabled", value);
>>>>>>> 58fb11a9
        }

        public void Clear()
        {
<<<<<<< HEAD
            if (GameController.OnGodot)
            {
                SceneControl.Clear();
            }
=======
            SceneControl.Call("clear");
>>>>>>> 58fb11a9
        }

        public void AppendBBCode(string code)
        {
<<<<<<< HEAD
            if (GameController.OnGodot)
            {
                SceneControl.AppendBbcode(code);
            }
=======
            return (Godot.Error)SceneControl.Call("append_bbcode", code);
>>>>>>> 58fb11a9
        }

        public void PushColor(Color color)
        {
<<<<<<< HEAD
            if (GameController.OnGodot)
            {
                SceneControl.PushColor(color.Convert());
            }
=======
            SceneControl.Call("push_color", color.Convert());
>>>>>>> 58fb11a9
        }

        public void AddText(string text)
        {
<<<<<<< HEAD
            if (GameController.OnGodot)
            {
                SceneControl.AddText(text);
            }
=======
            SceneControl.Call("add_text", text);
>>>>>>> 58fb11a9
        }

        public void Pop()
        {
<<<<<<< HEAD
            if (GameController.OnGodot)
            {
                SceneControl.Pop();
            }
=======
            SceneControl.Call("pop");
>>>>>>> 58fb11a9
        }

        public void NewLine()
        {
<<<<<<< HEAD
            if (GameController.OnGodot)
            {
                SceneControl.Newline();
            }
=======
            SceneControl.Call("newline");
>>>>>>> 58fb11a9
        }

        public bool ScrollFollowing
        {
<<<<<<< HEAD
            get => GameController.OnGodot ? SceneControl.IsScrollFollowing() : default;
            set
            {
                if (GameController.OnGodot)
                {
                    SceneControl.SetScrollFollow(value);
                }
            }
=======
            get => (bool)SceneControl.Call("is_scroll_following");
            set => SceneControl.Call("set_scroll_following", value);
>>>>>>> 58fb11a9
        }
    }
}<|MERGE_RESOLUTION|>--- conflicted
+++ resolved
@@ -24,121 +24,80 @@
             return new Godot.RichTextLabel();
         }
 
-<<<<<<< HEAD
-        private protected override void SetSceneControl(Godot.Control control)
-        {
-            base.SetSceneControl(control);
-
-            SceneControl = (Godot.RichTextLabel) control;
-        }
-
-        new private Godot.RichTextLabel SceneControl;
-
         public bool BBCodeEnabled
         {
-            get => GameController.OnGodot ? SceneControl.BbcodeEnabled : default;
+            get => GameController.OnGodot ? (bool)SceneControl.Get("bbcode_enabled") : default;
             set
             {
                 if (GameController.OnGodot)
                 {
-                    SceneControl.BbcodeEnabled = value;
+                    SceneControl.Set("bbcode_enabled", value);
                 }
             }
-=======
-        public bool BBCodeEnabled
-        {
-            get => (bool)SceneControl.Get("bbcode_enabled");
-            set => SceneControl.Set("bbcode_enabled", value);
->>>>>>> 58fb11a9
         }
 
         public void Clear()
         {
-<<<<<<< HEAD
             if (GameController.OnGodot)
             {
-                SceneControl.Clear();
+                SceneControl.Call("clear");
             }
-=======
-            SceneControl.Call("clear");
->>>>>>> 58fb11a9
         }
 
-        public void AppendBBCode(string code)
+        public Godot.Error AppendBBCode(string code)
         {
-<<<<<<< HEAD
             if (GameController.OnGodot)
             {
-                SceneControl.AppendBbcode(code);
+                return (Godot.Error)SceneControl.Call("append_bbcode", code);
             }
-=======
-            return (Godot.Error)SceneControl.Call("append_bbcode", code);
->>>>>>> 58fb11a9
+            else
+            {
+                return default;
+            }
         }
 
         public void PushColor(Color color)
         {
-<<<<<<< HEAD
             if (GameController.OnGodot)
             {
-                SceneControl.PushColor(color.Convert());
+                SceneControl.Call("push_color", color.Convert());
             }
-=======
-            SceneControl.Call("push_color", color.Convert());
->>>>>>> 58fb11a9
         }
 
         public void AddText(string text)
         {
-<<<<<<< HEAD
             if (GameController.OnGodot)
             {
-                SceneControl.AddText(text);
+                SceneControl.Call("add_text", text);
             }
-=======
-            SceneControl.Call("add_text", text);
->>>>>>> 58fb11a9
         }
 
         public void Pop()
         {
-<<<<<<< HEAD
             if (GameController.OnGodot)
             {
-                SceneControl.Pop();
+                SceneControl.Call("pop");
             }
-=======
-            SceneControl.Call("pop");
->>>>>>> 58fb11a9
         }
 
         public void NewLine()
         {
-<<<<<<< HEAD
             if (GameController.OnGodot)
             {
-                SceneControl.Newline();
+                SceneControl.Call("newline");
             }
-=======
-            SceneControl.Call("newline");
->>>>>>> 58fb11a9
         }
 
         public bool ScrollFollowing
         {
-<<<<<<< HEAD
-            get => GameController.OnGodot ? SceneControl.IsScrollFollowing() : default;
+            get => GameController.OnGodot ? (bool)SceneControl.Call("is_scroll_following") : default;
             set
             {
                 if (GameController.OnGodot)
                 {
-                    SceneControl.SetScrollFollow(value);
+                    SceneControl.Call("set_scroll_following", value);
                 }
             }
-=======
-            get => (bool)SceneControl.Call("is_scroll_following");
-            set => SceneControl.Call("set_scroll_following", value);
->>>>>>> 58fb11a9
         }
     }
 }