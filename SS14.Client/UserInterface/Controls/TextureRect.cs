--- conflicted
+++ resolved
@@ -21,33 +21,19 @@
         public Texture Texture
         {
             // TODO: Maybe store the texture passed in in case it's like a TextureResource or whatever.
-<<<<<<< HEAD
-            get => GameController.OnGodot ? (Texture) new GodotTextureSource(SceneControl.Texture) : new BlankTexture();
+            get => GameController.OnGodot ? (Texture)new GodotTextureSource((Godot.Texture)SceneControl.Get("texture")) : new BlankTexture();
             set
             {
                 if (GameController.OnGodot)
                 {
-                    SceneControl.Texture = value?.GodotTexture;
+                    SceneControl.Set("texture", value?.GodotTexture);
                 }
             }
-=======
-            get => new GodotTextureSource((Godot.Texture)SceneControl.Get("texture"));
-            set => SceneControl.Set("texture", value?.GodotTexture);
->>>>>>> 58fb11a9
         }
 
         private protected override Godot.Control SpawnSceneControl()
         {
             return new Godot.TextureRect();
         }
-<<<<<<< HEAD
-
-        private protected override void SetSceneControl(Godot.Control control)
-        {
-            base.SetSceneControl(control);
-            SceneControl = (Godot.TextureRect) control;
-        }
-=======
->>>>>>> 58fb11a9
     }
 }