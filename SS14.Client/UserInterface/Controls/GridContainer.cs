--- conflicted
+++ resolved
@@ -22,29 +22,16 @@
             return new Godot.GridContainer();
         }
 
-<<<<<<< HEAD
-        private protected override void SetSceneControl(Godot.Control control)
-        {
-            base.SetSceneControl(control);
-            SceneControl = (Godot.GridContainer) control;
-        }
-
         public int Columns
         {
-            get => GameController.OnGodot ? SceneControl.GetColumns() : default;
+            get => GameController.OnGodot ? (int)SceneControl.Get("columns") : default;
             set
             {
                 if (GameController.OnGodot)
                 {
-                    SceneControl.SetColumns(value);
+                    SceneControl.Set("columns", value);
                 }
             }
-=======
-        public int Columns
-        {
-            get => (int)SceneControl.Get("columns");
-            set => SceneControl.Set("columns", value);
->>>>>>> 58fb11a9
         }
     }
 }