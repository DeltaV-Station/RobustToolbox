﻿using SS14.Client.Console;
using SS14.Client.Interfaces.Console;
using SS14.Client.UserInterface.Controls;
using SS14.Client.Utility;
using SS14.Shared.Console;
using SS14.Shared.IoC;
using SS14.Shared.Maths;
using SS14.Shared.Reflection;
using System;
using System.Collections.Concurrent;
using System.Collections.Generic;
<<<<<<< HEAD
=======
using SS14.Client.Input;
>>>>>>> 58fb11a9
using SS14.Shared.Utility;

namespace SS14.Client.UserInterface.CustomControls
{
<<<<<<< HEAD
=======
    // Quick note on how thread safety works in here:
    // Messages from other threads are not actually immediately drawn. They're stored in a queue.
    // Every frame OR the next time a message on the main Godot thread comes in, this queue is drained.
    // This keeps thread safety while still making it so messages are ordered how they come in.
    // And also if Update() stops firing due to an exception loop the console will still work.
    // (At least from the main thread, which is what's throwing the exceptions..)
    //
    // Disable reflection so that we won't be looked at for scene translation.
    [Reflect(false)]
>>>>>>> 58fb11a9
    public class DebugConsole : Control, IDebugConsole
    {
        [Dependency] readonly IClientConsole console;

        private bool firstLine = true;
        private LineEdit CommandBar;
        private RichTextLabel Contents;

        public IReadOnlyDictionary<string, IConsoleCommand> Commands => console.Commands;
        private readonly ConcurrentQueue<FormattedMessage> _messageQueue = new ConcurrentQueue<FormattedMessage>();

        private readonly List<string> CommandHistory = new List<string>();
        private int _historyPosition;
        private bool _currentCommandEdited;

        protected override ResourcePath ScenePath => new ResourcePath("/Scenes/DebugConsole/DebugConsole.tscn");

        protected override void Initialize()
        {
            IoCManager.InjectDependencies(this);

            Visible = false;

            CommandBar = GetChild<LineEdit>("CommandBar");
            CommandBar.OnKeyDown += CommandBarOnOnKeyDown;
            Contents = GetChild<RichTextLabel>("Contents");
            Contents.ScrollFollowing = true;

            CommandBar.OnTextEntered += CommandEntered;
            CommandBar.OnTextChanged += CommandBarOnOnTextChanged;

            console.AddString += (_, args) => AddLine(args.Text, args.Channel, args.Color);
            console.AddFormatted += (_, args) => AddFormattedLine(args.Message);
            console.ClearText += (_, args) => Clear();
        }

        protected override void Update(ProcessFrameEventArgs args)
        {
            base.Update(args);

            _flushQueue();
        }

        public void Toggle()
        {
            var focus = CommandBar.HasFocus();
            Visible = !Visible;
            if (Visible)
            {
                CommandBar.GrabFocus();
            }
            else if (focus)
            {
                // We manually need to call this.
                // See https://github.com/godotengine/godot/pull/15074
                UserInterfaceManager.FocusExited(CommandBar);
            }
        }

        private void CommandEntered(LineEdit.LineEditEventArgs args)
        {
            if (!string.IsNullOrWhiteSpace(args.Text))
            {
                console.ProcessCommand(args.Text);
                CommandBar.Clear();
                if (CommandHistory.Count == 0 || CommandHistory[CommandHistory.Count - 1] != args.Text)
                {
                    _currentCommandEdited = false;
                    CommandHistory.Add(args.Text);
                    _historyPosition = CommandHistory.Count;
                }
            }
        }

        public void AddLine(string text, ChatChannel channel, Color color)
        {
            if (!ThreadUtility.IsOnMainThread())
            {
                var formatted = new FormattedMessage(3);
                formatted.PushColor(color);
                formatted.AddText(text);
                formatted.Pop();
                _messageQueue.Enqueue(formatted);
                return;
            }

            _flushQueue();
            if (!firstLine)
            {
                Contents.NewLine();
            }
            else
            {
                firstLine = false;
            }

            Contents.PushColor(color);
            Contents.AddText(text);
            Contents.Pop(); // Pop the color off.
        }

        public void AddLine(string text, Color color)
        {
            AddLine(text, ChatChannel.Default, color);
        }

        public void AddLine(string text)
        {
            AddLine(text, ChatChannel.Default, Color.White);
        }

        public void AddFormattedLine(FormattedMessage message)
        {
            if (!ThreadUtility.IsOnMainThread())
            {
                _messageQueue.Enqueue(message);
                return;
            }

            _addFormattedLineInternal(message);
        }

        public void Clear()
        {
            lock (Contents)
            {
                Contents.Clear();
                firstLine = true;
            }
        }

        private void _addFormattedLineInternal(FormattedMessage message)
        {
            if (!firstLine)
            {
                Contents.NewLine();
            }
            else
            {
                firstLine = false;
            }

            var pushCount = 0;
            foreach (var tag in message.Tags)
            {
                switch (tag)
                {
                    case FormattedMessage.TagText text:
                        Contents.AddText(text.Text);
                        break;
                    case FormattedMessage.TagColor color:
                        Contents.PushColor(color.Color);
                        pushCount++;
                        break;
                    case FormattedMessage.TagPop _:
                        if (pushCount <= 0)
                        {
                            throw new InvalidOperationException();
                        }

                        Contents.Pop();
                        pushCount--;
                        break;
                }
            }

            for (; pushCount > 0; pushCount--)
            {
                Contents.Pop();
            }
        }

        private void _flushQueue()
        {
            DebugTools.Assert(ThreadUtility.IsOnMainThread());

            while (_messageQueue.TryDequeue(out var message))
            {
                _addFormattedLineInternal(message);
            }
        }

        private void CommandBarOnOnKeyDown(GUIKeyEventArgs obj)
        {
            switch (obj.Key)
            {
                case Keyboard.Key.Up:
                {
                    obj.Handle();
                    var current = CommandBar.Text;
                    if (!string.IsNullOrWhiteSpace(current) && _currentCommandEdited)
                    {
                        // Block up/down if something is typed in.
                        return;
                    }

                    if (_historyPosition <= 0)
                    {
                        return;
                    }

                    CommandBar.Text = CommandHistory[--_historyPosition];
                    break;
                }
                case Keyboard.Key.Down:
                {
                    obj.Handle();
                    var current = CommandBar.Text;
                    if (!string.IsNullOrWhiteSpace(current) && _currentCommandEdited)
                    {
                        // Block up/down if something is typed in.
                        return;
                    }

                    if (_historyPosition >= CommandHistory.Count-1)
                    {
                        CommandBar.Text = "";
                        return;
                    }

                    CommandBar.Text = CommandHistory[++_historyPosition];
                    break;
                }
            }
        }

        private void CommandBarOnOnTextChanged(LineEdit.LineEditEventArgs obj)
        {
            if (string.IsNullOrWhiteSpace(obj.Text))
            {
                _currentCommandEdited = false;
            }
            else
            {
                _currentCommandEdited = true;
            }
        }
    }
}<|MERGE_RESOLUTION|>--- conflicted
+++ resolved
@@ -9,16 +9,11 @@
 using System;
 using System.Collections.Concurrent;
 using System.Collections.Generic;
-<<<<<<< HEAD
-=======
 using SS14.Client.Input;
->>>>>>> 58fb11a9
 using SS14.Shared.Utility;
 
 namespace SS14.Client.UserInterface.CustomControls
 {
-<<<<<<< HEAD
-=======
     // Quick note on how thread safety works in here:
     // Messages from other threads are not actually immediately drawn. They're stored in a queue.
     // Every frame OR the next time a message on the main Godot thread comes in, this queue is drained.
@@ -28,7 +23,6 @@
     //
     // Disable reflection so that we won't be looked at for scene translation.
     [Reflect(false)]
->>>>>>> 58fb11a9
     public class DebugConsole : Control, IDebugConsole
     {
         [Dependency] readonly IClientConsole console;
