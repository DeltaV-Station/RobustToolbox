﻿using OpenTK.Graphics;
using SS14.Client.Graphics.Input;
using SS14.Shared;
using SS14.Shared.Maths;
using System;
using System.Collections.Generic;
using Vector2i = SS14.Shared.Maths.Vector2i;

namespace SS14.Client.UserInterface.Components
{
    public class LobbyShowcase : Showcase
    {
        protected int ScrollOffset = 0;
        public Vector2i ItemOffsets = new Vector2i(0, 0);

        protected override void _buttonRight_Clicked(ImageButton sender)
        {
            if (ScrollOffset + 1 <= _items.Count - 1) ScrollOffset++;
        }

        protected override void _buttonLeft_Clicked(ImageButton sender)
        {
            if (ScrollOffset - 1 >= 0) ScrollOffset--;
        }

        public override void AddItem(ImageButton button, Object associatedData)
        {
            if (button == null || associatedData == null) return;

            if (!_items.Exists(x => x.Key == button || x.Value == associatedData))
            {
                _items.Add(new KeyValuePair<ImageButton, object>(button, associatedData));
                button.Clicked += button_Clicked;
            }

            ScrollOffset = (int)Math.Floor(_items.Count / 2f); //start in the middle. cosmetic thing only.
            Selected = ScrollOffset;
        }

        protected override void button_Clicked(ImageButton sender)
        {
            if (_items.Exists(x => x.Key == sender))
            {
                KeyValuePair<ImageButton, object> sel = _items.Find(x => x.Key == sender);
                Selected = _items.IndexOf(sel);
            }
        }

        public override KeyValuePair<ImageButton, Object>? GetSelection()
        {
            if (Selected < 0 || Selected > _items.Count - 1 || _items.Count == 0)
                return null;
            else return _items[_selected];
        }

        public override void RemoveItem(Object toRemove)
        {
            if (toRemove is ImageButton)
                _items.RemoveAll(x => x.Key == toRemove);
            else
                _items.RemoveAll(x => x.Value == toRemove);
        }

        public override void Update(float frameTime)
        {
            ClientArea = Box2i.FromDimensions(Position, Size);

            _buttonRight.Position = new Vector2i(ClientArea.Right - _buttonRight.ClientArea.Width, ClientArea.Top + (int)(ClientArea.Height / 2f - _buttonRight.ClientArea.Height / 2f));
            _buttonRight.Update(frameTime);

            _buttonLeft.Position = new Vector2i(_buttonRight.ClientArea.Left - _buttonRight.ClientArea.Width - _buttonLeft.ClientArea.Width, _buttonRight.ClientArea.Top);

            _buttonLeft.Update(frameTime);

            foreach (var curr in _items)
            {
                curr.Key.Update(frameTime);
            }

            _selectionGlow.Update(frameTime);
        }

        public override void Draw()
        {
            if (_items.Count > 0)
            {
                if (ScrollOffset < 0 || ScrollOffset > _items.Count - 1)
                    ScrollOffset = 0;
                else
                {
                    KeyValuePair<ImageButton, Object> middle = _items[ScrollOffset];
                    middle.Key.Position =
                        new Vector2i(ItemOffsets.X + ClientArea.Left + (int)(ClientArea.Width / 2f - middle.Key.ClientArea.Width / 2f),
                                  ItemOffsets.Y + ClientArea.Top + (int)(ClientArea.Height / 2f - middle.Key.ClientArea.Height / 2f));
                    if (FadeItems)
                        middle.Key.ForegroundColor = Color4.White;

                    if (_selectionGlow != null && Selected == ScrollOffset)
                    {
                        _selectionGlow.Position = new Vector2i(ItemOffsets.X + ClientArea.Left + (int)(ClientArea.Width / 2f - _selectionGlow.ClientArea.Width / 2f), middle.Key.ClientArea.Top + (int)(middle.Key.ClientArea.Height / 2f - _selectionGlow.ClientArea.Height / 2f));
                        _selectionGlow.Draw();
                    }

                    middle.Key.Draw();

                    int lastPosLeft = middle.Key.ClientArea.Left - ItemSpacing;
                    int lastPosRight = middle.Key.ClientArea.Right + ItemSpacing;

                    for (int i = 1; i <= AdditionalColumns; i++)
                    {
                        float alphaAdj = 1 + AdditionalColumns - (AdditionalColumns / (float)i);
                        const float baseAlpha = 200;

                        //Left
                        if ((ScrollOffset - i) >= 0 && (ScrollOffset - i) <= _items.Count - 1)
                        {
                            KeyValuePair<ImageButton, Object> currLeft = _items[(ScrollOffset - i)];
                            currLeft.Key.Position = new Vector2i(lastPosLeft - currLeft.Key.ClientArea.Width, ClientArea.Top + (int)(ClientArea.Height / 2f - currLeft.Key.ClientArea.Height / 2f));
                            lastPosLeft = currLeft.Key.ClientArea.Left - ItemSpacing;

                            if (_selectionGlow != null && (ScrollOffset - i) == Selected)
                            {
                                _selectionGlow.Position = new Vector2i(currLeft.Key.ClientArea.Left + (int)(currLeft.Key.ClientArea.Width / 2f - _selectionGlow.ClientArea.Width / 2f), currLeft.Key.ClientArea.Top + (int)(currLeft.Key.ClientArea.Height / 2f - _selectionGlow.ClientArea.Height / 2f));
                                _selectionGlow.Draw();
                            }

                            if (FadeItems)
<<<<<<< HEAD
                                currLeft.Key.ForegroundColor = Color4.White.WithAlpha(baseAlpha / alphaAdj);
=======
                                currLeft.Key.Color = Color.White.WithAlpha(baseAlpha / alphaAdj);
>>>>>>> aa39a395

                            currLeft.Key.Draw();
                        }

                        //Right
                        if ((ScrollOffset + i) >= 0 && (ScrollOffset + i) <= _items.Count - 1)
                        {
                            KeyValuePair<ImageButton, Object> currRight = _items[(ScrollOffset + i)];
                            currRight.Key.Position = new Vector2i(lastPosRight, ClientArea.Top + (int)(ClientArea.Height / 2f - currRight.Key.ClientArea.Height / 2f));
                            lastPosRight = currRight.Key.ClientArea.Right + ItemSpacing;

                            if (_selectionGlow != null && (ScrollOffset + i) == Selected)
                            {
                                _selectionGlow.Position = new Vector2i(currRight.Key.ClientArea.Left + (int)(currRight.Key.ClientArea.Width / 2f - _selectionGlow.ClientArea.Width / 2f), currRight.Key.ClientArea.Top + (int)(currRight.Key.ClientArea.Height / 2f - _selectionGlow.ClientArea.Height / 2f));
                                _selectionGlow.Draw();
                            }

                            if (FadeItems)
<<<<<<< HEAD
                                currRight.Key.ForegroundColor = Color4.White.WithAlpha(baseAlpha / alphaAdj);
=======
                                currRight.Key.Color = Color.White.WithAlpha(baseAlpha / alphaAdj);
>>>>>>> aa39a395

                            currRight.Key.Draw();
                        }
                    }
                }
            }

            if (ShowArrows && ScrollingNeeded())
            {
                _buttonLeft.Draw();
                _buttonRight.Draw();
            }
        }

        public bool ScrollingNeeded()
        {
            if (1 + (AdditionalColumns * 2) < _items.Count) return true;
            return false;
        }

        public override bool MouseWheelMove(MouseWheelScrollEventArgs e)
        {
            if (ClientArea.Contains(e.X, e.Y))
            {
                if (ScrollingNeeded())
                {
                    if (e.Delta > 0)
                    {
                        if (ScrollOffset + 1 <= _items.Count - 1) ScrollOffset++;
                        return true;
                    }
                    else if (e.Delta < 0)
                    {
                        if (ScrollOffset - 1 >= 0) ScrollOffset--;
                        return true;
                    }
                }
            }
            return false;
        }

        public override void MouseMove(MouseMoveEventArgs e)
        {
            if (ClientArea.Contains(e.X, e.Y))
            {
                _buttonLeft.MouseMove(e);
                _buttonRight.MouseMove(e);

                foreach (var curr in _items)
                {
                    curr.Key.MouseMove(e);
                }
            }
        }

        public override bool MouseDown(MouseButtonEventArgs e)
        {
            if (ClientArea.Contains(e.X, e.Y))
            {
                if (ShowArrows && ScrollingNeeded())
                {
                    if (_buttonLeft.MouseDown(e)) return true;
                    if (_buttonRight.MouseDown(e)) return true;
                }

                if (_items.Count > 0)
                {
                    if (ScrollOffset >= 0 || ScrollOffset <= _items.Count - 1)
                    {
                        KeyValuePair<ImageButton, Object> selected = _items[ScrollOffset];
                        if (selected.Key.MouseDown(e)) return true;

                        for (int i = 1; i <= AdditionalColumns; i++)
                        {
                            if ((ScrollOffset - i) >= 0 && (ScrollOffset - i) <= _items.Count - 1)
                            {
                                KeyValuePair<ImageButton, Object> selectedLeft = _items[(ScrollOffset - i)];
                                if (selectedLeft.Key.MouseDown(e)) return true;
                            }

                            if ((ScrollOffset + i) >= 0 && (ScrollOffset + i) <= _items.Count - 1)
                            {
                                KeyValuePair<ImageButton, Object> selectedRight = _items[(ScrollOffset + i)];
                                if (selectedRight.Key.MouseDown(e)) return true;
                            }
                        }
                    }
                }
            }
            return false;
        }

        public override bool MouseUp(MouseButtonEventArgs e)
        {
            if (ClientArea.Contains(e.X, e.Y))
            {
                if (_buttonLeft.MouseUp(e)) return true;
                if (_buttonRight.MouseUp(e)) return true;

                if (_items.Count > 0)
                {
                    if (ScrollOffset >= 0 || ScrollOffset <= _items.Count - 1)
                    {
                        KeyValuePair<ImageButton, Object> selected = _items[ScrollOffset];
                        if (selected.Key.MouseUp(e)) return true;

                        for (int i = 1; i <= AdditionalColumns; i++)
                        {
                            if ((ScrollOffset - i) >= 0 && (ScrollOffset - i) <= _items.Count - 1)
                            {
                                KeyValuePair<ImageButton, Object> selectedLeft = _items[(ScrollOffset - i)];
                                if (selectedLeft.Key.MouseUp(e)) return true;
                            }

                            if ((ScrollOffset + i) >= 0 && (ScrollOffset + i) <= _items.Count - 1)
                            {
                                KeyValuePair<ImageButton, Object> selectedRight = _items[(ScrollOffset + i)];
                                if (selectedRight.Key.MouseUp(e)) return true;
                            }
                        }
                    }
                }
            }
            return false;
        }
    }
}<|MERGE_RESOLUTION|>--- conflicted
+++ resolved
@@ -125,11 +125,7 @@
                             }
 
                             if (FadeItems)
-<<<<<<< HEAD
-                                currLeft.Key.ForegroundColor = Color4.White.WithAlpha(baseAlpha / alphaAdj);
-=======
-                                currLeft.Key.Color = Color.White.WithAlpha(baseAlpha / alphaAdj);
->>>>>>> aa39a395
+                                currLeft.Key.ForegroundColor = Color.White.WithAlpha(baseAlpha / alphaAdj);
 
                             currLeft.Key.Draw();
                         }
@@ -148,11 +144,7 @@
                             }
 
                             if (FadeItems)
-<<<<<<< HEAD
-                                currRight.Key.ForegroundColor = Color4.White.WithAlpha(baseAlpha / alphaAdj);
-=======
-                                currRight.Key.Color = Color.White.WithAlpha(baseAlpha / alphaAdj);
->>>>>>> aa39a395
+                                currRight.Key.ForegroundColor = Color.White.WithAlpha(baseAlpha / alphaAdj);
 
                             currRight.Key.Draw();
                         }
