﻿using NUnit.Framework;
using SFML.Graphics;
using SFML.System;
using SS14.Client;
using SS14.Client.Collision;
using SS14.Client.GameObjects;
using SS14.Client.GameTimer;
using SS14.Client.Graphics;
using SS14.Client.Graphics.Event;
using SS14.Client.Input;
using SS14.Client.Interfaces;
using SS14.Client.Interfaces.Collision;
using SS14.Client.Interfaces.GameObjects;
using SS14.Client.Interfaces.GameTimer;
using SS14.Client.Interfaces.Input;
using SS14.Client.Interfaces.Lighting;
using SS14.Client.Interfaces.Network;
using SS14.Client.Interfaces.Resource;
using SS14.Client.Interfaces.State;
using SS14.Client.Interfaces.UserInterface;
using SS14.Client.Interfaces.Utility;
using SS14.Client.Lighting;
using SS14.Client.Network;
using SS14.Client.Resources;
using SS14.Client.State;
using SS14.Client.Reflection;
using SS14.Client.UserInterface;
using SS14.Client.Utility;
using SS14.Server;
using SS14.Server.Chat;
using SS14.Server.GameObjects;
using SS14.Server.GameStates;
using SS14.Server.Interfaces;
using SS14.Server.Interfaces.Chat;
using SS14.Server.Interfaces.ClientConsoleHost;
using SS14.Server.Interfaces.GameObjects;
using SS14.Server.Interfaces.GameState;
using SS14.Server.Interfaces.Log;
using SS14.Server.Interfaces.Map;
using SS14.Server.Interfaces.MessageLogging;
using SS14.Server.Interfaces.Placement;
using SS14.Server.Interfaces.Player;
using SS14.Server.Interfaces.Round;
using SS14.Server.Interfaces.ServerConsole;
using SS14.Server.Log;
using SS14.Server.Map;
using SS14.Server.MessageLogging;
using SS14.Server.Placement;
using SS14.Server.Player;
using SS14.Server.Reflection;
using SS14.Server.Round;
using SS14.Server.ServerConsole;
using SS14.Shared.Configuration;
using SS14.Shared.GameObjects;
using SS14.Shared.Interfaces.Configuration;
using SS14.Shared.Interfaces.GameObjects;
using SS14.Shared.Interfaces.Log;
using SS14.Shared.Interfaces.Reflection;
using SS14.Shared.Interfaces.Serialization;
using SS14.Shared.IoC;
using SS14.Shared.Log;
using SS14.Shared.Prototypes;
using SS14.Shared.Serialization;
using SS14.Shared.Utility;
using System;
using System.Collections.Generic;
using System.IO;
using System.Reflection;
using System.Windows.Forms;
using SS14.Shared.Interfaces.Network;
using SS14.Shared.Network;

namespace SS14.UnitTesting
{
    public enum UnitTestProject
    {
        Server,
        Client
    }

    public abstract class SS14UnitTest
    {
        private FrameEventArgs frameEvent;
        public delegate void EventHandler();
        public static event EventHandler InjectedMethod;

        #region Options

        // TODO: make this figured out at runtime so we don't have to pass a compiler flag.
#if HEADLESS
        public const bool Headless = true;
#else
        public const bool Headless = false;
#endif

        // These properties are meant to be overriden to disable certain parts
        // Like loading resource packs, which isn't always needed.

        /// <summary>
        /// Whether the client resource pack should be loaded or not.
        /// </summary>
        public virtual bool NeedsResourcePack => false;

        /// <summary>
        /// Whether the client config should be loaded or not.
        /// </summary>
        public virtual bool NeedsClientConfig => false;

        public virtual UnitTestProject Project => UnitTestProject.Server;

        #endregion Options

        #region Accessors

        public IConfigurationManager GetConfigurationManager
        {
            get;
            private set;
        }

        public IResourceManager GetResourceManager
        {
            get;
            private set;
        }

        public Clock GetClock
        {
            get;
            set;
        }

        #endregion Accessors

        public SS14UnitTest()
        {
            TestFixtureAttribute a = Attribute.GetCustomAttribute(GetType(), typeof(TestFixtureAttribute)) as TestFixtureAttribute;
            if (NeedsResourcePack && Headless)
            {
                // Disable the test automatically.
                a.Explicit = true;
                return;
            }

            // Clear state across tests.
            IoCManager.Clear();
            RegisterIoC();

            var Assemblies = new List<Assembly>(4);
            string AssemblyDir = Path.GetDirectoryName(new Uri(Assembly.GetExecutingAssembly().CodeBase).LocalPath);
            switch (Project)
            {
                case UnitTestProject.Client:
                    Assemblies.Add(Assembly.LoadFrom(Path.Combine(AssemblyDir, "SS14.Client.exe")));
                    break;
                case UnitTestProject.Server:
                    Assemblies.Add(Assembly.LoadFrom(Path.Combine(AssemblyDir, "SS14.Server.exe")));
                    break;
                default:
                    throw new NotSupportedException($"Unknown testing project: {Project}");
            }

            Assemblies.Add(Assembly.LoadFrom(Path.Combine(AssemblyDir, "SS14.Shared.dll")));
            Assemblies.Add(Assembly.GetExecutingAssembly());

            IoCManager.Resolve<IReflectionManager>().LoadAssemblies(Assemblies);

            if (NeedsClientConfig)
            {
                //ConfigurationManager setup
                GetConfigurationManager = IoCManager.Resolve<IConfigurationManager>();
                GetConfigurationManager.LoadFromFile(PathHelpers.AssemblyRelativeFile("./client_config.toml", Assembly.GetExecutingAssembly()));
            }

            if (NeedsResourcePack)
            {
                GetResourceManager = IoCManager.Resolve<IResourceManager>();
                InitializeResources();
            }
        }

        #region Setup

        /// <summary>
        /// Registers all the types into the <see cref="IoCManager"/> with <see cref="IoCManager.Register{TInterface, TImplementation}"/>
        /// </summary>
        private void RegisterIoC()
        {
            // Shared stuff.
            IoCManager.Register<IComponentManager, ComponentManager>();
            IoCManager.Register<IPrototypeManager, PrototypeManager>();
            IoCManager.Register<IEntitySystemManager, EntitySystemManager>();
            IoCManager.Register<IConfigurationManager, ConfigurationManager>();
            IoCManager.Register<ISS14Serializer, SS14Serializer>();
            IoCManager.Register<INetManager, NetManager>();

            switch (Project)
            {
                case UnitTestProject.Client:
                    IoCManager.Register<ILogManager, LogManager>();

                    IoCManager.Register<IRand, Rand>();
                    IoCManager.Register<IStateManager, StateManager>();
                    IoCManager.Register<INetworkGrapher, NetworkGrapher>();
                    IoCManager.Register<IKeyBindingManager, KeyBindingManager>();
                    IoCManager.Register<IUserInterfaceManager, UserInterfaceManager>();
                    IoCManager.Register<IGameTimer, GameTimer>();
                    IoCManager.Register<ITileDefinitionManager, TileDefinitionManager>();
                    IoCManager.Register<IMessageLogger, MessageLogger>();
                    IoCManager.Register<ICollisionManager, CollisionManager>();
                    IoCManager.Register<IEntityManager, ClientEntityManager>();
                    IoCManager.Register<IClientEntityManager, ClientEntityManager>();
                    IoCManager.Register<IClientNetManager, NetManager>();
                    IoCManager.Register<IReflectionManager, ClientReflectionManager>();
                    IoCManager.Register<IPlacementManager, PlacementManager>();
                    IoCManager.Register<ILightManager, LightManager>();
                    IoCManager.Register<IResourceManager, ResourceManager>();
                    IoCManager.Register<IMapManager, MapManager>();
                    IoCManager.Register<IEntityNetworkManager, ClientEntityNetworkManager>();
                    IoCManager.Register<IPlayerManager, PlayerManager>();
                    IoCManager.Register<IGameController, GameController>();
                    IoCManager.Register<IComponentFactory, ClientComponentFactory>();
                    break;

                case UnitTestProject.Server:
                    IoCManager.Register<IEntityManager, ServerEntityManager>();
                    IoCManager.Register<IServerEntityManager, ServerEntityManager>();
                    IoCManager.Register<ILogManager, ServerLogManager>();
                    IoCManager.Register<IServerLogManager, ServerLogManager>();
                    IoCManager.Register<IMessageLogger, MessageLogger>();
                    IoCManager.Register<IChatManager, ChatManager>();
                    IoCManager.Register<IServerNetManager, NetManager>();
                    IoCManager.Register<IMapManager, MapManager>();
                    IoCManager.Register<IPlacementManager, PlacementManager>();
                    IoCManager.Register<IConsoleManager, ConsoleManager>();
                    IoCManager.Register<ITileDefinitionManager, TileDefinitionManager>();
                    IoCManager.Register<IRoundManager, RoundManager>();
                    IoCManager.Register<IEntityNetworkManager, Server.GameObjects.ServerEntityNetworkManager>();
                    IoCManager.Register<ICommandLineArgs, CommandLineArgs>();
                    IoCManager.Register<IGameStateManager, GameStateManager>();
                    IoCManager.Register<IReflectionManager, ServerReflectionManager>();
                    IoCManager.Register<IClientConsoleHost, Server.ClientConsoleHost.ClientConsoleHost>();
                    IoCManager.Register<IPlayerManager, PlayerManager>();
<<<<<<< HEAD
                    IoCManager.Register<IComponentFactory, ServerComponentFactory>();
=======
                    IoCManager.Register<IBaseServer, BaseServer>();
>>>>>>> ba1ee087
                    break;

                default:
                    throw new NotSupportedException($"Unknown testing project: {Project}");
            }

            OverrideIoC();

            IoCManager.BuildGraph();
        }

        /// <summary>
        /// Called after all IoC registration has been done, but before the graph has been built.
        /// This allows one to add new IoC types or overwrite existing ones if needed.
        /// </summary>
        protected virtual void OverrideIoC()
        {

        }

        public void InitializeResources()
        {
            GetResourceManager.LoadBaseResources();
            GetResourceManager.LoadLocalResources();
        }

        public void InitializeCluwneLib()
        {
            GetClock = new Clock();

            CluwneLib.Video.SetWindowSize(1280, 720);
            CluwneLib.Video.SetFullscreen(false);
            CluwneLib.Video.SetRefreshRate(60);

            CluwneLib.Initialize();
            CluwneLib.Screen.BackgroundColor = Color.Black;
            CluwneLib.Screen.Closed += MainWindowRequestClose;

            CluwneLib.Go();
        }

        public void InitializeCluwneLib(uint width, uint height, bool fullscreen, uint refreshrate)
        {
            GetClock = new Clock();

            CluwneLib.Video.SetWindowSize(width, height);
            CluwneLib.Video.SetFullscreen(fullscreen);
            CluwneLib.Video.SetRefreshRate(refreshrate);

            CluwneLib.Initialize();
            CluwneLib.Screen.BackgroundColor = Color.Black;
            CluwneLib.Screen.Closed += MainWindowRequestClose;

            CluwneLib.Go();
        }

        public void StartCluwneLibLoop()
        {
            while (CluwneLib.IsRunning)
            {
                var lastFrameTime = GetClock.ElapsedTime.AsSeconds();
                GetClock.Restart();
                frameEvent = new FrameEventArgs(lastFrameTime);
                CluwneLib.ClearCurrentRendertarget(Color.Black);
                CluwneLib.Screen.DispatchEvents();
                InjectedMethod();
                CluwneLib.Screen.Display();
            }
        }

        private void MainWindowRequestClose(object sender, EventArgs e)
        {
            CluwneLib.Stop();
            Application.Exit();
        }

        #endregion Setup
    }
}<|MERGE_RESOLUTION|>--- conflicted
+++ resolved
@@ -241,11 +241,8 @@
                     IoCManager.Register<IReflectionManager, ServerReflectionManager>();
                     IoCManager.Register<IClientConsoleHost, Server.ClientConsoleHost.ClientConsoleHost>();
                     IoCManager.Register<IPlayerManager, PlayerManager>();
-<<<<<<< HEAD
                     IoCManager.Register<IComponentFactory, ServerComponentFactory>();
-=======
                     IoCManager.Register<IBaseServer, BaseServer>();
->>>>>>> ba1ee087
                     break;
 
                 default:
