--- conflicted
+++ resolved
@@ -4,14 +4,16 @@
 using JetBrains.Annotations;
 using Moq;
 using Robust.Server;
+using Robust.Server.Configuration;
 using Robust.Server.Console;
+using Robust.Server.Containers;
 using Robust.Server.Debugging;
-using Robust.Server.Containers;
 using Robust.Server.GameObjects;
 using Robust.Server.GameStates;
 using Robust.Server.Physics;
 using Robust.Server.Player;
 using Robust.Server.Reflection;
+using Robust.Server.Replays;
 using Robust.Shared;
 using Robust.Shared.Asynchronous;
 using Robust.Shared.Configuration;
@@ -29,24 +31,18 @@
 using Robust.Shared.Physics;
 using Robust.Shared.Physics.Collision;
 using Robust.Shared.Physics.Components;
+using Robust.Shared.Physics.Dynamics;
 using Robust.Shared.Physics.Systems;
+using Robust.Shared.Players;
 using Robust.Shared.Profiling;
 using Robust.Shared.Prototypes;
 using Robust.Shared.Reflection;
+using Robust.Shared.Replays;
 using Robust.Shared.Serialization;
 using Robust.Shared.Serialization.Manager;
 using Robust.Shared.Serialization.Manager.Attributes;
 using Robust.Shared.Threading;
 using Robust.Shared.Timing;
-<<<<<<< HEAD
-using Robust.Server.Configuration;
-=======
-using Robust.Server.Replays;
-using Robust.Shared.Physics.Dynamics;
->>>>>>> 0a2735a6
-using Robust.Shared.Replays;
-using Robust.Shared.Players;
-using Robust.Server.Replays;
 
 namespace Robust.UnitTesting.Server
 {
@@ -264,7 +260,7 @@
 
             var compFactory = container.Resolve<IComponentFactory>();
 
-            // if only we had some sort of attribute for autmatically registering components.
+            // if only we had some sort of attribute for automatically registering components.
             compFactory.RegisterClass<MetaDataComponent>();
             compFactory.RegisterClass<TransformComponent>();
             compFactory.RegisterClass<MapGridComponent>();
