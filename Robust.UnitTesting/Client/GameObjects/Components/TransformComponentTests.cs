using NUnit.Framework;
using Robust.Shared.GameObjects;
using Robust.Shared.GameStates;
using Robust.Shared.Map;
using Robust.Shared.Maths;
using Robust.UnitTesting.Server;

namespace Robust.UnitTesting.Client.GameObjects.Components
{
    [TestFixture]
    [TestOf(typeof(TransformComponent))]
    public sealed class TransformComponentTests
    {
        private static readonly MapId TestMapId = new(1);
<<<<<<< HEAD
        private static EntityUid TestGridAId;
        private static EntityUid TestGridBId;
=======
>>>>>>> 9d88857b

        private static (ISimulation, EntityUid gridA, EntityUid gridB)  SimulationFactory()
        {
            var sim = RobustServerSimulation
                .NewSimulation()
                .InitializeInstance();

            var mapManager = sim.Resolve<IMapManager>();

            // Adds the map with id 1, and spawns entity 1 as the map entity.
            mapManager.CreateMap(TestMapId);

            // Adds two grids to use in tests.
<<<<<<< HEAD
            TestGridAId = mapManager.CreateGrid(TestMapId).GridEntityId;
            TestGridBId = mapManager.CreateGrid(TestMapId).GridEntityId;
=======
            var gridA = mapManager.CreateGrid(TestMapId);
            var gridB = mapManager.CreateGrid(TestMapId);
>>>>>>> 9d88857b

            return (sim, gridA.GridEntityId, gridB.GridEntityId);
        }

        /// <summary>
        ///     Make sure that component state locations are RELATIVE.
        /// </summary>
        [Test]
        public void ComponentStatePositionTest()
        {
            var (sim, gridIdA, gridIdB) = SimulationFactory();
            var entMan = sim.Resolve<IEntityManager>();
            var mapMan = sim.Resolve<IMapManager>();

            var gridA = mapMan.GetGrid(gridIdA);
            var gridB = mapMan.GetGrid(gridIdB);

            // Arrange
            var initialPos = new EntityCoordinates(gridA.GridEntityId, (0, 0));
            var parent = entMan.SpawnEntity(null, initialPos);
            var child = entMan.SpawnEntity(null, initialPos);
            var parentTrans = entMan.GetComponent<TransformComponent>(parent);
            var childTrans = entMan.GetComponent<TransformComponent>(child);

            var compState = new TransformComponentState(new Vector2(5, 5), new Angle(0), gridB.GridEntityId, false, false);
            parentTrans.HandleComponentState(compState, null);

            compState = new TransformComponentState(new Vector2(6, 6), new Angle(0), gridB.GridEntityId, false, false);
            childTrans.HandleComponentState(compState, null);
            // World pos should be 6, 6 now.

            // Act
            var oldWpos = childTrans.WorldPosition;
            compState = new TransformComponentState(new Vector2(1, 1), new Angle(0), parent, false, false);
            childTrans.HandleComponentState(compState, null);
            var newWpos = childTrans.WorldPosition;

            // Assert
            Assert.That(newWpos, Is.EqualTo(oldWpos));
        }

        /// <summary>
        ///     Tests that world rotation is built properly
        /// </summary>
        [Test]
        public void WorldRotationTest()
        {
            var (sim, gridIdA, gridIdB) = SimulationFactory();
            var entMan = sim.Resolve<IEntityManager>();
            var mapMan = sim.Resolve<IMapManager>();
            var xformSystem = sim.Resolve<IEntitySystemManager>().GetEntitySystem<SharedTransformSystem>();

            var gridA = mapMan.GetGrid(gridIdA);
            var gridB = mapMan.GetGrid(gridIdB);

            // Arrange
            var initalPos = new EntityCoordinates(gridA.GridEntityId, (0, 0));
            var node1 = entMan.SpawnEntity(null, initalPos);
            var node2 = entMan.SpawnEntity(null, initalPos);
            var node3 = entMan.SpawnEntity(null, initalPos);

            entMan.GetComponent<MetaDataComponent>(node1).EntityName = "node1_dummy";
            entMan.GetComponent<MetaDataComponent>(node2).EntityName = "node2_dummy";
            entMan.GetComponent<MetaDataComponent>(node3).EntityName = "node3_dummy";

            var node1Trans = entMan.GetComponent<TransformComponent>(node1);
            var node2Trans = entMan.GetComponent<TransformComponent>(node2);
            var node3Trans = entMan.GetComponent<TransformComponent>(node3);

            var compState = new TransformComponentState(new Vector2(6, 6), Angle.FromDegrees(135), gridB.GridEntityId, false, false);
            var handleState = new ComponentHandleState(compState, null);
            xformSystem.OnHandleState(node1, node1Trans, ref handleState);

            compState = new TransformComponentState(new Vector2(1, 1), Angle.FromDegrees(45), node1, false, false);
            handleState = new ComponentHandleState(compState, null);
            xformSystem.OnHandleState(node2, node2Trans, ref handleState);

            compState = new TransformComponentState(new Vector2(0, 0), Angle.FromDegrees(45), node2, false, false);
            handleState = new ComponentHandleState(compState, null);
            xformSystem.OnHandleState(node3, node3Trans, ref handleState);

            // Act
            var result = node3Trans.WorldRotation;

            // Assert (135 + 45 + 45 = 225)
            Assert.That(result, new ApproxEqualityConstraint(Angle.FromDegrees(225)));
        }
    }
}<|MERGE_RESOLUTION|>--- conflicted
+++ resolved
@@ -12,11 +12,6 @@
     public sealed class TransformComponentTests
     {
         private static readonly MapId TestMapId = new(1);
-<<<<<<< HEAD
-        private static EntityUid TestGridAId;
-        private static EntityUid TestGridBId;
-=======
->>>>>>> 9d88857b
 
         private static (ISimulation, EntityUid gridA, EntityUid gridB)  SimulationFactory()
         {
@@ -30,13 +25,8 @@
             mapManager.CreateMap(TestMapId);
 
             // Adds two grids to use in tests.
-<<<<<<< HEAD
-            TestGridAId = mapManager.CreateGrid(TestMapId).GridEntityId;
-            TestGridBId = mapManager.CreateGrid(TestMapId).GridEntityId;
-=======
             var gridA = mapManager.CreateGrid(TestMapId);
             var gridB = mapManager.CreateGrid(TestMapId);
->>>>>>> 9d88857b
 
             return (sim, gridA.GridEntityId, gridB.GridEntityId);
         }
