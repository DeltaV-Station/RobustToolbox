--- conflicted
+++ resolved
@@ -358,13 +358,8 @@
                 var BaseContainer = containerComp.GetContainer("testContainer");
                 Assert.That(BaseContainer.ContainedEntities.Count, Is.EqualTo(1));
 
-<<<<<<< HEAD
-                var containeeEnt = iContainer.ContainedEntities[0];
-                Assert.That(sEntManager.GetComponent<MetaDataComponent>(containeeEnt).EntityName, Is.EqualTo("ContaineeEnt"));
-=======
                 var containeeEnt = BaseContainer.ContainedEntities[0];
                 Assert.That(entMan.GetComponent<MetaDataComponent>(containeeEnt).EntityName, Is.EqualTo("ContaineeEnt"));
->>>>>>> 77108284
             });
         }
     }
