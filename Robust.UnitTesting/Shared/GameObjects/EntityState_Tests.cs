--- conflicted
+++ resolved
@@ -62,14 +62,8 @@
                     new EntityUid(512),
                     new []
                     {
-<<<<<<< HEAD
-                        new ComponentChange(0, true, false, new MapGridComponentState(new EntityUid(0), 16), default)
-                    },
-                    default);
-=======
-                        new ComponentChange(0, new MapGridComponentState(new GridId(0), 16), default)
+                        new ComponentChange(0, new MapGridComponentState(new EntityUid(0), 16), default)
                     }, default);
->>>>>>> b8611828
 
                 serializer.Serialize(stream, payload);
                 array = stream.ToArray();
