--- conflicted
+++ resolved
@@ -62,13 +62,9 @@
                     new EntityUid(512),
                     new []
                     {
-<<<<<<< HEAD
-                        new ComponentChange(0, true, false, new MapGridComponentState(new EntityUid(0), 16))
-                    });
-=======
-                        new ComponentChange(0, true, false, new MapGridComponentState(new GridId(0), 16), default)
-                    }, default);
->>>>>>> 9d88857b
+                        new ComponentChange(0, true, false, new MapGridComponentState(new EntityUid(0), 16), default)
+                    },
+                    default);
 
                 serializer.Serialize(stream, payload);
                 array = stream.ToArray();
