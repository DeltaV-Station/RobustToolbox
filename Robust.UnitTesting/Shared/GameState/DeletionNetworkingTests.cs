--- conflicted
+++ resolved
@@ -117,22 +117,15 @@
         var coords = new EntityCoordinates(grid2, new Vector2(0.5f, 0.5f));
         await server.WaitPost(() =>
         {
-<<<<<<< HEAD
-            entA = sEntMan.SpawnEntity("", coords);
-            entB = sEntMan.SpawnEntity("", coords);
-            childA = sEntMan.SpawnEntity("", new EntityCoordinates(entA, default));
-            childB = sEntMan.SpawnEntity("", new EntityCoordinates(entB, default));
+            entA = sEntMan.SpawnEntity(null, coords);
+            entB = sEntMan.SpawnEntity(null, coords);
+            childA = sEntMan.SpawnEntity(null, new EntityCoordinates(entA, default));
+            childB = sEntMan.SpawnEntity(null, new EntityCoordinates(entB, default));
 
             entANet = sEntMan.GetNetEntity(entA);
             entBNet = sEntMan.GetNetEntity(entB);
             childANet = sEntMan.GetNetEntity(childA);
             childBNet = sEntMan.GetNetEntity(childB);
-=======
-            entA = sEntMan.SpawnEntity(null, coords);
-            entB = sEntMan.SpawnEntity(null, coords);
-            childA = sEntMan.SpawnEntity(null, new EntityCoordinates(entA, default));
-            childB = sEntMan.SpawnEntity(null, new EntityCoordinates(entB, default));
->>>>>>> 876de406
         });
 
         await RunTicks();
@@ -153,17 +146,10 @@
 
         await client.WaitPost(() =>
         {
-<<<<<<< HEAD
-            entC = cEntMan.SpawnEntity("", cEntMan.GetCoordinates(sEntMan.GetNetCoordinates(coords)));
-            childC = cEntMan.SpawnEntity("", new EntityCoordinates(entC, default));
-            clientChildA = cEntMan.SpawnEntity("", new EntityCoordinates(entA, default));
-            clientChildB = cEntMan.SpawnEntity("", new EntityCoordinates(entB, default));
-=======
-            entC = cEntMan.SpawnEntity(null, coords);
+            entC = cEntMan.SpawnEntity(null, cEntMan.GetCoordinates(sEntMan.GetNetCoordinates(coords)));
             childC = cEntMan.SpawnEntity(null, new EntityCoordinates(entC, default));
             clientChildA = cEntMan.SpawnEntity(null, new EntityCoordinates(entA, default));
             clientChildB = cEntMan.SpawnEntity(null, new EntityCoordinates(entB, default));
->>>>>>> 876de406
         });
 
         await RunTicks();
