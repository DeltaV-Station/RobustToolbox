using NUnit.Framework;
using Robust.Client.UserInterface.CustomControls;
using Robust.Shared.GameObjects;
using Robust.Shared.Map;
using Robust.Shared.Maths;
using Robust.Shared.Physics.Components;
using System.Threading.Tasks;

namespace Robust.UnitTesting.Shared.Physics
{
    [TestFixture, TestOf(typeof(CollisionWakeSystem))]
    public sealed class CollisionWake_Test : RobustIntegrationTest
    {
        private const string Prototype = @"
- type: entity
  name: dummy
  id: CollisionWakeTestItem
  components:
  - type: Transform
  - type: Physics
    bodyType: Dynamic
  - type: Fixtures
    fixtures:
    - shape:
        !type:PhysShapeCircle
        radius: 0.35
  - type: CollisionWake
";

        /// <summary>
        /// Test whether a CollisionWakeComponent correctly turns off collision on a grid and leaves it on off of a grid.
        /// </summary>
        [Test]
        public async Task TestCollisionWakeGrid()
        {
            var options = new ServerIntegrationOptions {ExtraPrototypes = Prototype};
            options.CVarOverrides["physics.timetosleep"] = "0.0";
            var server = StartServer(options);
            await server.WaitIdleAsync();

            var entManager = server.ResolveDependency<IEntityManager>();
            var mapManager = server.ResolveDependency<IMapManager>();

            MapGridComponent grid = default!;
            MapId mapId = default!;
            PhysicsComponent entityOnePhysics = default!;
            TransformComponent xform = default!;
            PhysicsComponent entityTwoPhysics = default!;

            await server.WaitPost(() =>
            {
                mapId = mapManager.CreateMap();
                var gridEnt = mapManager.EntityManager.SpawnEntity(null, mapId);
                grid = mapManager.EntityManager.AddComponent<MapGridComponent>(gridEnt);
                grid.SetTile(Vector2i.Zero, new Tile(1));

                var entityOne = entManager.SpawnEntity("CollisionWakeTestItem", new MapCoordinates(Vector2.One * 2f, mapId));
                entityOnePhysics = entManager.GetComponent<PhysicsComponent>(entityOne);
                xform = entManager.GetComponent<TransformComponent>(entityOne);
<<<<<<< HEAD
                var entityTwo = entManager.SpawnEntity("CollisionWakeTestItem", new EntityCoordinates(grid.Owner, new Vector2(0.5f, 0.5f)));
=======
                Assert.That(xform.ParentUid == mapManager.GetMapEntityId(mapId));

                var entityTwo = entManager.SpawnEntity("CollisionWakeTestItem", new EntityCoordinates(grid.GridEntityId, new Vector2(0.5f, 0.5f)));
>>>>>>> e34935c9
                entityTwoPhysics = entManager.GetComponent<PhysicsComponent>(entityTwo);
                Assert.That(entManager.GetComponent<TransformComponent>(entityTwo).ParentUid == grid.GridEntityId);

            });

            // Item 1 Should still be collidable
            await server.WaitRunTicks(1);

            await server.WaitAssertion(() =>
            {
                Assert.That(entityOnePhysics.Awake, Is.EqualTo(false));
                Assert.That(entityOnePhysics.CanCollide, Is.EqualTo(true));

                xform.LocalPosition = new Vector2(0.5f, 0.5f);
                xform.AttachParent(grid.Owner);

                // Entity 2 should immediately not be collidable on spawn
                Assert.That(entityTwoPhysics.Awake, Is.EqualTo(false));
                Assert.That(entityTwoPhysics.CanCollide, Is.EqualTo(false));
            });

            await server.WaitRunTicks(1);

            await server.WaitAssertion(() =>
            {
                Assert.That(entityOnePhysics.Awake, Is.EqualTo(false));
                Assert.That(entityOnePhysics.CanCollide, Is.EqualTo(false));

                xform.LocalPosition = Vector2.One * 2f;
                xform.AttachParent(mapManager.GetMapEntityId(mapId));
            });

            // Juussttt in case we'll re-parent it to the map and check its collision is back on.
            await server.WaitRunTicks(1);

            await server.WaitAssertion(() =>
            {
                Assert.That(entityOnePhysics.Awake, Is.EqualTo(false));
                Assert.That(entityOnePhysics.CanCollide, Is.EqualTo(true));
            });
        }
    }
}<|MERGE_RESOLUTION|>--- conflicted
+++ resolved
@@ -41,7 +41,7 @@
             var entManager = server.ResolveDependency<IEntityManager>();
             var mapManager = server.ResolveDependency<IMapManager>();
 
-            MapGridComponent grid = default!;
+            IMapGrid grid = default!;
             MapId mapId = default!;
             PhysicsComponent entityOnePhysics = default!;
             TransformComponent xform = default!;
@@ -50,20 +50,15 @@
             await server.WaitPost(() =>
             {
                 mapId = mapManager.CreateMap();
-                var gridEnt = mapManager.EntityManager.SpawnEntity(null, mapId);
-                grid = mapManager.EntityManager.AddComponent<MapGridComponent>(gridEnt);
+                grid = mapManager.CreateGrid(mapId);
                 grid.SetTile(Vector2i.Zero, new Tile(1));
 
                 var entityOne = entManager.SpawnEntity("CollisionWakeTestItem", new MapCoordinates(Vector2.One * 2f, mapId));
                 entityOnePhysics = entManager.GetComponent<PhysicsComponent>(entityOne);
                 xform = entManager.GetComponent<TransformComponent>(entityOne);
-<<<<<<< HEAD
-                var entityTwo = entManager.SpawnEntity("CollisionWakeTestItem", new EntityCoordinates(grid.Owner, new Vector2(0.5f, 0.5f)));
-=======
                 Assert.That(xform.ParentUid == mapManager.GetMapEntityId(mapId));
 
                 var entityTwo = entManager.SpawnEntity("CollisionWakeTestItem", new EntityCoordinates(grid.GridEntityId, new Vector2(0.5f, 0.5f)));
->>>>>>> e34935c9
                 entityTwoPhysics = entManager.GetComponent<PhysicsComponent>(entityTwo);
                 Assert.That(entManager.GetComponent<TransformComponent>(entityTwo).ParentUid == grid.GridEntityId);
 
@@ -78,7 +73,7 @@
                 Assert.That(entityOnePhysics.CanCollide, Is.EqualTo(true));
 
                 xform.LocalPosition = new Vector2(0.5f, 0.5f);
-                xform.AttachParent(grid.Owner);
+                xform.AttachParent(grid.GridEntityId);
 
                 // Entity 2 should immediately not be collidable on spawn
                 Assert.That(entityTwoPhysics.Awake, Is.EqualTo(false));
