using System.Linq;
using NUnit.Framework;
using Robust.Shared.GameObjects;
using Robust.Shared.Map;
using Robust.Shared.Maths;
using Robust.Shared.Physics;
using Robust.Shared.Physics.Components;
using Robust.Shared.Physics.Systems;
using Robust.UnitTesting.Server;

namespace Robust.UnitTesting.Shared.Physics;

[TestFixture]
public sealed class Broadphase_Test
{
    /// <summary>
    /// If we change a grid's map does it still remain not on the general broadphase.
    /// </summary>
    /// <remarks>
    /// Grids are stored on their own broadphase because moving them is costly.
    /// </remarks>
    [Test]
    public void GridMapUpdate()
    {
        var sim = RobustServerSimulation.NewSimulation().InitializeInstance();
        var entManager = sim.Resolve<IEntityManager>();
        var mapManager = sim.Resolve<IMapManager>();

        var mapId1 = mapManager.CreateMap();
        var mapId2 = mapManager.CreateMap();
        var gridEnt = mapManager.EntityManager.SpawnEntity(null, mapId1);
        var grid = mapManager.EntityManager.AddComponent<MapGridComponent>(gridEnt);
        var xform = entManager.GetComponent<TransformComponent>(grid.Owner);

        grid.SetTile(Vector2i.Zero, new Tile(1));
        var mapBroadphase1 = entManager.GetComponent<BroadphaseComponent>(mapManager.GetMapEntityId(mapId1));
        var mapBroadphase2 = entManager.GetComponent<BroadphaseComponent>(mapManager.GetMapEntityId(mapId2));
        entManager.TickUpdate(0.016f, false);
#pragma warning disable NUnit2046
        Assert.That(mapBroadphase1.DynamicTree.Count, Is.EqualTo(0));
#pragma warning restore NUnit2046

        xform.Coordinates = new EntityCoordinates(mapManager.GetMapEntityId(mapId2), Vector2.Zero);
        entManager.TickUpdate(0.016f, false);
#pragma warning disable NUnit2046
        Assert.That(mapBroadphase2.DynamicTree.Count, Is.EqualTo(0));
#pragma warning restore NUnit2046
    }

    /// <summary>
    /// If an entity's broadphase is changed are its children's broadphases recursively changed.
    /// </summary>
    [Test]
    public void BroadphaseRecursiveUpdate()
    {
        var sim = RobustServerSimulation.NewSimulation().InitializeInstance();
        var entManager = sim.Resolve<IEntityManager>();
        var mapManager = sim.Resolve<IMapManager>();
        var physicsSystem = sim.Resolve<IEntitySystemManager>().GetEntitySystem<SharedPhysicsSystem>();
        var lookup = sim.Resolve<IEntitySystemManager>().GetEntitySystem<EntityLookupSystem>();

        var mapId = mapManager.CreateMap();
        var gridEnt = mapManager.EntityManager.SpawnEntity(null, mapId);
        var grid = mapManager.EntityManager.AddComponent<MapGridComponent>(gridEnt);

        grid.SetTile(Vector2i.Zero, new Tile(1));
        var gridBroadphase = entManager.GetComponent<BroadphaseComponent>(grid.Owner);
        var mapBroadphase = entManager.GetComponent<BroadphaseComponent>(mapManager.GetMapEntityId(mapId));

        Assert.That(entManager.EntityQuery<BroadphaseComponent>(true).Count(), Is.EqualTo(2));

<<<<<<< HEAD
        var parent = entManager.SpawnEntity(null, new EntityCoordinates(grid.Owner, new Vector2(0.5f, 0.5f)));
        var parentBody = entManager.AddComponent<PhysicsComponent>(parent);
=======
        var parent = entManager.SpawnEntity(null, new EntityCoordinates(grid.GridEntityId, new Vector2(0.5f, 0.5f)));
>>>>>>> e34935c9

        var child1 = entManager.SpawnEntity(null, new EntityCoordinates(parent, Vector2.Zero));
        var child1Xform = entManager.GetComponent<TransformComponent>(child1);

        // Have a non-collidable child and check it doesn't get added too.
        var child2 = entManager.SpawnEntity(null, new EntityCoordinates(child1, Vector2.Zero));
        var child2Xform = entManager.GetComponent<TransformComponent>(child2);
        var child2Body = entManager.AddComponent<PhysicsComponent>(child2);
        physicsSystem.SetCanCollide(child2Body, false);
        Assert.That(!child2Body.CanCollide);

        Assert.That(child1Xform.ParentUid, Is.EqualTo(parent));
        Assert.That(child2Xform.ParentUid, Is.EqualTo(child1));

        Assert.That(lookup.FindBroadphase(parent), Is.EqualTo(gridBroadphase));
        Assert.That(lookup.FindBroadphase(child1), Is.EqualTo(gridBroadphase));

        // They should get deparented to the map and updated to the map's broadphase instead.
        grid.SetTile(Vector2i.Zero, Tile.Empty);
        Assert.That(lookup.FindBroadphase(parent), Is.EqualTo(mapBroadphase));
        Assert.That(lookup.FindBroadphase(child1), Is.EqualTo(mapBroadphase));
        Assert.That(lookup.FindBroadphase(child2Body.Owner), Is.EqualTo(mapBroadphase));
    }

    /// <summary>
    /// If an entity's broadphase is changed to nullspace are its children updated.
    /// </summary>
    [Test]
    public void BroadphaseRecursiveNullspaceUpdate()
    {
        var sim = RobustServerSimulation.NewSimulation().InitializeInstance();
        var entManager = sim.Resolve<IEntityManager>();
        var xformSystem = sim.Resolve<IEntitySystemManager>().GetEntitySystem<SharedTransformSystem>();
        var physSystem = sim.Resolve<IEntitySystemManager>().GetEntitySystem<SharedPhysicsSystem>();
        var lookup = sim.Resolve<IEntitySystemManager>().GetEntitySystem<EntityLookupSystem>();
        var mapManager = sim.Resolve<IMapManager>();

        var mapId = mapManager.CreateMap();
        var mapUid = mapManager.GetMapEntityId(mapId);
        var mapBroadphase = entManager.GetComponent<BroadphaseComponent>(mapUid);

        Assert.That(entManager.EntityQuery<BroadphaseComponent>(true).Count(), Is.EqualTo(1));

        var parent = entManager.SpawnEntity(null, new MapCoordinates(Vector2.Zero, mapId));
        var parentXform = entManager.GetComponent<TransformComponent>(parent);
        var parentBody = entManager.AddComponent<PhysicsComponent>(parent);

        var child1 = entManager.SpawnEntity(null, new EntityCoordinates(parent, Vector2.Zero));
        var child1Xform = entManager.GetComponent<TransformComponent>(child1);
        var child1Body = entManager.AddComponent<PhysicsComponent>(child1);

        // Have a non-collidable child and check it doesn't get added too.
        var child2 = entManager.SpawnEntity(null, new EntityCoordinates(child1, Vector2.Zero));
        var child2Xform = entManager.GetComponent<TransformComponent>(child2);
        var child2Body = entManager.AddComponent<PhysicsComponent>(child2);
        physSystem.SetCanCollide(child2Body, false);
        Assert.That(!child2Body.CanCollide);

        Assert.That(child1Xform.ParentUid, Is.EqualTo(parent));
        Assert.That(child2Xform.ParentUid, Is.EqualTo(child1));

        Assert.That(lookup.FindBroadphase(parentBody.Owner), Is.EqualTo(mapBroadphase));
        Assert.That(lookup.FindBroadphase(child1Body.Owner), Is.EqualTo(mapBroadphase));
        Assert.That(lookup.FindBroadphase(child2Body.Owner), Is.EqualTo(mapBroadphase));

        // They should get deparented to the map and updated to the map's broadphase instead.
        xformSystem.DetachParentToNull(parentXform);
        Assert.That(lookup.FindBroadphase(parentBody.Owner), Is.EqualTo(null));
        Assert.That(lookup.FindBroadphase(child1Body.Owner), Is.EqualTo(null));
        Assert.That(lookup.FindBroadphase(child2Body.Owner), Is.EqualTo(null));

        // Can't assert CanCollide because they may still want to be valid when coming out of nullspace.

        // Check it goes back to normal
        parentXform.AttachParent(mapUid);
        Assert.That(lookup.FindBroadphase(parentBody.Owner), Is.EqualTo(mapBroadphase));
        Assert.That(lookup.FindBroadphase(child1Body.Owner), Is.EqualTo(mapBroadphase));
        Assert.That(lookup.FindBroadphase(child2Body.Owner), Is.EqualTo(mapBroadphase));
    }
}<|MERGE_RESOLUTION|>--- conflicted
+++ resolved
@@ -28,9 +28,8 @@
 
         var mapId1 = mapManager.CreateMap();
         var mapId2 = mapManager.CreateMap();
-        var gridEnt = mapManager.EntityManager.SpawnEntity(null, mapId1);
-        var grid = mapManager.EntityManager.AddComponent<MapGridComponent>(gridEnt);
-        var xform = entManager.GetComponent<TransformComponent>(grid.Owner);
+        var grid = mapManager.CreateGrid(mapId1);
+        var xform = entManager.GetComponent<TransformComponent>(grid.GridEntityId);
 
         grid.SetTile(Vector2i.Zero, new Tile(1));
         var mapBroadphase1 = entManager.GetComponent<BroadphaseComponent>(mapManager.GetMapEntityId(mapId1));
@@ -60,21 +59,15 @@
         var lookup = sim.Resolve<IEntitySystemManager>().GetEntitySystem<EntityLookupSystem>();
 
         var mapId = mapManager.CreateMap();
-        var gridEnt = mapManager.EntityManager.SpawnEntity(null, mapId);
-        var grid = mapManager.EntityManager.AddComponent<MapGridComponent>(gridEnt);
+        var grid = mapManager.CreateGrid(mapId);
 
         grid.SetTile(Vector2i.Zero, new Tile(1));
-        var gridBroadphase = entManager.GetComponent<BroadphaseComponent>(grid.Owner);
+        var gridBroadphase = entManager.GetComponent<BroadphaseComponent>(grid.GridEntityId);
         var mapBroadphase = entManager.GetComponent<BroadphaseComponent>(mapManager.GetMapEntityId(mapId));
 
         Assert.That(entManager.EntityQuery<BroadphaseComponent>(true).Count(), Is.EqualTo(2));
 
-<<<<<<< HEAD
-        var parent = entManager.SpawnEntity(null, new EntityCoordinates(grid.Owner, new Vector2(0.5f, 0.5f)));
-        var parentBody = entManager.AddComponent<PhysicsComponent>(parent);
-=======
         var parent = entManager.SpawnEntity(null, new EntityCoordinates(grid.GridEntityId, new Vector2(0.5f, 0.5f)));
->>>>>>> e34935c9
 
         var child1 = entManager.SpawnEntity(null, new EntityCoordinates(parent, Vector2.Zero));
         var child1Xform = entManager.GetComponent<TransformComponent>(child1);
