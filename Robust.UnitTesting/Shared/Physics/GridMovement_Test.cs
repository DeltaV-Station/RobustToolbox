using System.Threading.Tasks;
using NUnit.Framework;
using Robust.Shared.GameObjects;
using Robust.Shared.Map;
using Robust.Shared.Maths;
using Robust.Shared.Physics;
using Robust.Shared.Physics.Collision.Shapes;
using Robust.Shared.Physics.Components;
using Robust.Shared.Physics.Dynamics;
using Robust.Shared.Physics.Systems;

namespace Robust.UnitTesting.Shared.Physics;

[TestFixture, TestOf(typeof(SharedBroadphaseSystem))]
public sealed class GridMovement_Test : RobustIntegrationTest
{
    [Test]
    public async Task TestFindGridContacts()
    {
        var server = StartServer();

        await server.WaitIdleAsync();

        // Checks that FindGridContacts succesfully overlaps a grid + map broadphase physics body
        var systems = server.ResolveDependency<IEntitySystemManager>();
        var fixtureSystem = systems.GetEntitySystem<FixtureSystem>();
        var mapManager = server.ResolveDependency<IMapManager>();
        var entManager = server.ResolveDependency<IEntityManager>();
        var physSystem = systems.GetEntitySystem<SharedPhysicsSystem>();

        await server.WaitAssertion(() =>
        {
            var mapId = mapManager.CreateMap();
            var gridEnt = mapManager.EntityManager.SpawnEntity(null, mapId);
            var grid = mapManager.EntityManager.AddComponent<MapGridComponent>(gridEnt);

            // Setup 1 body on grid, 1 body off grid, and assert that it's all gucci.
            grid.SetTile(Vector2i.Zero, new Tile(1));
<<<<<<< HEAD
            var physics = entManager.GetComponent<PhysicsComponent>(grid.Owner);
            var fixtures = entManager.GetComponent<FixturesComponent>(grid.Owner);
=======
            var fixtures = entManager.GetComponent<FixturesComponent>(grid.GridEntityId);
>>>>>>> e34935c9
            Assert.That(fixtures.FixtureCount, Is.EqualTo(1));

            var onGrid = entManager.SpawnEntity(null, new EntityCoordinates(grid.Owner, 0.5f, 0.5f ));
            var onGridBody = entManager.AddComponent<PhysicsComponent>(onGrid);
            physSystem.SetBodyType(onGridBody, BodyType.Dynamic);
            var shapeA = new PolygonShape();
            shapeA.SetAsBox(0.5f, 0.5f);
            var fixtureA = fixtureSystem.CreateFixture(onGridBody, shapeA);
<<<<<<< HEAD
            fixtureA.CollisionMask = 1;
            Assert.That(onGridBody.FixtureCount, Is.EqualTo(1));
            Assert.That(entManager.GetComponent<TransformComponent>(onGrid).ParentUid, Is.EqualTo(grid.Owner));
=======
            physSystem.SetCollisionMask(fixtureA, 1);
            Assert.That(fixtureSystem.GetFixtureCount(onGrid), Is.EqualTo(1));
            Assert.That(entManager.GetComponent<TransformComponent>(onGrid).ParentUid, Is.EqualTo(grid.GridEntityId));
            physSystem.WakeBody(onGridBody);
>>>>>>> e34935c9

            var offGrid = entManager.SpawnEntity(null, new MapCoordinates(new Vector2(10f, 10f), mapId));
            var offGridBody = entManager.AddComponent<PhysicsComponent>(offGrid);
            physSystem.SetBodyType(offGridBody, BodyType.Dynamic);
            var shapeB = new PolygonShape();
            shapeB.SetAsBox(0.5f, 0.5f);
            var fixtureB = fixtureSystem.CreateFixture(offGridBody, shapeB);
<<<<<<< HEAD
            fixtureB.CollisionLayer = 1;
            Assert.That(offGridBody.FixtureCount, Is.EqualTo(1));
            Assert.That(entManager.GetComponent<TransformComponent>(offGrid).ParentUid, Is.Not.EqualTo(grid.Owner));
=======
            physSystem.SetCollisionLayer(fixtureB, 1);
            Assert.That(fixtureSystem.GetFixtureCount(offGrid), Is.EqualTo(1));
            Assert.That(entManager.GetComponent<TransformComponent>(offGrid).ParentUid, Is.Not.EqualTo((grid.GridEntityId)));
            physSystem.WakeBody(offGridBody);
>>>>>>> e34935c9

            // Alright just a quick validation then we start the actual damn test.

            var physicsMap = entManager.GetComponent<SharedPhysicsMapComponent>(mapManager.GetMapEntityId(mapId));
            physicsMap.Step(0.001f, false);

            Assert.That(onGridBody.ContactCount, Is.EqualTo(0));

            // Alright now move the grid on top of the off grid body, run physics for a frame and see if they contact
            entManager.GetComponent<TransformComponent>(grid.Owner).LocalPosition = new Vector2(10f, 10f);
            physicsMap.Step(0.001f, false);

            Assert.That(onGridBody.ContactCount, Is.EqualTo(1));
        });
    }
}<|MERGE_RESOLUTION|>--- conflicted
+++ resolved
@@ -31,35 +31,23 @@
         await server.WaitAssertion(() =>
         {
             var mapId = mapManager.CreateMap();
-            var gridEnt = mapManager.EntityManager.SpawnEntity(null, mapId);
-            var grid = mapManager.EntityManager.AddComponent<MapGridComponent>(gridEnt);
+            var grid = mapManager.CreateGrid(mapId);
 
             // Setup 1 body on grid, 1 body off grid, and assert that it's all gucci.
             grid.SetTile(Vector2i.Zero, new Tile(1));
-<<<<<<< HEAD
-            var physics = entManager.GetComponent<PhysicsComponent>(grid.Owner);
-            var fixtures = entManager.GetComponent<FixturesComponent>(grid.Owner);
-=======
             var fixtures = entManager.GetComponent<FixturesComponent>(grid.GridEntityId);
->>>>>>> e34935c9
             Assert.That(fixtures.FixtureCount, Is.EqualTo(1));
 
-            var onGrid = entManager.SpawnEntity(null, new EntityCoordinates(grid.Owner, 0.5f, 0.5f ));
+            var onGrid = entManager.SpawnEntity(null, new EntityCoordinates(grid.GridEntityId, 0.5f, 0.5f ));
             var onGridBody = entManager.AddComponent<PhysicsComponent>(onGrid);
             physSystem.SetBodyType(onGridBody, BodyType.Dynamic);
             var shapeA = new PolygonShape();
             shapeA.SetAsBox(0.5f, 0.5f);
             var fixtureA = fixtureSystem.CreateFixture(onGridBody, shapeA);
-<<<<<<< HEAD
-            fixtureA.CollisionMask = 1;
-            Assert.That(onGridBody.FixtureCount, Is.EqualTo(1));
-            Assert.That(entManager.GetComponent<TransformComponent>(onGrid).ParentUid, Is.EqualTo(grid.Owner));
-=======
             physSystem.SetCollisionMask(fixtureA, 1);
             Assert.That(fixtureSystem.GetFixtureCount(onGrid), Is.EqualTo(1));
             Assert.That(entManager.GetComponent<TransformComponent>(onGrid).ParentUid, Is.EqualTo(grid.GridEntityId));
             physSystem.WakeBody(onGridBody);
->>>>>>> e34935c9
 
             var offGrid = entManager.SpawnEntity(null, new MapCoordinates(new Vector2(10f, 10f), mapId));
             var offGridBody = entManager.AddComponent<PhysicsComponent>(offGrid);
@@ -67,16 +55,10 @@
             var shapeB = new PolygonShape();
             shapeB.SetAsBox(0.5f, 0.5f);
             var fixtureB = fixtureSystem.CreateFixture(offGridBody, shapeB);
-<<<<<<< HEAD
-            fixtureB.CollisionLayer = 1;
-            Assert.That(offGridBody.FixtureCount, Is.EqualTo(1));
-            Assert.That(entManager.GetComponent<TransformComponent>(offGrid).ParentUid, Is.Not.EqualTo(grid.Owner));
-=======
             physSystem.SetCollisionLayer(fixtureB, 1);
             Assert.That(fixtureSystem.GetFixtureCount(offGrid), Is.EqualTo(1));
             Assert.That(entManager.GetComponent<TransformComponent>(offGrid).ParentUid, Is.Not.EqualTo((grid.GridEntityId)));
             physSystem.WakeBody(offGridBody);
->>>>>>> e34935c9
 
             // Alright just a quick validation then we start the actual damn test.
 
@@ -86,7 +68,7 @@
             Assert.That(onGridBody.ContactCount, Is.EqualTo(0));
 
             // Alright now move the grid on top of the off grid body, run physics for a frame and see if they contact
-            entManager.GetComponent<TransformComponent>(grid.Owner).LocalPosition = new Vector2(10f, 10f);
+            entManager.GetComponent<TransformComponent>(grid.GridEntityId).LocalPosition = new Vector2(10f, 10f);
             physicsMap.Step(0.001f, false);
 
             Assert.That(onGridBody.ContactCount, Is.EqualTo(1));
