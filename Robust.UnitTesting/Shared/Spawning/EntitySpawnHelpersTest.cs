--- conflicted
+++ resolved
@@ -106,14 +106,7 @@
     private sealed partial class TestContainer : BaseContainer
     {
         private readonly List<EntityUid> _ents = new();
-<<<<<<< HEAD
-        private readonly List<NetEntity> _expected = new();
-        public override string ContainerType => nameof(TestContainer);
         public override IReadOnlyList<EntityUid> ContainedEntities => _ents;
-        public override List<NetEntity> ExpectedEntities => _expected;
-=======
-        public override IReadOnlyList<EntityUid> ContainedEntities => _ents;
->>>>>>> ef630bbf
         protected override void InternalInsert(EntityUid toInsert, IEntityManager entMan) => _ents.Add(toInsert);
         protected override void InternalRemove(EntityUid toRemove, IEntityManager entMan) => _ents.Remove(toRemove);
         public override bool Contains(EntityUid contained) => _ents.Contains(contained);
