﻿using OpenTK;
using SFML.Graphics;
using SS14.Shared.Interfaces.GameObjects;

namespace SS14.Shared.Interfaces.Physics
{
    public interface ICollidable
    {
<<<<<<< HEAD
        /// <summary>
        ///     AABB of this entity in world space.
        /// </summary>
        FloatRect WorldAABB { get; }

        /// <summary>
        ///     AABB of this entity in local space.
        /// </summary>
        FloatRect AABB { get; }

        /// <summary>
        ///     True if collisions should prevent movement, or just trigger bumps.
        /// </summary>
        bool IsHardCollidable { get; }

        /// <summary>
        ///     Called when the collidable is bumped into by someone/something
        /// </summary>
=======
        Box2 WorldAABB { get; }
        Box2 AABB { get; }
        bool IsHardCollidable { get; } // true if collisions should prevent movement, or just trigger bumps.
>>>>>>> c7a64081
        void Bump(IEntity ent);
    }
}<|MERGE_RESOLUTION|>--- conflicted
+++ resolved
@@ -1,21 +1,19 @@
 ﻿using OpenTK;
-using SFML.Graphics;
 using SS14.Shared.Interfaces.GameObjects;
 
 namespace SS14.Shared.Interfaces.Physics
 {
     public interface ICollidable
     {
-<<<<<<< HEAD
         /// <summary>
         ///     AABB of this entity in world space.
         /// </summary>
-        FloatRect WorldAABB { get; }
+        Box2 WorldAABB { get; }
 
         /// <summary>
         ///     AABB of this entity in local space.
         /// </summary>
-        FloatRect AABB { get; }
+        Box2 AABB { get; }
 
         /// <summary>
         ///     True if collisions should prevent movement, or just trigger bumps.
@@ -25,11 +23,6 @@
         /// <summary>
         ///     Called when the collidable is bumped into by someone/something
         /// </summary>
-=======
-        Box2 WorldAABB { get; }
-        Box2 AABB { get; }
-        bool IsHardCollidable { get; } // true if collisions should prevent movement, or just trigger bumps.
->>>>>>> c7a64081
         void Bump(IEntity ent);
     }
 }