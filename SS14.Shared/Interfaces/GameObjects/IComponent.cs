--- conflicted
+++ resolved
@@ -42,13 +42,8 @@
         IEntity Owner { get; }
 
         /// <summary>
-<<<<<<< HEAD
-        /// Class Type that deserializes this component. This is the type that GetComponentState returns,
-        /// and is the type that is passed to HandleComponentState.
-=======
         ///     Class Type that deserializes this component. This is the type that GetComponentState returns,
         ///     and is the type that is passed to HandleComponentState.
->>>>>>> 7585345b
         /// </summary>
         Type StateType { get; }
 
@@ -111,14 +106,5 @@
         /// </summary>
         /// <param name="state"></param>
         void HandleComponentState(ComponentState state);
-<<<<<<< HEAD
-=======
-
-        /// <summary>
-        ///     Handles a message that a client has just instantiated a component
-        /// </summary>
-        /// <param name="netConnection"></param>
-        void HandleInstantiationMessage(NetConnection netConnection);
->>>>>>> 7585345b
     }
 }