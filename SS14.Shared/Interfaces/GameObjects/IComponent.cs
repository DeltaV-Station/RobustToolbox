﻿using System;
using SS14.Shared.GameObjects;
using SS14.Shared.Interfaces.Network;
<<<<<<< HEAD
using SS14.Shared.Serialization;
using YamlDotNet.RepresentationModel;
=======
>>>>>>> 5c2bd404

namespace SS14.Shared.Interfaces.GameObjects
{
    /// <remarks>
    ///     Base component for the ECS system.
    ///     All discoverable implementations of IComponent must override the <see cref="Name" />.
    /// </remarks>
    public interface IComponent : IEntityEventSubscriber
    {
        /// <summary>
        ///     Represents the network ID for the component.
        ///     The network ID is used to determine which component will receive the component state
        ///     on the other side of the network.
        ///     If this is <c>null</c>, the component is not replicated across the network.
        /// </summary>
        /// <seealso cref="NetworkSynchronizeExistence" />
        /// <seealso cref="IComponentRegistration.NetID" />
        uint? NetID { get; }

        /// <summary>
        ///     Name that this component is represented with in prototypes.
        /// </summary>
        /// <seealso cref="IComponentRegistration.Name" />
        string Name { get; }

        /// <summary>
        ///     Whether the client should synchronize component additions and removals.
        ///     If this is false and the component gets added or removed server side, the client will not do the same.
        ///     If this is true and the server adds or removes the component, the client will do as such too.
        ///     This flag has no effect if <see cref="NetID" /> is <c>null</c>.
        ///     This is disabled by default, usually the client builds their instance from a prototype.
        /// </summary>
        /// <seealso cref="IComponentRegistration.NetworkSynchronizeExistence" />
        bool NetworkSynchronizeExistence { get; }

        /// <summary>
        ///     Whether this component should be synchronized with clients when modified.
        ///     If this is true, the server will synchronize all client instances with the data in this instance.
        ///     If this is false, clients can modify the data in their instances without being overwritten by the server.
        ///     This flag has no effect if <see cref="NetID" /> is <c>null</c>.
        ///     This is enabled by default.
        /// </summary>
        bool NetSyncEnabled { get; }

        /// <summary>
        ///     Entity that this component is attached to.
        /// </summary>
        IEntity Owner { get; }

        /// <summary>
        ///     Class Type that deserializes this component. This is the type that GetComponentState returns,
        ///     and is the type that is passed to HandleComponentState.
        /// </summary>
        Type StateType { get; }

        /// <summary>
        ///     This is true when the component is active. This value is changed when Startup and Shutdown are called.
        /// </summary>
        bool Running { get; }

        /// <summary>
        ///     True if the component has been removed from its owner, AKA deleted.
        /// </summary>
        bool Deleted { get; }

        /// <summary>
        ///     Marks the component as dirty so that the network will re-sync it with clients.
        /// </summary>
        void Dirty();

        /// <summary>
        ///     This is the last game tick Dirty() was called.
        /// </summary>
        uint LastModifiedTick { get; }

        /// <summary>
        ///     Called when the component is removed from an entity.
        ///     Shuts down the component.
        ///     This should be called AFTER any inheriting classes OnRemove code has run. This should be last.
        /// </summary>
        void OnRemove();

        /// <summary>
        ///     Called when all of the entity's other components have been added and are available,
        ///     But are not necessarily initialized yet. DO NOT depend on the values of other components to be correct.
        /// </summary>
        void Initialize();

        /// <summary>
        ///     Starts up a component. This is called automatically after all components are Initialized and the entity is Initialized.
        ///     This can be called multiple times during the component's life, and at any time.
        /// </summary>
        void Startup();

        /// <summary>
        ///     Shuts down the component. The is called Automatically by OnRemove. This can be called multiple times during
        ///     the component's life, and at any time.
        /// </summary>
        void Shutdown();

        /// <summary>
        ///     This allows setting of the component's parameters from YAML once it is instantiated.
        ///     This should basically be overridden by every inheriting component, as parameters will be different
        ///     across the board.
        /// </summary>
        void ExposeData(ObjectSerializer serializer);

        /// <summary>
        ///     Handles an incoming component message.
        /// </summary>
        /// <param name="message">Incoming event message.</param>
        /// <param name="netChannel">If this originates from a remote client, this is the channel it came from. If it 
        /// originates locally, this is null.</param>
        /// <param name="component">If the message originates from a local component, this is the component that sent it.</param>
        void HandleMessage(ComponentMessage message, INetChannel netChannel = null, IComponent component = null);

        /// <summary>
        ///     Get the component's state for replicating on the client.
        /// </summary>
        /// <returns>ComponentState object</returns>
        ComponentState GetComponentState();

        /// <summary>
        ///     Handles an incoming component state from the server.
        /// </summary>
        /// <param name="state"></param>
        void HandleComponentState(ComponentState state);
    }
}<|MERGE_RESOLUTION|>--- conflicted
+++ resolved
@@ -1,11 +1,8 @@
 ﻿using System;
 using SS14.Shared.GameObjects;
 using SS14.Shared.Interfaces.Network;
-<<<<<<< HEAD
 using SS14.Shared.Serialization;
 using YamlDotNet.RepresentationModel;
-=======
->>>>>>> 5c2bd404
 
 namespace SS14.Shared.Interfaces.GameObjects
 {
@@ -117,7 +114,7 @@
         ///     Handles an incoming component message.
         /// </summary>
         /// <param name="message">Incoming event message.</param>
-        /// <param name="netChannel">If this originates from a remote client, this is the channel it came from. If it 
+        /// <param name="netChannel">If this originates from a remote client, this is the channel it came from. If it
         /// originates locally, this is null.</param>
         /// <param name="component">If the message originates from a local component, this is the component that sent it.</param>
         void HandleMessage(ComponentMessage message, INetChannel netChannel = null, IComponent component = null);
