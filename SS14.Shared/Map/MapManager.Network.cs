﻿using System;
using System.Diagnostics;
<<<<<<< HEAD
using SS14.Shared.Enums;
=======
using SS14.Shared.Interfaces.GameObjects;
>>>>>>> 707dcf2c
using SS14.Shared.Interfaces.Map;
using SS14.Shared.Interfaces.Network;
using SS14.Shared.IoC;
using SS14.Shared.Log;
using SS14.Shared.Network.Messages;

namespace SS14.Shared.Map
{
    public partial class MapManager
    {
        [Dependency]
        private readonly INetManager _netManager;

        [Dependency]
        private readonly ITileDefinitionManager _defManager;

<<<<<<< HEAD

        /// <summary>
        ///     The accepted version of the NetworkMessage map format.
        /// </summary>
        private const int MapVersion = 1;
        private int GridsToReceive = -1;
        private int GridsReceived = 0;

        /// <summary>
        ///     Default constructor.
        /// </summary>
        public void NetSetup()
        {
            _netManager.RegisterNetMessage<MsgMap>(MsgMap.NAME, message => HandleNetworkMessage((MsgMap)message));

            if(_netManager.IsServer)
                _mapManager.OnTileChanged += MapMgrOnTileChanged;
        }

        /// <summary>
        ///     Default finalizer.
        /// </summary>
        ~MapManager()
        {
            if (_netManager.IsServer)
                _mapManager.OnTileChanged -= MapMgrOnTileChanged;
        }

        private void HandleNetworkMessage(MsgMap message)
        {
            switch (message.MessageType)
            {
                case MapMessage.TurfClick:
                    HandleTurfClick(message);
                    break;
                case MapMessage.TurfUpdate:
                    HandleTileUpdate(message);
                    break;
                case MapMessage.SendTileMap:
                    HandleTileMap(message);
                    break;
                case MapMessage.SendMapInfo:
                    CollectMapInfo(message);
                    break;
                case MapMessage.CreateMap:
                {
                    CreateMap(message.MapIndex);
                }
                    break;
                case MapMessage.UnregisterMap:
                {
                    UnregisterMap(message.MapIndex);
                }
                    break;
                default:
                    throw new ArgumentOutOfRangeException(nameof(message));
            }
        }
=======
        private int _gridsToReceive = -1;
        private int _gridsReceived;
>>>>>>> 707dcf2c

        /// <inheritdoc />
        public void SendMap(INetChannel channel)
        {
            Debug.Assert(_netManager.IsServer, "Why is the client calling this?");

            Logger.Log(channel.RemoteAddress + ": Sending map");

            var quantityGridsSent = 0;

            foreach (var map in GetAllMaps())
            {
                foreach (var grid in map.GetAllGrids())
                {
                    quantityGridsSent++;
                    var message = _netManager.CreateNetMessage<MsgMap>();
                    message.MessageType = MapMessage.SendTileMap;
                    message.MapIndex = map.Index;
                    message.GridIndex = grid.Index;
                    // Tile definition mapping
                    message.TileDefs = new MsgMap.TileDef[_defManager.Count];

                    for (var i = 0; i < _defManager.Count; i++)
                    {
                        message.TileDefs[i] = new MsgMap.TileDef
                        {
                            Name = _defManager[i].Name
                        };
                    }

                    // Map chunks
                    var gridSize = grid.ChunkSize;
                    message.ChunkSize = gridSize;
                    message.ChunkDefs = new MsgMap.ChunkDef[grid.ChunkCount];
                    var defCounter = 0;
                    foreach (var chunk in grid.GetMapChunks())
                    {
                        var newChunk = new MsgMap.ChunkDef
                        {
                            X = chunk.X,
                            Y = chunk.Y
                        };

                        newChunk.Tiles = new uint[gridSize * gridSize];
                        var counter = 0;
                        foreach (var tile in chunk)
                        {
                            newChunk.Tiles[counter] = (uint) tile.Tile;
                            counter++;
                        }

                        message.ChunkDefs[defCounter++] = newChunk;
                    }

                    _netManager.ServerSendMessage(message, channel);
                }
            }
            var msg = _netManager.CreateNetMessage<MsgMap>();
            msg.MessageType = MapMessage.SendMapInfo;
            msg.MapGridsToSend = quantityGridsSent;
            _netManager.ServerSendMessage(msg, channel);
        }

        private void HandleNetworkMessage(MsgMap message)
        {
            switch (message.MessageType)
            {
                case MapMessage.TurfClick:
                    HandleTurfClick(message);
                    break;
                case MapMessage.TurfUpdate:
                    HandleTileUpdate(message);
                    break;
                case MapMessage.SendTileMap:
                    HandleTileMap(message);
                    break;
                case MapMessage.SendMapInfo:
                    CollectMapInfo(message);
                    break;
                case MapMessage.CreateMap:
                    CreateMap(message.MapIndex);
                    break;
                case MapMessage.DeleteMap:
                    DeleteMap(message.MapIndex);
                    break;
                default:
                    throw new ArgumentOutOfRangeException(nameof(message));
            }
        }

        private void HandleTurfClick(MsgMap message)
        {
            /*

            // Who clicked and on what tile.
            Atom.Atom clicker = SS13Server.Singleton.playerManager.GetSessionByConnection(message.SenderConnection).attachedAtom;
            short x = message.ReadInt16();
            short y = message.ReadInt16();

            if (Vector2.Distance(clicker.position, new Vector2(x * tileSpacing + (tileSpacing / 2), y * tileSpacing + (tileSpacing / 2))) > 96)
            {
                return; // They were too far away to click us!
            }
            bool Update = false;
            if (IsSaneArrayPosition(x, y))
            {
                Update = tileArray[x, y].ClickedBy(clicker);
                if (Update)
                {
                    if (tileArray[x, y].tileState == TileState.Dead)
                    {
                        Tiles.Atmos.GasCell g = tileArray[x, y].gasCell;
                        Tiles.Tile t = GenerateNewTile(x, y, tileArray[x, y].tileType);
                        tileArray[x, y] = t;
                        tileArray[x, y].gasCell = g;
                    }
                    NetworkUpdateTile(x, y);
                }
            }

            */
        }

        /// <summary>
        ///     Deserializes an IMapManager and ITileDefinitionManager from a properly formatted NetMessage.
        /// </summary>
        /// <param name="message">The message containing a serialized map and tileDefines.</param>
        private void HandleTileMap(MsgMap message)
        {
            Debug.Assert(_netManager.IsClient, "Why is the server calling this?");

            _gridsReceived++;

            var mapIndex = message.MapIndex;
            var gridIndex = message.GridIndex;

            _defManager.RegisterServerTileMapping(message);

            var chunkSize = message.ChunkSize;
            var chunkCount = message.ChunkDefs.Length;

            if (!TryGetMap(mapIndex, out var map))
                map = CreateMap(mapIndex);

            if (!map.GridExists(gridIndex))
                GetMap(mapIndex).CreateGrid(gridIndex, chunkSize);

            var grid = GetMap(mapIndex).GetGrid(gridIndex);

            SuppressOnTileChanged = true;

            for (var i = 0; i < chunkCount; ++i)
            {
                var chunkPos = new MapGrid.Indices(message.ChunkDefs[i].X, message.ChunkDefs[i].Y);
                var chunk = grid.GetChunk(chunkPos);

                var counter = 0;
                for (ushort x = 0; x < chunk.ChunkSize; x++)
                {
                    for (ushort y = 0; y < chunk.ChunkSize; y++)
                    {
                        chunk.SetTile(x, y, (Tile) message.ChunkDefs[i].Tiles[counter]);
                        counter++;
                    }
                }
            }

            SuppressOnTileChanged = false;
            GridChanged?.Invoke(this, new GridChangedEventArgs(grid));

            if (_gridsReceived == _gridsToReceive)
                IoCManager.Resolve<IEntityManager>().MapsInitialized = true;
        }

        /// <summary>
        ///     Updates a single tile from the network message.
        /// </summary>
        /// <param name="message">The message containing the info.</param>
        private void HandleTileUpdate(MsgMap message)
        {
            Debug.Assert(_netManager.IsClient, "Why is the server calling this?");

            var x = message.SingleTurf.X;
            var y = message.SingleTurf.Y;
            var tile = (Tile) message.SingleTurf.Tile;

            var pos = new LocalCoordinates(x, y, message.GridIndex, message.MapIndex);
            pos.Grid.SetTile(pos, tile);
        }

        private void CollectMapInfo(MsgMap message)
        {
            Debug.Assert(_netManager.IsClient, "Why is the server calling this?");

            _gridsToReceive = message.MapGridsToSend;

            if (_gridsReceived == _gridsToReceive)
                IoCManager.Resolve<IEntityManager>().MapsInitialized = true;
        }
    }
}<|MERGE_RESOLUTION|>--- conflicted
+++ resolved
@@ -1,10 +1,7 @@
 ﻿using System;
 using System.Diagnostics;
-<<<<<<< HEAD
 using SS14.Shared.Enums;
-=======
 using SS14.Shared.Interfaces.GameObjects;
->>>>>>> 707dcf2c
 using SS14.Shared.Interfaces.Map;
 using SS14.Shared.Interfaces.Network;
 using SS14.Shared.IoC;
@@ -21,71 +18,9 @@
         [Dependency]
         private readonly ITileDefinitionManager _defManager;
 
-<<<<<<< HEAD
-
-        /// <summary>
-        ///     The accepted version of the NetworkMessage map format.
-        /// </summary>
-        private const int MapVersion = 1;
-        private int GridsToReceive = -1;
-        private int GridsReceived = 0;
-
-        /// <summary>
-        ///     Default constructor.
-        /// </summary>
-        public void NetSetup()
-        {
-            _netManager.RegisterNetMessage<MsgMap>(MsgMap.NAME, message => HandleNetworkMessage((MsgMap)message));
-
-            if(_netManager.IsServer)
-                _mapManager.OnTileChanged += MapMgrOnTileChanged;
-        }
-
-        /// <summary>
-        ///     Default finalizer.
-        /// </summary>
-        ~MapManager()
-        {
-            if (_netManager.IsServer)
-                _mapManager.OnTileChanged -= MapMgrOnTileChanged;
-        }
-
-        private void HandleNetworkMessage(MsgMap message)
-        {
-            switch (message.MessageType)
-            {
-                case MapMessage.TurfClick:
-                    HandleTurfClick(message);
-                    break;
-                case MapMessage.TurfUpdate:
-                    HandleTileUpdate(message);
-                    break;
-                case MapMessage.SendTileMap:
-                    HandleTileMap(message);
-                    break;
-                case MapMessage.SendMapInfo:
-                    CollectMapInfo(message);
-                    break;
-                case MapMessage.CreateMap:
-                {
-                    CreateMap(message.MapIndex);
-                }
-                    break;
-                case MapMessage.UnregisterMap:
-                {
-                    UnregisterMap(message.MapIndex);
-                }
-                    break;
-                default:
-                    throw new ArgumentOutOfRangeException(nameof(message));
-            }
-        }
-=======
         private int _gridsToReceive = -1;
         private int _gridsReceived;
->>>>>>> 707dcf2c
-
-        /// <inheritdoc />
+        
         public void SendMap(INetChannel channel)
         {
             Debug.Assert(_netManager.IsServer, "Why is the client calling this?");
