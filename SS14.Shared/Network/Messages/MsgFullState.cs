﻿using ICSharpCode.SharpZipLib.GZip;
using Lidgren.Network;
using SS14.Shared.GameStates;
using SS14.Shared.Interfaces.Network;
using SS14.Shared.Interfaces.Serialization;
using SS14.Shared.IoC;
using System.IO;

namespace SS14.Shared.Network.Messages
{
    public class MsgFullState : NetMessage
    {
        #region REQUIRED
        public static readonly MsgGroups GROUP = MsgGroups.Entity;
<<<<<<< HEAD

        public static readonly string NAME = ID.ToString();
        public MsgFullState(INetChannel channel)
            : base(NAME, GROUP, ID)
        { }
        #endregion REQUIRED
=======
        public static readonly string NAME = nameof(MsgFullState);
        public MsgFullState(INetChannel channel) : base(NAME, GROUP) { }
        #endregion
>>>>>>> 8fdd7cf7

        public GameState State { get; set; }

        public override void ReadFromBuffer(NetIncomingMessage buffer)
        {
            int length = buffer.ReadInt32();
            byte[] stateData = Decompress(buffer.ReadBytes(length));
            using (var stateStream = new MemoryStream(stateData))
            {
                var serializer = IoCManager.Resolve<ISS14Serializer>();
                State = serializer.Deserialize<GameState>(stateStream);
            }
        }

        public override void WriteToBuffer(NetOutgoingMessage buffer)
        {
            byte[] stateData = Compress(State.GetSerializedDataBuffer());

            buffer.Write(stateData.Length);
            buffer.Write(stateData);
        }

        #region Compression

        /// <summary>
        /// Compresses a decompressed state data byte array into a compressed one.
        /// </summary>
        /// <param name="stateData">full state data</param>
        /// <returns></returns>
        private static byte[] Compress(byte[] stateData)
        {
            using (var compressedDataStream = new MemoryStream())
            {
                using (var gzip = new GZipOutputStream(compressedDataStream))
                {
                    gzip.Write(stateData, 0, stateData.Length);
                }
                return compressedDataStream.ToArray();
            }
        }

        /// <summary>
        /// Decompresses a compressed state data byte array into a decompressed one.
        /// </summary>
        /// <param name="compressedStateData">compressed state data</param>
        /// <returns></returns>
        private static byte[] Decompress(byte[] compressedStateData)
        {
            // Create a GZIP stream with decompression mode.
            // ... Then create a buffer and write into while reading from the GZIP stream.
            using (var compressedStream = new MemoryStream(compressedStateData))
            using (var stream = new GZipInputStream(compressedStream))
            {
                const int size = 2048;
                var buffer = new byte[size];
                using (var memory = new MemoryStream())
                {
                    int count = 0;
                    do
                    {
                        count = stream.Read(buffer, 0, size);
                        if (count > 0)
                        {
                            memory.Write(buffer, 0, count);
                        }
                    } while (count > 0);
                    return memory.ToArray();
                }
            }
        }

        #endregion Compression
    }
}<|MERGE_RESOLUTION|>--- conflicted
+++ resolved
@@ -12,18 +12,9 @@
     {
         #region REQUIRED
         public static readonly MsgGroups GROUP = MsgGroups.Entity;
-<<<<<<< HEAD
-
-        public static readonly string NAME = ID.ToString();
-        public MsgFullState(INetChannel channel)
-            : base(NAME, GROUP, ID)
-        { }
-        #endregion REQUIRED
-=======
         public static readonly string NAME = nameof(MsgFullState);
         public MsgFullState(INetChannel channel) : base(NAME, GROUP) { }
         #endregion
->>>>>>> 8fdd7cf7
 
         public GameState State { get; set; }
 
