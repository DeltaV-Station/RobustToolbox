﻿using System;
using System.Collections.Generic;
using System.Linq;
using OpenTK;
using SFML.Graphics;
using SFML.System;
using SS14.Shared.Interfaces.GameObjects;
using SS14.Shared.Interfaces.GameObjects.Components;
using SS14.Shared.Interfaces.Map;
using SS14.Shared.Interfaces.Physics;
using SS14.Shared.IoC;
using SS14.Shared.Maths;
using SS14.Shared.Utility;
using Vector2i = SS14.Shared.Maths.Vector2i;

namespace SS14.Shared.Physics
{
    //Its the bucket list!
    /// <summary>
    ///     Here's what is happening here. Each collidable AABB added to this manager gets tossed into
    ///     a "bucket". The buckets are subdivisions of the world space in 256-unit blocks.
    /// </summary>
    public class CollisionManager : ICollisionManager
    {
        private const int BucketSize = 256;
        private readonly Dictionary<CollidableAABB, IEntity> _aabbs;

        private readonly Dictionary<Vector2i, int> _bucketIndex;
        //Indexed in 256-pixel blocks - 0 = 0, 1 = 256, 2 = 512 etc

        private readonly Dictionary<int, CollidableBucket> _buckets;
        // each bucket represents a 256x256 block of pixelspace

        private int _lastIndex;

        /// <summary>
        ///     Constructor
        /// </summary>
        public CollisionManager()
        {
            _bucketIndex = new Dictionary<Vector2i, int>();
            _buckets = new Dictionary<int, CollidableBucket>();
            _aabbs = new Dictionary<CollidableAABB, IEntity>();
        }

        /// <summary>
        ///     returns true if collider intersects a collidable under management. Does not trigger Bump.
        /// </summary>
        /// <param name="collider">Rectangle to check for collision</param>
        /// <returns></returns>
        public bool IsColliding(Box2 collider)
        {
            Vector2[] points =
            {
                new Vector2(collider.Left, collider.Top),
                new Vector2(collider.Right, collider.Top),
                new Vector2(collider.Right, collider.Bottom),
                new Vector2(collider.Left, collider.Bottom)
            };

            //Get the buckets that correspond to the collider's points.
            var buckets = points.Select(GetBucket).Distinct().ToList();

            //Get all of the points
            var cPoints = new List<CollidablePoint>();
            foreach (var bucket in buckets)
                cPoints.AddRange(bucket.GetPoints());

            //Expand points to distinct AABBs
            var aabBs = cPoints.Select(cp => cp.ParentAABB).Distinct().ToList();

            //try all of the AABBs against the target rect.
            var collided = false;
            foreach (var aabb in aabBs.Where(aabb => aabb.Collidable.AABB.Intersects(collider)))
                if (aabb.IsHardCollider) //If the collider is supposed to prevent movement
                    collided = true;

            //TODO: This needs multi-grid support.
            return collided || IoCManager.Resolve<IMapManager>().GetDefaultGrid().GetTilesIntersecting(collider.Convert()).Any(t => t.TileDef.IsCollidable);
        }

        /// <summary>
        ///     returns true if collider intersects a collidable under management and calls Bump.
        /// </summary>
        /// <param name="collider">Rectangle to check for collision</param>
        /// <returns></returns>
        public bool TryCollide(IEntity entity)
        {
            return TryCollide(entity, new Vector2());
        }

        /// <summary>
        ///     returns true if collider intersects a collidable under management and calls Bump.
        /// </summary>
        /// <param name="collider">Rectangle to check for collision</param>
        /// <returns></returns>
        public bool TryCollide(IEntity entity, Vector2 offset, bool bump = true)
        {
            var collider = entity.GetComponent<ICollidableComponent>();
            if (collider == null) return false;

<<<<<<< HEAD
            var colliderAABB = collider.WorldAABB;
=======
            var ColliderAABB = collider.WorldAABB;
>>>>>>> c7a64081
            if (offset.LengthSquared > 0)
            {
                colliderAABB.Left += offset.X;
                colliderAABB.Top += offset.Y;
            }

            Vector2[] points =
            {
<<<<<<< HEAD
                new Vector2f(colliderAABB.Left, colliderAABB.Top),
                new Vector2f(colliderAABB.Right(), colliderAABB.Top),
                new Vector2f(colliderAABB.Right(), colliderAABB.Bottom()),
                new Vector2f(colliderAABB.Left, colliderAABB.Bottom())
=======
                new Vector2(ColliderAABB.Left, ColliderAABB.Top),
                new Vector2(ColliderAABB.Right, ColliderAABB.Top),
                new Vector2(ColliderAABB.Right, ColliderAABB.Bottom),
                new Vector2(ColliderAABB.Left, ColliderAABB.Bottom)
>>>>>>> c7a64081
            };

            var bounds = 
                points
                    .Select(GetBucket) // Get the buckets that correspond to the collider's points.
                    .Distinct()
                    .SelectMany(b => b.GetPoints()) // Get all of the points
                    .Select(p => p.ParentAABB) // Expand points to distinct AABBs
                    .Distinct()
                    .Where(aabb => aabb.Collidable.WorldAABB != collider.WorldAABB && aabb.Collidable.WorldAABB.Intersects(colliderAABB)); //try all of the AABBs against the target rect.

            //try all of the AABBs against the target rect.
            var collided = false;
            foreach (var aabb in bounds)
            {
                if (aabb.IsHardCollider) //If the collider is supposed to prevent movement
                    collided = true;

                if (bump) aabb.Collidable.Bump(entity);
            }

            //TODO: This needs multi-grid support.
            return collided || IoCManager.Resolve<IMapManager>().GetDefaultGrid().GetTilesIntersecting(colliderAABB.Convert()).Any(t => t.TileDef.IsCollidable);
        }

        /// <summary>
        ///     Adds a collidable to the manager.
        /// </summary>
        /// <param name="collidable"></param>
        public void AddCollidable(ICollidable collidable)
        {
            var c = new CollidableAABB(collidable);
            foreach (var p in c.Points)
                AddPoint(p);
            if (collidable is IComponent comp)
                _aabbs.Add(c, comp.Owner);
            else
                _aabbs.Add(c, null);
        }

        /// <summary>
        ///     Removes a collidable from the manager
        /// </summary>
        /// <param name="collidable"></param>
        public void RemoveCollidable(ICollidable collidable)
        {
            var ourAABB = _aabbs.FirstOrDefault(a => a.Key.Collidable == collidable);

            if (ourAABB.Key.Collidable == null)
                return;

            foreach (var p in ourAABB.Key.Points)
                RemovePoint(p);
            _aabbs.Remove(ourAABB.Key);
        }

        /// <summary>
        ///     Updates the collidable in the manager.
        /// </summary>
        /// <param name="collidable"></param>
        public void UpdateCollidable(ICollidable collidable)
        {
            RemoveCollidable(collidable);
            AddCollidable(collidable);
        }

        /// <summary>
        ///     Adds an AABB point to a buckets
        /// </summary>
        /// <param name="point"></param>
        private void AddPoint(CollidablePoint point)
        {
            var b = GetBucket(point.Coordinates);
            b.AddPoint(point);
        }

        /// <summary>
        ///     Removes an AABB point from a bucket
        /// </summary>
        /// <param name="point"></param>
        private void RemovePoint(CollidablePoint point)
        {
            var b = GetBucket(point.Coordinates);
            b.RemovePoint(point);
        }

        /// <summary>
        ///     Gets a bucket given a point coordinate
        /// </summary>
        /// <param name="coordinate"></param>
        /// <returns></returns>
        private CollidableBucket GetBucket(Vector2 coordinate)
        {
            var key = GetBucketCoordinate(coordinate);
            return _bucketIndex.ContainsKey(key)
                ? _buckets[_bucketIndex[key]]
                : CreateBucket(key);
        }

        private static Vector2i GetBucketCoordinate(Vector2 coordinate)
        {
            var x = (int) Math.Floor(coordinate.X / BucketSize);
            var y = (int) Math.Floor(coordinate.Y / BucketSize);
            return new Vector2i(x, y);
        }

        private CollidableBucket CreateBucket(Vector2i coordinate)
        {
            if (_bucketIndex.ContainsKey(coordinate))
                return _buckets[_bucketIndex[coordinate]];

            var b = new CollidableBucket(_lastIndex, coordinate);
            _buckets.Add(_lastIndex, b);
            _bucketIndex.Add(coordinate, _lastIndex);
            _lastIndex++;
            return b;
        }
    }
}<|MERGE_RESOLUTION|>--- conflicted
+++ resolved
@@ -2,8 +2,6 @@
 using System.Collections.Generic;
 using System.Linq;
 using OpenTK;
-using SFML.Graphics;
-using SFML.System;
 using SS14.Shared.Interfaces.GameObjects;
 using SS14.Shared.Interfaces.GameObjects.Components;
 using SS14.Shared.Interfaces.Map;
@@ -76,7 +74,7 @@
                     collided = true;
 
             //TODO: This needs multi-grid support.
-            return collided || IoCManager.Resolve<IMapManager>().GetDefaultGrid().GetTilesIntersecting(collider.Convert()).Any(t => t.TileDef.IsCollidable);
+            return collided || IoCManager.Resolve<IMapManager>().GetDefaultGrid().GetTilesIntersecting(collider).Any(t => t.TileDef.IsCollidable);
         }
 
         /// <summary>
@@ -99,11 +97,7 @@
             var collider = entity.GetComponent<ICollidableComponent>();
             if (collider == null) return false;
 
-<<<<<<< HEAD
             var colliderAABB = collider.WorldAABB;
-=======
-            var ColliderAABB = collider.WorldAABB;
->>>>>>> c7a64081
             if (offset.LengthSquared > 0)
             {
                 colliderAABB.Left += offset.X;
@@ -112,17 +106,10 @@
 
             Vector2[] points =
             {
-<<<<<<< HEAD
-                new Vector2f(colliderAABB.Left, colliderAABB.Top),
-                new Vector2f(colliderAABB.Right(), colliderAABB.Top),
-                new Vector2f(colliderAABB.Right(), colliderAABB.Bottom()),
-                new Vector2f(colliderAABB.Left, colliderAABB.Bottom())
-=======
-                new Vector2(ColliderAABB.Left, ColliderAABB.Top),
-                new Vector2(ColliderAABB.Right, ColliderAABB.Top),
-                new Vector2(ColliderAABB.Right, ColliderAABB.Bottom),
-                new Vector2(ColliderAABB.Left, ColliderAABB.Bottom)
->>>>>>> c7a64081
+                new Vector2(colliderAABB.Left, colliderAABB.Top),
+                new Vector2(colliderAABB.Right, colliderAABB.Top),
+                new Vector2(colliderAABB.Right, colliderAABB.Bottom),
+                new Vector2(colliderAABB.Left, colliderAABB.Bottom)
             };
 
             var bounds = 
@@ -145,7 +132,7 @@
             }
 
             //TODO: This needs multi-grid support.
-            return collided || IoCManager.Resolve<IMapManager>().GetDefaultGrid().GetTilesIntersecting(colliderAABB.Convert()).Any(t => t.TileDef.IsCollidable);
+            return collided || IoCManager.Resolve<IMapManager>().GetDefaultGrid().GetTilesIntersecting(colliderAABB).Any(t => t.TileDef.IsCollidable);
         }
 
         /// <summary>
