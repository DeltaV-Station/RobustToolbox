﻿using Lidgren.Network;
using OpenTK;
using SS14.Shared.Interfaces.GameObjects;
using SS14.Shared.Interfaces.GameObjects.Components;
using SS14.Shared.IoC;
using SS14.Shared.Maths;
using SS14.Shared.Network.Messages;
using SS14.Shared.Prototypes;
using SS14.Shared.Utility;
using System;
using System.Collections.Generic;
using System.Linq;
using Vector2 = SS14.Shared.Maths.Vector2;

namespace SS14.Shared.GameObjects
{
    public class EntityManager : IEntityManager
    {
        #region Dependencies
        [Dependency]
        protected readonly IEntityNetworkManager EntityNetworkManager;
        [Dependency]
        protected readonly IPrototypeManager PrototypeManager;
        [Dependency]
        protected readonly IEntitySystemManager EntitySystemManager;
        [Dependency]
        protected readonly IComponentFactory ComponentFactory;
        [Dependency]
        protected readonly IComponentManager ComponentManager;
        # endregion Dependencies

        protected readonly Dictionary<int, IEntity> _entities = new Dictionary<int, IEntity>();
        /// <summary>
        /// List of all entities, used for iteration.
        /// </summary>
        private readonly List<IEntity> _allEntities = new List<IEntity>();
        protected Queue<IncomingEntityMessage> MessageBuffer = new Queue<IncomingEntityMessage>();
        protected int NextUid = 0;

        private Dictionary<Type, List<Delegate>> _eventSubscriptions
            = new Dictionary<Type, List<Delegate>>();
        private Dictionary<IEntityEventSubscriber, Dictionary<Type, Delegate>> _inverseEventSubscriptions
            = new Dictionary<IEntityEventSubscriber, Dictionary<Type, Delegate>>();

        private Queue<Tuple<object, EntityEventArgs>> _eventQueue
            = new Queue<Tuple<object, EntityEventArgs>>();

        public bool Initialized { get; protected set; }
        public bool MapsInitialized { get; set; } = false;

        #region IEntityManager Members

        public virtual void Shutdown()
        {
            FlushEntities();
            EntitySystemManager.Shutdown();
            Initialized = false;
            var componentmanager = IoCManager.Resolve<IComponentManager>();
            componentmanager.Cull();
        }

        public virtual void Update(float frameTime)
        {
            EntitySystemManager.Update(frameTime);
            ProcessEventQueue();
            CullDeletedEntities();
        }

        /// <summary>
        /// Retrieves template with given name from prototypemanager.
        /// </summary>
        /// <param name="prototypeName">name of the template</param>
        /// <returns>Template</returns>
        public EntityPrototype GetTemplate(string prototypeName)
        {
            return PrototypeManager.Index<EntityPrototype>(prototypeName);
        }

        #region Entity Management

        /// <summary>
        /// Returns an entity by id
        /// </summary>
        /// <param name="eid">entity id</param>
        /// <returns>Entity or null if entity id doesn't exist</returns>
        public IEntity GetEntity(int eid)
        {
            TryGetEntity(eid, out var entity);
            return entity;
        }

        /// <summary>
        /// Attempt to get an entity, returning whether or not an entity was gotten.
        /// </summary>
        /// <param name="eid">The entity ID to look up.</param>
        /// <param name="entity">The requested entity or null if the entity couldn't be found.</param>
        /// <returns>True if a value was returned, false otherwise.</returns>
        public bool TryGetEntity(int eid, out IEntity entity)
        {
            if (_entities.TryGetValue(eid, out entity) && !entity.Deleted)
            {
                return true;
            }

            // entity might get assigned if it's deleted but still found,
            // prevent somebody from being "smart".
            entity = null;
            return false;
        }

        public IEnumerable<IEntity> GetEntities(IEntityQuery query)
        {
            return GetEntities().Where(e => e.Match(query));
        }

        public IEnumerable<IEntity> GetEntitiesAt(Vector2 position)
        {
            foreach (var entity in GetEntities())
            {
                var transform = entity.GetComponent<ITransformComponent>();
                if (FloatMath.CloseTo(transform.LocalPosition.X, position.X) && FloatMath.CloseTo(transform.LocalPosition.Y, position.Y))
                {
                    yield return entity;
                }
            }
        }

        public IEnumerable<IEntity> GetEntities()
        {
            return _allEntities.Where(e => !e.Deleted);
        }

        /// <summary>
        /// Shuts-down and removes given Entity. This is also broadcast to all clients.
        /// </summary>
        /// <param name="e">Entity to remove</param>
        public void DeleteEntity(IEntity e)
        {
            e.Shutdown();
        }

        public void DeleteEntity(int entityUid)
        {
<<<<<<< HEAD
            if (!TryGetEntity(entityUid, out var entity))
=======
            if (TryGetEntity(entityUid, out var entity))
>>>>>>> a663aebc
            {
                DeleteEntity(entity);
            }
            else
            {
                throw new ArgumentException(string.Format("No entity with ID {0} exists.", entityUid));
            }
        }

        public bool EntityExists(int eid)
        {
            return TryGetEntity(eid, out var _);
        }

        /// <summary>
        /// Disposes all entities and clears all lists.
        /// </summary>
        public void FlushEntities()
        {
            foreach (IEntity e in GetEntities())
            {
                e.Shutdown();
            }
            _entities.Clear();
        }

        /// <summary>
        /// Creates an entity and adds it to the entity dictionary
        /// </summary>
        /// <param name="prototypeName">name of entity template to execute</param>
        /// <returns>spawned entity</returns>
        public IEntity SpawnEntity(string prototypeName, int? _uid = null)
        {
            int uid;
            if (_uid == null)
            {
                uid = NextUid++;
            }
            else
            {
                uid = _uid.Value;
            }
            if (EntityExists(uid))
            {
                throw new InvalidOperationException($"UID already taken: {uid}");
            }

            EntityPrototype prototype = PrototypeManager.Index<EntityPrototype>(prototypeName);
            IEntity entity = prototype.CreateEntity(uid, this, EntityNetworkManager, ComponentFactory);
            _entities[uid] = entity;
            _allEntities.Add(entity);

            // We batch the first set of initializations together.
            if (Initialized)
            {
                InitializeEntity(entity);
            }

            return entity;
        }

        private void InitializeEntity(IEntity entity)
        {
            entity.PreInitialize();
            foreach (var component in entity.GetComponents())
            {
                component.Initialize();
            }
            entity.Initialize();
        }

        /// <summary>
        /// Initializes all entities that haven't been initialized yet.
        /// </summary>
        protected void InitializeEntities()
        {
            foreach (var entity in GetEntities().Where(e => !e.Initialized))
            {
                InitializeEntity(entity);
            }
        }

        #endregion Entity Management

        #region ComponentEvents

        public void SubscribeEvent<T>(Delegate eventHandler, IEntityEventSubscriber s) where T : EntityEventArgs
        {
            Type eventType = typeof(T);
            if (!_eventSubscriptions.ContainsKey(eventType))
            {
                _eventSubscriptions.Add(eventType, new List<Delegate> { eventHandler });
            }
            else if (!_eventSubscriptions[eventType].Contains(eventHandler))
            {
                _eventSubscriptions[eventType].Add(eventHandler);
            }
            if (!_inverseEventSubscriptions.ContainsKey(s))
            {
                _inverseEventSubscriptions.Add(
                    s,
                    new Dictionary<Type, Delegate>()
                );
            }
            if (!_inverseEventSubscriptions[s].ContainsKey(eventType))
            {
                _inverseEventSubscriptions[s].Add(eventType, eventHandler);
            }
        }

        public void UnsubscribeEvent<T>(IEntityEventSubscriber s) where T : EntityEventArgs
        {
            Type eventType = typeof(T);

            if (_inverseEventSubscriptions.ContainsKey(s) && _inverseEventSubscriptions[s].ContainsKey(eventType))
            {
                UnsubscribeEvent(eventType, _inverseEventSubscriptions[s][eventType], s);
            }
        }

        public void UnsubscribeEvent(Type eventType, Delegate evh, IEntityEventSubscriber s)
        {
            if (_eventSubscriptions.ContainsKey(eventType) && _eventSubscriptions[eventType].Contains(evh))
            {
                _eventSubscriptions[eventType].Remove(evh);
            }
            if (_inverseEventSubscriptions.ContainsKey(s) && _inverseEventSubscriptions[s].ContainsKey(eventType))
            {
                _inverseEventSubscriptions[s].Remove(eventType);
            }
        }

        public void RaiseEvent(object sender, EntityEventArgs toRaise)
        {
            _eventQueue.Enqueue(new Tuple<object, EntityEventArgs>(sender, toRaise));
        }

        public void RemoveSubscribedEvents(IEntityEventSubscriber subscriber)
        {
            if (_inverseEventSubscriptions.ContainsKey(subscriber))
            {
                foreach (KeyValuePair<Type, Delegate> keyValuePair in _inverseEventSubscriptions[subscriber])
                {
                    UnsubscribeEvent(keyValuePair.Key, keyValuePair.Value, subscriber);
                }
            }
        }

        #endregion ComponentEvents

        #endregion IEntityManager Members

        #region ComponentEvents

        private void ProcessEventQueue()
        {
            while (_eventQueue.Any())
            {
                var current = _eventQueue.Dequeue();
                ProcessSingleEvent(current);
            }
        }

        private void ProcessSingleEvent(Tuple<object, EntityEventArgs> argsTuple)
        {
            var sender = argsTuple.Item1;
            var args = argsTuple.Item2;
            var eventType = args.GetType();
            if (_eventSubscriptions.ContainsKey(eventType))
            {
                foreach (Delegate handler in _eventSubscriptions[eventType])
                {
                    handler.DynamicInvoke(sender, args);
                }
            }
        }

        #endregion ComponentEvents

        #region message processing

        protected void ProcessMsgBuffer()
        {
            if (!Initialized)
                return;
            if (!MessageBuffer.Any()) return;
            var misses = new List<IncomingEntityMessage>();

            while (MessageBuffer.Any())
            {
                IncomingEntityMessage incomingEntity = MessageBuffer.Dequeue();
                if (!_entities.ContainsKey(incomingEntity.Message.EntityId))
                {
                    incomingEntity.LastProcessingAttempt = DateTime.Now;
                    if ((incomingEntity.LastProcessingAttempt - incomingEntity.ReceivedTime).TotalSeconds > incomingEntity.Expires)
                        misses.Add(incomingEntity);
                }
                else
                    _entities[incomingEntity.Message.EntityId].HandleNetworkMessage(incomingEntity);
            }

            foreach (IncomingEntityMessage miss in misses)
                MessageBuffer.Enqueue(miss);

            MessageBuffer.Clear(); //Should be empty at this point anyway.
        }

        protected IncomingEntityMessage ProcessNetMessage(MsgEntity msg)
        {
            return EntityNetworkManager.HandleEntityNetworkMessage(msg);
        }

        /// <summary>
        /// Handle an incoming network message by passing the message to the EntityNetworkManager
        /// and handling the parsed result.
        /// </summary>
        /// <param name="msg">Incoming raw network message</param>
        public void HandleEntityNetworkMessage(MsgEntity msg)
        {
            if (!Initialized)
            {
                IncomingEntityMessage incomingEntity = ProcessNetMessage(msg);
                if (incomingEntity.Message.Type != EntityMessage.Null)
                    MessageBuffer.Enqueue(incomingEntity);
            }
            else
            {
                ProcessMsgBuffer();
                IncomingEntityMessage incomingEntity = ProcessNetMessage(msg);
                if (!_entities.ContainsKey(incomingEntity.Message.EntityId))
                {
                    MessageBuffer.Enqueue(incomingEntity);
                }
                else
                    _entities[incomingEntity.Message.EntityId].HandleNetworkMessage(incomingEntity);
            }
        }

        #endregion message processing

        private void CullDeletedEntities()
        {
            // Culling happens in updates.
            // It doesn't matter because to-be culled entities can't be accessed.
            // This should prevent most cases of "somebody is iterating while we're removing things"
            for (var i = 0; i < _allEntities.Count; i++)
            {
                var entity = _allEntities[i];
                if (!entity.Deleted)
                {
                    continue;
                }

                _allEntities.RemoveSwap(i);
                _entities.Remove(entity.Uid);

                // Process the one we just swapped next.
                i--;
            }
        }
    }
}<|MERGE_RESOLUTION|>--- conflicted
+++ resolved
@@ -141,11 +141,7 @@
 
         public void DeleteEntity(int entityUid)
         {
-<<<<<<< HEAD
-            if (!TryGetEntity(entityUid, out var entity))
-=======
             if (TryGetEntity(entityUid, out var entity))
->>>>>>> a663aebc
             {
                 DeleteEntity(entity);
             }
