﻿using SS14.Shared.Serialization;
using System;
using System.Collections.Generic;

namespace SS14.Shared.GameObjects
{
    [Serializable, NetSerializable]
    public class EntityState
    {
        public EntityStateData StateData { get; set; }
        [NonSerialized]
<<<<<<< HEAD
        private float _receivedTime;
        public List<ComponentState> ComponentStates { get; private set; }

        public float ReceivedTime
        {
            get => _receivedTime;
            set => _receivedTime = value;
        }

        public EntityState(int uid, List<ComponentState> componentStates, string templateName, string name, List<Tuple<uint, string>> synchedComponentTypes )
=======
        public float ReceivedTime;
        public List<ComponentState> ComponentStates { get; }

        public EntityState(EntityUid uid, List<ComponentState> componentStates, string templateName, string name, List<Tuple<uint, string>> synchedComponentTypes)
>>>>>>> 1487b2cd
        {
            SetStateData(new EntityStateData(uid, templateName, name, synchedComponentTypes));
            ComponentStates = componentStates;
        }
        
        public void SetStateData(EntityStateData data)
        {
            StateData = data;
        }
    }

    [Serializable, NetSerializable]
    public struct EntityStateData
    {
        public string Name { get; set; }
        public string TemplateName { get; set; }
        public EntityUid Uid { get; set; }
        public List<Tuple<uint, string>> SynchedComponentTypes { get; set; }

        public EntityStateData(EntityUid uid, string templateName, string name, List<Tuple<uint, string>> synchedComponentTypes) : this()
        {
            Uid = uid;
            TemplateName = templateName;
            Name = name;
            SynchedComponentTypes = synchedComponentTypes;
        }
    }
}<|MERGE_RESOLUTION|>--- conflicted
+++ resolved
@@ -9,9 +9,8 @@
     {
         public EntityStateData StateData { get; set; }
         [NonSerialized]
-<<<<<<< HEAD
         private float _receivedTime;
-        public List<ComponentState> ComponentStates { get; private set; }
+        public List<ComponentState> ComponentStates { get; }
 
         public float ReceivedTime
         {
@@ -19,13 +18,7 @@
             set => _receivedTime = value;
         }
 
-        public EntityState(int uid, List<ComponentState> componentStates, string templateName, string name, List<Tuple<uint, string>> synchedComponentTypes )
-=======
-        public float ReceivedTime;
-        public List<ComponentState> ComponentStates { get; }
-
         public EntityState(EntityUid uid, List<ComponentState> componentStates, string templateName, string name, List<Tuple<uint, string>> synchedComponentTypes)
->>>>>>> 1487b2cd
         {
             SetStateData(new EntityStateData(uid, templateName, name, synchedComponentTypes));
             ComponentStates = componentStates;
