--- conflicted
+++ resolved
@@ -104,17 +104,8 @@
     <Reference Include="System.Xml.Linq">
       <Name>System.Xml.Linq</Name>
     </Reference>
-<<<<<<< HEAD
-    <Reference Include="YamlDotNet">
-      <HintPath>$(PackageDir)YamlDotNet.4.2.1\lib\net35\YamlDotNet.dll</HintPath>
-    </Reference>
-    <!-- See SS14.Client csproj for why there's a conditional here. -->
-    <Reference Include="System.ValueTuple" Condition="'$(Godot)' != 'Yes'">
-      <HintPath>$(PackageDir)System.ValueTuple.4.3.1\lib\netstandard1.0\System.ValueTuple.dll</HintPath>
-=======
     <Reference Include="System.ValueTuple">
       <HintPath>$(SolutionDir)packages\System.ValueTuple.4.3.1\lib\netstandard1.0\System.ValueTuple.dll</HintPath>
->>>>>>> 1771ca4b
     </Reference>
     <Reference Include="YamlDotNet, Version=4.3.0.0, Culture=neutral, processorArchitecture=MSIL">
       <HintPath>$(SolutionDir)packages\YamlDotNet.4.3.0\lib\net45\YamlDotNet.dll</HintPath>
