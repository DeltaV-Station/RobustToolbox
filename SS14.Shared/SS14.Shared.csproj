--- conflicted
+++ resolved
@@ -163,15 +163,12 @@
     <Compile Include="Interfaces\Physics\ICollisionManager.cs" />
     <Compile Include="Interfaces\Reflection\IReflectionManager.cs" />
     <Compile Include="Interfaces\Serialization\ISS14Serializer.cs" />
-<<<<<<< HEAD
     <Compile Include="Interfaces\Map\IMapChunk.cs" />
     <Compile Include="Interfaces\Map\IMapGrid.cs" />
     <Compile Include="Interfaces\Map\IMapManager.cs" />
     <Compile Include="Interfaces\Map\ITileDefinition.cs" />
     <Compile Include="Interfaces\Map\ITileDefinitionManager.cs" />
-=======
     <Compile Include="Interfaces\Timing\IGameTiming.cs" />
->>>>>>> 4442ab64
     <Compile Include="InventoryLocEnum.cs" />
     <Compile Include="GameStateDelta.cs" />
     <Compile Include="GameStates\GameState.cs" />
@@ -181,7 +178,7 @@
     <Compile Include="Log\LogLevel.cs" />
     <Compile Include="Log\Logger.cs" />
     <Compile Include="Log\LogManager.cs" />
-<<<<<<< HEAD
+    <Compile Include="Maths\Angle.cs" />
     <Compile Include="Map\Chunk.cs" />
     <Compile Include="Map\DefaultTileDefinitions.cs" />
     <Compile Include="Map\MapGrid.cs" />
@@ -191,9 +188,6 @@
     <Compile Include="Map\TileDefinition.cs" />
     <Compile Include="Map\TileDefinitionManager.cs" />
     <Compile Include="Map\TileRef.cs" />
-=======
-    <Compile Include="Maths\Angle.cs" />
->>>>>>> 4442ab64
     <Compile Include="Maths\FloatMath.cs" />
     <Compile Include="Maths\Direction.cs" />
     <Compile Include="Maths\Vector2i.cs" />
@@ -307,13 +301,6 @@
     <Compile Include="IoC\Exceptions\UnregisteredTypeException.cs" />
     <Compile Include="GameObjects\Components\NetIDs.cs" />
   </ItemGroup>
-<<<<<<< HEAD
-  <ItemGroup>
-    <Folder Include="GO\" />
-  </ItemGroup>
-  <ItemGroup />
-=======
->>>>>>> 4442ab64
   <ItemGroup>
     <None Include="app.config" />
     <Content Include="$(SolutionDir)packages\OpenTK.3.0.0-pre\content\OpenTK.dll.config">
