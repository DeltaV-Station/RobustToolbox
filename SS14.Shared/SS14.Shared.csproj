--- conflicted
+++ resolved
@@ -157,11 +157,6 @@
     <Compile Include="GameObjects\EntitySystemMessages\ClickedOnEntityMessage.cs" />
     <Compile Include="GameObjects\EntitySystemMessages\InputMessages.cs" />
     <Compile Include="GameObjects\EntityUid.cs" />
-<<<<<<< HEAD
-    <Compile Include="GameObjects\IncomingEntityComponentMessage.cs" />
-=======
-    <Compile Include="GameObjects\Serialization\YamlEntitySerializer.cs" />
->>>>>>> 5c2bd404
     <Compile Include="GameObjects\IncomingEntityMessage.cs" />
     <Compile Include="GameObjects\NetComponent.cs" />
     <Compile Include="Input\UserCmd.cs" />
