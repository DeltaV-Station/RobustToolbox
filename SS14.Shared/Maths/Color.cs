<<<<<<< HEAD
﻿using System;
using System.Collections.Generic;
using SystemColor = System.Drawing.Color;
=======
﻿//
// The Open Toolkit Library License
//
// Copyright (c) 2006 - 2008 the Open Toolkit library, except where noted.
//
// Permission is hereby granted, free of charge, to any person obtaining a copy
// of this software and associated documentation files (the "Software"), to deal
// in the Software without restriction, including without limitation the rights to
// use, copy, modify, merge, publish, distribute, sublicense, and/or sell copies of
// the Software, and to permit persons to whom the Software is furnished to do
// so, subject to the following conditions:
//
// The above copyright notice and this permission notice shall be included in all
// copies or substantial portions of the Software.
//
// THE SOFTWARE IS PROVIDED "AS IS", WITHOUT WARRANTY OF ANY KIND,
// EXPRESS OR IMPLIED, INCLUDING BUT NOT LIMITED TO THE WARRANTIES
// OF MERCHANTABILITY, FITNESS FOR A PARTICULAR PURPOSE AND
// NONINFRINGEMENT. IN NO EVENT SHALL THE AUTHORS OR COPYRIGHT
// HOLDERS BE LIABLE FOR ANY CLAIM, DAMAGES OR OTHER LIABILITY,
// WHETHER IN AN ACTION OF CONTRACT, TORT OR OTHERWISE, ARISING
// FROM, OUT OF OR IN CONNECTION WITH THE SOFTWARE OR THE USE OR
// OTHER DEALINGS IN THE SOFTWARE.
//

using System;
using SysColor = System.Drawing.Color;
>>>>>>> 93c7aab5

namespace SS14.Shared.Maths
{
    /// <summary>
    ///     Represents a color with 4 floating-point components (R, G, B, A).
    /// </summary>
    [Serializable]
    public struct Color : IEquatable<Color>
    {
        /// <summary>
        ///     The red component of this Color4 structure.
        /// </summary>
        public readonly float R;

        /// <summary>
        ///     The green component of this Color4 structure.
        /// </summary>
        public readonly float G;

        /// <summary>
        ///     The blue component of this Color4 structure.
        /// </summary>
        public readonly float B;

        /// <summary>
        ///     The alpha component of this Color4 structure.
        /// </summary>
        public readonly float A;

        public byte RByte => (byte) (R * byte.MaxValue);
        public byte GByte => (byte) (G * byte.MaxValue);
        public byte BByte => (byte) (B * byte.MaxValue);
        public byte AByte => (byte) (A * byte.MaxValue);

        /// <summary>
        ///     Constructs a new Color4 structure from the specified components.
        /// </summary>
        /// <param name="r">The red component of the new Color4 structure.</param>
        /// <param name="g">The green component of the new Color4 structure.</param>
        /// <param name="b">The blue component of the new Color4 structure.</param>
        /// <param name="a">The alpha component of the new Color4 structure.</param>
        public Color(float r, float g, float b, float a = 1)
        {
            R = r;
            G = g;
            B = b;
            A = a;
        }

        /// <summary>
        ///     Constructs a new Color4 structure from the specified components.
        /// </summary>
        /// <param name="r">The red component of the new Color4 structure.</param>
        /// <param name="g">The green component of the new Color4 structure.</param>
        /// <param name="b">The blue component of the new Color4 structure.</param>
        /// <param name="a">The alpha component of the new Color4 structure.</param>
        public Color(byte r, byte g, byte b, byte a = 255)
        {
            R = r / (float) byte.MaxValue;
            G = g / (float) byte.MaxValue;
            B = b / (float) byte.MaxValue;
            A = a / (float) byte.MaxValue;
        }

        /// <summary>
        ///     Converts this color to an integer representation with 8 bits per channel.
        /// </summary>
        /// <returns>A <see cref="System.Int32" /> that represents this instance.</returns>
        /// <remarks>
        ///     This method is intended only for compatibility with System.Drawing. It compresses the color into 8 bits per
        ///     channel, which means color information is lost.
        /// </remarks>
        public int ToArgb()
        {
            var value =
                ((uint) (A * byte.MaxValue) << 24) |
                ((uint) (R * byte.MaxValue) << 16) |
                ((uint) (G * byte.MaxValue) << 8) |
                (uint) (B * byte.MaxValue);

            return unchecked((int) value);
        }

        /// <summary>
        ///     Compares the specified Color4 structures for equality.
        /// </summary>
        /// <param name="left">The left-hand side of the comparison.</param>
        /// <param name="right">The right-hand side of the comparison.</param>
        /// <returns>True if left is equal to right; false otherwise.</returns>
        public static bool operator ==(Color left, Color right)
        {
            return left.Equals(right);
        }

        /// <summary>
        ///     Compares the specified Color4 structures for inequality.
        /// </summary>
        /// <param name="left">The left-hand side of the comparison.</param>
        /// <param name="right">The right-hand side of the comparison.</param>
        /// <returns>True if left is not equal to right; false otherwise.</returns>
        public static bool operator !=(Color left, Color right)
        {
            return !left.Equals(right);
        }

        /// <summary>
        ///     Converts the specified System.Drawing.Color to a Color4 structure.
        /// </summary>
        /// <param name="color">The System.Drawing.Color to convert.</param>
        /// <returns>A new Color4 structure containing the converted components.</returns>
        public static implicit operator Color(SysColor color)
        {
            return new Color(color.R, color.G, color.B, color.A);
        }

<<<<<<< HEAD
        public static Color FromName(string colorname)
        {
            return DefaultColors[colorname.ToLower()];
        }

        public static IEnumerable<KeyValuePair<string, Color>> GetAllDefaultColors()
        {
            return DefaultColors;
        }

        public override string ToString()
=======
        /// <summary>
        ///     Converts the specified Color4 to a System.Drawing.Color structure.
        /// </summary>
        /// <param name="color">The Color4 to convert.</param>
        /// <returns>A new System.Drawing.Color structure containing the converted components.</returns>
        public static explicit operator SysColor(Color color)
>>>>>>> 93c7aab5
        {
            return SysColor.FromArgb(
                (int) (color.A * byte.MaxValue),
                (int) (color.R * byte.MaxValue),
                (int) (color.G * byte.MaxValue),
                (int) (color.B * byte.MaxValue));
        }

        /// <summary>
        ///     Compares whether this Color4 structure is equal to the specified object.
        /// </summary>
        /// <param name="obj">An object to compare to.</param>
        /// <returns>True obj is a Color4 structure with the same components as this Color4; false otherwise.</returns>
        public override bool Equals(object obj)
        {
            if (!(obj is Color))
                return false;

            return Equals((Color) obj);
        }

        /// <summary>
        ///     Calculates the hash code for this Color4 structure.
        /// </summary>
        /// <returns>A System.Int32 containing the hash code of this Color4 structure.</returns>
        public override int GetHashCode()
        {
            return ToArgb();
        }

        /// <summary>
        ///     Creates a System.String that describes this Color4 structure.
        /// </summary>
        /// <returns>A System.String that describes this Color4 structure.</returns>
        public override string ToString()
        {
            return $"{{(R, G, B, A) = ({R}, {G}, {B}, {A})}}";
        }

        #region Static Colors

        /// <summary>
        ///     Gets the system color with (R, G, B, A) = (255, 255, 255, 0).
        /// </summary>
        public static Color Transparent => new Color(255, 255, 255, 0);

        /// <summary>
        ///     Gets the system color with (R, G, B, A) = (240, 248, 255, 255).
        /// </summary>
        public static Color AliceBlue => new Color(240, 248, 255, 255);

        /// <summary>
        ///     Gets the system color with (R, G, B, A) = (250, 235, 215, 255).
        /// </summary>
        public static Color AntiqueWhite => new Color(250, 235, 215, 255);

        /// <summary>
        ///     Gets the system color with (R, G, B, A) = (0, 255, 255, 255).
        /// </summary>
        public static Color Aqua => new Color(0, 255, 255, 255);

        /// <summary>
        ///     Gets the system color with (R, G, B, A) = (127, 255, 212, 255).
        /// </summary>
        public static Color Aquamarine => new Color(127, 255, 212, 255);

        /// <summary>
        ///     Gets the system color with (R, G, B, A) = (240, 255, 255, 255).
        /// </summary>
        public static Color Azure => new Color(240, 255, 255, 255);

        /// <summary>
        ///     Gets the system color with (R, G, B, A) = (245, 245, 220, 255).
        /// </summary>
        public static Color Beige => new Color(245, 245, 220, 255);

        /// <summary>
        ///     Gets the system color with (R, G, B, A) = (255, 228, 196, 255).
        /// </summary>
        public static Color Bisque => new Color(255, 228, 196, 255);

        /// <summary>
        ///     Gets the system color with (R, G, B, A) = (0, 0, 0, 255).
        /// </summary>
        public static Color Black => new Color(0, 0, 0, 255);

        /// <summary>
        ///     Gets the system color with (R, G, B, A) = (255, 235, 205, 255).
        /// </summary>
        public static Color BlanchedAlmond => new Color(255, 235, 205, 255);

        /// <summary>
        ///     Gets the system color with (R, G, B, A) = (0, 0, 255, 255).
        /// </summary>
        public static Color Blue => new Color(0, 0, 255, 255);

        /// <summary>
        ///     Gets the system color with (R, G, B, A) = (138, 43, 226, 255).
        /// </summary>
        public static Color BlueViolet => new Color(138, 43, 226, 255);

        /// <summary>
        ///     Gets the system color with (R, G, B, A) = (165, 42, 42, 255).
        /// </summary>
        public static Color Brown => new Color(165, 42, 42, 255);

        /// <summary>
        ///     Gets the system color with (R, G, B, A) = (222, 184, 135, 255).
        /// </summary>
        public static Color BurlyWood => new Color(222, 184, 135, 255);

        /// <summary>
        ///     Gets the system color with (R, G, B, A) = (95, 158, 160, 255).
        /// </summary>
        public static Color CadetBlue => new Color(95, 158, 160, 255);

        /// <summary>
        ///     Gets the system color with (R, G, B, A) = (127, 255, 0, 255).
        /// </summary>
        public static Color Chartreuse => new Color(127, 255, 0, 255);

        /// <summary>
        ///     Gets the system color with (R, G, B, A) = (210, 105, 30, 255).
        /// </summary>
        public static Color Chocolate => new Color(210, 105, 30, 255);

        /// <summary>
        ///     Gets the system color with (R, G, B, A) = (255, 127, 80, 255).
        /// </summary>
        public static Color Coral => new Color(255, 127, 80, 255);

        /// <summary>
        ///     Gets the system color with (R, G, B, A) = (100, 149, 237, 255).
        /// </summary>
        public static Color CornflowerBlue => new Color(100, 149, 237, 255);

        /// <summary>
        ///     Gets the system color with (R, G, B, A) = (255, 248, 220, 255).
        /// </summary>
        public static Color Cornsilk => new Color(255, 248, 220, 255);

        /// <summary>
        ///     Gets the system color with (R, G, B, A) = (220, 20, 60, 255).
        /// </summary>
        public static Color Crimson => new Color(220, 20, 60, 255);

        /// <summary>
        ///     Gets the system color with (R, G, B, A) = (0, 255, 255, 255).
        /// </summary>
        public static Color Cyan => new Color(0, 255, 255, 255);

        /// <summary>
        ///     Gets the system color with (R, G, B, A) = (0, 0, 139, 255).
        /// </summary>
        public static Color DarkBlue => new Color(0, 0, 139, 255);

        /// <summary>
        ///     Gets the system color with (R, G, B, A) = (0, 139, 139, 255).
        /// </summary>
        public static Color DarkCyan => new Color(0, 139, 139, 255);

        /// <summary>
        ///     Gets the system color with (R, G, B, A) = (184, 134, 11, 255).
        /// </summary>
        public static Color DarkGoldenrod => new Color(184, 134, 11, 255);

        /// <summary>
        ///     Gets the system color with (R, G, B, A) = (169, 169, 169, 255).
        /// </summary>
        public static Color DarkGray => new Color(169, 169, 169, 255);

        /// <summary>
        ///     Gets the system color with (R, G, B, A) = (0, 100, 0, 255).
        /// </summary>
        public static Color DarkGreen => new Color(0, 100, 0, 255);

        /// <summary>
        ///     Gets the system color with (R, G, B, A) = (189, 183, 107, 255).
        /// </summary>
        public static Color DarkKhaki => new Color(189, 183, 107, 255);

        /// <summary>
        ///     Gets the system color with (R, G, B, A) = (139, 0, 139, 255).
        /// </summary>
        public static Color DarkMagenta => new Color(139, 0, 139, 255);

        /// <summary>
        ///     Gets the system color with (R, G, B, A) = (85, 107, 47, 255).
        /// </summary>
        public static Color DarkOliveGreen => new Color(85, 107, 47, 255);

        /// <summary>
        ///     Gets the system color with (R, G, B, A) = (255, 140, 0, 255).
        /// </summary>
        public static Color DarkOrange => new Color(255, 140, 0, 255);

        /// <summary>
        ///     Gets the system color with (R, G, B, A) = (153, 50, 204, 255).
        /// </summary>
        public static Color DarkOrchid => new Color(153, 50, 204, 255);

        /// <summary>
        ///     Gets the system color with (R, G, B, A) = (139, 0, 0, 255).
        /// </summary>
        public static Color DarkRed => new Color(139, 0, 0, 255);

        /// <summary>
        ///     Gets the system color with (R, G, B, A) = (233, 150, 122, 255).
        /// </summary>
        public static Color DarkSalmon => new Color(233, 150, 122, 255);

        /// <summary>
        ///     Gets the system color with (R, G, B, A) = (143, 188, 139, 255).
        /// </summary>
        public static Color DarkSeaGreen => new Color(143, 188, 139, 255);

        /// <summary>
        ///     Gets the system color with (R, G, B, A) = (72, 61, 139, 255).
        /// </summary>
        public static Color DarkSlateBlue => new Color(72, 61, 139, 255);

        /// <summary>
        ///     Gets the system color with (R, G, B, A) = (47, 79, 79, 255).
        /// </summary>
        public static Color DarkSlateGray => new Color(47, 79, 79, 255);

        /// <summary>
        ///     Gets the system color with (R, G, B, A) = (0, 206, 209, 255).
        /// </summary>
        public static Color DarkTurquoise => new Color(0, 206, 209, 255);

        /// <summary>
        ///     Gets the system color with (R, G, B, A) = (148, 0, 211, 255).
        /// </summary>
        public static Color DarkViolet => new Color(148, 0, 211, 255);

        /// <summary>
        ///     Gets the system color with (R, G, B, A) = (255, 20, 147, 255).
        /// </summary>
        public static Color DeepPink => new Color(255, 20, 147, 255);

        /// <summary>
        ///     Gets the system color with (R, G, B, A) = (0, 191, 255, 255).
        /// </summary>
        public static Color DeepSkyBlue => new Color(0, 191, 255, 255);

        /// <summary>
        ///     Gets the system color with (R, G, B, A) = (105, 105, 105, 255).
        /// </summary>
        public static Color DimGray => new Color(105, 105, 105, 255);

        /// <summary>
        ///     Gets the system color with (R, G, B, A) = (30, 144, 255, 255).
        /// </summary>
        public static Color DodgerBlue => new Color(30, 144, 255, 255);

        /// <summary>
        ///     Gets the system color with (R, G, B, A) = (178, 34, 34, 255).
        /// </summary>
        public static Color Firebrick => new Color(178, 34, 34, 255);

        /// <summary>
        ///     Gets the system color with (R, G, B, A) = (255, 250, 240, 255).
        /// </summary>
        public static Color FloralWhite => new Color(255, 250, 240, 255);

        /// <summary>
        ///     Gets the system color with (R, G, B, A) = (34, 139, 34, 255).
        /// </summary>
        public static Color ForestGreen => new Color(34, 139, 34, 255);

        /// <summary>
        ///     Gets the system color with (R, G, B, A) = (255, 0, 255, 255).
        /// </summary>
        public static Color Fuchsia => new Color(255, 0, 255, 255);

        /// <summary>
        ///     Gets the system color with (R, G, B, A) = (220, 220, 220, 255).
        /// </summary>
        public static Color Gainsboro => new Color(220, 220, 220, 255);

        /// <summary>
        ///     Gets the system color with (R, G, B, A) = (248, 248, 255, 255).
        /// </summary>
        public static Color GhostWhite => new Color(248, 248, 255, 255);

        /// <summary>
        ///     Gets the system color with (R, G, B, A) = (255, 215, 0, 255).
        /// </summary>
        public static Color Gold => new Color(255, 215, 0, 255);

        /// <summary>
        ///     Gets the system color with (R, G, B, A) = (218, 165, 32, 255).
        /// </summary>
        public static Color Goldenrod => new Color(218, 165, 32, 255);

        /// <summary>
        ///     Gets the system color with (R, G, B, A) = (128, 128, 128, 255).
        /// </summary>
        public static Color Gray => new Color(128, 128, 128, 255);

        /// <summary>
        ///     Gets the system color with (R, G, B, A) = (0, 128, 0, 255).
        /// </summary>
        public static Color Green => new Color(0, 128, 0, 255);

        /// <summary>
        ///     Gets the system color with (R, G, B, A) = (173, 255, 47, 255).
        /// </summary>
        public static Color GreenYellow => new Color(173, 255, 47, 255);

        /// <summary>
        ///     Gets the system color with (R, G, B, A) = (240, 255, 240, 255).
        /// </summary>
        public static Color Honeydew => new Color(240, 255, 240, 255);

        /// <summary>
        ///     Gets the system color with (R, G, B, A) = (255, 105, 180, 255).
        /// </summary>
        public static Color HotPink => new Color(255, 105, 180, 255);

        /// <summary>
        ///     Gets the system color with (R, G, B, A) = (205, 92, 92, 255).
        /// </summary>
        public static Color IndianRed => new Color(205, 92, 92, 255);

        /// <summary>
        ///     Gets the system color with (R, G, B, A) = (75, 0, 130, 255).
        /// </summary>
        public static Color Indigo => new Color(75, 0, 130, 255);

        /// <summary>
        ///     Gets the system color with (R, G, B, A) = (255, 255, 240, 255).
        /// </summary>
        public static Color Ivory => new Color(255, 255, 240, 255);

        /// <summary>
        ///     Gets the system color with (R, G, B, A) = (240, 230, 140, 255).
        /// </summary>
        public static Color Khaki => new Color(240, 230, 140, 255);

        /// <summary>
        ///     Gets the system color with (R, G, B, A) = (230, 230, 250, 255).
        /// </summary>
        public static Color Lavender => new Color(230, 230, 250, 255);

        /// <summary>
        ///     Gets the system color with (R, G, B, A) = (255, 240, 245, 255).
        /// </summary>
        public static Color LavenderBlush => new Color(255, 240, 245, 255);

        /// <summary>
        ///     Gets the system color with (R, G, B, A) = (124, 252, 0, 255).
        /// </summary>
        public static Color LawnGreen => new Color(124, 252, 0, 255);

        /// <summary>
        ///     Gets the system color with (R, G, B, A) = (255, 250, 205, 255).
        /// </summary>
        public static Color LemonChiffon => new Color(255, 250, 205, 255);

        /// <summary>
        ///     Gets the system color with (R, G, B, A) = (173, 216, 230, 255).
        /// </summary>
        public static Color LightBlue => new Color(173, 216, 230, 255);

        /// <summary>
        ///     Gets the system color with (R, G, B, A) = (240, 128, 128, 255).
        /// </summary>
        public static Color LightCoral => new Color(240, 128, 128, 255);

        /// <summary>
        ///     Gets the system color with (R, G, B, A) = (224, 255, 255, 255).
        /// </summary>
        public static Color LightCyan => new Color(224, 255, 255, 255);

        /// <summary>
        ///     Gets the system color with (R, G, B, A) = (250, 250, 210, 255).
        /// </summary>
        public static Color LightGoldenrodYellow => new Color(250, 250, 210, 255);

        /// <summary>
        ///     Gets the system color with (R, G, B, A) = (144, 238, 144, 255).
        /// </summary>
        public static Color LightGreen => new Color(144, 238, 144, 255);

        /// <summary>
        ///     Gets the system color with (R, G, B, A) = (211, 211, 211, 255).
        /// </summary>
        public static Color LightGray => new Color(211, 211, 211, 255);

        /// <summary>
        ///     Gets the system color with (R, G, B, A) = (255, 182, 193, 255).
        /// </summary>
        public static Color LightPink => new Color(255, 182, 193, 255);

        /// <summary>
        ///     Gets the system color with (R, G, B, A) = (255, 160, 122, 255).
        /// </summary>
        public static Color LightSalmon => new Color(255, 160, 122, 255);

        /// <summary>
        ///     Gets the system color with (R, G, B, A) = (32, 178, 170, 255).
        /// </summary>
        public static Color LightSeaGreen => new Color(32, 178, 170, 255);

        /// <summary>
        ///     Gets the system color with (R, G, B, A) = (135, 206, 250, 255).
        /// </summary>
        public static Color LightSkyBlue => new Color(135, 206, 250, 255);

        /// <summary>
        ///     Gets the system color with (R, G, B, A) = (119, 136, 153, 255).
        /// </summary>
        public static Color LightSlateGray => new Color(119, 136, 153, 255);

        /// <summary>
        ///     Gets the system color with (R, G, B, A) = (176, 196, 222, 255).
        /// </summary>
        public static Color LightSteelBlue => new Color(176, 196, 222, 255);

        /// <summary>
        ///     Gets the system color with (R, G, B, A) = (255, 255, 224, 255).
        /// </summary>
        public static Color LightYellow => new Color(255, 255, 224, 255);

        /// <summary>
        ///     Gets the system color with (R, G, B, A) = (0, 255, 0, 255).
        /// </summary>
        public static Color Lime => new Color(0, 255, 0, 255);

        /// <summary>
        ///     Gets the system color with (R, G, B, A) = (50, 205, 50, 255).
        /// </summary>
        public static Color LimeGreen => new Color(50, 205, 50, 255);

        /// <summary>
        ///     Gets the system color with (R, G, B, A) = (250, 240, 230, 255).
        /// </summary>
        public static Color Linen => new Color(250, 240, 230, 255);

        /// <summary>
        ///     Gets the system color with (R, G, B, A) = (255, 0, 255, 255).
        /// </summary>
        public static Color Magenta => new Color(255, 0, 255, 255);

        /// <summary>
        ///     Gets the system color with (R, G, B, A) = (128, 0, 0, 255).
        /// </summary>
        public static Color Maroon => new Color(128, 0, 0, 255);

        /// <summary>
        ///     Gets the system color with (R, G, B, A) = (102, 205, 170, 255).
        /// </summary>
        public static Color MediumAquamarine => new Color(102, 205, 170, 255);

        /// <summary>
        ///     Gets the system color with (R, G, B, A) = (0, 0, 205, 255).
        /// </summary>
        public static Color MediumBlue => new Color(0, 0, 205, 255);

        /// <summary>
        ///     Gets the system color with (R, G, B, A) = (186, 85, 211, 255).
        /// </summary>
        public static Color MediumOrchid => new Color(186, 85, 211, 255);

        /// <summary>
        ///     Gets the system color with (R, G, B, A) = (147, 112, 219, 255).
        /// </summary>
        public static Color MediumPurple => new Color(147, 112, 219, 255);

        /// <summary>
        ///     Gets the system color with (R, G, B, A) = (60, 179, 113, 255).
        /// </summary>
        public static Color MediumSeaGreen => new Color(60, 179, 113, 255);

        /// <summary>
        ///     Gets the system color with (R, G, B, A) = (123, 104, 238, 255).
        /// </summary>
        public static Color MediumSlateBlue => new Color(123, 104, 238, 255);

        /// <summary>
        ///     Gets the system color with (R, G, B, A) = (0, 250, 154, 255).
        /// </summary>
        public static Color MediumSpringGreen => new Color(0, 250, 154, 255);

        /// <summary>
        ///     Gets the system color with (R, G, B, A) = (72, 209, 204, 255).
        /// </summary>
        public static Color MediumTurquoise => new Color(72, 209, 204, 255);

        /// <summary>
        ///     Gets the system color with (R, G, B, A) = (199, 21, 133, 255).
        /// </summary>
        public static Color MediumVioletRed => new Color(199, 21, 133, 255);

        /// <summary>
        ///     Gets the system color with (R, G, B, A) = (25, 25, 112, 255).
        /// </summary>
        public static Color MidnightBlue => new Color(25, 25, 112, 255);

        /// <summary>
        ///     Gets the system color with (R, G, B, A) = (245, 255, 250, 255).
        /// </summary>
        public static Color MintCream => new Color(245, 255, 250, 255);

        /// <summary>
        ///     Gets the system color with (R, G, B, A) = (255, 228, 225, 255).
        /// </summary>
        public static Color MistyRose => new Color(255, 228, 225, 255);

        /// <summary>
        ///     Gets the system color with (R, G, B, A) = (255, 228, 181, 255).
        /// </summary>
        public static Color Moccasin => new Color(255, 228, 181, 255);

        /// <summary>
        ///     Gets the system color with (R, G, B, A) = (255, 222, 173, 255).
        /// </summary>
        public static Color NavajoWhite => new Color(255, 222, 173, 255);

        /// <summary>
        ///     Gets the system color with (R, G, B, A) = (0, 0, 128, 255).
        /// </summary>
        public static Color Navy => new Color(0, 0, 128, 255);

        /// <summary>
        ///     Gets the system color with (R, G, B, A) = (253, 245, 230, 255).
        /// </summary>
        public static Color OldLace => new Color(253, 245, 230, 255);

        /// <summary>
        ///     Gets the system color with (R, G, B, A) = (128, 128, 0, 255).
        /// </summary>
        public static Color Olive => new Color(128, 128, 0, 255);

        /// <summary>
        ///     Gets the system color with (R, G, B, A) = (107, 142, 35, 255).
        /// </summary>
        public static Color OliveDrab => new Color(107, 142, 35, 255);

        /// <summary>
        ///     Gets the system color with (R, G, B, A) = (255, 165, 0, 255).
        /// </summary>
        public static Color Orange => new Color(255, 165, 0, 255);

        /// <summary>
        ///     Gets the system color with (R, G, B, A) = (255, 69, 0, 255).
        /// </summary>
        public static Color OrangeRed => new Color(255, 69, 0, 255);

        /// <summary>
        ///     Gets the system color with (R, G, B, A) = (218, 112, 214, 255).
        /// </summary>
        public static Color Orchid => new Color(218, 112, 214, 255);

        /// <summary>
        ///     Gets the system color with (R, G, B, A) = (238, 232, 170, 255).
        /// </summary>
        public static Color PaleGoldenrod => new Color(238, 232, 170, 255);

        /// <summary>
        ///     Gets the system color with (R, G, B, A) = (152, 251, 152, 255).
        /// </summary>
        public static Color PaleGreen => new Color(152, 251, 152, 255);

        /// <summary>
        ///     Gets the system color with (R, G, B, A) = (175, 238, 238, 255).
        /// </summary>
        public static Color PaleTurquoise => new Color(175, 238, 238, 255);

        /// <summary>
        ///     Gets the system color with (R, G, B, A) = (219, 112, 147, 255).
        /// </summary>
        public static Color PaleVioletRed => new Color(219, 112, 147, 255);

        /// <summary>
        ///     Gets the system color with (R, G, B, A) = (255, 239, 213, 255).
        /// </summary>
        public static Color PapayaWhip => new Color(255, 239, 213, 255);

        /// <summary>
        ///     Gets the system color with (R, G, B, A) = (255, 218, 185, 255).
        /// </summary>
        public static Color PeachPuff => new Color(255, 218, 185, 255);

        /// <summary>
        ///     Gets the system color with (R, G, B, A) = (205, 133, 63, 255).
        /// </summary>
        public static Color Peru => new Color(205, 133, 63, 255);

        /// <summary>
        ///     Gets the system color with (R, G, B, A) = (255, 192, 203, 255).
        /// </summary>
        public static Color Pink => new Color(255, 192, 203, 255);

        /// <summary>
        ///     Gets the system color with (R, G, B, A) = (221, 160, 221, 255).
        /// </summary>
        public static Color Plum => new Color(221, 160, 221, 255);

        /// <summary>
        ///     Gets the system color with (R, G, B, A) = (176, 224, 230, 255).
        /// </summary>
        public static Color PowderBlue => new Color(176, 224, 230, 255);

        /// <summary>
        ///     Gets the system color with (R, G, B, A) = (128, 0, 128, 255).
        /// </summary>
        public static Color Purple => new Color(128, 0, 128, 255);

        /// <summary>
        ///     Gets the system color with (R, G, B, A) = (255, 0, 0, 255).
        /// </summary>
        public static Color Red => new Color(255, 0, 0, 255);

        /// <summary>
        ///     Gets the system color with (R, G, B, A) = (188, 143, 143, 255).
        /// </summary>
        public static Color RosyBrown => new Color(188, 143, 143, 255);

        /// <summary>
        ///     Gets the system color with (R, G, B, A) = (65, 105, 225, 255).
        /// </summary>
        public static Color RoyalBlue => new Color(65, 105, 225, 255);

        /// <summary>
        ///     Gets the system color with (R, G, B, A) = (139, 69, 19, 255).
        /// </summary>
        public static Color SaddleBrown => new Color(139, 69, 19, 255);

        /// <summary>
        ///     Gets the system color with (R, G, B, A) = (250, 128, 114, 255).
        /// </summary>
        public static Color Salmon => new Color(250, 128, 114, 255);

        /// <summary>
        ///     Gets the system color with (R, G, B, A) = (244, 164, 96, 255).
        /// </summary>
        public static Color SandyBrown => new Color(244, 164, 96, 255);

        /// <summary>
        ///     Gets the system color with (R, G, B, A) = (46, 139, 87, 255).
        /// </summary>
        public static Color SeaGreen => new Color(46, 139, 87, 255);

        /// <summary>
        ///     Gets the system color with (R, G, B, A) = (255, 245, 238, 255).
        /// </summary>
        public static Color SeaShell => new Color(255, 245, 238, 255);

        /// <summary>
        ///     Gets the system color with (R, G, B, A) = (160, 82, 45, 255).
        /// </summary>
        public static Color Sienna => new Color(160, 82, 45, 255);

        /// <summary>
        ///     Gets the system color with (R, G, B, A) = (192, 192, 192, 255).
        /// </summary>
        public static Color Silver => new Color(192, 192, 192, 255);

        /// <summary>
        ///     Gets the system color with (R, G, B, A) = (135, 206, 235, 255).
        /// </summary>
        public static Color SkyBlue => new Color(135, 206, 235, 255);

        /// <summary>
        ///     Gets the system color with (R, G, B, A) = (106, 90, 205, 255).
        /// </summary>
        public static Color SlateBlue => new Color(106, 90, 205, 255);

        /// <summary>
        ///     Gets the system color with (R, G, B, A) = (112, 128, 144, 255).
        /// </summary>
        public static Color SlateGray => new Color(112, 128, 144, 255);

        /// <summary>
        ///     Gets the system color with (R, G, B, A) = (255, 250, 250, 255).
        /// </summary>
        public static Color Snow => new Color(255, 250, 250, 255);

        /// <summary>
        ///     Gets the system color with (R, G, B, A) = (0, 255, 127, 255).
        /// </summary>
        public static Color SpringGreen => new Color(0, 255, 127, 255);

        /// <summary>
        ///     Gets the system color with (R, G, B, A) = (70, 130, 180, 255).
        /// </summary>
        public static Color SteelBlue => new Color(70, 130, 180, 255);

        /// <summary>
        ///     Gets the system color with (R, G, B, A) = (210, 180, 140, 255).
        /// </summary>
        public static Color Tan => new Color(210, 180, 140, 255);

        /// <summary>
        ///     Gets the system color with (R, G, B, A) = (0, 128, 128, 255).
        /// </summary>
        public static Color Teal => new Color(0, 128, 128, 255);

        /// <summary>
        ///     Gets the system color with (R, G, B, A) = (216, 191, 216, 255).
        /// </summary>
        public static Color Thistle => new Color(216, 191, 216, 255);

        /// <summary>
        ///     Gets the system color with (R, G, B, A) = (255, 99, 71, 255).
        /// </summary>
        public static Color Tomato => new Color(255, 99, 71, 255);

        /// <summary>
        ///     Gets the system color with (R, G, B, A) = (64, 224, 208, 255).
        /// </summary>
        public static Color Turquoise => new Color(64, 224, 208, 255);

        /// <summary>
        ///     Gets the system color with (R, G, B, A) = (238, 130, 238, 255).
        /// </summary>
        public static Color Violet => new Color(238, 130, 238, 255);

        /// <summary>
        ///     Gets the system color with (R, G, B, A) = (245, 222, 179, 255).
        /// </summary>
        public static Color Wheat => new Color(245, 222, 179, 255);

        /// <summary>
        ///     Gets the system color with (R, G, B, A) = (255, 255, 255, 255).
        /// </summary>
        public static Color White => new Color(255, 255, 255, 255);

        /// <summary>
        ///     Gets the system color with (R, G, B, A) = (245, 245, 245, 255).
        /// </summary>
        public static Color WhiteSmoke => new Color(245, 245, 245, 255);

        /// <summary>
        ///     Gets the system color with (R, G, B, A) = (255, 255, 0, 255).
        /// </summary>
        public static Color Yellow => new Color(255, 255, 0, 255);

        /// <summary>
        ///     Gets the system color with (R, G, B, A) = (154, 205, 50, 255).
        /// </summary>
        public static Color YellowGreen => new Color(154, 205, 50, 255);

<<<<<<< HEAD
        private static readonly Dictionary<string, Color> DefaultColors = new Dictionary<string, Color>()
        {
            ["transparent"] = Transparent,
            ["aliceblue"] = AliceBlue,
            ["antiquewhite"] = AntiqueWhite,
            ["aqua"] = Aqua,
            ["aquamarine"] = Aquamarine,
            ["azure"] = Azure,
            ["beige"] = Beige,
            ["bisque"] = Bisque,
            ["black"] = Black,
            ["blanchedalmond"] = BlanchedAlmond,
            ["blue"] = Blue,
            ["blueviolet"] = BlueViolet,
            ["brown"] = Brown,
            ["burlywood"] = BurlyWood,
            ["cadetblue"] = CadetBlue,
            ["chartreuse"] = Chartreuse,
            ["chocolate"] = Chocolate,
            ["coral"] = Coral,
            ["cornflowerblue"] = CornflowerBlue,
            ["cornsilk"] = Cornsilk,
            ["crimson"] = Crimson,
            ["cyan"] = Cyan,
            ["darkblue"] = DarkBlue,
            ["darkcyan"] = DarkCyan,
            ["darkgoldenrod"] = DarkGoldenrod,
            ["darkgray"] = DarkGray,
            ["darkgreen"] = DarkGreen,
            ["darkkhaki"] = DarkKhaki,
            ["darkmagenta"] = DarkMagenta,
            ["darkolivegreen"] = DarkOliveGreen,
            ["darkorange"] = DarkOrange,
            ["darkorchid"] = DarkOrchid,
            ["darkred"] = DarkRed,
            ["darksalmon"] = DarkSalmon,
            ["darkseagreen"] = DarkSeaGreen,
            ["darkslateblue"] = DarkSlateBlue,
            ["darkslategray"] = DarkSlateGray,
            ["darkturquoise"] = DarkTurquoise,
            ["darkviolet"] = DarkViolet,
            ["deeppink"] = DeepPink,
            ["deepskyblue"] = DeepSkyBlue,
            ["dimgray"] = DimGray,
            ["dodgerblue"] = DodgerBlue,
            ["firebrick"] = Firebrick,
            ["floralwhite"] = FloralWhite,
            ["forestgreen"] = ForestGreen,
            ["fuchsia"] = Fuchsia,
            ["gainsboro"] = Gainsboro,
            ["ghostwhite"] = GhostWhite,
            ["gold"] = Gold,
            ["goldenrod"] = Goldenrod,
            ["gray"] = Gray,
            ["green"] = Green,
            ["greenyellow"] = GreenYellow,
            ["honeydew"] = Honeydew,
            ["hotpink"] = HotPink,
            ["indianred"] = IndianRed,
            ["indigo"] = Indigo,
            ["ivory"] = Ivory,
            ["khaki"] = Khaki,
            ["lavender"] = Lavender,
            ["lavenderblush"] = LavenderBlush,
            ["lawngreen"] = LawnGreen,
            ["lemonchiffon"] = LemonChiffon,
            ["lightblue"] = LightBlue,
            ["lightcoral"] = LightCoral,
            ["lightcyan"] = LightCyan,
            ["lightgoldenrodyellow"] = LightGoldenrodYellow,
            ["lightgreen"] = LightGreen,
            ["lightgray"] = LightGray,
            ["lightpink"] = LightPink,
            ["lightsalmon"] = LightSalmon,
            ["lightseagreen"] = LightSeaGreen,
            ["lightskyblue"] = LightSkyBlue,
            ["lightslategray"] = LightSlateGray,
            ["lightsteelblue"] = LightSteelBlue,
            ["lightyellow"] = LightYellow,
            ["lime"] = Lime,
            ["limegreen"] = LimeGreen,
            ["linen"] = Linen,
            ["magenta"] = Magenta,
            ["maroon"] = Maroon,
            ["mediumaquamarine"] = MediumAquamarine,
            ["mediumblue"] = MediumBlue,
            ["mediumorchid"] = MediumOrchid,
            ["mediumpurple"] = MediumPurple,
            ["mediumseagreen"] = MediumSeaGreen,
            ["mediumslateblue"] = MediumSlateBlue,
            ["mediumspringgreen"] = MediumSpringGreen,
            ["mediumturquoise"] = MediumTurquoise,
            ["mediumvioletred"] = MediumVioletRed,
            ["midnightblue"] = MidnightBlue,
            ["mintcream"] = MintCream,
            ["mistyrose"] = MistyRose,
            ["moccasin"] = Moccasin,
            ["navajowhite"] = NavajoWhite,
            ["navy"] = Navy,
            ["oldlace"] = OldLace,
            ["olive"] = Olive,
            ["olivedrab"] = OliveDrab,
            ["orange"] = Orange,
            ["orangered"] = OrangeRed,
            ["orchid"] = Orchid,
            ["palegoldenrod"] = PaleGoldenrod,
            ["palegreen"] = PaleGreen,
            ["paleturquoise"] = PaleTurquoise,
            ["palevioletred"] = PaleVioletRed,
            ["papayawhip"] = PapayaWhip,
            ["peachpuff"] = PeachPuff,
            ["peru"] = Peru,
            ["pink"] = Pink,
            ["plum"] = Plum,
            ["powderblue"] = PowderBlue,
            ["purple"] = Purple,
            ["red"] = Red,
            ["rosybrown"] = RosyBrown,
            ["royalblue"] = RoyalBlue,
            ["saddlebrown"] = SaddleBrown,
            ["salmon"] = Salmon,
            ["sandybrown"] = SandyBrown,
            ["seagreen"] = SeaGreen,
            ["seashell"] = SeaShell,
            ["sienna"] = Sienna,
            ["silver"] = Silver,
            ["skyblue"] = SkyBlue,
            ["slateblue"] = SlateBlue,
            ["slategray"] = SlateGray,
            ["snow"] = Snow,
            ["springgreen"] = SpringGreen,
            ["steelblue"] = SteelBlue,
            ["tan"] = Tan,
            ["teal"] = Teal,
            ["thistle"] = Thistle,
            ["tomato"] = Tomato,
            ["turquoise"] = Turquoise,
            ["violet"] = Violet,
            ["wheat"] = Wheat,
            ["white"] = White,
            ["whitesmoke"] = WhiteSmoke,
            ["yellow"] = Yellow,
            ["yellowgreen"] = YellowGreen,
        };
=======
        #endregion

        public Color WithRed(float newR)
        {
            return new Color(newR, G, B, A);
        }

        public Color WithGreen(float newG)
        {
            return new Color(R, newG, B, A);
        }

        public Color WithBlue(float newB)
        {
            return new Color(R, G, newB, A);
        }

        public Color WithAlpha(float newA)
        {
            return new Color(R, G, B, newA);
        }

        public Color WithRed(byte newR)
        {
            return new Color((float) newR / byte.MaxValue, G, B, A);
        }

        public Color WithGreen(byte newG)
        {
            return new Color(R, (float) newG / byte.MaxValue, B, A);
        }

        public Color WithBlue(byte newB)
        {
            return new Color(R, G, (float) newB / byte.MaxValue, A);
        }

        public Color WithAlpha(byte newA)
        {
            return new Color(R, G, B, (float) newA / byte.MaxValue);
        }

        /// <summary>
        ///     Converts sRGB color values to RGB color values.
        /// </summary>
        /// <returns>
        ///     Returns the converted color value.
        /// </returns>
        /// <param name="srgb">
        ///     Color value to convert in sRGB.
        /// </param>
        public static Color FromSrgb(Color srgb)
        {
            float r, g, b;

            if (srgb.R <= 0.04045f)
                r = srgb.R / 12.92f;
            else
                r = (float) Math.Pow((srgb.R + 0.055f) / (1.0f + 0.055f), 2.4f);

            if (srgb.G <= 0.04045f)
                g = srgb.G / 12.92f;
            else
                g = (float) Math.Pow((srgb.G + 0.055f) / (1.0f + 0.055f), 2.4f);

            if (srgb.B <= 0.04045f)
                b = srgb.B / 12.92f;
            else
                b = (float) Math.Pow((srgb.B + 0.055f) / (1.0f + 0.055f), 2.4f);

            return new Color(r, g, b, srgb.A);
        }

        /// <summary>
        ///     Converts RGB color values to sRGB color values.
        /// </summary>
        /// <returns>
        ///     Returns the converted color value.
        /// </returns>
        /// <param name="rgb">Color value to convert.</param>
        public static Color ToSrgb(Color rgb)
        {
            float r, g, b;

            if (rgb.R <= 0.0031308)
                r = 12.92f * rgb.R;
            else
                r = (1.0f + 0.055f) * (float) Math.Pow(rgb.R, 1.0f / 2.4f) - 0.055f;

            if (rgb.G <= 0.0031308)
                g = 12.92f * rgb.G;
            else
                g = (1.0f + 0.055f) * (float) Math.Pow(rgb.G, 1.0f / 2.4f) - 0.055f;

            if (rgb.B <= 0.0031308)
                b = 12.92f * rgb.B;
            else
                b = (1.0f + 0.055f) * (float) Math.Pow(rgb.B, 1.0f / 2.4f) - 0.055f;

            return new Color(r, g, b, rgb.A);
        }

        /// <summary>
        ///     Converts HSL color values to RGB color values.
        /// </summary>
        /// <returns>
        ///     Returns the converted color value.
        /// </returns>
        /// <param name="hsl">
        ///     Color value to convert in hue, saturation, lightness (HSL).
        ///     The X element is Hue (H), the Y element is Saturation (S), the Z element is Lightness (L), and the W element is
        ///     Alpha (which is copied to the output's Alpha value).
        ///     Each has a range of 0.0 to 1.0.
        /// </param>
        public static Color FromHsl(Vector4 hsl)
        {
            var hue = hsl.X * 360.0f;
            var saturation = hsl.Y;
            var lightness = hsl.Z;

            var c = (1.0f - Math.Abs(2.0f * lightness - 1.0f)) * saturation;

            var h = hue / 60.0f;
            var X = c * (1.0f - Math.Abs(h % 2.0f - 1.0f));

            float r, g, b;
            if (0.0f <= h && h < 1.0f)
            {
                r = c;
                g = X;
                b = 0.0f;
            }
            else if (1.0f <= h && h < 2.0f)
            {
                r = X;
                g = c;
                b = 0.0f;
            }
            else if (2.0f <= h && h < 3.0f)
            {
                r = 0.0f;
                g = c;
                b = X;
            }
            else if (3.0f <= h && h < 4.0f)
            {
                r = 0.0f;
                g = X;
                b = c;
            }
            else if (4.0f <= h && h < 5.0f)
            {
                r = X;
                g = 0.0f;
                b = c;
            }
            else if (5.0f <= h && h < 6.0f)
            {
                r = c;
                g = 0.0f;
                b = X;
            }
            else
            {
                r = 0.0f;
                g = 0.0f;
                b = 0.0f;
            }

            var m = lightness - c / 2.0f;
            return new Color(r + m, g + m, b + m, hsl.W);
        }

        /// <summary>
        ///     Converts RGB color values to HSL color values.
        /// </summary>
        /// <returns>
        ///     Returns the converted color value.
        ///     The X element is Hue (H), the Y element is Saturation (S), the Z element is Lightness (L), and the W element is
        ///     Alpha (a copy of the input's Alpha value).
        ///     Each has a range of 0.0 to 1.0.
        /// </returns>
        /// <param name="rgb">Color value to convert.</param>
        public static Vector4 ToHsl(Color rgb)
        {
            var max = Math.Max(rgb.R, Math.Max(rgb.G, rgb.B));
            var min = Math.Min(rgb.R, Math.Min(rgb.G, rgb.B));
            var c = max - min;

            var h = 0.0f;
            if (max == rgb.R)
                h = (rgb.G - rgb.B) / c;
            else if (max == rgb.G)
                h = (rgb.B - rgb.R) / c + 2.0f;
            else if (max == rgb.B)
                h = (rgb.R - rgb.G) / c + 4.0f;

            var hue = h / 6.0f;
            if (hue < 0.0f)
                hue += 1.0f;

            var lightness = (max + min) / 2.0f;

            var saturation = 0.0f;
            if (0.0f != lightness && lightness != 1.0f)
                saturation = c / (1.0f - Math.Abs(2.0f * lightness - 1.0f));

            return new Vector4(hue, saturation, lightness, rgb.A);
        }

        /// <summary>
        ///     Converts HSV color values to RGB color values.
        /// </summary>
        /// <returns>
        ///     Returns the converted color value.
        /// </returns>
        /// <param name="hsv">
        ///     Color value to convert in hue, saturation, value (HSV).
        ///     The X element is Hue (H), the Y element is Saturation (S), the Z element is Value (V), and the W element is Alpha
        ///     (which is copied to the output's Alpha value).
        ///     Each has a range of 0.0 to 1.0.
        /// </param>
        public static Color FromHsv(Vector4 hsv)
        {
            var hue = hsv.X * 360.0f;
            var saturation = hsv.Y;
            var value = hsv.Z;

            var c = value * saturation;

            var h = hue / 60.0f;
            var x = c * (1.0f - Math.Abs(h % 2.0f - 1.0f));

            float r, g, b;
            if (0.0f <= h && h < 1.0f)
            {
                r = c;
                g = x;
                b = 0.0f;
            }
            else if (1.0f <= h && h < 2.0f)
            {
                r = x;
                g = c;
                b = 0.0f;
            }
            else if (2.0f <= h && h < 3.0f)
            {
                r = 0.0f;
                g = c;
                b = x;
            }
            else if (3.0f <= h && h < 4.0f)
            {
                r = 0.0f;
                g = x;
                b = c;
            }
            else if (4.0f <= h && h < 5.0f)
            {
                r = x;
                g = 0.0f;
                b = c;
            }
            else if (5.0f <= h && h < 6.0f)
            {
                r = c;
                g = 0.0f;
                b = x;
            }
            else
            {
                r = 0.0f;
                g = 0.0f;
                b = 0.0f;
            }

            var m = value - c;
            return new Color(r + m, g + m, b + m, hsv.W);
        }

        /// <summary>
        ///     Converts RGB color values to HSV color values.
        /// </summary>
        /// <returns>
        ///     Returns the converted color value.
        ///     The X element is Hue (H), the Y element is Saturation (S), the Z element is Value (V), and the W element is Alpha
        ///     (a copy of the input's Alpha value).
        ///     Each has a range of 0.0 to 1.0.
        /// </returns>
        /// <param name="rgb">Color value to convert.</param>
        public static Vector4 ToHsv(Color rgb)
        {
            var max = Math.Max(rgb.R, Math.Max(rgb.G, rgb.B));
            var min = Math.Min(rgb.R, Math.Min(rgb.G, rgb.B));
            var c = max - min;

            var h = 0.0f;
            if (max == rgb.R)
                h = (rgb.G - rgb.B) / c % 6.0f;
            else if (max == rgb.G)
                h = (rgb.B - rgb.R) / c + 2.0f;
            else if (max == rgb.B)
                h = (rgb.R - rgb.G) / c + 4.0f;

            var hue = h * 60.0f / 360.0f;

            var saturation = 0.0f;
            if (0.0f != max)
                saturation = c / max;

            return new Vector4(hue, saturation, max, rgb.A);
        }

        /// <summary>
        ///     Converts XYZ color values to RGB color values.
        /// </summary>
        /// <returns>
        ///     Returns the converted color value.
        /// </returns>
        /// <param name="xyz">
        ///     Color value to convert with the trisimulus values of X, Y, and Z in the corresponding element, and the W element
        ///     with Alpha (which is copied to the output's Alpha value).
        ///     Each has a range of 0.0 to 1.0.
        /// </param>
        /// <remarks>Uses the CIE XYZ colorspace.</remarks>
        public static Color FromXyz(Vector4 xyz)
        {
            var r = 0.41847f * xyz.X + -0.15866f * xyz.Y + -0.082835f * xyz.Z;
            var g = -0.091169f * xyz.X + 0.25243f * xyz.Y + 0.015708f * xyz.Z;
            var b = 0.00092090f * xyz.X + -0.0025498f * xyz.Y + 0.17860f * xyz.Z;
            return new Color(r, g, b, xyz.W);
        }

        /// <summary>
        ///     Converts RGB color values to XYZ color values.
        /// </summary>
        /// <returns>
        ///     Returns the converted color value with the trisimulus values of X, Y, and Z in the corresponding element, and the W
        ///     element with Alpha (a copy of the input's Alpha value).
        ///     Each has a range of 0.0 to 1.0.
        /// </returns>
        /// <param name="rgb">Color value to convert.</param>
        /// <remarks>Uses the CIE XYZ colorspace.</remarks>
        public static Vector4 ToXyz(Color rgb)
        {
            var x = (0.49f * rgb.R + 0.31f * rgb.G + 0.20f * rgb.B) / 0.17697f;
            var y = (0.17697f * rgb.R + 0.81240f * rgb.G + 0.01063f * rgb.B) / 0.17697f;
            var z = (0.00f * rgb.R + 0.01f * rgb.G + 0.99f * rgb.B) / 0.17697f;
            return new Vector4(x, y, z, rgb.A);
        }

        /// <summary>
        ///     Converts YCbCr color values to RGB color values.
        /// </summary>
        /// <returns>
        ///     Returns the converted color value.
        /// </returns>
        /// <param name="ycbcr">
        ///     Color value to convert in Luma-Chrominance (YCbCr) aka YUV.
        ///     The X element contains Luma (Y, 0.0 to 1.0), the Y element contains Blue-difference chroma (U, -0.5 to 0.5), the Z
        ///     element contains the Red-difference chroma (V, -0.5 to 0.5), and the W element contains the Alpha (which is copied
        ///     to the output's Alpha value).
        /// </param>
        /// <remarks>Converts using ITU-R BT.601/CCIR 601 W(r) = 0.299 W(b) = 0.114 U(max) = 0.436 V(max) = 0.615.</remarks>
        public static Color FromYcbcr(Vector4 ycbcr)
        {
            var r = 1.0f * ycbcr.X + 0.0f * ycbcr.Y + 1.402f * ycbcr.Z;
            var g = 1.0f * ycbcr.X + -0.344136f * ycbcr.Y + -0.714136f * ycbcr.Z;
            var b = 1.0f * ycbcr.X + 1.772f * ycbcr.Y + 0.0f * ycbcr.Z;
            return new Color(r, g, b, ycbcr.W);
        }

        /// <summary>
        ///     Converts RGB color values to YUV color values.
        /// </summary>
        /// <returns>
        ///     Returns the converted color value in Luma-Chrominance (YCbCr) aka YUV.
        ///     The X element contains Luma (Y, 0.0 to 1.0), the Y element contains Blue-difference chroma (U, -0.5 to 0.5), the Z
        ///     element contains the Red-difference chroma (V, -0.5 to 0.5), and the W element contains the Alpha (a copy of the
        ///     input's Alpha value).
        ///     Each has a range of 0.0 to 1.0.
        /// </returns>
        /// <param name="rgb">Color value to convert.</param>
        /// <remarks>Converts using ITU-R BT.601/CCIR 601 W(r) = 0.299 W(b) = 0.114 U(max) = 0.436 V(max) = 0.615.</remarks>
        public static Vector4 ToYcbcr(Color rgb)
        {
            var y = 0.299f * rgb.R + 0.587f * rgb.G + 0.114f * rgb.B;
            var u = -0.168736f * rgb.R + -0.331264f * rgb.G + 0.5f * rgb.B;
            var v = 0.5f * rgb.R + -0.418688f * rgb.G + -0.081312f * rgb.B;
            return new Vector4(y, u, v, rgb.A);
        }

        /// <summary>
        ///     Converts HCY color values to RGB color values.
        /// </summary>
        /// <returns>
        ///     Returns the converted color value.
        /// </returns>
        /// <param name="hcy">
        ///     Color value to convert in hue, chroma, luminance (HCY).
        ///     The X element is Hue (H), the Y element is Chroma (C), the Z element is luminance (Y), and the W element is Alpha
        ///     (which is copied to the output's Alpha value).
        ///     Each has a range of 0.0 to 1.0.
        /// </param>
        public static Color FromHcy(Vector4 hcy)
        {
            var hue = hcy.X * 360.0f;
            var c = hcy.Y;
            var luminance = hcy.Z;

            var h = hue / 60.0f;
            var x = c * (1.0f - Math.Abs(h % 2.0f - 1.0f));

            float r, g, b;
            if (0.0f <= h && h < 1.0f)
            {
                r = c;
                g = x;
                b = 0.0f;
            }
            else if (1.0f <= h && h < 2.0f)
            {
                r = x;
                g = c;
                b = 0.0f;
            }
            else if (2.0f <= h && h < 3.0f)
            {
                r = 0.0f;
                g = c;
                b = x;
            }
            else if (3.0f <= h && h < 4.0f)
            {
                r = 0.0f;
                g = x;
                b = c;
            }
            else if (4.0f <= h && h < 5.0f)
            {
                r = x;
                g = 0.0f;
                b = c;
            }
            else if (5.0f <= h && h < 6.0f)
            {
                r = c;
                g = 0.0f;
                b = x;
            }
            else
            {
                r = 0.0f;
                g = 0.0f;
                b = 0.0f;
            }

            var m = luminance - (0.30f * r + 0.59f * g + 0.11f * b);
            return new Color(r + m, g + m, b + m, hcy.W);
        }

        /// <summary>
        ///     Converts RGB color values to HCY color values.
        /// </summary>
        /// <returns>
        ///     Returns the converted color value.
        ///     The X element is Hue (H), the Y element is Chroma (C), the Z element is luminance (Y), and the W element is Alpha
        ///     (a copy of the input's Alpha value).
        ///     Each has a range of 0.0 to 1.0.
        /// </returns>
        /// <param name="rgb">Color value to convert.</param>
        public static Vector4 ToHcy(Color rgb)
        {
            var max = Math.Max(rgb.R, Math.Max(rgb.G, rgb.B));
            var min = Math.Min(rgb.R, Math.Min(rgb.G, rgb.B));
            var c = max - min;

            var h = 0.0f;
            if (max == rgb.R)
                h = (rgb.G - rgb.B) / c % 6.0f;
            else if (max == rgb.G)
                h = (rgb.B - rgb.R) / c + 2.0f;
            else if (max == rgb.B)
                h = (rgb.R - rgb.G) / c + 4.0f;

            var hue = h * 60.0f / 360.0f;

            var luminance = 0.30f * rgb.R + 0.59f * rgb.G + 0.11f * rgb.B;

            return new Vector4(hue, c, luminance, rgb.A);
        }

        /// <summary>
        ///     Interpolate two colors with a lambda, AKA returning the two colors combined with a ratio of
        ///     <paramref name="lambda" />.
        /// </summary>
        /// <param name="endPoint1"></param>
        /// <param name="endPoint2"></param>
        /// <param name="lambda">
        ///     A value ranging from 0-1. The higher the value the more is taken from <paramref name="endPoint1" />,
        ///     with 0.5 being 50% of both colors, 0.25 being 25% of <paramref name="endPoint1" /> and 75%
        ///     <paramref name="endPoint2" />.
        /// </param>
        public static Color InterpolateBetween(Color endPoint1, Color endPoint2, double lambda)
        {
            if (lambda < 0 || lambda > 1)
                throw new ArgumentOutOfRangeException(nameof(lambda));
            return new Color(
                (float) (endPoint1.R * lambda + endPoint2.R * (1 - lambda)),
                (float) (endPoint1.G * lambda + endPoint2.G * (1 - lambda)),
                (float) (endPoint1.B * lambda + endPoint2.B * (1 - lambda)),
                (float) (endPoint1.A * lambda + endPoint2.A * (1 - lambda))
            );
        }

        public static Color FromHex(string hexColor, Color? fallback = null)
        {
            if (hexColor[0] == '#')
            {
                if (hexColor.Length == 9)
                    return new Color(Convert.ToByte(hexColor.Substring(1, 2), 16),
                        Convert.ToByte(hexColor.Substring(3, 2), 16),
                        Convert.ToByte(hexColor.Substring(5, 2), 16),
                        Convert.ToByte(hexColor.Substring(7, 2), 16));
                if (hexColor.Length == 7)
                    return new Color(Convert.ToByte(hexColor.Substring(1, 2), 16),
                        Convert.ToByte(hexColor.Substring(3, 2), 16),
                        Convert.ToByte(hexColor.Substring(5, 2), 16));
                if (hexColor.Length == 5)
                {
                    var r = hexColor[1].ToString();
                    var g = hexColor[2].ToString();
                    var b = hexColor[3].ToString();
                    var a = hexColor[4].ToString();

                    return new Color(Convert.ToByte(r + r, 16),
                        Convert.ToByte(g + g, 16),
                        Convert.ToByte(b + b, 16),
                        Convert.ToByte(a + a, 16));
                }
                if (hexColor.Length == 4)
                {
                    var r = hexColor[1].ToString();
                    var g = hexColor[2].ToString();
                    var b = hexColor[3].ToString();

                    return new Color(Convert.ToByte(r + r, 16),
                        Convert.ToByte(g + g, 16),
                        Convert.ToByte(b + b, 16));
                }
            }

            if (fallback.HasValue)
                return fallback.Value;
            throw new ArgumentException("Invalid color code and no fallback provided.", nameof(hexColor));
        }

        /// <summary>
        ///     Compares whether this Color4 structure is equal to the specified Color4.
        /// </summary>
        /// <param name="other">The Color4 structure to compare to.</param>
        /// <returns>True if both Color4 structures contain the same components; false otherwise.</returns>
        public bool Equals(Color other)
        {
            return
                R == other.R &&
                G == other.G &&
                B == other.B &&
                A == other.A;
        }
>>>>>>> 93c7aab5
    }
}<|MERGE_RESOLUTION|>--- conflicted
+++ resolved
@@ -1,9 +1,4 @@
-<<<<<<< HEAD
-﻿using System;
-using System.Collections.Generic;
-using SystemColor = System.Drawing.Color;
-=======
-﻿//
+//
 // The Open Toolkit Library License
 //
 // Copyright (c) 2006 - 2008 the Open Toolkit library, except where noted.
@@ -29,8 +24,8 @@
 //
 
 using System;
+using System.Collections.Generic;
 using SysColor = System.Drawing.Color;
->>>>>>> 93c7aab5
 
 namespace SS14.Shared.Maths
 {
@@ -60,10 +55,10 @@
         /// </summary>
         public readonly float A;
 
-        public byte RByte => (byte) (R * byte.MaxValue);
-        public byte GByte => (byte) (G * byte.MaxValue);
-        public byte BByte => (byte) (B * byte.MaxValue);
-        public byte AByte => (byte) (A * byte.MaxValue);
+        public byte RByte => (byte)(R * byte.MaxValue);
+        public byte GByte => (byte)(G * byte.MaxValue);
+        public byte BByte => (byte)(B * byte.MaxValue);
+        public byte AByte => (byte)(A * byte.MaxValue);
 
         /// <summary>
         ///     Constructs a new Color4 structure from the specified components.
@@ -89,10 +84,10 @@
         /// <param name="a">The alpha component of the new Color4 structure.</param>
         public Color(byte r, byte g, byte b, byte a = 255)
         {
-            R = r / (float) byte.MaxValue;
-            G = g / (float) byte.MaxValue;
-            B = b / (float) byte.MaxValue;
-            A = a / (float) byte.MaxValue;
+            R = r / (float)byte.MaxValue;
+            G = g / (float)byte.MaxValue;
+            B = b / (float)byte.MaxValue;
+            A = a / (float)byte.MaxValue;
         }
 
         /// <summary>
@@ -106,12 +101,12 @@
         public int ToArgb()
         {
             var value =
-                ((uint) (A * byte.MaxValue) << 24) |
-                ((uint) (R * byte.MaxValue) << 16) |
-                ((uint) (G * byte.MaxValue) << 8) |
-                (uint) (B * byte.MaxValue);
-
-            return unchecked((int) value);
+                ((uint)(A * byte.MaxValue) << 24) |
+                ((uint)(R * byte.MaxValue) << 16) |
+                ((uint)(G * byte.MaxValue) << 8) |
+                (uint)(B * byte.MaxValue);
+
+            return unchecked((int)value);
         }
 
         /// <summary>
@@ -146,32 +141,28 @@
             return new Color(color.R, color.G, color.B, color.A);
         }
 
-<<<<<<< HEAD
-        public static Color FromName(string colorname)
-        {
-            return DefaultColors[colorname.ToLower()];
-        }
-
-        public static IEnumerable<KeyValuePair<string, Color>> GetAllDefaultColors()
-        {
-            return DefaultColors;
-        }
-
-        public override string ToString()
-=======
         /// <summary>
         ///     Converts the specified Color4 to a System.Drawing.Color structure.
         /// </summary>
         /// <param name="color">The Color4 to convert.</param>
         /// <returns>A new System.Drawing.Color structure containing the converted components.</returns>
         public static explicit operator SysColor(Color color)
->>>>>>> 93c7aab5
         {
             return SysColor.FromArgb(
-                (int) (color.A * byte.MaxValue),
-                (int) (color.R * byte.MaxValue),
-                (int) (color.G * byte.MaxValue),
-                (int) (color.B * byte.MaxValue));
+                (int)(color.A * byte.MaxValue),
+                (int)(color.R * byte.MaxValue),
+                (int)(color.G * byte.MaxValue),
+                (int)(color.B * byte.MaxValue));
+        }
+
+        public static Color FromName(string colorname)
+        {
+            return DefaultColors[colorname.ToLower()];
+        }
+
+        public static IEnumerable<KeyValuePair<string, Color>> GetAllDefaultColors()
+        {
+            return DefaultColors;
         }
 
         /// <summary>
@@ -184,7 +175,7 @@
             if (!(obj is Color))
                 return false;
 
-            return Equals((Color) obj);
+            return Equals((Color)obj);
         }
 
         /// <summary>
@@ -205,6 +196,576 @@
             return $"{{(R, G, B, A) = ({R}, {G}, {B}, {A})}}";
         }
 
+        public Color WithRed(float newR)
+        {
+            return new Color(newR, G, B, A);
+        }
+
+        public Color WithGreen(float newG)
+        {
+            return new Color(R, newG, B, A);
+        }
+
+        public Color WithBlue(float newB)
+        {
+            return new Color(R, G, newB, A);
+        }
+
+        public Color WithAlpha(float newA)
+        {
+            return new Color(R, G, B, newA);
+        }
+
+        public Color WithRed(byte newR)
+        {
+            return new Color((float)newR / byte.MaxValue, G, B, A);
+        }
+
+        public Color WithGreen(byte newG)
+        {
+            return new Color(R, (float)newG / byte.MaxValue, B, A);
+        }
+
+        public Color WithBlue(byte newB)
+        {
+            return new Color(R, G, (float)newB / byte.MaxValue, A);
+        }
+
+        public Color WithAlpha(byte newA)
+        {
+            return new Color(R, G, B, (float)newA / byte.MaxValue);
+        }
+
+        /// <summary>
+        ///     Converts sRGB color values to RGB color values.
+        /// </summary>
+        /// <returns>
+        ///     Returns the converted color value.
+        /// </returns>
+        /// <param name="srgb">
+        ///     Color value to convert in sRGB.
+        /// </param>
+        public static Color FromSrgb(Color srgb)
+        {
+            float r, g, b;
+
+            if (srgb.R <= 0.04045f)
+                r = srgb.R / 12.92f;
+            else
+                r = (float)Math.Pow((srgb.R + 0.055f) / (1.0f + 0.055f), 2.4f);
+
+            if (srgb.G <= 0.04045f)
+                g = srgb.G / 12.92f;
+            else
+                g = (float)Math.Pow((srgb.G + 0.055f) / (1.0f + 0.055f), 2.4f);
+
+            if (srgb.B <= 0.04045f)
+                b = srgb.B / 12.92f;
+            else
+                b = (float)Math.Pow((srgb.B + 0.055f) / (1.0f + 0.055f), 2.4f);
+
+            return new Color(r, g, b, srgb.A);
+        }
+
+        /// <summary>
+        ///     Converts RGB color values to sRGB color values.
+        /// </summary>
+        /// <returns>
+        ///     Returns the converted color value.
+        /// </returns>
+        /// <param name="rgb">Color value to convert.</param>
+        public static Color ToSrgb(Color rgb)
+        {
+            float r, g, b;
+
+            if (rgb.R <= 0.0031308)
+                r = 12.92f * rgb.R;
+            else
+                r = (1.0f + 0.055f) * (float)Math.Pow(rgb.R, 1.0f / 2.4f) - 0.055f;
+
+            if (rgb.G <= 0.0031308)
+                g = 12.92f * rgb.G;
+            else
+                g = (1.0f + 0.055f) * (float)Math.Pow(rgb.G, 1.0f / 2.4f) - 0.055f;
+
+            if (rgb.B <= 0.0031308)
+                b = 12.92f * rgb.B;
+            else
+                b = (1.0f + 0.055f) * (float)Math.Pow(rgb.B, 1.0f / 2.4f) - 0.055f;
+
+            return new Color(r, g, b, rgb.A);
+        }
+
+        /// <summary>
+        ///     Converts HSL color values to RGB color values.
+        /// </summary>
+        /// <returns>
+        ///     Returns the converted color value.
+        /// </returns>
+        /// <param name="hsl">
+        ///     Color value to convert in hue, saturation, lightness (HSL).
+        ///     The X element is Hue (H), the Y element is Saturation (S), the Z element is Lightness (L), and the W element is
+        ///     Alpha (which is copied to the output's Alpha value).
+        ///     Each has a range of 0.0 to 1.0.
+        /// </param>
+        public static Color FromHsl(Vector4 hsl)
+        {
+            var hue = hsl.X * 360.0f;
+            var saturation = hsl.Y;
+            var lightness = hsl.Z;
+
+            var c = (1.0f - Math.Abs(2.0f * lightness - 1.0f)) * saturation;
+
+            var h = hue / 60.0f;
+            var X = c * (1.0f - Math.Abs(h % 2.0f - 1.0f));
+
+            float r, g, b;
+            if (0.0f <= h && h < 1.0f)
+            {
+                r = c;
+                g = X;
+                b = 0.0f;
+            }
+            else if (1.0f <= h && h < 2.0f)
+            {
+                r = X;
+                g = c;
+                b = 0.0f;
+            }
+            else if (2.0f <= h && h < 3.0f)
+            {
+                r = 0.0f;
+                g = c;
+                b = X;
+            }
+            else if (3.0f <= h && h < 4.0f)
+            {
+                r = 0.0f;
+                g = X;
+                b = c;
+            }
+            else if (4.0f <= h && h < 5.0f)
+            {
+                r = X;
+                g = 0.0f;
+                b = c;
+            }
+            else if (5.0f <= h && h < 6.0f)
+            {
+                r = c;
+                g = 0.0f;
+                b = X;
+            }
+            else
+            {
+                r = 0.0f;
+                g = 0.0f;
+                b = 0.0f;
+            }
+
+            var m = lightness - c / 2.0f;
+            return new Color(r + m, g + m, b + m, hsl.W);
+        }
+
+        /// <summary>
+        ///     Converts RGB color values to HSL color values.
+        /// </summary>
+        /// <returns>
+        ///     Returns the converted color value.
+        ///     The X element is Hue (H), the Y element is Saturation (S), the Z element is Lightness (L), and the W element is
+        ///     Alpha (a copy of the input's Alpha value).
+        ///     Each has a range of 0.0 to 1.0.
+        /// </returns>
+        /// <param name="rgb">Color value to convert.</param>
+        public static Vector4 ToHsl(Color rgb)
+        {
+            var max = Math.Max(rgb.R, Math.Max(rgb.G, rgb.B));
+            var min = Math.Min(rgb.R, Math.Min(rgb.G, rgb.B));
+            var c = max - min;
+
+            var h = 0.0f;
+            if (max == rgb.R)
+                h = (rgb.G - rgb.B) / c;
+            else if (max == rgb.G)
+                h = (rgb.B - rgb.R) / c + 2.0f;
+            else if (max == rgb.B)
+                h = (rgb.R - rgb.G) / c + 4.0f;
+
+            var hue = h / 6.0f;
+            if (hue < 0.0f)
+                hue += 1.0f;
+
+            var lightness = (max + min) / 2.0f;
+
+            var saturation = 0.0f;
+            if (0.0f != lightness && lightness != 1.0f)
+                saturation = c / (1.0f - Math.Abs(2.0f * lightness - 1.0f));
+
+            return new Vector4(hue, saturation, lightness, rgb.A);
+        }
+
+        /// <summary>
+        ///     Converts HSV color values to RGB color values.
+        /// </summary>
+        /// <returns>
+        ///     Returns the converted color value.
+        /// </returns>
+        /// <param name="hsv">
+        ///     Color value to convert in hue, saturation, value (HSV).
+        ///     The X element is Hue (H), the Y element is Saturation (S), the Z element is Value (V), and the W element is Alpha
+        ///     (which is copied to the output's Alpha value).
+        ///     Each has a range of 0.0 to 1.0.
+        /// </param>
+        public static Color FromHsv(Vector4 hsv)
+        {
+            var hue = hsv.X * 360.0f;
+            var saturation = hsv.Y;
+            var value = hsv.Z;
+
+            var c = value * saturation;
+
+            var h = hue / 60.0f;
+            var x = c * (1.0f - Math.Abs(h % 2.0f - 1.0f));
+
+            float r, g, b;
+            if (0.0f <= h && h < 1.0f)
+            {
+                r = c;
+                g = x;
+                b = 0.0f;
+            }
+            else if (1.0f <= h && h < 2.0f)
+            {
+                r = x;
+                g = c;
+                b = 0.0f;
+            }
+            else if (2.0f <= h && h < 3.0f)
+            {
+                r = 0.0f;
+                g = c;
+                b = x;
+            }
+            else if (3.0f <= h && h < 4.0f)
+            {
+                r = 0.0f;
+                g = x;
+                b = c;
+            }
+            else if (4.0f <= h && h < 5.0f)
+            {
+                r = x;
+                g = 0.0f;
+                b = c;
+            }
+            else if (5.0f <= h && h < 6.0f)
+            {
+                r = c;
+                g = 0.0f;
+                b = x;
+            }
+            else
+            {
+                r = 0.0f;
+                g = 0.0f;
+                b = 0.0f;
+            }
+
+            var m = value - c;
+            return new Color(r + m, g + m, b + m, hsv.W);
+        }
+
+        /// <summary>
+        ///     Converts RGB color values to HSV color values.
+        /// </summary>
+        /// <returns>
+        ///     Returns the converted color value.
+        ///     The X element is Hue (H), the Y element is Saturation (S), the Z element is Value (V), and the W element is Alpha
+        ///     (a copy of the input's Alpha value).
+        ///     Each has a range of 0.0 to 1.0.
+        /// </returns>
+        /// <param name="rgb">Color value to convert.</param>
+        public static Vector4 ToHsv(Color rgb)
+        {
+            var max = Math.Max(rgb.R, Math.Max(rgb.G, rgb.B));
+            var min = Math.Min(rgb.R, Math.Min(rgb.G, rgb.B));
+            var c = max - min;
+
+            var h = 0.0f;
+            if (max == rgb.R)
+                h = (rgb.G - rgb.B) / c % 6.0f;
+            else if (max == rgb.G)
+                h = (rgb.B - rgb.R) / c + 2.0f;
+            else if (max == rgb.B)
+                h = (rgb.R - rgb.G) / c + 4.0f;
+
+            var hue = h * 60.0f / 360.0f;
+
+            var saturation = 0.0f;
+            if (0.0f != max)
+                saturation = c / max;
+
+            return new Vector4(hue, saturation, max, rgb.A);
+        }
+
+        /// <summary>
+        ///     Converts XYZ color values to RGB color values.
+        /// </summary>
+        /// <returns>
+        ///     Returns the converted color value.
+        /// </returns>
+        /// <param name="xyz">
+        ///     Color value to convert with the trisimulus values of X, Y, and Z in the corresponding element, and the W element
+        ///     with Alpha (which is copied to the output's Alpha value).
+        ///     Each has a range of 0.0 to 1.0.
+        /// </param>
+        /// <remarks>Uses the CIE XYZ colorspace.</remarks>
+        public static Color FromXyz(Vector4 xyz)
+        {
+            var r = 0.41847f * xyz.X + -0.15866f * xyz.Y + -0.082835f * xyz.Z;
+            var g = -0.091169f * xyz.X + 0.25243f * xyz.Y + 0.015708f * xyz.Z;
+            var b = 0.00092090f * xyz.X + -0.0025498f * xyz.Y + 0.17860f * xyz.Z;
+            return new Color(r, g, b, xyz.W);
+        }
+
+        /// <summary>
+        ///     Converts RGB color values to XYZ color values.
+        /// </summary>
+        /// <returns>
+        ///     Returns the converted color value with the trisimulus values of X, Y, and Z in the corresponding element, and the W
+        ///     element with Alpha (a copy of the input's Alpha value).
+        ///     Each has a range of 0.0 to 1.0.
+        /// </returns>
+        /// <param name="rgb">Color value to convert.</param>
+        /// <remarks>Uses the CIE XYZ colorspace.</remarks>
+        public static Vector4 ToXyz(Color rgb)
+        {
+            var x = (0.49f * rgb.R + 0.31f * rgb.G + 0.20f * rgb.B) / 0.17697f;
+            var y = (0.17697f * rgb.R + 0.81240f * rgb.G + 0.01063f * rgb.B) / 0.17697f;
+            var z = (0.00f * rgb.R + 0.01f * rgb.G + 0.99f * rgb.B) / 0.17697f;
+            return new Vector4(x, y, z, rgb.A);
+        }
+
+        /// <summary>
+        ///     Converts YCbCr color values to RGB color values.
+        /// </summary>
+        /// <returns>
+        ///     Returns the converted color value.
+        /// </returns>
+        /// <param name="ycbcr">
+        ///     Color value to convert in Luma-Chrominance (YCbCr) aka YUV.
+        ///     The X element contains Luma (Y, 0.0 to 1.0), the Y element contains Blue-difference chroma (U, -0.5 to 0.5), the Z
+        ///     element contains the Red-difference chroma (V, -0.5 to 0.5), and the W element contains the Alpha (which is copied
+        ///     to the output's Alpha value).
+        /// </param>
+        /// <remarks>Converts using ITU-R BT.601/CCIR 601 W(r) = 0.299 W(b) = 0.114 U(max) = 0.436 V(max) = 0.615.</remarks>
+        public static Color FromYcbcr(Vector4 ycbcr)
+        {
+            var r = 1.0f * ycbcr.X + 0.0f * ycbcr.Y + 1.402f * ycbcr.Z;
+            var g = 1.0f * ycbcr.X + -0.344136f * ycbcr.Y + -0.714136f * ycbcr.Z;
+            var b = 1.0f * ycbcr.X + 1.772f * ycbcr.Y + 0.0f * ycbcr.Z;
+            return new Color(r, g, b, ycbcr.W);
+        }
+
+        /// <summary>
+        ///     Converts RGB color values to YUV color values.
+        /// </summary>
+        /// <returns>
+        ///     Returns the converted color value in Luma-Chrominance (YCbCr) aka YUV.
+        ///     The X element contains Luma (Y, 0.0 to 1.0), the Y element contains Blue-difference chroma (U, -0.5 to 0.5), the Z
+        ///     element contains the Red-difference chroma (V, -0.5 to 0.5), and the W element contains the Alpha (a copy of the
+        ///     input's Alpha value).
+        ///     Each has a range of 0.0 to 1.0.
+        /// </returns>
+        /// <param name="rgb">Color value to convert.</param>
+        /// <remarks>Converts using ITU-R BT.601/CCIR 601 W(r) = 0.299 W(b) = 0.114 U(max) = 0.436 V(max) = 0.615.</remarks>
+        public static Vector4 ToYcbcr(Color rgb)
+        {
+            var y = 0.299f * rgb.R + 0.587f * rgb.G + 0.114f * rgb.B;
+            var u = -0.168736f * rgb.R + -0.331264f * rgb.G + 0.5f * rgb.B;
+            var v = 0.5f * rgb.R + -0.418688f * rgb.G + -0.081312f * rgb.B;
+            return new Vector4(y, u, v, rgb.A);
+        }
+
+        /// <summary>
+        ///     Converts HCY color values to RGB color values.
+        /// </summary>
+        /// <returns>
+        ///     Returns the converted color value.
+        /// </returns>
+        /// <param name="hcy">
+        ///     Color value to convert in hue, chroma, luminance (HCY).
+        ///     The X element is Hue (H), the Y element is Chroma (C), the Z element is luminance (Y), and the W element is Alpha
+        ///     (which is copied to the output's Alpha value).
+        ///     Each has a range of 0.0 to 1.0.
+        /// </param>
+        public static Color FromHcy(Vector4 hcy)
+        {
+            var hue = hcy.X * 360.0f;
+            var c = hcy.Y;
+            var luminance = hcy.Z;
+
+            var h = hue / 60.0f;
+            var x = c * (1.0f - Math.Abs(h % 2.0f - 1.0f));
+
+            float r, g, b;
+            if (0.0f <= h && h < 1.0f)
+            {
+                r = c;
+                g = x;
+                b = 0.0f;
+            }
+            else if (1.0f <= h && h < 2.0f)
+            {
+                r = x;
+                g = c;
+                b = 0.0f;
+            }
+            else if (2.0f <= h && h < 3.0f)
+            {
+                r = 0.0f;
+                g = c;
+                b = x;
+            }
+            else if (3.0f <= h && h < 4.0f)
+            {
+                r = 0.0f;
+                g = x;
+                b = c;
+            }
+            else if (4.0f <= h && h < 5.0f)
+            {
+                r = x;
+                g = 0.0f;
+                b = c;
+            }
+            else if (5.0f <= h && h < 6.0f)
+            {
+                r = c;
+                g = 0.0f;
+                b = x;
+            }
+            else
+            {
+                r = 0.0f;
+                g = 0.0f;
+                b = 0.0f;
+            }
+
+            var m = luminance - (0.30f * r + 0.59f * g + 0.11f * b);
+            return new Color(r + m, g + m, b + m, hcy.W);
+        }
+
+        /// <summary>
+        ///     Converts RGB color values to HCY color values.
+        /// </summary>
+        /// <returns>
+        ///     Returns the converted color value.
+        ///     The X element is Hue (H), the Y element is Chroma (C), the Z element is luminance (Y), and the W element is Alpha
+        ///     (a copy of the input's Alpha value).
+        ///     Each has a range of 0.0 to 1.0.
+        /// </returns>
+        /// <param name="rgb">Color value to convert.</param>
+        public static Vector4 ToHcy(Color rgb)
+        {
+            var max = Math.Max(rgb.R, Math.Max(rgb.G, rgb.B));
+            var min = Math.Min(rgb.R, Math.Min(rgb.G, rgb.B));
+            var c = max - min;
+
+            var h = 0.0f;
+            if (max == rgb.R)
+                h = (rgb.G - rgb.B) / c % 6.0f;
+            else if (max == rgb.G)
+                h = (rgb.B - rgb.R) / c + 2.0f;
+            else if (max == rgb.B)
+                h = (rgb.R - rgb.G) / c + 4.0f;
+
+            var hue = h * 60.0f / 360.0f;
+
+            var luminance = 0.30f * rgb.R + 0.59f * rgb.G + 0.11f * rgb.B;
+
+            return new Vector4(hue, c, luminance, rgb.A);
+        }
+
+        /// <summary>
+        ///     Interpolate two colors with a lambda, AKA returning the two colors combined with a ratio of
+        ///     <paramref name="lambda" />.
+        /// </summary>
+        /// <param name="endPoint1"></param>
+        /// <param name="endPoint2"></param>
+        /// <param name="lambda">
+        ///     A value ranging from 0-1. The higher the value the more is taken from <paramref name="endPoint1" />,
+        ///     with 0.5 being 50% of both colors, 0.25 being 25% of <paramref name="endPoint1" /> and 75%
+        ///     <paramref name="endPoint2" />.
+        /// </param>
+        public static Color InterpolateBetween(Color endPoint1, Color endPoint2, double lambda)
+        {
+            if (lambda < 0 || lambda > 1)
+                throw new ArgumentOutOfRangeException(nameof(lambda));
+            return new Color(
+                (float)(endPoint1.R * lambda + endPoint2.R * (1 - lambda)),
+                (float)(endPoint1.G * lambda + endPoint2.G * (1 - lambda)),
+                (float)(endPoint1.B * lambda + endPoint2.B * (1 - lambda)),
+                (float)(endPoint1.A * lambda + endPoint2.A * (1 - lambda))
+            );
+        }
+
+        public static Color FromHex(string hexColor, Color? fallback = null)
+        {
+            if (hexColor[0] == '#')
+            {
+                if (hexColor.Length == 9)
+                    return new Color(Convert.ToByte(hexColor.Substring(1, 2), 16),
+                        Convert.ToByte(hexColor.Substring(3, 2), 16),
+                        Convert.ToByte(hexColor.Substring(5, 2), 16),
+                        Convert.ToByte(hexColor.Substring(7, 2), 16));
+                if (hexColor.Length == 7)
+                    return new Color(Convert.ToByte(hexColor.Substring(1, 2), 16),
+                        Convert.ToByte(hexColor.Substring(3, 2), 16),
+                        Convert.ToByte(hexColor.Substring(5, 2), 16));
+                if (hexColor.Length == 5)
+                {
+                    var r = hexColor[1].ToString();
+                    var g = hexColor[2].ToString();
+                    var b = hexColor[3].ToString();
+                    var a = hexColor[4].ToString();
+
+                    return new Color(Convert.ToByte(r + r, 16),
+                        Convert.ToByte(g + g, 16),
+                        Convert.ToByte(b + b, 16),
+                        Convert.ToByte(a + a, 16));
+                }
+                if (hexColor.Length == 4)
+                {
+                    var r = hexColor[1].ToString();
+                    var g = hexColor[2].ToString();
+                    var b = hexColor[3].ToString();
+
+                    return new Color(Convert.ToByte(r + r, 16),
+                        Convert.ToByte(g + g, 16),
+                        Convert.ToByte(b + b, 16));
+                }
+            }
+
+            if (fallback.HasValue)
+                return fallback.Value;
+            throw new ArgumentException("Invalid color code and no fallback provided.", nameof(hexColor));
+        }
+
+        /// <summary>
+        ///     Compares whether this Color4 structure is equal to the specified Color4.
+        /// </summary>
+        /// <param name="other">The Color4 structure to compare to.</param>
+        /// <returns>True if both Color4 structures contain the same components; false otherwise.</returns>
+        public bool Equals(Color other)
+        {
+            return
+                R == other.R &&
+                G == other.G &&
+                B == other.B &&
+                A == other.A;
+        }
+
         #region Static Colors
 
         /// <summary>
@@ -912,7 +1473,6 @@
         /// </summary>
         public static Color YellowGreen => new Color(154, 205, 50, 255);
 
-<<<<<<< HEAD
         private static readonly Dictionary<string, Color> DefaultColors = new Dictionary<string, Color>()
         {
             ["transparent"] = Transparent,
@@ -1057,578 +1617,6 @@
             ["yellow"] = Yellow,
             ["yellowgreen"] = YellowGreen,
         };
-=======
         #endregion
-
-        public Color WithRed(float newR)
-        {
-            return new Color(newR, G, B, A);
-        }
-
-        public Color WithGreen(float newG)
-        {
-            return new Color(R, newG, B, A);
-        }
-
-        public Color WithBlue(float newB)
-        {
-            return new Color(R, G, newB, A);
-        }
-
-        public Color WithAlpha(float newA)
-        {
-            return new Color(R, G, B, newA);
-        }
-
-        public Color WithRed(byte newR)
-        {
-            return new Color((float) newR / byte.MaxValue, G, B, A);
-        }
-
-        public Color WithGreen(byte newG)
-        {
-            return new Color(R, (float) newG / byte.MaxValue, B, A);
-        }
-
-        public Color WithBlue(byte newB)
-        {
-            return new Color(R, G, (float) newB / byte.MaxValue, A);
-        }
-
-        public Color WithAlpha(byte newA)
-        {
-            return new Color(R, G, B, (float) newA / byte.MaxValue);
-        }
-
-        /// <summary>
-        ///     Converts sRGB color values to RGB color values.
-        /// </summary>
-        /// <returns>
-        ///     Returns the converted color value.
-        /// </returns>
-        /// <param name="srgb">
-        ///     Color value to convert in sRGB.
-        /// </param>
-        public static Color FromSrgb(Color srgb)
-        {
-            float r, g, b;
-
-            if (srgb.R <= 0.04045f)
-                r = srgb.R / 12.92f;
-            else
-                r = (float) Math.Pow((srgb.R + 0.055f) / (1.0f + 0.055f), 2.4f);
-
-            if (srgb.G <= 0.04045f)
-                g = srgb.G / 12.92f;
-            else
-                g = (float) Math.Pow((srgb.G + 0.055f) / (1.0f + 0.055f), 2.4f);
-
-            if (srgb.B <= 0.04045f)
-                b = srgb.B / 12.92f;
-            else
-                b = (float) Math.Pow((srgb.B + 0.055f) / (1.0f + 0.055f), 2.4f);
-
-            return new Color(r, g, b, srgb.A);
-        }
-
-        /// <summary>
-        ///     Converts RGB color values to sRGB color values.
-        /// </summary>
-        /// <returns>
-        ///     Returns the converted color value.
-        /// </returns>
-        /// <param name="rgb">Color value to convert.</param>
-        public static Color ToSrgb(Color rgb)
-        {
-            float r, g, b;
-
-            if (rgb.R <= 0.0031308)
-                r = 12.92f * rgb.R;
-            else
-                r = (1.0f + 0.055f) * (float) Math.Pow(rgb.R, 1.0f / 2.4f) - 0.055f;
-
-            if (rgb.G <= 0.0031308)
-                g = 12.92f * rgb.G;
-            else
-                g = (1.0f + 0.055f) * (float) Math.Pow(rgb.G, 1.0f / 2.4f) - 0.055f;
-
-            if (rgb.B <= 0.0031308)
-                b = 12.92f * rgb.B;
-            else
-                b = (1.0f + 0.055f) * (float) Math.Pow(rgb.B, 1.0f / 2.4f) - 0.055f;
-
-            return new Color(r, g, b, rgb.A);
-        }
-
-        /// <summary>
-        ///     Converts HSL color values to RGB color values.
-        /// </summary>
-        /// <returns>
-        ///     Returns the converted color value.
-        /// </returns>
-        /// <param name="hsl">
-        ///     Color value to convert in hue, saturation, lightness (HSL).
-        ///     The X element is Hue (H), the Y element is Saturation (S), the Z element is Lightness (L), and the W element is
-        ///     Alpha (which is copied to the output's Alpha value).
-        ///     Each has a range of 0.0 to 1.0.
-        /// </param>
-        public static Color FromHsl(Vector4 hsl)
-        {
-            var hue = hsl.X * 360.0f;
-            var saturation = hsl.Y;
-            var lightness = hsl.Z;
-
-            var c = (1.0f - Math.Abs(2.0f * lightness - 1.0f)) * saturation;
-
-            var h = hue / 60.0f;
-            var X = c * (1.0f - Math.Abs(h % 2.0f - 1.0f));
-
-            float r, g, b;
-            if (0.0f <= h && h < 1.0f)
-            {
-                r = c;
-                g = X;
-                b = 0.0f;
-            }
-            else if (1.0f <= h && h < 2.0f)
-            {
-                r = X;
-                g = c;
-                b = 0.0f;
-            }
-            else if (2.0f <= h && h < 3.0f)
-            {
-                r = 0.0f;
-                g = c;
-                b = X;
-            }
-            else if (3.0f <= h && h < 4.0f)
-            {
-                r = 0.0f;
-                g = X;
-                b = c;
-            }
-            else if (4.0f <= h && h < 5.0f)
-            {
-                r = X;
-                g = 0.0f;
-                b = c;
-            }
-            else if (5.0f <= h && h < 6.0f)
-            {
-                r = c;
-                g = 0.0f;
-                b = X;
-            }
-            else
-            {
-                r = 0.0f;
-                g = 0.0f;
-                b = 0.0f;
-            }
-
-            var m = lightness - c / 2.0f;
-            return new Color(r + m, g + m, b + m, hsl.W);
-        }
-
-        /// <summary>
-        ///     Converts RGB color values to HSL color values.
-        /// </summary>
-        /// <returns>
-        ///     Returns the converted color value.
-        ///     The X element is Hue (H), the Y element is Saturation (S), the Z element is Lightness (L), and the W element is
-        ///     Alpha (a copy of the input's Alpha value).
-        ///     Each has a range of 0.0 to 1.0.
-        /// </returns>
-        /// <param name="rgb">Color value to convert.</param>
-        public static Vector4 ToHsl(Color rgb)
-        {
-            var max = Math.Max(rgb.R, Math.Max(rgb.G, rgb.B));
-            var min = Math.Min(rgb.R, Math.Min(rgb.G, rgb.B));
-            var c = max - min;
-
-            var h = 0.0f;
-            if (max == rgb.R)
-                h = (rgb.G - rgb.B) / c;
-            else if (max == rgb.G)
-                h = (rgb.B - rgb.R) / c + 2.0f;
-            else if (max == rgb.B)
-                h = (rgb.R - rgb.G) / c + 4.0f;
-
-            var hue = h / 6.0f;
-            if (hue < 0.0f)
-                hue += 1.0f;
-
-            var lightness = (max + min) / 2.0f;
-
-            var saturation = 0.0f;
-            if (0.0f != lightness && lightness != 1.0f)
-                saturation = c / (1.0f - Math.Abs(2.0f * lightness - 1.0f));
-
-            return new Vector4(hue, saturation, lightness, rgb.A);
-        }
-
-        /// <summary>
-        ///     Converts HSV color values to RGB color values.
-        /// </summary>
-        /// <returns>
-        ///     Returns the converted color value.
-        /// </returns>
-        /// <param name="hsv">
-        ///     Color value to convert in hue, saturation, value (HSV).
-        ///     The X element is Hue (H), the Y element is Saturation (S), the Z element is Value (V), and the W element is Alpha
-        ///     (which is copied to the output's Alpha value).
-        ///     Each has a range of 0.0 to 1.0.
-        /// </param>
-        public static Color FromHsv(Vector4 hsv)
-        {
-            var hue = hsv.X * 360.0f;
-            var saturation = hsv.Y;
-            var value = hsv.Z;
-
-            var c = value * saturation;
-
-            var h = hue / 60.0f;
-            var x = c * (1.0f - Math.Abs(h % 2.0f - 1.0f));
-
-            float r, g, b;
-            if (0.0f <= h && h < 1.0f)
-            {
-                r = c;
-                g = x;
-                b = 0.0f;
-            }
-            else if (1.0f <= h && h < 2.0f)
-            {
-                r = x;
-                g = c;
-                b = 0.0f;
-            }
-            else if (2.0f <= h && h < 3.0f)
-            {
-                r = 0.0f;
-                g = c;
-                b = x;
-            }
-            else if (3.0f <= h && h < 4.0f)
-            {
-                r = 0.0f;
-                g = x;
-                b = c;
-            }
-            else if (4.0f <= h && h < 5.0f)
-            {
-                r = x;
-                g = 0.0f;
-                b = c;
-            }
-            else if (5.0f <= h && h < 6.0f)
-            {
-                r = c;
-                g = 0.0f;
-                b = x;
-            }
-            else
-            {
-                r = 0.0f;
-                g = 0.0f;
-                b = 0.0f;
-            }
-
-            var m = value - c;
-            return new Color(r + m, g + m, b + m, hsv.W);
-        }
-
-        /// <summary>
-        ///     Converts RGB color values to HSV color values.
-        /// </summary>
-        /// <returns>
-        ///     Returns the converted color value.
-        ///     The X element is Hue (H), the Y element is Saturation (S), the Z element is Value (V), and the W element is Alpha
-        ///     (a copy of the input's Alpha value).
-        ///     Each has a range of 0.0 to 1.0.
-        /// </returns>
-        /// <param name="rgb">Color value to convert.</param>
-        public static Vector4 ToHsv(Color rgb)
-        {
-            var max = Math.Max(rgb.R, Math.Max(rgb.G, rgb.B));
-            var min = Math.Min(rgb.R, Math.Min(rgb.G, rgb.B));
-            var c = max - min;
-
-            var h = 0.0f;
-            if (max == rgb.R)
-                h = (rgb.G - rgb.B) / c % 6.0f;
-            else if (max == rgb.G)
-                h = (rgb.B - rgb.R) / c + 2.0f;
-            else if (max == rgb.B)
-                h = (rgb.R - rgb.G) / c + 4.0f;
-
-            var hue = h * 60.0f / 360.0f;
-
-            var saturation = 0.0f;
-            if (0.0f != max)
-                saturation = c / max;
-
-            return new Vector4(hue, saturation, max, rgb.A);
-        }
-
-        /// <summary>
-        ///     Converts XYZ color values to RGB color values.
-        /// </summary>
-        /// <returns>
-        ///     Returns the converted color value.
-        /// </returns>
-        /// <param name="xyz">
-        ///     Color value to convert with the trisimulus values of X, Y, and Z in the corresponding element, and the W element
-        ///     with Alpha (which is copied to the output's Alpha value).
-        ///     Each has a range of 0.0 to 1.0.
-        /// </param>
-        /// <remarks>Uses the CIE XYZ colorspace.</remarks>
-        public static Color FromXyz(Vector4 xyz)
-        {
-            var r = 0.41847f * xyz.X + -0.15866f * xyz.Y + -0.082835f * xyz.Z;
-            var g = -0.091169f * xyz.X + 0.25243f * xyz.Y + 0.015708f * xyz.Z;
-            var b = 0.00092090f * xyz.X + -0.0025498f * xyz.Y + 0.17860f * xyz.Z;
-            return new Color(r, g, b, xyz.W);
-        }
-
-        /// <summary>
-        ///     Converts RGB color values to XYZ color values.
-        /// </summary>
-        /// <returns>
-        ///     Returns the converted color value with the trisimulus values of X, Y, and Z in the corresponding element, and the W
-        ///     element with Alpha (a copy of the input's Alpha value).
-        ///     Each has a range of 0.0 to 1.0.
-        /// </returns>
-        /// <param name="rgb">Color value to convert.</param>
-        /// <remarks>Uses the CIE XYZ colorspace.</remarks>
-        public static Vector4 ToXyz(Color rgb)
-        {
-            var x = (0.49f * rgb.R + 0.31f * rgb.G + 0.20f * rgb.B) / 0.17697f;
-            var y = (0.17697f * rgb.R + 0.81240f * rgb.G + 0.01063f * rgb.B) / 0.17697f;
-            var z = (0.00f * rgb.R + 0.01f * rgb.G + 0.99f * rgb.B) / 0.17697f;
-            return new Vector4(x, y, z, rgb.A);
-        }
-
-        /// <summary>
-        ///     Converts YCbCr color values to RGB color values.
-        /// </summary>
-        /// <returns>
-        ///     Returns the converted color value.
-        /// </returns>
-        /// <param name="ycbcr">
-        ///     Color value to convert in Luma-Chrominance (YCbCr) aka YUV.
-        ///     The X element contains Luma (Y, 0.0 to 1.0), the Y element contains Blue-difference chroma (U, -0.5 to 0.5), the Z
-        ///     element contains the Red-difference chroma (V, -0.5 to 0.5), and the W element contains the Alpha (which is copied
-        ///     to the output's Alpha value).
-        /// </param>
-        /// <remarks>Converts using ITU-R BT.601/CCIR 601 W(r) = 0.299 W(b) = 0.114 U(max) = 0.436 V(max) = 0.615.</remarks>
-        public static Color FromYcbcr(Vector4 ycbcr)
-        {
-            var r = 1.0f * ycbcr.X + 0.0f * ycbcr.Y + 1.402f * ycbcr.Z;
-            var g = 1.0f * ycbcr.X + -0.344136f * ycbcr.Y + -0.714136f * ycbcr.Z;
-            var b = 1.0f * ycbcr.X + 1.772f * ycbcr.Y + 0.0f * ycbcr.Z;
-            return new Color(r, g, b, ycbcr.W);
-        }
-
-        /// <summary>
-        ///     Converts RGB color values to YUV color values.
-        /// </summary>
-        /// <returns>
-        ///     Returns the converted color value in Luma-Chrominance (YCbCr) aka YUV.
-        ///     The X element contains Luma (Y, 0.0 to 1.0), the Y element contains Blue-difference chroma (U, -0.5 to 0.5), the Z
-        ///     element contains the Red-difference chroma (V, -0.5 to 0.5), and the W element contains the Alpha (a copy of the
-        ///     input's Alpha value).
-        ///     Each has a range of 0.0 to 1.0.
-        /// </returns>
-        /// <param name="rgb">Color value to convert.</param>
-        /// <remarks>Converts using ITU-R BT.601/CCIR 601 W(r) = 0.299 W(b) = 0.114 U(max) = 0.436 V(max) = 0.615.</remarks>
-        public static Vector4 ToYcbcr(Color rgb)
-        {
-            var y = 0.299f * rgb.R + 0.587f * rgb.G + 0.114f * rgb.B;
-            var u = -0.168736f * rgb.R + -0.331264f * rgb.G + 0.5f * rgb.B;
-            var v = 0.5f * rgb.R + -0.418688f * rgb.G + -0.081312f * rgb.B;
-            return new Vector4(y, u, v, rgb.A);
-        }
-
-        /// <summary>
-        ///     Converts HCY color values to RGB color values.
-        /// </summary>
-        /// <returns>
-        ///     Returns the converted color value.
-        /// </returns>
-        /// <param name="hcy">
-        ///     Color value to convert in hue, chroma, luminance (HCY).
-        ///     The X element is Hue (H), the Y element is Chroma (C), the Z element is luminance (Y), and the W element is Alpha
-        ///     (which is copied to the output's Alpha value).
-        ///     Each has a range of 0.0 to 1.0.
-        /// </param>
-        public static Color FromHcy(Vector4 hcy)
-        {
-            var hue = hcy.X * 360.0f;
-            var c = hcy.Y;
-            var luminance = hcy.Z;
-
-            var h = hue / 60.0f;
-            var x = c * (1.0f - Math.Abs(h % 2.0f - 1.0f));
-
-            float r, g, b;
-            if (0.0f <= h && h < 1.0f)
-            {
-                r = c;
-                g = x;
-                b = 0.0f;
-            }
-            else if (1.0f <= h && h < 2.0f)
-            {
-                r = x;
-                g = c;
-                b = 0.0f;
-            }
-            else if (2.0f <= h && h < 3.0f)
-            {
-                r = 0.0f;
-                g = c;
-                b = x;
-            }
-            else if (3.0f <= h && h < 4.0f)
-            {
-                r = 0.0f;
-                g = x;
-                b = c;
-            }
-            else if (4.0f <= h && h < 5.0f)
-            {
-                r = x;
-                g = 0.0f;
-                b = c;
-            }
-            else if (5.0f <= h && h < 6.0f)
-            {
-                r = c;
-                g = 0.0f;
-                b = x;
-            }
-            else
-            {
-                r = 0.0f;
-                g = 0.0f;
-                b = 0.0f;
-            }
-
-            var m = luminance - (0.30f * r + 0.59f * g + 0.11f * b);
-            return new Color(r + m, g + m, b + m, hcy.W);
-        }
-
-        /// <summary>
-        ///     Converts RGB color values to HCY color values.
-        /// </summary>
-        /// <returns>
-        ///     Returns the converted color value.
-        ///     The X element is Hue (H), the Y element is Chroma (C), the Z element is luminance (Y), and the W element is Alpha
-        ///     (a copy of the input's Alpha value).
-        ///     Each has a range of 0.0 to 1.0.
-        /// </returns>
-        /// <param name="rgb">Color value to convert.</param>
-        public static Vector4 ToHcy(Color rgb)
-        {
-            var max = Math.Max(rgb.R, Math.Max(rgb.G, rgb.B));
-            var min = Math.Min(rgb.R, Math.Min(rgb.G, rgb.B));
-            var c = max - min;
-
-            var h = 0.0f;
-            if (max == rgb.R)
-                h = (rgb.G - rgb.B) / c % 6.0f;
-            else if (max == rgb.G)
-                h = (rgb.B - rgb.R) / c + 2.0f;
-            else if (max == rgb.B)
-                h = (rgb.R - rgb.G) / c + 4.0f;
-
-            var hue = h * 60.0f / 360.0f;
-
-            var luminance = 0.30f * rgb.R + 0.59f * rgb.G + 0.11f * rgb.B;
-
-            return new Vector4(hue, c, luminance, rgb.A);
-        }
-
-        /// <summary>
-        ///     Interpolate two colors with a lambda, AKA returning the two colors combined with a ratio of
-        ///     <paramref name="lambda" />.
-        /// </summary>
-        /// <param name="endPoint1"></param>
-        /// <param name="endPoint2"></param>
-        /// <param name="lambda">
-        ///     A value ranging from 0-1. The higher the value the more is taken from <paramref name="endPoint1" />,
-        ///     with 0.5 being 50% of both colors, 0.25 being 25% of <paramref name="endPoint1" /> and 75%
-        ///     <paramref name="endPoint2" />.
-        /// </param>
-        public static Color InterpolateBetween(Color endPoint1, Color endPoint2, double lambda)
-        {
-            if (lambda < 0 || lambda > 1)
-                throw new ArgumentOutOfRangeException(nameof(lambda));
-            return new Color(
-                (float) (endPoint1.R * lambda + endPoint2.R * (1 - lambda)),
-                (float) (endPoint1.G * lambda + endPoint2.G * (1 - lambda)),
-                (float) (endPoint1.B * lambda + endPoint2.B * (1 - lambda)),
-                (float) (endPoint1.A * lambda + endPoint2.A * (1 - lambda))
-            );
-        }
-
-        public static Color FromHex(string hexColor, Color? fallback = null)
-        {
-            if (hexColor[0] == '#')
-            {
-                if (hexColor.Length == 9)
-                    return new Color(Convert.ToByte(hexColor.Substring(1, 2), 16),
-                        Convert.ToByte(hexColor.Substring(3, 2), 16),
-                        Convert.ToByte(hexColor.Substring(5, 2), 16),
-                        Convert.ToByte(hexColor.Substring(7, 2), 16));
-                if (hexColor.Length == 7)
-                    return new Color(Convert.ToByte(hexColor.Substring(1, 2), 16),
-                        Convert.ToByte(hexColor.Substring(3, 2), 16),
-                        Convert.ToByte(hexColor.Substring(5, 2), 16));
-                if (hexColor.Length == 5)
-                {
-                    var r = hexColor[1].ToString();
-                    var g = hexColor[2].ToString();
-                    var b = hexColor[3].ToString();
-                    var a = hexColor[4].ToString();
-
-                    return new Color(Convert.ToByte(r + r, 16),
-                        Convert.ToByte(g + g, 16),
-                        Convert.ToByte(b + b, 16),
-                        Convert.ToByte(a + a, 16));
-                }
-                if (hexColor.Length == 4)
-                {
-                    var r = hexColor[1].ToString();
-                    var g = hexColor[2].ToString();
-                    var b = hexColor[3].ToString();
-
-                    return new Color(Convert.ToByte(r + r, 16),
-                        Convert.ToByte(g + g, 16),
-                        Convert.ToByte(b + b, 16));
-                }
-            }
-
-            if (fallback.HasValue)
-                return fallback.Value;
-            throw new ArgumentException("Invalid color code and no fallback provided.", nameof(hexColor));
-        }
-
-        /// <summary>
-        ///     Compares whether this Color4 structure is equal to the specified Color4.
-        /// </summary>
-        /// <param name="other">The Color4 structure to compare to.</param>
-        /// <returns>True if both Color4 structures contain the same components; false otherwise.</returns>
-        public bool Equals(Color other)
-        {
-            return
-                R == other.R &&
-                G == other.G &&
-                B == other.B &&
-                A == other.A;
-        }
->>>>>>> 93c7aab5
     }
 }