--- conflicted
+++ resolved
@@ -101,13 +101,8 @@
 
         public override bool Equals(object obj)
         {
-<<<<<<< HEAD
-            if (ReferenceEquals(null, obj)) return false;
-            return obj is Box2 && Equals((Box2)obj);
-=======
             if (obj is null) return false;
             return obj is Box2 box2 && Equals(box2);
->>>>>>> 93c7aab5
         }
 
         public override int GetHashCode()
