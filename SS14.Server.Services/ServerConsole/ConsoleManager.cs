﻿using SS14.Server.Interfaces.Configuration;
using SS14.Server.Interfaces.ServerConsole;
<<<<<<< HEAD
=======
using SS14.Server.Interfaces;
using SS14.Shared.Command;
>>>>>>> e0e517c4
using SS14.Shared.IoC;
using System;
using System.Collections.Generic;
using System.Linq;
using System.Reflection;
using Con = System.Console;

namespace SS14.Server.Services.ServerConsole
{
    public class ConsoleManager : IConsoleManager
    {
        private IDictionary<string, IConsoleCommand> availableCommands = new Dictionary<string, IConsoleCommand>();
        private readonly Dictionary<int, string> commandHistory = new Dictionary<int, string>();
        private string currentBuffer = "";
        private int historyIndex;
        private int internalCursor;
        private string tabCompleteBuffer = "";
        private List<string> tabCompleteList = new List<string>();
        private int tabCompleteIndex;
        private ConsoleKey lastKeyPressed = ConsoleKey.NoName;

        public IDictionary<string, IConsoleCommand> AvailableCommands
        {
            get { return availableCommands; }
            protected set { availableCommands = value; }
        }

        public ConsoleManager()
        {
            InitializeCommands();
            var consoleSize = IoCManager.Resolve<IServerConfigurationManager>().ConsoleSize;
            try
            {
                Con.SetWindowSize(consoleSize.X, consoleSize.Y);
            }
            catch (ArgumentOutOfRangeException e)
            {
                Con.WriteLine("Resizing Failure:");
                Con.WriteLine(e.Message);
            }
<<<<<<< HEAD
=======

            Con.CancelKeyPress += CancelKeyHandler;
>>>>>>> e0e517c4
        }

        #region IConsoleManager Members

        public void Update()
        {
            //Process keyboard input
            if (Con.KeyAvailable)
            {
                ConsoleKeyInfo key = Con.ReadKey(true);
                Con.SetCursorPosition(0, Con.CursorTop);
                if (!Char.IsControl(key.KeyChar))
                {
                    currentBuffer = currentBuffer.Insert(internalCursor++, key.KeyChar.ToString());
                    DrawCommandLine();
                }
                else
                {
                    switch (key.Key)
                    {
                        case ConsoleKey.Enter:
                            if (currentBuffer.Length == 0)
                                break;
                            Con.WriteLine("> " + currentBuffer);
                            commandHistory.Add(commandHistory.Count, currentBuffer);
                            historyIndex = commandHistory.Count;
                            ExecuteCommand(currentBuffer);
                            currentBuffer = "";
                            internalCursor = 0;
                            break;

                        case ConsoleKey.Backspace:
                            if (currentBuffer.Length > 0)
                            {
                                currentBuffer = currentBuffer.Remove(internalCursor - 1, 1);
                                //currentBuffer = currentBuffer.Substring(0, currentBuffer.Length - 1);
                                internalCursor--;
                            }
                            break;

                        case ConsoleKey.Delete:
                            if (currentBuffer.Length > 0 && internalCursor < currentBuffer.Length)
                            {
                                currentBuffer = currentBuffer.Remove(internalCursor, 1);
                                //internalCursor--;
                            }
                            break;

                        case ConsoleKey.UpArrow:
                            if (historyIndex > 0)
                                historyIndex--;
                            if (commandHistory.ContainsKey(historyIndex))
                                currentBuffer = commandHistory[historyIndex];
                            else
                                currentBuffer = "";
                            internalCursor = currentBuffer.Length;
                            break;

                        case ConsoleKey.DownArrow:
                            if (historyIndex < commandHistory.Count)
                                historyIndex++;
                            if (commandHistory.ContainsKey(historyIndex))
                                currentBuffer = commandHistory[historyIndex];
                            else
                                currentBuffer = "";
                            internalCursor = currentBuffer.Length;
                            break;

                        case ConsoleKey.Escape:
                            historyIndex = commandHistory.Count;
                            currentBuffer = "";
                            internalCursor = 0;
                            break;

                        case ConsoleKey.LeftArrow:
                            if (internalCursor > 0)
                                internalCursor--;
                            break;

                        case ConsoleKey.RightArrow:
                            if (internalCursor < currentBuffer.Length)
                                internalCursor++;
                            break;

                        case ConsoleKey.Tab:
                            if (lastKeyPressed != ConsoleKey.Tab)
                            {
                                tabCompleteList.Clear();
                                tabCompleteBuffer = currentBuffer;
                            }
                            string tabCompleteResult = TabComplete();
                            if (tabCompleteResult != String.Empty)
                            {
                                currentBuffer = tabCompleteResult;
                                internalCursor = currentBuffer.Length;
                            }
                            break;
                    }
                    lastKeyPressed = key.Key;
                    DrawCommandLine();
                }
            }
        }

        #endregion IConsoleManager Members

        private void ExecuteCommand(string commandLine)
        {
            List<string> args = new List<string>(commandLine.Split(' '));
            if (args.Count == 0)
            {
                return;
            }
            string cmd = args[0].ToLower();

            try
            {
                IConsoleCommand command = AvailableCommands[cmd];
                args.RemoveAt(0);
                command.Execute(args.ToArray());
            }
            catch (KeyNotFoundException)
            {
                Con.ForegroundColor = ConsoleColor.Red;
                Con.WriteLine("Unknown command: '{0}'", cmd);
                Con.ResetColor();
            }
            catch (Exception e)
            {
                Con.ForegroundColor = ConsoleColor.Red;
                Con.WriteLine("There was an error while executing the command:\n{0}", e);
                Con.ResetColor();
            }
        }

        public void DrawCommandLine()
        {
            ClearCurrentLine();
            Con.SetCursorPosition(0, Con.CursorTop);
            Con.Write("> " + currentBuffer);
            Con.SetCursorPosition(internalCursor + 2, Con.CursorTop); //+2 is for the "> " at the beginning of the line
        }

        public void ClearCurrentLine()
        {
            int currentLineCursor = Console.CursorTop;
            Console.SetCursorPosition(0, Console.CursorTop);
            for (int i = 0; i < Console.WindowWidth; i++)
                Console.Write(" ");
            Console.SetCursorPosition(0, currentLineCursor);
        }

        private void InitializeCommands()
        {
            var CommandTypes = new List<Type>();
            CommandTypes.AddRange(
                Assembly.GetCallingAssembly().GetTypes()
<<<<<<< HEAD
                    .Where(t => typeof(IConsoleCommand).IsAssignableFrom(t) && t != typeof(IConsoleCommand)));
            foreach (Type t in CommandTypes)
            {
                var instance = Activator.CreateInstance(t, null) as IConsoleCommand;
=======
                    .Where(t => typeof(ConsoleCommand).IsAssignableFrom(t) && t != typeof(ConsoleCommand)));
            foreach (Type t in CommandTypes)
            {
                var instance = Activator.CreateInstance(t, null) as ConsoleCommand;
>>>>>>> e0e517c4
                RegisterCommand(instance);
            }
        }

<<<<<<< HEAD
        private void RegisterCommand(IConsoleCommand commandObj)
=======
        private void RegisterCommand(ConsoleCommand commandObj)
>>>>>>> e0e517c4
        {
            if (!AvailableCommands.ContainsKey(commandObj.Command.ToLower()))
                AvailableCommands.Add(commandObj.Command.ToLower(), commandObj);
        }

        private string TabComplete()
        {
            if (currentBuffer.Trim() == String.Empty)
            {
                return String.Empty;
            }

            if (tabCompleteList.Count == 0)
            {
                tabCompleteList = AvailableCommands.Keys.Where(key => key.StartsWith(currentBuffer)).ToList();
                if (tabCompleteList.Count == 0)
                {
                    return String.Empty;
                }
            }

            if (tabCompleteIndex + 1 > tabCompleteList.Count)
            {
                tabCompleteIndex = 0;
            }
            string result = tabCompleteList[tabCompleteIndex];
            tabCompleteIndex++;
            return result;
        }
<<<<<<< HEAD
=======

        private static void CancelKeyHandler(object sender, ConsoleCancelEventArgs args)
        {
            // Handle process exiting ourself.
            args.Cancel = true;
            IoCManager.Resolve<ISS14Server>().Shutdown();
        }
>>>>>>> e0e517c4
    }
}<|MERGE_RESOLUTION|>--- conflicted
+++ resolved
@@ -1,10 +1,7 @@
 ﻿using SS14.Server.Interfaces.Configuration;
 using SS14.Server.Interfaces.ServerConsole;
-<<<<<<< HEAD
-=======
 using SS14.Server.Interfaces;
 using SS14.Shared.Command;
->>>>>>> e0e517c4
 using SS14.Shared.IoC;
 using System;
 using System.Collections.Generic;
@@ -45,11 +42,8 @@
                 Con.WriteLine("Resizing Failure:");
                 Con.WriteLine(e.Message);
             }
-<<<<<<< HEAD
-=======
 
             Con.CancelKeyPress += CancelKeyHandler;
->>>>>>> e0e517c4
         }
 
         #region IConsoleManager Members
@@ -207,26 +201,15 @@
             var CommandTypes = new List<Type>();
             CommandTypes.AddRange(
                 Assembly.GetCallingAssembly().GetTypes()
-<<<<<<< HEAD
                     .Where(t => typeof(IConsoleCommand).IsAssignableFrom(t) && t != typeof(IConsoleCommand)));
             foreach (Type t in CommandTypes)
             {
                 var instance = Activator.CreateInstance(t, null) as IConsoleCommand;
-=======
-                    .Where(t => typeof(ConsoleCommand).IsAssignableFrom(t) && t != typeof(ConsoleCommand)));
-            foreach (Type t in CommandTypes)
-            {
-                var instance = Activator.CreateInstance(t, null) as ConsoleCommand;
->>>>>>> e0e517c4
                 RegisterCommand(instance);
             }
         }
 
-<<<<<<< HEAD
         private void RegisterCommand(IConsoleCommand commandObj)
-=======
-        private void RegisterCommand(ConsoleCommand commandObj)
->>>>>>> e0e517c4
         {
             if (!AvailableCommands.ContainsKey(commandObj.Command.ToLower()))
                 AvailableCommands.Add(commandObj.Command.ToLower(), commandObj);
@@ -256,8 +239,6 @@
             tabCompleteIndex++;
             return result;
         }
-<<<<<<< HEAD
-=======
 
         private static void CancelKeyHandler(object sender, ConsoleCancelEventArgs args)
         {
@@ -265,6 +246,5 @@
             args.Cancel = true;
             IoCManager.Resolve<ISS14Server>().Shutdown();
         }
->>>>>>> e0e517c4
     }
 }