--- conflicted
+++ resolved
@@ -10,12 +10,8 @@
 
 namespace SS14.Server.Services.MessageLogging
 {
-<<<<<<< HEAD
+    [IoCTarget]
     public class MessageLogger : IMessageLogger
-=======
-    [IoCTarget]
-    public class MessageLogger : IMessageLogger, IService
->>>>>>> 59e0136f
     {
         private static Timer _pingTimer;
         private readonly MessageLoggerServiceClient _loggerServiceClient;
