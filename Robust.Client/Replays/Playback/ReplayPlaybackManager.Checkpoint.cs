using System;
using System.Linq;
using Robust.Client.GameObjects;
using Robust.Client.GameStates;
using Robust.Shared.GameObjects;
using Robust.Shared.Replays;
using Robust.Shared.Timing;
using Robust.Shared.Utility;

namespace Robust.Client.Replays.Playback;

// This partial class contains codes for modifying the current game tick/time.
internal sealed partial class ReplayPlaybackManager
{
    /// <summary>
    /// This function resets the game state to some checkpoint state. This is effectively what enables rewinding time.
    /// </summary>
    /// <param name="index">The target tick/index. The actual checkpoint will have an index less than or equal to this.</param>
    /// <param name="flushEntities">Whether to delete all entities</param>
    public void ResetToNearestCheckpoint(int index, bool flushEntities)
    {
        if (Replay == null)
            throw new Exception("Not currently playing a replay");

        if (flushEntities)
            _entMan.FlushEntities();

        var checkpoint = GetLastCheckpoint(Replay, index);

        _sawmill.Info($"Resetting to checkpoint. From {Replay.CurrentIndex} to {checkpoint.Index}");
        var st = new Stopwatch();
        st.Start();

        Replay.CurrentIndex = checkpoint.Index;
        DebugTools.Assert(Replay.ClientSideRecording
                          || checkpoint.Tick == new GameTick(Replay.TickOffset.Value + (uint) Replay.CurrentIndex));

        foreach (var (name, value) in checkpoint.Cvars)
        {
            _netConf.SetCVar(name, value, force: true);
        }

        _timing.TimeBase = checkpoint.TimeBase;
        _timing.CurTick = _timing.LastRealTick = _timing.LastProcessedTick = new GameTick(Replay.TickOffset.Value + (uint) Replay.CurrentIndex);
        Replay.LastApplied = checkpoint.Tick;

        ApplyCheckpointState(checkpoint, Replay);

        ReplayCheckpointReset?.Invoke();

        _sawmill.Info($"Resetting to checkpoint took {st.Elapsed}");
        StopAudio();
        _timing.CurTick += 1;
    }

    private void ApplyCheckpointState(CheckpointState checkpoint, ReplayData replay)
    {
        DebugTools.Assert(replay.ClientSideRecording || checkpoint.Detached.Count == 0);

        var nextIndex = checkpoint.Index + 1;
        var next =  nextIndex < replay.States.Count ? replay.States[nextIndex] : null;
        _gameState.PartialStateReset(checkpoint.FullState, false, false);
        _entMan.EntitySysManager.GetEntitySystem<ClientDirtySystem>().Reset();
        _entMan.EntitySysManager.GetEntitySystem<TransformSystem>().Reset();
        _gameState.UpdateFullRep(checkpoint.FullState, cloneDelta: true);
        _gameState.ClearDetachQueue();
        EnsureDetachedExist(checkpoint);
        _gameState.DetachImmediate(checkpoint.Detached);
        _gameState.ApplyGameState(checkpoint.State, next);
    }

    private void EnsureDetachedExist(CheckpointState checkpoint)
    {
        // Client-side replays only apply states for currently attached entities. But this means that when rewinding
        // time we need to ensure that detached entities still get "un-deleted".
        // Also important when jumping forward to a point after the entity was first encountered and then detached.

        if (checkpoint.DetachedStates == null)
            return;

        DebugTools.Assert(checkpoint.Detached.Count == checkpoint.DetachedStates.Length); ;
        var metas = _entMan.GetEntityQuery<MetaDataComponent>();
        foreach (var es in checkpoint.DetachedStates)
        {
            var uid = _entMan.GetEntity(es.NetEntity);
            if (metas.TryGetComponent(uid, out var meta) && !meta.EntityDeleted)
                continue;

            var metaState = (MetaDataComponentState?)es.ComponentChanges.Value?
                .FirstOrDefault(c => c.NetID == _metaId).State;

            if (metaState == null)
                throw new MissingMetadataException(es.NetEntity);
<<<<<<< HEAD

            _entMan.CreateEntityUninitialized(metaState.PrototypeId, uid);
            meta = metas.GetComponent(uid);
=======

            _entMan.CreateEntityUninitialized(metaState.PrototypeId, uid);
            meta = metas.GetComponent(uid);

            // Client creates a client-side net entity for the newly created entity.
            // We need to clear this mapping before assigning the real net id.
            // TODO NetEntity Jank: prevent the client from creating this in the first place.
            _entMan.ClearNetEntity(meta.NetEntity);

            _entMan.SetNetEntity(uid, es.NetEntity, meta);

>>>>>>> ef630bbf
            _entMan.InitializeEntity(uid, meta);
            _entMan.StartEntity(uid);
            meta.LastStateApplied = checkpoint.Tick;
        }
    }

    public CheckpointState GetLastCheckpoint(ReplayData data, int index)
    {
        var target = CheckpointState.DummyState(index);
        var checkpointIndex = Array.BinarySearch(data.Checkpoints, target);

        if (checkpointIndex < 0)
            checkpointIndex = Math.Max(0, ~checkpointIndex - 1);

        var checkpoint = data.Checkpoints[checkpointIndex];
        DebugTools.Assert(checkpoint.Index <= index);
        DebugTools.Assert(checkpointIndex == data.Checkpoints.Length - 1 || data.Checkpoints[checkpointIndex + 1].Index > index);
        return checkpoint;
    }

    public CheckpointState GetNextCheckpoint(ReplayData data, int index)
    {
        var target = CheckpointState.DummyState(index);
        var checkpointIndex = Array.BinarySearch(data.Checkpoints, target);

        if (checkpointIndex < 0)
            checkpointIndex = Math.Max(0, ~checkpointIndex - 1);

        checkpointIndex = Math.Clamp(checkpointIndex + 1, 0, data.Checkpoints.Length - 1);

        var checkpoint = data.Checkpoints[checkpointIndex];
        DebugTools.Assert(checkpoint.Index >= index || checkpointIndex == data.Checkpoints.Length - 1);
        return checkpoint;
    }
}<|MERGE_RESOLUTION|>--- conflicted
+++ resolved
@@ -91,11 +91,6 @@
 
             if (metaState == null)
                 throw new MissingMetadataException(es.NetEntity);
-<<<<<<< HEAD
-
-            _entMan.CreateEntityUninitialized(metaState.PrototypeId, uid);
-            meta = metas.GetComponent(uid);
-=======
 
             _entMan.CreateEntityUninitialized(metaState.PrototypeId, uid);
             meta = metas.GetComponent(uid);
@@ -107,7 +102,6 @@
 
             _entMan.SetNetEntity(uid, es.NetEntity, meta);
 
->>>>>>> ef630bbf
             _entMan.InitializeEntity(uid, meta);
             _entMan.StartEntity(uid);
             meta.LastStateApplied = checkpoint.Tick;
