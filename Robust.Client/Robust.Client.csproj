--- conflicted
+++ resolved
@@ -55,13 +55,8 @@
     <RobustLinkAssemblies Include="TerraFX.Interop.Windows" />
     <RobustLinkAssemblies Include="OpenToolkit.Graphics" />
   </ItemGroup>
-  <ItemGroup>
-<<<<<<< HEAD
-    <Folder Include="GameObjects\Components\Light\" />
-=======
     <Folder Include="GameObjects\Components\Eye\" />
->>>>>>> c4d6690a
-  </ItemGroup>
+
 
   <Import Project="..\MSBuild\Robust.Properties.targets" />
 
