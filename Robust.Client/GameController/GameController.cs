--- conflicted
+++ resolved
@@ -290,81 +290,6 @@
             return true;
         }
 
-<<<<<<< HEAD
-        private ResourceManifestData LoadResourceManifest()
-        {
-            // Parses /manifest.yml for game-specific settings that cannot be exclusively set up by content code.
-            if (!_resManager.TryContentFileRead("/manifest.yml", out var stream))
-                return ResourceManifestData.Default;
-
-            var yamlStream = new YamlStream();
-            using (stream)
-            {
-                using var streamReader = new StreamReader(stream, EncodingHelpers.UTF8);
-                yamlStream.Load(streamReader);
-            }
-
-            if (yamlStream.Documents.Count == 0)
-                return ResourceManifestData.Default;
-
-            if (yamlStream.Documents.Count != 1 || yamlStream.Documents[0].RootNode is not YamlMappingNode mapping)
-            {
-                throw new InvalidOperationException(
-                    "Expected a single YAML document with root mapping for /manifest.yml");
-            }
-
-            var modules = ReadStringArray(mapping, "modules") ?? Array.Empty<string>();
-
-            string? assemblyPrefix = null;
-            if (mapping.TryGetNode("assemblyPrefix", out var prefixNode))
-                assemblyPrefix = prefixNode.AsString();
-
-            string? defaultWindowTitle = null;
-            if (mapping.TryGetNode("defaultWindowTitle", out var winTitleNode))
-                defaultWindowTitle = winTitleNode.AsString();
-
-            string? windowIconSet = null;
-            if (mapping.TryGetNode("windowIconSet", out var iconSetNode))
-                windowIconSet = iconSetNode.AsString();
-
-            string? splashLogo = null;
-            if (mapping.TryGetNode("splashLogo", out var splashNode))
-                splashLogo = splashNode.AsString();
-
-            bool autoConnect = true;
-            if (mapping.TryGetNode("autoConnect", out var autoConnectNode))
-                autoConnect = autoConnectNode.AsBool();
-
-            var clientAssemblies = ReadStringArray(mapping, "clientAssemblies");
-
-            return new ResourceManifestData(
-                modules,
-                assemblyPrefix,
-                defaultWindowTitle,
-                windowIconSet,
-                splashLogo,
-                autoConnect,
-                clientAssemblies
-            );
-
-            static string[]? ReadStringArray(YamlMappingNode mapping, string key)
-            {
-                if (!mapping.TryGetNode(key, out var node))
-                    return null;
-
-                var sequence = (YamlSequenceNode)node;
-                var array = new string[sequence.Children.Count];
-                for (var i = 0; i < array.Length; i++)
-                {
-                    array[i] = sequence[i].AsString();
-                }
-
-                return array;
-            }
-        }
-
-=======
->>>>>>> 19a3e828
         internal bool StartupSystemSplash(
             GameControllerOptions options,
             Func<ILogHandler>? logHandlerFactory,
