﻿using System;
using System.IO;
using System.Net;
using System.Threading.Tasks;
using Robust.Client.Console;
using Robust.Client.Interfaces;
using Robust.Client.Interfaces.GameObjects;
using Robust.Client.Interfaces.GameStates;
using Robust.Client.Interfaces.Graphics;
using Robust.Client.Interfaces.Graphics.Overlays;
using Robust.Client.Interfaces.Input;
using Robust.Client.Interfaces.Placement;
using Robust.Client.Interfaces.ResourceManagement;
using Robust.Client.Interfaces.State;
using Robust.Client.Interfaces.UserInterface;
using Robust.Client.Interfaces.Utility;
using Robust.Client.Player;
using Robust.Client.Utility;
using Robust.Client.ViewVariables;
using Robust.Shared;
using Robust.Shared.Asynchronous;
using Robust.Shared.Configuration;
using Robust.Shared.ContentPack;
using Robust.Shared.Interfaces.Configuration;
using Robust.Shared.Interfaces.GameObjects;
using Robust.Shared.Interfaces.Log;
using Robust.Shared.Interfaces.Map;
using Robust.Shared.Interfaces.Network;
using Robust.Shared.Interfaces.Resources;
using Robust.Shared.Interfaces.Serialization;
using Robust.Shared.Interfaces.Timers;
using Robust.Shared.IoC;
using Robust.Shared.Log;
using Robust.Shared.Prototypes;
using Robust.Shared.Timing;
using Robust.Shared.Utility;

namespace Robust.Client
{
    internal sealed partial class GameController : IGameControllerInternal
    {
        [Dependency] private readonly IConfigurationManager _configurationManager = default!;
        [Dependency] private readonly IResourceCacheInternal _resourceCache = default!;
        [Dependency] private readonly IResourceManager _resourceManager = default!;
        [Dependency] private readonly IRobustSerializer _serializer = default!;
        [Dependency] private readonly IPrototypeManager _prototypeManager = default!;
        [Dependency] private readonly IClientNetManager _networkManager = default!;
        [Dependency] private readonly IMapManager _mapManager = default!;
        [Dependency] private readonly IStateManager _stateManager = default!;
        [Dependency] private readonly IUserInterfaceManagerInternal _userInterfaceManager = default!;
        [Dependency] private readonly IBaseClient _client = default!;
        [Dependency] private readonly IInputManager _inputManager = default!;
        [Dependency] private readonly IClientConsole _console = default!;
        [Dependency] private readonly ITimerManager _timerManager = default!;
        [Dependency] private readonly IClientEntityManager _entityManager = default!;
        [Dependency] private readonly IPlacementManager _placementManager = default!;
        [Dependency] private readonly IClientGameStateManager _gameStateManager = default!;
        [Dependency] private readonly IOverlayManagerInternal _overlayManager = default!;
        [Dependency] private readonly ILogManager _logManager = default!;
        [Dependency] private readonly ITaskManager _taskManager = default!;
        [Dependency] private readonly IViewVariablesManagerInternal _viewVariablesManager = default!;
        [Dependency] private readonly IDiscordRichPresence _discord = default!;
        [Dependency] private readonly IClydeInternal _clyde = default!;
        [Dependency] private readonly IFontManagerInternal _fontManager = default!;
        [Dependency] private readonly IModLoader _modLoader = default!;
<<<<<<< HEAD
        [Dependency] private readonly ISignalHandler _signalHandler = default!;
=======
        [Dependency] private readonly IClientConGroupController _conGroupController = default!;
>>>>>>> 9963d01a
        [Dependency] private readonly IScriptClient _scriptClient = default!;
        [Dependency] private readonly IComponentManager _componentManager = default!;
        [Dependency] private readonly IPlayerManager _playerManager = default!;

        private CommandLineArgs? _commandLineArgs;
        private bool _disableAssemblyLoadContext;

        public InitialLaunchState LaunchState { get; private set; } = default!;

        public bool LoadConfigAndUserData { get; set; } = true;

        public void SetCommandLineArgs(CommandLineArgs args)
        {
            _commandLineArgs = args;
        }

        public bool Startup(Func<ILogHandler>? logHandlerFactory = null)
        {
            ReadInitialLaunchState();

            SetupLogging(_logManager, logHandlerFactory ?? (() => new ConsoleLogHandler()));

            _taskManager.Initialize();

            // Figure out user data directory.
            var userDataDir = GetUserDataDir();

            _configurationManager.Initialize(false);

            if (LoadConfigAndUserData)
            {
                var configFile = Path.Combine(userDataDir, "client_config.toml");
                if (File.Exists(configFile))
                {
                    // Load config from user data if available.
                    _configurationManager.LoadFromFile(configFile);
                }
                else
                {
                    // Else we just use code-defined defaults and let it save to file when the user changes things.
                    _configurationManager.SetSaveFile(configFile);
                }
            }

            _configurationManager.LoadCVarsFromAssembly(typeof(GameController).Assembly); // Client
            _configurationManager.LoadCVarsFromAssembly(typeof(IConfigurationManager).Assembly); // Shared

            _configurationManager.OverrideConVars(EnvironmentVariables.GetEnvironmentCVars());

            if (_commandLineArgs != null)
            {
                _configurationManager.OverrideConVars(_commandLineArgs.CVars);
            }

            _resourceCache.Initialize(LoadConfigAndUserData ? userDataDir : null);

#if FULL_RELEASE
            _resourceCache.MountContentDirectory(@"Resources/");
#else
            var contentRootDir = ProgramShared.FindContentRootDir();
            _resourceCache.MountContentDirectory($@"{contentRootDir}RobustToolbox/Resources/");
            _resourceCache.MountContentDirectory($@"{contentRootDir}bin/Content.Client/",
                new ResourcePath("/Assemblies/"));
            _resourceCache.MountContentDirectory($@"{contentRootDir}Resources/");
#endif

            // Bring display up as soon as resources are mounted.
            if (!_clyde.Initialize())
            {
                return false;
            }

            _clyde.SetWindowTitle("Space Station 14");

            _fontManager.Initialize();

            // Disable load context usage on content start.
            // This prevents Content.Client being loaded twice and things like csi blowing up because of it.
            _modLoader.SetUseLoadContext(!_disableAssemblyLoadContext);

            //identical code for server in baseserver
            if (!_modLoader.TryLoadAssembly<GameShared>(_resourceManager, $"Content.Shared"))
            {
                Logger.FatalS("eng", "Could not load any Shared DLL.");
                throw new NotSupportedException("Cannot load client without content assembly");
            }

            if (!_modLoader.TryLoadAssembly<GameClient>(_resourceManager, $"Content.Client"))
            {
                Logger.FatalS("eng", "Could not load any Client DLL.");
                throw new NotSupportedException("Cannot load client without content assembly");
            }


            _configurationManager.LoadCVarsFromAssembly(_modLoader.GetAssembly("Content.Client"));
            _configurationManager.LoadCVarsFromAssembly(_modLoader.GetAssembly("Content.Shared"));

            // Call Init in game assemblies.
            _modLoader.BroadcastRunLevel(ModRunLevel.PreInit);
            _modLoader.BroadcastRunLevel(ModRunLevel.Init);

            _userInterfaceManager.Initialize();
            _networkManager.Initialize(false);
            _serializer.Initialize();
            _inputManager.Initialize();
            _console.Initialize();
            _prototypeManager.LoadDirectory(new ResourcePath(@"/Prototypes/"));
            _prototypeManager.Resync();
            _mapManager.Initialize();
            _entityManager.Initialize();
            _gameStateManager.Initialize();
            _placementManager.Initialize();
            _viewVariablesManager.Initialize();
            _scriptClient.Initialize();

            _client.Initialize();
            _discord.Initialize();
            _modLoader.BroadcastRunLevel(ModRunLevel.PostInit);

            if (_commandLineArgs?.Username != null)
            {
                _client.PlayerNameOverride = _commandLineArgs.Username;
            }

            _clyde.Ready();

            if ((_commandLineArgs?.Connect == true || _commandLineArgs?.Launcher == true)
                && LaunchState.ConnectEndpoint != null)
            {
                _client.ConnectToServer(LaunchState.ConnectEndpoint);
            }

            return true;
        }

        private void ReadInitialLaunchState()
        {
            if (_commandLineArgs == null)
            {
                LaunchState = new InitialLaunchState(false, null, null, null);
            }
            else
            {
                var addr = _commandLineArgs.ConnectAddress;
                if (!addr.Contains("://"))
                {
                    addr = "udp://" + addr;
                }

                var uri = new Uri(addr);

                if (uri.Scheme != "udp")
                {
                    Logger.Warning($"connect-address '{uri}' does not have URI scheme of udp://..");
                }

                LaunchState = new InitialLaunchState(
                    _commandLineArgs.Launcher,
                    _commandLineArgs.ConnectAddress,
                    _commandLineArgs.Ss14Address,
                    new DnsEndPoint(uri.Host, uri.IsDefaultPort ? 1212 : uri.Port));
            }
        }

        public void Shutdown(string? reason = null)
        {
            // Already got shut down I assume,
            if (!_mainLoop.Running)
            {
                return;
            }

            if (reason != null)
            {
                Logger.Info($"Shutting down! Reason: {reason}");
            }
            else
            {
                Logger.Info("Shutting down!");
            }

            _mainLoop.Running = false;
        }

        private void Input(FrameEventArgs frameEventArgs)
        {
            _clyde.ProcessInput(frameEventArgs);
            _networkManager.ProcessPackets();
            _taskManager.ProcessPendingTasks(); // tasks like connect
        }

        private void Tick(FrameEventArgs frameEventArgs)
        {
            _modLoader.BroadcastUpdate(ModUpdateLevel.PreEngine, frameEventArgs);
            _timerManager.UpdateTimers(frameEventArgs);
            _taskManager.ProcessPendingTasks();
            _userInterfaceManager.Update(frameEventArgs);

            if (_client.RunLevel >= ClientRunLevel.Connected)
            {
                _componentManager.CullRemovedComponents();
                _gameStateManager.ApplyGameState();
                _entityManager.Update(frameEventArgs.DeltaSeconds);
                _playerManager.Update(frameEventArgs.DeltaSeconds);
            }

            _stateManager.Update(frameEventArgs);
            _modLoader.BroadcastUpdate(ModUpdateLevel.PostEngine, frameEventArgs);
        }

        private void Update(FrameEventArgs frameEventArgs)
        {
            _clyde.FrameProcess(frameEventArgs);
            _modLoader.BroadcastUpdate(ModUpdateLevel.FramePreEngine, frameEventArgs);
            _stateManager.FrameUpdate(frameEventArgs);

            if (_client.RunLevel >= ClientRunLevel.Connected)
            {
                _placementManager.FrameUpdate(frameEventArgs);
                _entityManager.FrameUpdate(frameEventArgs.DeltaSeconds);
            }

            _overlayManager.FrameUpdate(frameEventArgs);
            _userInterfaceManager.FrameUpdate(frameEventArgs);
            _modLoader.BroadcastUpdate(ModUpdateLevel.FramePostEngine, frameEventArgs);
        }

        private void Render()
        {

        }

        internal static void SetupLogging(ILogManager logManager, Func<ILogHandler> logHandlerFactory)
        {
            logManager.RootSawmill.AddHandler(logHandlerFactory());

            logManager.GetSawmill("res.typecheck").Level = LogLevel.Info;
            logManager.GetSawmill("res.tex").Level = LogLevel.Info;
            logManager.GetSawmill("console").Level = LogLevel.Info;
            logManager.GetSawmill("go.sys").Level = LogLevel.Info;
            logManager.GetSawmill("ogl.debug.performance").Level = LogLevel.Fatal;
            // Stupid nvidia driver spams buffer info on DebugTypeOther every time you re-allocate a buffer.
            logManager.GetSawmill("ogl.debug.other").Level = LogLevel.Warning;
            logManager.GetSawmill("gdparse").Level = LogLevel.Error;
            logManager.GetSawmill("discord").Level = LogLevel.Warning;
            logManager.GetSawmill("net.predict").Level = LogLevel.Info;
            logManager.GetSawmill("szr").Level = LogLevel.Info;

#if DEBUG_ONLY_FCE_INFO
#if DEBUG_ONLY_FCE_LOG
            var fce = logManager.GetSawmill("fce");
#endif
            AppDomain.CurrentDomain.FirstChanceException += (sender, args) =>
            {
                // TODO: record FCE stats
#if DEBUG_ONLY_FCE_LOG
                fce.Fatal(message);
#endif
            }
#endif

            var uh = logManager.GetSawmill("unhandled");
            AppDomain.CurrentDomain.UnhandledException += (sender, args) =>
            {
                var message = ((Exception) args.ExceptionObject).ToString();
                uh.Log(args.IsTerminating ? LogLevel.Fatal : LogLevel.Error, message);
            };

            var uo = logManager.GetSawmill("unobserved");
            TaskScheduler.UnobservedTaskException += (sender, args) =>
            {
                uo.Error(args.Exception!.ToString());
#if EXCEPTION_TOLERANCE
                args.SetObserved(); // don't crash
#endif
            };
        }

        private string GetUserDataDir()
        {
            if (_commandLineArgs?.SelfContained == true)
            {
                // Self contained mode. Data is stored in a directory called user_data next to Robust.Client.exe.
                var exeDir = typeof(GameController).Assembly.Location;
                if (string.IsNullOrEmpty(exeDir))
                {
                    throw new Exception("Unable to locate client exe");
                }

                exeDir = Path.GetDirectoryName(exeDir);
                return Path.Combine(exeDir ?? throw new InvalidOperationException(), "user_data");
            }

            return UserDataDir.GetUserDataDir();
        }


        internal enum DisplayMode
        {
            Headless,
            Clyde,
        }

        private void Cleanup()
        {
            _entityManager.Shutdown();
            _clyde.Shutdown();
        }
    }
}<|MERGE_RESOLUTION|>--- conflicted
+++ resolved
@@ -63,11 +63,6 @@
         [Dependency] private readonly IClydeInternal _clyde = default!;
         [Dependency] private readonly IFontManagerInternal _fontManager = default!;
         [Dependency] private readonly IModLoader _modLoader = default!;
-<<<<<<< HEAD
-        [Dependency] private readonly ISignalHandler _signalHandler = default!;
-=======
-        [Dependency] private readonly IClientConGroupController _conGroupController = default!;
->>>>>>> 9963d01a
         [Dependency] private readonly IScriptClient _scriptClient = default!;
         [Dependency] private readonly IComponentManager _componentManager = default!;
         [Dependency] private readonly IPlayerManager _playerManager = default!;
