--- conflicted
+++ resolved
@@ -909,15 +909,9 @@
     [UsedImplicitly]
     internal sealed class BindCommand : LocalizedCommands
     {
-<<<<<<< HEAD
         [Dependency] private readonly IInputManager _inputManager = default!;
 
-        public string Command => "bind";
-        public string Description => Loc.GetString("cmd-bind-desc");
-        public string Help => Loc.GetString("cmd-bind-help");
-=======
         public override string Command => "bind";
->>>>>>> ca9ce7c7
 
         public override void Execute(IConsoleShell shell, string argStr, string[] args)
         {
@@ -989,15 +983,9 @@
     [UsedImplicitly]
     internal sealed class SaveBindCommand : LocalizedCommands
     {
-<<<<<<< HEAD
         [Dependency] private readonly IInputManager _inputManager = default!;
 
-        public string Command => "svbind";
-        public string Description => "";
-        public string Help => "";
-=======
         public override string Command => "svbind";
->>>>>>> ca9ce7c7
 
         public override void Execute(IConsoleShell shell, string argStr, string[] args)
         {
