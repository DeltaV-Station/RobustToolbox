using System;
using System.Collections.Generic;
using System.Diagnostics.CodeAnalysis;
using System.Numerics;
using System.Threading.Tasks;
using Robust.Client.GameObjects;
using Robust.Client.Graphics;
using Robust.Client.ResourceManagement;
using Robust.Shared;
using Robust.Shared.Audio;
using Robust.Shared.Audio.Components;
using Robust.Shared.Audio.Sources;
using Robust.Shared.Audio.Systems;
using Robust.Shared.Exceptions;
using Robust.Shared.GameObjects;
using Robust.Shared.IoC;
using Robust.Shared.Map;
using Robust.Shared.Map.Components;
using Robust.Shared.Physics;
using Robust.Shared.Physics.Components;
using Robust.Shared.Physics.Systems;
using Robust.Shared.Player;
using Robust.Shared.Replays;
using Robust.Shared.Threading;
using Robust.Shared.Utility;
using AudioComponent = Robust.Shared.Audio.Components.AudioComponent;

namespace Robust.Client.Audio;

public sealed partial class AudioSystem : SharedAudioSystem
{
    /*
     * There's still a lot more OpenAL can do in terms of filters, auxiliary slots, etc.
     * but exposing the whole thing in an easy way is a lot of effort.
     */

    [Dependency] private readonly IReplayRecordingManager _replayRecording = default!;
    [Dependency] private readonly IEyeManager _eyeManager = default!;
    [Dependency] private readonly IResourceCache _resourceCache = default!;
    [Dependency] private readonly IMapManager _mapManager = default!;
    [Dependency] private readonly IParallelManager _parMan = default!;
    [Dependency] private readonly IRuntimeLog _runtimeLog = default!;
    [Dependency] private readonly IAudioInternal _audio = default!;
    [Dependency] private readonly SharedTransformSystem _xformSys = default!;
    [Dependency] private readonly SharedPhysicsSystem _physics = default!;

    /// <summary>
    /// Per-tick cache of relevant streams.
    /// </summary>
    private readonly List<(EntityUid Entity, AudioComponent Component, TransformComponent Xform)> _streams = new();
    private EntityUid? _listenerGrid;
    private UpdateAudioJob _updateAudioJob;

    private EntityQuery<MapGridComponent> _gridQuery;
    private EntityQuery<PhysicsComponent> _physicsQuery;
    private EntityQuery<TransformComponent> _xformQuery;

    private float _maxRayLength;

    /// <inheritdoc />
    public override void Initialize()
    {
        base.Initialize();

        _updateAudioJob = new UpdateAudioJob
        {
            System = this,
            Streams = _streams,
        };

        UpdatesOutsidePrediction = true;
        // Need to run after Eye updates so we have an accurate listener position.
        UpdatesAfter.Add(typeof(EyeSystem));

        _gridQuery = GetEntityQuery<MapGridComponent>();
        _physicsQuery = GetEntityQuery<PhysicsComponent>();
        _xformQuery = GetEntityQuery<TransformComponent>();

        SubscribeLocalEvent<AudioComponent, ComponentStartup>(OnAudioStartup);
        SubscribeLocalEvent<AudioComponent, ComponentShutdown>(OnAudioShutdown);
        SubscribeLocalEvent<AudioComponent, EntityPausedEvent>(OnAudioPaused);
        SubscribeLocalEvent<AudioComponent, AfterAutoHandleStateEvent>(OnAudioState);

        // Replay stuff
        SubscribeNetworkEvent<PlayAudioGlobalMessage>(OnGlobalAudio);
        SubscribeNetworkEvent<PlayAudioEntityMessage>(OnEntityAudio);
        SubscribeNetworkEvent<PlayAudioPositionalMessage>(OnEntityCoordinates);

        CfgManager.OnValueChanged(CVars.AudioAttenuation, OnAudioAttenuation, true);
        CfgManager.OnValueChanged(CVars.AudioRaycastLength, OnRaycastLengthChanged, true);
    }

    private void OnAudioState(EntityUid uid, AudioComponent component, ref AfterAutoHandleStateEvent args)
    {
        ApplyAudioParams(component.Params, component);
        component.Source.Global = component.Global;

        if (TryComp<AudioAuxiliaryComponent>(component.Auxiliary, out var auxComp))
        {
            component.Source.SetAuxiliary(auxComp.Auxiliary);
        }
        else
        {
            component.Source.SetAuxiliary(null);
        }
    }

    /// <summary>
    /// Sets the volume for the entire game.
    /// </summary>
    public void SetMasterVolume(float value)
    {
        _audio.SetMasterVolume(value);
    }

    protected override void SetZOffset(float value)
    {
        base.SetZOffset(value);
        _audio.SetZOffset(value);
    }

    public override void Shutdown()
    {
        CfgManager.UnsubValueChanged(CVars.AudioAttenuation, OnAudioAttenuation);
        CfgManager.UnsubValueChanged(CVars.AudioRaycastLength, OnRaycastLengthChanged);
        base.Shutdown();
    }

    private void OnAudioPaused(EntityUid uid, AudioComponent component, ref EntityPausedEvent args)
    {
        component.Pause();
    }

    protected override void OnAudioUnpaused(EntityUid uid, AudioComponent component, ref EntityUnpausedEvent args)
    {
        base.OnAudioUnpaused(uid, component, ref args);
        component.StartPlaying();
    }

    private void OnAudioStartup(EntityUid uid, AudioComponent component, ComponentStartup args)
    {
        if (!Timing.ApplyingState && !Timing.IsFirstTimePredicted)
        {
            return;
        }

        if (!TryGetAudio(component.FileName, out var audioResource))
        {
            Log.Error($"Error creating audio source for {audioResource}, can't find file {component.FileName}");
            return;
        }

        var source = _audio.CreateAudioSource(audioResource);

        if (source == null)
        {
            Log.Error($"Error creating audio source for {audioResource}");
            DebugTools.Assert(false);
            source = component.Source;
        }

        component.Source = source;

        // Need to set all initial data for first frame.
        ApplyAudioParams(component.Params, component);
        source.Global = component.Global;

        // Don't play until first frame so occlusion etc. are correct.
        component.Gain = 0f;

        // If audio came into range then start playback at the correct position.
        var offset = (Timing.CurTime - component.AudioStart).TotalSeconds % GetAudioLength(component.FileName).TotalSeconds;

        if (offset > 0)
        {
            component.PlaybackPosition = (float) offset;
        }
    }

    private void OnAudioShutdown(EntityUid uid, AudioComponent component, ComponentShutdown args)
    {
        // Breaks with prediction?
        component.Source.Dispose();
    }

    private void OnAudioAttenuation(int obj)
    {
        _audio.SetAttenuation((Attenuation) obj);
    }

    private void OnRaycastLengthChanged(float value)
    {
        _maxRayLength = value;
    }

    public override void FrameUpdate(float frameTime)
    {
        var eye = _eyeManager.CurrentEye;
        _audio.SetRotation(eye.Rotation);
        _audio.SetPosition(eye.Position.Position);

<<<<<<< HEAD
        var ourPos = eye.Position;
=======
        var ourPos = GetListenerCoordinates();
        var opts = new ParallelOptions { MaxDegreeOfParallelism = _parMan.ParallelProcessCount };
>>>>>>> 777ab85c

        var query = AllEntityQuery<AudioComponent, TransformComponent>();
        _streams.Clear();

        while (query.MoveNext(out var uid, out var comp, out var xform))
        {
            _streams.Add((uid, comp, xform));
        }

        _mapManager.TryFindGridAt(ourPos, out var gridUid, out _);
        _listenerGrid = gridUid == EntityUid.Invalid ? null : gridUid;

        try
        {
            _updateAudioJob.OurPosition = ourPos;
            _parMan.ProcessNow(_updateAudioJob, _streams.Count);
        }
        catch (Exception e)
        {
            Log.Error($"Caught exception while processing entity streams.");
            _runtimeLog.LogException(e, $"{nameof(AudioSystem)}.{nameof(FrameUpdate)}");
        }
    }

    public MapCoordinates GetListenerCoordinates()
    {
        return _eyeManager.CurrentEye.Position;
    }

    private void ProcessStream(EntityUid entity, AudioComponent component, TransformComponent xform, MapCoordinates listener)
    {
        // TODO:
        // I Originally tried to be fancier here but it caused audio issues so just trying
        // to replicate the old behaviour for now.
        if (!component.Started)
        {
            component.Started = true;
            component.StartPlaying();
        }

        // If it's global but on another map (that isn't nullspace) then stop playing it.
        if (component.Global)
        {
            if (xform.MapID != MapId.Nullspace && listener.MapId != xform.MapID)
            {
                component.Gain = 0f;
                return;
            }

            // Resume playing.
            component.Volume = component.Params.Volume;
            return;
        }

        // Non-global sounds, stop playing if on another map.
        // Not relevant to us.
        if (listener.MapId != xform.MapID)
        {
            component.Gain = 0f;
            return;
        }

        Vector2 worldPos;
        var gridUid = xform.ParentUid;

        // Handle grid audio differently by using nearest-edge instead of entity centre.
        if (_gridQuery.HasComponent(gridUid))
        {
            // It's our grid so max volume.
            if (_listenerGrid == gridUid)
            {
                component.Volume = component.Params.Volume;
                component.Occlusion = 0f;
                component.Position = listener.Position;
                return;
            }

            // TODO: Need a grid-optimised version because this is gonna be expensive.
            // Just to avoid clipping on and off grid or nearestPoint changing we'll
            // always set the sound to listener's pos, we'll just manually do gain ourselves.
            if (_physics.TryGetNearest(gridUid, listener, out _, out var gridDistance))
            {
                // Out of range
                if (gridDistance > component.MaxDistance)
                {
                    component.Gain = 0f;
                    return;
                }

                var paramsGain = MathF.Pow(10, component.Params.Volume / 10);

                // Thought I'd never have to manually calculate gain again but this is the least
                // unpleasant audio I could get at the moment.
                component.Gain = paramsGain * _audio.GetAttenuationGain(
                    gridDistance,
                    component.Params.RolloffFactor,
                    component.Params.ReferenceDistance,
                    component.Params.MaxDistance);
                component.Position = listener.Position;
                return;
            }

            // Can't get nearest point so don't play anymore.
            component.Gain = 0f;
            return;
        }

        worldPos = _xformSys.GetWorldPosition(entity);
        component.Volume = component.Params.Volume;

        // Max distance check
        var delta = worldPos - listener.Position;
        var distance = delta.Length();

        // Out of range so just clip it for us.
        if (distance > component.MaxDistance)
        {
            // Still keeps the source playing, just with no volume.
            component.Gain = 0f;
            return;
        }

        // Update audio occlusion
        var occlusion = GetOcclusion(entity, listener, delta, distance);
        component.Occlusion = occlusion;

        // Update audio positions.
        component.Position = worldPos;

        // Make race cars go NYYEEOOOOOMMMMM
        if (_physicsQuery.TryGetComponent(entity, out var physicsComp))
        {
            // This actually gets the tracked entity's xform & iterates up though the parents for the second time. Bit
            // inefficient.
            var velocity = _physics.GetMapLinearVelocity(entity, physicsComp, xform);
            component.Velocity = velocity;
        }
    }

    internal float GetOcclusion(EntityUid entity, MapCoordinates listener, Vector2 delta, float distance)
    {
        float occlusion = 0;

        if (distance > 0.1)
        {
            var rayLength = MathF.Min(distance, _maxRayLength);
            var ray = new CollisionRay(listener.Position, delta / distance, OcclusionCollisionMask);
            occlusion = _physics.IntersectRayPenetration(listener.MapId, ray, rayLength, entity);
        }

        return occlusion;
    }

    private bool TryGetAudio(string filename, [NotNullWhen(true)] out AudioResource? audio)
    {
        if (_resourceCache.TryGetResource(new ResPath(filename), out audio))
            return true;

        Log.Error($"Server tried to play audio file {filename} which does not exist.");
        return false;
    }

    private bool TryCreateAudioSource(AudioStream stream, [NotNullWhen(true)] out IAudioSource? source)
    {
        if (!Timing.IsFirstTimePredicted)
        {
            source = null;
            Log.Error($"Tried to create audio source outside of prediction!");
            DebugTools.Assert(false);
            return false;
        }

        source = _audio.CreateAudioSource(stream);
        return source != null;
    }

    public override (EntityUid Entity, AudioComponent Component)? PlayPvs(string filename, EntityCoordinates coordinates,
        AudioParams? audioParams = null)
    {
        return PlayStatic(filename, Filter.Local(), coordinates, true, audioParams);
    }

    public override (EntityUid Entity, AudioComponent Component)? PlayPvs(string filename, EntityUid uid, AudioParams? audioParams = null)
    {
        return PlayEntity(filename, Filter.Local(), uid, true, audioParams);
    }

    /// <inheritdoc />
    public override (EntityUid Entity, AudioComponent Component)? PlayPredicted(SoundSpecifier? sound, EntityUid source, EntityUid? user, AudioParams? audioParams = null)
    {
        if (Timing.IsFirstTimePredicted || sound == null)
            return PlayEntity(sound, Filter.Local(), source, false, audioParams);

        return null; // uhh Lets hope predicted audio never needs to somehow store the playing audio....
    }

    public override (EntityUid Entity, AudioComponent Component)? PlayPredicted(SoundSpecifier? sound, EntityCoordinates coordinates, EntityUid? user, AudioParams? audioParams = null)
    {
        if (Timing.IsFirstTimePredicted || sound == null)
            return PlayStatic(sound, Filter.Local(), coordinates, false, audioParams);

        return null;
    }

    /// <summary>
    ///     Play an audio file globally, without position.
    /// </summary>
    /// <param name="filename">The resource path to the OGG Vorbis file to play.</param>
    /// <param name="audioParams"></param>
    private (EntityUid Entity, AudioComponent Component)? PlayGlobal(string filename, AudioParams? audioParams = null, bool recordReplay = true)
    {
        if (recordReplay && _replayRecording.IsRecording)
        {
            _replayRecording.RecordReplayMessage(new PlayAudioGlobalMessage
            {
                FileName = filename,
                AudioParams = audioParams ?? AudioParams.Default
            });
        }

        return TryGetAudio(filename, out var audio) ? PlayGlobal(audio, audioParams) : default;
    }

    /// <summary>
    ///     Play an audio stream globally, without position.
    /// </summary>
    /// <param name="stream">The audio stream to play.</param>
    /// <param name="audioParams"></param>
    private (EntityUid Entity, AudioComponent Component)? PlayGlobal(AudioStream stream, AudioParams? audioParams = null)
    {
        var (entity, component) = CreateAndStartPlayingStream(audioParams, stream);
        component.Global = true;
        component.Source.Global = true;
        Dirty(entity, component);
        return (entity, component);
    }

    /// <summary>
    ///     Play an audio file following an entity.
    /// </summary>
    /// <param name="filename">The resource path to the OGG Vorbis file to play.</param>
    /// <param name="entity">The entity "emitting" the audio.</param>
    private (EntityUid Entity, AudioComponent Component)? PlayEntity(string filename, EntityUid entity, AudioParams? audioParams = null, bool recordReplay = true)
    {
        if (recordReplay && _replayRecording.IsRecording)
        {
            _replayRecording.RecordReplayMessage(new PlayAudioEntityMessage
            {
                FileName = filename,
                NetEntity = GetNetEntity(entity),
                AudioParams = audioParams ?? AudioParams.Default
            });
        }

        return TryGetAudio(filename, out var audio) ? PlayEntity(audio, entity, audioParams) : default;
    }

    /// <summary>
    ///     Play an audio stream following an entity.
    /// </summary>
    /// <param name="stream">The audio stream to play.</param>
    /// <param name="entity">The entity "emitting" the audio.</param>
    /// <param name="audioParams"></param>
    private (EntityUid Entity, AudioComponent Component)? PlayEntity(AudioStream stream, EntityUid entity, AudioParams? audioParams = null)
    {
        var playing = CreateAndStartPlayingStream(audioParams, stream);
        _xformSys.SetCoordinates(playing.Entity, new EntityCoordinates(entity, Vector2.Zero));

        return playing;
    }

    /// <summary>
    ///     Play an audio file at a static position.
    /// </summary>
    /// <param name="filename">The resource path to the OGG Vorbis file to play.</param>
    /// <param name="coordinates">The coordinates at which to play the audio.</param>
    /// <param name="audioParams"></param>
    private (EntityUid Entity, AudioComponent Component)? PlayStatic(string filename, EntityCoordinates coordinates, AudioParams? audioParams = null, bool recordReplay = true)
    {
        if (recordReplay && _replayRecording.IsRecording)
        {
            _replayRecording.RecordReplayMessage(new PlayAudioPositionalMessage
            {
                FileName = filename,
                Coordinates = GetNetCoordinates(coordinates),
                AudioParams = audioParams ?? AudioParams.Default
            });
        }

        return TryGetAudio(filename, out var audio) ? PlayStatic(audio, coordinates, audioParams) : default;
    }

    /// <summary>
    ///     Play an audio stream at a static position.
    /// </summary>
    /// <param name="stream">The audio stream to play.</param>
    /// <param name="coordinates">The coordinates at which to play the audio.</param>
    /// <param name="audioParams"></param>
    private (EntityUid Entity, AudioComponent Component)? PlayStatic(AudioStream stream, EntityCoordinates coordinates, AudioParams? audioParams = null)
    {
        var playing = CreateAndStartPlayingStream(audioParams, stream);
        _xformSys.SetCoordinates(playing.Entity, coordinates);
        return playing;
    }

    /// <inheritdoc />
    public override (EntityUid Entity, AudioComponent Component)? PlayGlobal(string filename, Filter playerFilter, bool recordReplay, AudioParams? audioParams = null)
    {
        return PlayGlobal(filename, audioParams);
    }

    /// <inheritdoc />
    public override (EntityUid Entity, AudioComponent Component)? PlayEntity(string filename, Filter playerFilter, EntityUid entity, bool recordReplay, AudioParams? audioParams = null)
    {
        return PlayEntity(filename, entity, audioParams);
    }

    /// <inheritdoc />
    public override (EntityUid Entity, AudioComponent Component)? PlayStatic(string filename, Filter playerFilter, EntityCoordinates coordinates, bool recordReplay, AudioParams? audioParams = null)
    {
        return PlayStatic(filename, coordinates, audioParams);
    }

    /// <inheritdoc />
    public override (EntityUid Entity, AudioComponent Component)? PlayGlobal(string filename, ICommonSession recipient, AudioParams? audioParams = null)
    {
        return PlayGlobal(filename, audioParams);
    }

    /// <inheritdoc />
    public override (EntityUid Entity, AudioComponent Component)? PlayGlobal(string filename, EntityUid recipient, AudioParams? audioParams = null)
    {
        return PlayGlobal(filename, audioParams);
    }

    /// <inheritdoc />
    public override (EntityUid Entity, AudioComponent Component)? PlayEntity(string filename, ICommonSession recipient, EntityUid uid, AudioParams? audioParams = null)
    {
        return PlayEntity(filename, uid, audioParams);
    }

    /// <inheritdoc />
    public override (EntityUid Entity, AudioComponent Component)? PlayEntity(string filename, EntityUid recipient, EntityUid uid, AudioParams? audioParams = null)
    {
        return PlayEntity(filename, uid, audioParams);
    }

    /// <inheritdoc />
    public override (EntityUid Entity, AudioComponent Component)? PlayStatic(string filename, ICommonSession recipient, EntityCoordinates coordinates, AudioParams? audioParams = null)
    {
        return PlayStatic(filename, coordinates, audioParams);
    }

    /// <inheritdoc />
    public override (EntityUid Entity, AudioComponent Component)? PlayStatic(string filename, EntityUid recipient, EntityCoordinates coordinates, AudioParams? audioParams = null)
    {
        return PlayStatic(filename, coordinates, audioParams);
    }

    private (EntityUid Entity, AudioComponent Component) CreateAndStartPlayingStream(AudioParams? audioParams, AudioStream stream)
    {
        var audioP = audioParams ?? AudioParams.Default;
        var entity = EntityManager.CreateEntityUninitialized("Audio", MapCoordinates.Nullspace);
        var comp = SetupAudio(entity, stream.Name!, audioP);
        EntityManager.InitializeAndStartEntity(entity);
        var source = comp.Source;

        // TODO clamp the offset inside of SetPlaybackPosition() itself.
        var offset = audioP.PlayOffsetSeconds;
        offset = Math.Clamp(offset, 0f, (float) stream.Length.TotalSeconds - 0.01f);
        source.PlaybackPosition = offset;

        ApplyAudioParams(audioP, comp);
        comp.Params = audioP;
        source.StartPlaying();
        return (entity, comp);
    }

    /// <summary>
    /// Applies the audioparams to the underlying audio source.
    /// </summary>
    private void ApplyAudioParams(AudioParams audioParams, IAudioSource source)
    {
        source.Pitch = audioParams.Pitch;
        source.Volume = audioParams.Volume;
        source.RolloffFactor = audioParams.RolloffFactor;
        source.MaxDistance = audioParams.MaxDistance;
        source.ReferenceDistance = audioParams.ReferenceDistance;
        source.Looping = audioParams.Loop;
    }

    private void OnEntityCoordinates(PlayAudioPositionalMessage ev)
    {
        PlayStatic(ev.FileName, GetCoordinates(ev.Coordinates), ev.AudioParams, false);
    }

    private void OnEntityAudio(PlayAudioEntityMessage ev)
    {
        PlayEntity(ev.FileName, GetEntity(ev.NetEntity), ev.AudioParams, false);
    }

    private void OnGlobalAudio(PlayAudioGlobalMessage ev)
    {
        PlayGlobal(ev.FileName, ev.AudioParams, false);
    }

    protected override TimeSpan GetAudioLengthImpl(string filename)
    {
        return _resourceCache.GetResource<AudioResource>(filename).AudioStream.Length;
    }

    #region Jobs

    private record struct UpdateAudioJob : IParallelRobustJob
    {
        public int BatchSize => 2;

        public AudioSystem System;

        public MapCoordinates OurPosition;
        public List<(EntityUid Entity, AudioComponent Component, TransformComponent Xform)> Streams;

        public void Execute(int index)
        {
            var comp = Streams[index];

            System.ProcessStream(comp.Entity, comp.Component, comp.Xform, OurPosition);
        }
    }

    #endregion
}<|MERGE_RESOLUTION|>--- conflicted
+++ resolved
@@ -199,12 +199,7 @@
         _audio.SetRotation(eye.Rotation);
         _audio.SetPosition(eye.Position.Position);
 
-<<<<<<< HEAD
-        var ourPos = eye.Position;
-=======
         var ourPos = GetListenerCoordinates();
-        var opts = new ParallelOptions { MaxDegreeOfParallelism = _parMan.ParallelProcessCount };
->>>>>>> 777ab85c
 
         var query = AllEntityQuery<AudioComponent, TransformComponent>();
         _streams.Clear();
