--- conflicted
+++ resolved
@@ -4,29 +4,15 @@
 using System.Runtime.InteropServices;
 using System.Threading;
 using NFluidsynth;
-<<<<<<< HEAD
-using Robust.Client.Interfaces.Graphics.ClientEye;
-using Robust.Client.Interfaces.ResourceManagement;
-using Robust.Shared.GameObjects.Systems;
-using Robust.Shared.Interfaces.GameObjects;
-using Robust.Shared.Interfaces.Log;
-using Robust.Shared.Interfaces.Physics;
-using Robust.Shared.Interfaces.Resources;
-=======
 using Robust.Client.Graphics;
 using Robust.Client.ResourceManagement;
 using Robust.Shared.ContentPack;
 using Robust.Shared.GameObjects;
->>>>>>> 5187040a
 using Robust.Shared.IoC;
 using Robust.Shared.Log;
 using Robust.Shared.Map;
 using Robust.Shared.Maths;
-<<<<<<< HEAD
-using Robust.Shared.Physics.Broadphase;
-=======
 using Robust.Shared.Physics;
->>>>>>> 5187040a
 using Robust.Shared.Utility;
 using Logger = Robust.Shared.Log.Logger;
 
@@ -312,8 +298,7 @@
                             var occlusion = 0f;
                             if (sourceRelative.Length > 0)
                             {
-                                // TODO: Cache system
-                                occlusion = EntitySystem.Get<SharedBroadPhaseSystem>().IntersectRayPenetration(
+                                occlusion = IoCManager.Resolve<IPhysicsManager>().IntersectRayPenetration(
                                     pos.MapId,
                                     new CollisionRay(
                                         pos.Position,
