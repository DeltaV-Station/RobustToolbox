using System;
using Robust.Client.Audio.Midi;
using Robust.Client.Console;
using Robust.Client.Debugging;
using Robust.Client.GameObjects;
using Robust.Client.GameStates;
using Robust.Client.Graphics;
using Robust.Client.Graphics.Audio;
using Robust.Client.Graphics.Clyde;
using Robust.Client.Input;
using Robust.Client.Map;
using Robust.Client.Placement;
using Robust.Client.Player;
using Robust.Client.Profiling;
using Robust.Client.Prototypes;
using Robust.Client.Reflection;
using Robust.Client.Replays;
using Robust.Client.ResourceManagement;
using Robust.Client.State;
using Robust.Client.Timing;
using Robust.Client.UserInterface;
using Robust.Client.UserInterface.Themes;
using Robust.Client.Utility;
using Robust.Client.ViewVariables;
using Robust.Shared;
using Robust.Shared.Console;
using Robust.Shared.ContentPack;
using Robust.Shared.GameObjects;
using Robust.Shared.IoC;
using Robust.Shared.Map;
using Robust.Shared.Network;
using Robust.Shared.Physics;
using Robust.Shared.Players;
using Robust.Shared.Prototypes;
using Robust.Shared.Reflection;
using Robust.Shared.Replays;
using Robust.Shared.Timing;
using Robust.Shared.ViewVariables;

namespace Robust.Client
{
    internal static class ClientIoC
    {
        public static void RegisterIoC(GameController.DisplayMode mode, IDependencyCollection deps)
        {
            SharedIoC.RegisterIoC(deps);

<<<<<<< HEAD
            IoCManager.Register<IGameTiming, ClientGameTiming>();
            IoCManager.Register<IClientGameTiming, ClientGameTiming>();
            IoCManager.Register<IPrototypeManager, ClientPrototypeManager>();
            IoCManager.Register<IMapManager, NetworkedMapManager>();
            IoCManager.Register<IMapManagerInternal, NetworkedMapManager>();
            IoCManager.Register<INetworkedMapManager, NetworkedMapManager>();
            IoCManager.Register<IEntityManager, ClientEntityManager>();
            IoCManager.Register<IReflectionManager, ClientReflectionManager>();
            IoCManager.Register<IConsoleHost, ClientConsoleHost>();
            IoCManager.Register<IClientConsoleHost, ClientConsoleHost>();
            IoCManager.Register<IComponentFactory, ClientComponentFactory>();
            IoCManager.Register<ITileDefinitionManager, ClydeTileDefinitionManager>();
            IoCManager.Register<IClydeTileDefinitionManager, ClydeTileDefinitionManager>();
            IoCManager.Register<GameController, GameController>();
            IoCManager.Register<IGameController, GameController>();
            IoCManager.Register<IGameControllerInternal, GameController>();
            IoCManager.Register<IResourceManager, ResourceCache>();
            IoCManager.Register<IResourceManagerInternal, ResourceCache>();
            IoCManager.Register<IResourceCache, ResourceCache>();
            IoCManager.Register<IResourceCacheInternal, ResourceCache>();
            IoCManager.Register<IClientNetManager, NetManager>();
            IoCManager.Register<EntityManager, ClientEntityManager>();
            IoCManager.Register<ClientEntityManager>();
            IoCManager.Register<IClientEntityManager, ClientEntityManager>();
            IoCManager.Register<IClientEntityManagerInternal, ClientEntityManager>();
            IoCManager.Register<IEntityNetworkManager, ClientEntityManager>();
            IoCManager.Register<IClientGameStateManager, ClientGameStateManager>();
            IoCManager.Register<IReplayRecordingManager, ReplayRecordingManager>();
            IoCManager.Register<IBaseClient, BaseClient>();
            IoCManager.Register<IPlayerManager, PlayerManager>();
            IoCManager.Register<ISharedPlayerManager, PlayerManager>();
            IoCManager.Register<IStateManager, StateManager>();
            IoCManager.Register<IUserInterfaceManager, UserInterfaceManager>();
            IoCManager.Register<IUserInterfaceManagerInternal, UserInterfaceManager>();
            IoCManager.Register<ILightManager, LightManager>();
            IoCManager.Register<IDiscordRichPresence, DiscordRichPresence>();
            IoCManager.Register<IMidiManager, MidiManager>();
            IoCManager.Register<IAuthManager, AuthManager>();
            IoCManager.Register<ProfViewManager>();
            IoCManager.Register<IPhysicsManager, PhysicsManager>();
=======
            deps.Register<IGameTiming, ClientGameTiming>();
            deps.Register<IClientGameTiming, ClientGameTiming>();
            deps.Register<IPrototypeManager, ClientPrototypeManager>();
            deps.Register<IMapManager, NetworkedMapManager>();
            deps.Register<IMapManagerInternal, NetworkedMapManager>();
            deps.Register<INetworkedMapManager, NetworkedMapManager>();
            deps.Register<IEntityManager, ClientEntityManager>();
            deps.Register<IReflectionManager, ClientReflectionManager>();
            deps.Register<IConsoleHost, ClientConsoleHost>();
            deps.Register<IClientConsoleHost, ClientConsoleHost>();
            deps.Register<IComponentFactory, ClientComponentFactory>();
            deps.Register<ITileDefinitionManager, ClydeTileDefinitionManager>();
            deps.Register<IClydeTileDefinitionManager, ClydeTileDefinitionManager>();
            deps.Register<GameController, GameController>();
            deps.Register<IGameController, GameController>();
            deps.Register<IGameControllerInternal, GameController>();
            deps.Register<IResourceManager, ResourceCache>();
            deps.Register<IResourceManagerInternal, ResourceCache>();
            deps.Register<IResourceCache, ResourceCache>();
            deps.Register<IResourceCacheInternal, ResourceCache>();
            deps.Register<IClientNetManager, NetManager>();
            deps.Register<EntityManager, ClientEntityManager>();
            deps.Register<ClientEntityManager>();
            deps.Register<IClientEntityManager, ClientEntityManager>();
            deps.Register<IClientEntityManagerInternal, ClientEntityManager>();
            deps.Register<IEntityNetworkManager, ClientEntityManager>();
            deps.Register<IClientGameStateManager, ClientGameStateManager>();
            deps.Register<IBaseClient, BaseClient>();
            deps.Register<IPlayerManager, PlayerManager>();
            deps.Register<ISharedPlayerManager, PlayerManager>();
            deps.Register<IStateManager, StateManager>();
            deps.Register<IUserInterfaceManager, UserInterfaceManager>();
            deps.Register<IUserInterfaceManagerInternal, UserInterfaceManager>();
            deps.Register<ILightManager, LightManager>();
            deps.Register<IDiscordRichPresence, DiscordRichPresence>();
            deps.Register<IMidiManager, MidiManager>();
            deps.Register<IAuthManager, AuthManager>();
            deps.Register<ProfViewManager>();
            deps.Register<IPhysicsManager, PhysicsManager>();
>>>>>>> 16462970
            switch (mode)
            {
                case GameController.DisplayMode.Headless:
                    deps.Register<IClyde, ClydeHeadless>();
                    deps.Register<IClipboardManager, ClydeHeadless>();
                    deps.Register<IClydeInternal, ClydeHeadless>();
                    deps.Register<IClydeAudio, ClydeAudioHeadless>();
                    deps.Register<IClydeAudioInternal, ClydeAudioHeadless>();
                    deps.Register<IInputManager, InputManager>();
                    deps.Register<IFileDialogManager, DummyFileDialogManager>();
                    deps.Register<IUriOpener, UriOpenerDummy>();
                    break;
                case GameController.DisplayMode.Clyde:
                    deps.Register<IClyde, Clyde>();
                    deps.Register<IClipboardManager, Clyde>();
                    deps.Register<IClydeInternal, Clyde>();
                    deps.Register<IClydeAudio, FallbackProxyClydeAudio>();
                    deps.Register<IClydeAudioInternal, FallbackProxyClydeAudio>();
                    deps.Register<IInputManager, ClydeInputManager>();
                    deps.Register<IFileDialogManager, FileDialogManager>();
                    deps.Register<IUriOpener, UriOpener>();
                    break;
                default:
                    throw new ArgumentOutOfRangeException();
            }

            deps.Register<IFontManager, FontManager>();
            deps.Register<IFontManagerInternal, FontManager>();
            deps.Register<IEyeManager, EyeManager>();
            deps.Register<IPlacementManager, PlacementManager>();
            deps.Register<IOverlayManager, OverlayManager>();
            deps.Register<IOverlayManagerInternal, OverlayManager>();
            deps.Register<IViewVariablesManager, ClientViewVariablesManager>();
            deps.Register<IClientViewVariablesManager, ClientViewVariablesManager>();
            deps.Register<IClientViewVariablesManagerInternal, ClientViewVariablesManager>();
            deps.Register<IClientConGroupController, ClientConGroupController>();
            deps.Register<IScriptClient, ScriptClient>();
        }
    }
}<|MERGE_RESOLUTION|>--- conflicted
+++ resolved
@@ -45,48 +45,6 @@
         {
             SharedIoC.RegisterIoC(deps);
 
-<<<<<<< HEAD
-            IoCManager.Register<IGameTiming, ClientGameTiming>();
-            IoCManager.Register<IClientGameTiming, ClientGameTiming>();
-            IoCManager.Register<IPrototypeManager, ClientPrototypeManager>();
-            IoCManager.Register<IMapManager, NetworkedMapManager>();
-            IoCManager.Register<IMapManagerInternal, NetworkedMapManager>();
-            IoCManager.Register<INetworkedMapManager, NetworkedMapManager>();
-            IoCManager.Register<IEntityManager, ClientEntityManager>();
-            IoCManager.Register<IReflectionManager, ClientReflectionManager>();
-            IoCManager.Register<IConsoleHost, ClientConsoleHost>();
-            IoCManager.Register<IClientConsoleHost, ClientConsoleHost>();
-            IoCManager.Register<IComponentFactory, ClientComponentFactory>();
-            IoCManager.Register<ITileDefinitionManager, ClydeTileDefinitionManager>();
-            IoCManager.Register<IClydeTileDefinitionManager, ClydeTileDefinitionManager>();
-            IoCManager.Register<GameController, GameController>();
-            IoCManager.Register<IGameController, GameController>();
-            IoCManager.Register<IGameControllerInternal, GameController>();
-            IoCManager.Register<IResourceManager, ResourceCache>();
-            IoCManager.Register<IResourceManagerInternal, ResourceCache>();
-            IoCManager.Register<IResourceCache, ResourceCache>();
-            IoCManager.Register<IResourceCacheInternal, ResourceCache>();
-            IoCManager.Register<IClientNetManager, NetManager>();
-            IoCManager.Register<EntityManager, ClientEntityManager>();
-            IoCManager.Register<ClientEntityManager>();
-            IoCManager.Register<IClientEntityManager, ClientEntityManager>();
-            IoCManager.Register<IClientEntityManagerInternal, ClientEntityManager>();
-            IoCManager.Register<IEntityNetworkManager, ClientEntityManager>();
-            IoCManager.Register<IClientGameStateManager, ClientGameStateManager>();
-            IoCManager.Register<IReplayRecordingManager, ReplayRecordingManager>();
-            IoCManager.Register<IBaseClient, BaseClient>();
-            IoCManager.Register<IPlayerManager, PlayerManager>();
-            IoCManager.Register<ISharedPlayerManager, PlayerManager>();
-            IoCManager.Register<IStateManager, StateManager>();
-            IoCManager.Register<IUserInterfaceManager, UserInterfaceManager>();
-            IoCManager.Register<IUserInterfaceManagerInternal, UserInterfaceManager>();
-            IoCManager.Register<ILightManager, LightManager>();
-            IoCManager.Register<IDiscordRichPresence, DiscordRichPresence>();
-            IoCManager.Register<IMidiManager, MidiManager>();
-            IoCManager.Register<IAuthManager, AuthManager>();
-            IoCManager.Register<ProfViewManager>();
-            IoCManager.Register<IPhysicsManager, PhysicsManager>();
-=======
             deps.Register<IGameTiming, ClientGameTiming>();
             deps.Register<IClientGameTiming, ClientGameTiming>();
             deps.Register<IPrototypeManager, ClientPrototypeManager>();
@@ -113,6 +71,7 @@
             deps.Register<IClientEntityManager, ClientEntityManager>();
             deps.Register<IClientEntityManagerInternal, ClientEntityManager>();
             deps.Register<IEntityNetworkManager, ClientEntityManager>();
+            deps.Register<IReplayRecordingManager, ReplayRecordingManager>();
             deps.Register<IClientGameStateManager, ClientGameStateManager>();
             deps.Register<IBaseClient, BaseClient>();
             deps.Register<IPlayerManager, PlayerManager>();
@@ -126,7 +85,6 @@
             deps.Register<IAuthManager, AuthManager>();
             deps.Register<ProfViewManager>();
             deps.Register<IPhysicsManager, PhysicsManager>();
->>>>>>> 16462970
             switch (mode)
             {
                 case GameController.DisplayMode.Headless:
