using System;
using Robust.Client.Audio.Midi;
using Robust.Client.Configuration;
using Robust.Client.Console;
using Robust.Client.Debugging;
using Robust.Client.GameObjects;
using Robust.Client.GameStates;
using Robust.Client.Graphics;
using Robust.Client.Graphics.Audio;
using Robust.Client.Graphics.Clyde;
using Robust.Client.Input;
using Robust.Client.Map;
using Robust.Client.Placement;
using Robust.Client.Player;
using Robust.Client.Profiling;
using Robust.Client.Prototypes;
using Robust.Client.Reflection;
using Robust.Client.ResourceManagement;
using Robust.Client.State;
using Robust.Client.Timing;
using Robust.Client.UserInterface;
using Robust.Client.UserInterface.Themes;
using Robust.Client.Utility;
using Robust.Client.ViewVariables;
using Robust.Shared;
using Robust.Shared.Configuration;
using Robust.Shared.Console;
using Robust.Shared.ContentPack;
using Robust.Shared.GameObjects;
using Robust.Shared.IoC;
using Robust.Shared.Map;
using Robust.Shared.Network;
using Robust.Shared.Physics;
using Robust.Shared.Players;
using Robust.Shared.Prototypes;
using Robust.Shared.Reflection;
using Robust.Shared.Timing;
using Robust.Shared.ViewVariables;

namespace Robust.Client
{
    internal static class ClientIoC
    {
        public static void RegisterIoC(GameController.DisplayMode mode, IDependencyCollection deps)
        {
            SharedIoC.RegisterIoC(deps);

            deps.Register<IGameTiming, ClientGameTiming>();
            deps.Register<IClientGameTiming, ClientGameTiming>();
            deps.Register<IPrototypeManager, ClientPrototypeManager>();
            deps.Register<IMapManager, NetworkedMapManager>();
            deps.Register<IMapManagerInternal, NetworkedMapManager>();
            deps.Register<INetworkedMapManager, NetworkedMapManager>();
            deps.Register<IEntityManager, ClientEntityManager>();
            deps.Register<IReflectionManager, ClientReflectionManager>();
            deps.Register<IConsoleHost, ClientConsoleHost>();
            deps.Register<IClientConsoleHost, ClientConsoleHost>();
            deps.Register<IComponentFactory, ClientComponentFactory>();
            deps.Register<ITileDefinitionManager, ClydeTileDefinitionManager>();
            deps.Register<IClydeTileDefinitionManager, ClydeTileDefinitionManager>();
            deps.Register<GameController, GameController>();
            deps.Register<IGameController, GameController>();
            deps.Register<IGameControllerInternal, GameController>();
            deps.Register<IResourceManager, ResourceCache>();
            deps.Register<IResourceManagerInternal, ResourceCache>();
            deps.Register<IResourceCache, ResourceCache>();
            deps.Register<IResourceCacheInternal, ResourceCache>();
            deps.Register<IClientNetManager, NetManager>();
            deps.Register<EntityManager, ClientEntityManager>();
            deps.Register<ClientEntityManager>();
            deps.Register<IClientEntityManager, ClientEntityManager>();
            deps.Register<IClientEntityManagerInternal, ClientEntityManager>();
            deps.Register<IEntityNetworkManager, ClientEntityManager>();
            deps.Register<IClientGameStateManager, ClientGameStateManager>();
            deps.Register<IBaseClient, BaseClient>();
            deps.Register<IPlayerManager, PlayerManager>();
            deps.Register<ISharedPlayerManager, PlayerManager>();
            deps.Register<IStateManager, StateManager>();
            deps.Register<IUserInterfaceManager, UserInterfaceManager>();
            deps.Register<IUserInterfaceManagerInternal, UserInterfaceManager>();
            deps.Register<ILightManager, LightManager>();
            deps.Register<IDiscordRichPresence, DiscordRichPresence>();
            deps.Register<IMidiManager, MidiManager>();
            deps.Register<IAuthManager, AuthManager>();
            deps.Register<ProfViewManager>();
            deps.Register<IPhysicsManager, PhysicsManager>();
            switch (mode)
            {
                case GameController.DisplayMode.Headless:
                    deps.Register<IClyde, ClydeHeadless>();
                    deps.Register<IClipboardManager, ClydeHeadless>();
                    deps.Register<IClydeInternal, ClydeHeadless>();
                    deps.Register<IClydeAudio, ClydeAudioHeadless>();
                    deps.Register<IClydeAudioInternal, ClydeAudioHeadless>();
                    deps.Register<IInputManager, InputManager>();
                    deps.Register<IFileDialogManager, DummyFileDialogManager>();
                    deps.Register<IUriOpener, UriOpenerDummy>();
                    break;
                case GameController.DisplayMode.Clyde:
                    deps.Register<IClyde, Clyde>();
                    deps.Register<IClipboardManager, Clyde>();
                    deps.Register<IClydeInternal, Clyde>();
                    deps.Register<IClydeAudio, FallbackProxyClydeAudio>();
                    deps.Register<IClydeAudioInternal, FallbackProxyClydeAudio>();
                    deps.Register<IInputManager, ClydeInputManager>();
                    deps.Register<IFileDialogManager, FileDialogManager>();
                    deps.Register<IUriOpener, UriOpener>();
                    break;
                default:
                    throw new ArgumentOutOfRangeException();
            }

<<<<<<< HEAD
            IoCManager.Register<IFontManager, FontManager>();
            IoCManager.Register<IFontManagerInternal, FontManager>();
            IoCManager.Register<IEyeManager, EyeManager>();
            IoCManager.Register<IPlacementManager, PlacementManager>();
            IoCManager.Register<IOverlayManager, OverlayManager>();
            IoCManager.Register<IOverlayManagerInternal, OverlayManager>();
            IoCManager.Register<IViewVariablesManager, ClientViewVariablesManager>();
            IoCManager.Register<IClientViewVariablesManager, ClientViewVariablesManager>();
            IoCManager.Register<IClientViewVariablesManagerInternal, ClientViewVariablesManager>();
            IoCManager.Register<IClientConGroupController, ClientConGroupController>();
            IoCManager.Register<IScriptClient, ScriptClient>();
            IoCManager.Register<IConfigurationManager, ClientNetConfigurationManager>();
            IoCManager.Register<INetConfigurationManager, ClientNetConfigurationManager>();
            IoCManager.Register<IConfigurationManagerInternal, ClientNetConfigurationManager>();
            IoCManager.Register<IClientNetConfigurationManager, ClientNetConfigurationManager>();
=======
            deps.Register<IFontManager, FontManager>();
            deps.Register<IFontManagerInternal, FontManager>();
            deps.Register<IEyeManager, EyeManager>();
            deps.Register<IPlacementManager, PlacementManager>();
            deps.Register<IOverlayManager, OverlayManager>();
            deps.Register<IOverlayManagerInternal, OverlayManager>();
            deps.Register<IViewVariablesManager, ClientViewVariablesManager>();
            deps.Register<IClientViewVariablesManager, ClientViewVariablesManager>();
            deps.Register<IClientViewVariablesManagerInternal, ClientViewVariablesManager>();
            deps.Register<IClientConGroupController, ClientConGroupController>();
            deps.Register<IScriptClient, ScriptClient>();
>>>>>>> 16462970
        }
    }
}<|MERGE_RESOLUTION|>--- conflicted
+++ resolved
@@ -110,23 +110,6 @@
                     throw new ArgumentOutOfRangeException();
             }
 
-<<<<<<< HEAD
-            IoCManager.Register<IFontManager, FontManager>();
-            IoCManager.Register<IFontManagerInternal, FontManager>();
-            IoCManager.Register<IEyeManager, EyeManager>();
-            IoCManager.Register<IPlacementManager, PlacementManager>();
-            IoCManager.Register<IOverlayManager, OverlayManager>();
-            IoCManager.Register<IOverlayManagerInternal, OverlayManager>();
-            IoCManager.Register<IViewVariablesManager, ClientViewVariablesManager>();
-            IoCManager.Register<IClientViewVariablesManager, ClientViewVariablesManager>();
-            IoCManager.Register<IClientViewVariablesManagerInternal, ClientViewVariablesManager>();
-            IoCManager.Register<IClientConGroupController, ClientConGroupController>();
-            IoCManager.Register<IScriptClient, ScriptClient>();
-            IoCManager.Register<IConfigurationManager, ClientNetConfigurationManager>();
-            IoCManager.Register<INetConfigurationManager, ClientNetConfigurationManager>();
-            IoCManager.Register<IConfigurationManagerInternal, ClientNetConfigurationManager>();
-            IoCManager.Register<IClientNetConfigurationManager, ClientNetConfigurationManager>();
-=======
             deps.Register<IFontManager, FontManager>();
             deps.Register<IFontManagerInternal, FontManager>();
             deps.Register<IEyeManager, EyeManager>();
@@ -138,7 +121,10 @@
             deps.Register<IClientViewVariablesManagerInternal, ClientViewVariablesManager>();
             deps.Register<IClientConGroupController, ClientConGroupController>();
             deps.Register<IScriptClient, ScriptClient>();
->>>>>>> 16462970
+            deps.Register<IConfigurationManager, ClientNetConfigurationManager>();
+            deps.Register<INetConfigurationManager, ClientNetConfigurationManager>();
+            deps.Register<IConfigurationManagerInternal, ClientNetConfigurationManager>();
+            deps.Register<IClientNetConfigurationManager, ClientNetConfigurationManager>();
         }
     }
 }