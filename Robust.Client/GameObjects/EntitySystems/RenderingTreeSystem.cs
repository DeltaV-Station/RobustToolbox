using System;
using System.Collections.Generic;
using JetBrains.Annotations;
using Robust.Client.Physics;
using Robust.Shared;
using Robust.Shared.Configuration;
using Robust.Shared.GameObjects;
using Robust.Shared.IoC;
using Robust.Shared.Log;
using Robust.Shared.Map;
using Robust.Shared.Maths;
using Robust.Shared.Physics;

namespace Robust.Client.GameObjects
{
    /// <summary>
    ///     Keeps track of <see cref="DynamicTree{T}"/>s for various rendering-related components.
    /// </summary>
    [UsedImplicitly]
    public sealed class RenderingTreeSystem : EntitySystem
    {
        [Dependency] private readonly TransformSystem _xformSystem = default!;

        internal const string LoggerSawmill = "rendertree";

        // Nullspace is not indexed. Keep that in mind.

        [Dependency] private readonly IMapManager _mapManager = default!;

        private readonly List<SpriteComponent> _spriteQueue = new();
        private readonly List<PointLightComponent> _lightQueue = new();

        private readonly HashSet<EntityUid> _checkedChildren = new();

        /// <summary>
        /// <see cref="CVars.MaxLightRadius"/>
        /// </summary>
        public float MaxLightRadius { get; private set; }

        internal IEnumerable<RenderingTreeComponent> GetRenderTrees(MapId mapId, Box2Rotated worldBounds)
        {
            if (mapId == MapId.Nullspace) yield break;

            foreach (var grid in _mapManager.FindGridsIntersecting(mapId, worldBounds))
            {
                var tempQualifier = grid.Owner;
                yield return EntityManager.GetComponent<RenderingTreeComponent>(tempQualifier);
            }

            var tempQualifier1 = _mapManager.GetMapEntityId(mapId);
            yield return EntityManager.GetComponent<RenderingTreeComponent>(tempQualifier1);
        }

        internal IEnumerable<RenderingTreeComponent> GetRenderTrees(MapId mapId, Box2 worldAABB)
        {
            if (mapId == MapId.Nullspace) yield break;

            foreach (var grid in _mapManager.FindGridsIntersecting(mapId, worldAABB))
            {
                var tempQualifier = grid.Owner;
                yield return EntityManager.GetComponent<RenderingTreeComponent>(tempQualifier);
            }

            var tempQualifier1 = _mapManager.GetMapEntityId(mapId);
            yield return EntityManager.GetComponent<RenderingTreeComponent>(tempQualifier1);
        }

        public override void Initialize()
        {
            base.Initialize();

            UpdatesBefore.Add(typeof(SpriteSystem));
            UpdatesAfter.Add(typeof(TransformSystem));
            UpdatesAfter.Add(typeof(PhysicsSystem));

            SubscribeLocalEvent<MapChangedEvent>(MapManagerOnMapCreated);

            SubscribeLocalEvent<GridInitializeEvent>(MapManagerOnGridCreated);

            // Due to how recursion works, this must be done.
            // Note that this also implicitly handles parent changes.
            SubscribeLocalEvent<MoveEvent>(AnythingMoved);

            SubscribeLocalEvent<SpriteComponent, ComponentRemove>(RemoveSprite);
            SubscribeLocalEvent<SpriteComponent, UpdateSpriteTreeEvent>(HandleSpriteUpdate);

            SubscribeLocalEvent<PointLightComponent, PointLightRadiusChangedEvent>(PointLightRadiusChanged);
            SubscribeLocalEvent<PointLightComponent, PointLightUpdateEvent>(HandleLightUpdate);

            SubscribeLocalEvent<RenderingTreeComponent, ComponentInit>(OnTreeInit);
            SubscribeLocalEvent<RenderingTreeComponent, ComponentRemove>(OnTreeRemove);

            var configManager = IoCManager.Resolve<IConfigurationManager>();
            configManager.OnValueChanged(CVars.MaxLightRadius, value => MaxLightRadius = value, true);
        }

        private void OnTreeInit(EntityUid uid, RenderingTreeComponent component, ComponentInit args)
        {
            component.LightTree = new(LightAabbFunc);
            component.SpriteTree = new(SpriteAabbFunc);
        }

        private void HandleLightUpdate(EntityUid uid, PointLightComponent component, PointLightUpdateEvent args)
        {
            if (component.TreeUpdateQueued) return;
            QueueLightUpdate(component);
        }

        private void HandleSpriteUpdate(EntityUid uid, SpriteComponent component, UpdateSpriteTreeEvent args)
        {
            _spriteQueue.Add(component);
        }

        private void AnythingMoved(ref MoveEvent args)
        {
            var pointQuery = EntityManager.GetEntityQuery<PointLightComponent>();
            var spriteQuery = EntityManager.GetEntityQuery<SpriteComponent>();
            var xformQuery = EntityManager.GetEntityQuery<TransformComponent>();
            var renderingQuery = EntityManager.GetEntityQuery<RenderingTreeComponent>();

            AnythingMovedSubHandler(args.Sender, args.Component, xformQuery, pointQuery, spriteQuery, renderingQuery);
        }

        private void AnythingMovedSubHandler(
            EntityUid uid,
            TransformComponent xform,
            EntityQuery<TransformComponent> xformQuery,
            EntityQuery<PointLightComponent> pointQuery,
            EntityQuery<SpriteComponent> spriteQuery,
            EntityQuery<RenderingTreeComponent> renderingQuery)
        {
            // To avoid doing redundant updates (and we don't need to update a grid's children ever)
            if (!_checkedChildren.Add(uid) || renderingQuery.HasComponent(uid)) return;

            // This recursive search is needed, as MoveEvent is defined to not care about indirect events like children.
            // WHATEVER YOU DO, DON'T REPLACE THIS WITH SPAMMING EVENTS UNLESS YOU HAVE A GUARANTEE IT WON'T LAG THE GC.
            // (Struct-based events ok though)
            // Ironically this was lagging the GC lolz
            if (spriteQuery.TryGetComponent(uid, out var sprite))
                QueueSpriteUpdate(sprite);

            if (pointQuery.TryGetComponent(uid, out var light))
                QueueLightUpdate(light);

            var childEnumerator = xform.ChildEnumerator;

            while (childEnumerator.MoveNext(out var child))
            {
                if (xformQuery.TryGetComponent(uid, out var childXform))
                    AnythingMovedSubHandler(child.Value, childXform, xformQuery, pointQuery, spriteQuery, renderingQuery);
            }
        }

        // For the RemoveX methods
        // If the Transform is removed BEFORE the Sprite/Light,
        // then the MapIdChanged code will handle and remove it (because MapId gets set to nullspace).
        // Otherwise these will still have their past MapId and that's all we need..

        #region SpriteHandlers

        private void RemoveSprite(EntityUid uid, SpriteComponent component, ComponentRemove args)
        {
            ClearSprite(component);
        }

        private void ClearSprite(SpriteComponent component)
        {
            if (component.RenderTree == null) return;

            component.RenderTree.SpriteTree.Remove(new() { Component = component });
            component.RenderTree = null;
        }

        private void QueueSpriteUpdate(SpriteComponent component)
        {
            if (component.TreeUpdateQueued) return;

            component.TreeUpdateQueued = true;
            _spriteQueue.Add(component);
        }
        #endregion

        #region LightHandlers

        private void PointLightRadiusChanged(EntityUid uid, PointLightComponent component, PointLightRadiusChangedEvent args)
        {
            QueueLightUpdate(component);
        }

        public void ClearLight(PointLightComponent component)
        {
            if (component.RenderTree == null) return;

            component.RenderTree.LightTree.Remove(new() { Component = component });
            component.RenderTree = null;
        }

        private void QueueLightUpdate(PointLightComponent component)
        {
            if (component.TreeUpdateQueued) return;

            component.TreeUpdateQueued = true;
            _lightQueue.Add(component);
        }
        #endregion

        private void OnTreeRemove(EntityUid uid, RenderingTreeComponent component, ComponentRemove args)
        {
            foreach (var sprite in component.SpriteTree)
            {
                sprite.Component.RenderTree = null;
            }

            foreach (var light in component.LightTree)
            {
                light.Component.RenderTree = null;
            }

            component.SpriteTree.Clear();
            component.LightTree.Clear();
        }

        private void MapManagerOnMapCreated(MapChangedEvent e)
        {
            if (e.Destroyed || e.Map == MapId.Nullspace)
            {
                return;
            }

            EntityManager.EnsureComponent<RenderingTreeComponent>(_mapManager.GetMapEntityId(e.Map));
        }

        private void MapManagerOnGridCreated(GridInitializeEvent ev)
        {
<<<<<<< HEAD
            MapGridComponent tempQualifier = _mapManager.EntityManager.GetComponent<MapGridComponent>(ev.EntityUid);
            EntityManager.EnsureComponent<RenderingTreeComponent>(tempQualifier.Owner);
=======
            EntityManager.EnsureComponent<RenderingTreeComponent>(_mapManager.GetGrid(ev.EntityUid).GridEntityId);
>>>>>>> e34935c9
        }

        private RenderingTreeComponent? GetRenderTree(EntityUid entity, TransformComponent xform, EntityQuery<TransformComponent> xforms)
        {
            var lookups = EntityManager.GetEntityQuery<RenderingTreeComponent>();

            if (!EntityManager.EntityExists(entity) ||
                xform.MapID == MapId.Nullspace ||
                lookups.HasComponent(entity)) return null;

            var parent = xform.ParentUid;

            while (parent.IsValid())
            {
                if (lookups.TryGetComponent(parent, out var comp)) return comp;
                parent = xforms.GetComponent(parent).ParentUid;
            }

            return null;
        }

        private bool IsVisible(SpriteComponent component)
        {
            return component.Visible && !component.ContainerOccluded && !component.Deleted;
        }

        public override void FrameUpdate(float frameTime)
        {
            _checkedChildren.Clear();

            var xforms = EntityManager.GetEntityQuery<TransformComponent>();

            foreach (var sprite in _spriteQueue)
            {
                sprite.TreeUpdateQueued = false;
                if (!IsVisible(sprite))
                {
                    ClearSprite(sprite);
                    continue;
                }

                var xform = xforms.GetComponent(sprite.Owner);
                var oldMapTree = sprite.RenderTree;
                var newMapTree = GetRenderTree(sprite.Owner, xform, xforms);
                // TODO: Temp PVS guard
                var (worldPos, worldRot) = _xformSystem.GetWorldPositionRotation(xform, xforms);

                if (float.IsNaN(worldPos.X) || float.IsNaN(worldPos.Y))
                {
                    ClearSprite(sprite);
                    continue;
                }

                var aabb = SpriteAabbFunc(sprite, xform, worldPos, worldRot, xforms);

                // If we're on a new map then clear the old one.
                if (oldMapTree != newMapTree)
                {
                    ClearSprite(sprite);
                    newMapTree?.SpriteTree.Add((sprite,xform) , aabb);
                }
                else
                {
                    newMapTree?.SpriteTree.Update((sprite, xform), aabb);
                }

                sprite.RenderTree = newMapTree;
            }

            foreach (var light in _lightQueue)
            {
                light.TreeUpdateQueued = false;

                if (light.Deleted || !light.Enabled || light.ContainerOccluded)
                {
                    ClearLight(light);
                    continue;
                }

                var xform = xforms.GetComponent(light.Owner);
                var oldMapTree = light.RenderTree;
                var newMapTree = GetRenderTree(light.Owner, xform, xforms);
                // TODO: Temp PVS guard
                var worldPos = _xformSystem.GetWorldPosition(xform, xforms);

                if (float.IsNaN(worldPos.X) || float.IsNaN(worldPos.Y))
                {
                    ClearLight(light);
                    continue;
                }

                // TODO: Events need a bit of cleanup so we only validate this on initialize and radius changed events
                // this is fine for now IMO as it's 1 float check for every light that moves
                if (light.Radius > MaxLightRadius)
                {
                    Logger.WarningS(LoggerSawmill, $"Light radius for {light.Owner} set above max radius of {MaxLightRadius}. This may lead to pop-in.");
                }
                var aabb = LightAabbFunc(light, xform, worldPos, xforms);

                // If we're on a new map then clear the old one.
                if (oldMapTree != newMapTree)
                {
                    ClearLight(light);
                    newMapTree?.LightTree.Add((light, xform), aabb);
                }
                else
                {
                    newMapTree?.LightTree.Update((light, xform), aabb);
                }

                light.RenderTree = newMapTree;
            }

            _spriteQueue.Clear();
            _lightQueue.Clear();
        }

        private Box2 SpriteAabbFunc(in ComponentTreeEntry<SpriteComponent> entry)
        {
            var xforms = EntityManager.GetEntityQuery<TransformComponent>();

            var (worldPos, worldRot) = _xformSystem.GetWorldPositionRotation(entry.Transform, xforms);

            return SpriteAabbFunc(entry.Component, entry.Transform, worldPos, worldRot, xforms);
        }

        private Box2 LightAabbFunc(in ComponentTreeEntry<PointLightComponent> entry)
        {
            var xforms = EntityManager.GetEntityQuery<TransformComponent>();
            var worldPos = _xformSystem.GetWorldPosition(entry.Transform, xforms);
            var tree = GetRenderTree(entry.Uid, entry.Transform, xforms);
            var boxSize = entry.Component.Radius * 2;

            var localPos = tree == null ? worldPos : _xformSystem.GetInvWorldMatrix(tree.Owner, xforms).Transform(worldPos);
            return Box2.CenteredAround(localPos, (boxSize, boxSize));
        }

        private Box2 SpriteAabbFunc(SpriteComponent value, TransformComponent xform, Vector2 worldPos, Angle worldRot, EntityQuery<TransformComponent> xforms)
        {
            var bounds = value.CalculateRotatedBoundingBox(worldPos, worldRot);
            var tree = GetRenderTree(value.Owner, xform, xforms);

            return tree == null ? bounds.CalcBoundingBox() : _xformSystem.GetInvWorldMatrix(tree.Owner, xforms).TransformBox(bounds);
        }

        private Box2 LightAabbFunc(PointLightComponent value, TransformComponent xform, Vector2 worldPos, EntityQuery<TransformComponent> xforms)
        {
            // Lights are circles so don't need entity's rotation
            var tree = GetRenderTree(value.Owner, xform, xforms);
            var boxSize = value.Radius * 2;

            var localPos = tree == null ? worldPos : xforms.GetComponent(tree.Owner).InvWorldMatrix.Transform(worldPos);
            return Box2.CenteredAround(localPos, (boxSize, boxSize));
        }
    }
}<|MERGE_RESOLUTION|>--- conflicted
+++ resolved
@@ -43,7 +43,7 @@
 
             foreach (var grid in _mapManager.FindGridsIntersecting(mapId, worldBounds))
             {
-                var tempQualifier = grid.Owner;
+                var tempQualifier = grid.GridEntityId;
                 yield return EntityManager.GetComponent<RenderingTreeComponent>(tempQualifier);
             }
 
@@ -57,7 +57,7 @@
 
             foreach (var grid in _mapManager.FindGridsIntersecting(mapId, worldAABB))
             {
-                var tempQualifier = grid.Owner;
+                var tempQualifier = grid.GridEntityId;
                 yield return EntityManager.GetComponent<RenderingTreeComponent>(tempQualifier);
             }
 
@@ -232,12 +232,7 @@
 
         private void MapManagerOnGridCreated(GridInitializeEvent ev)
         {
-<<<<<<< HEAD
-            MapGridComponent tempQualifier = _mapManager.EntityManager.GetComponent<MapGridComponent>(ev.EntityUid);
-            EntityManager.EnsureComponent<RenderingTreeComponent>(tempQualifier.Owner);
-=======
             EntityManager.EnsureComponent<RenderingTreeComponent>(_mapManager.GetGrid(ev.EntityUid).GridEntityId);
->>>>>>> e34935c9
         }
 
         private RenderingTreeComponent? GetRenderTree(EntityUid entity, TransformComponent xform, EntityQuery<TransformComponent> xforms)
