--- conflicted
+++ resolved
@@ -229,23 +229,19 @@
             component.LightTree.Clear();
         }
 
-        private void MapManagerOnMapCreated(MapChangedEvent ev)
-        {
-            if (ev.Destroyed || ev.Map == MapId.Nullspace)
+        private void MapManagerOnMapCreated(MapChangedEvent e)
+        {
+            if (e.Destroyed || e.Map == MapId.Nullspace)
             {
                 return;
             }
 
-            EntityManager.EnsureComponent<RenderingTreeComponent>(_mapManager.GetMapEntityId(ev.Map));
+            EntityManager.EnsureComponent<RenderingTreeComponent>(_mapManager.GetMapEntityId(e.Map));
         }
 
         private void MapManagerOnGridCreated(GridInitializeEvent ev)
         {
-<<<<<<< HEAD
-            EntityManager.EnsureComponent<RenderingTreeComponent>(ev.EntityUid);
-=======
             EntityManager.EnsureComponent<RenderingTreeComponent>(_mapManager.GetGrid(ev.EntityUid).GridEntityId);
->>>>>>> 8fad4d29
         }
 
         private RenderingTreeComponent? GetRenderTree(EntityUid entity, TransformComponent xform, EntityQuery<TransformComponent> xforms)
