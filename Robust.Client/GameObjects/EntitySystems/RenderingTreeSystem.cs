--- conflicted
+++ resolved
@@ -308,18 +308,6 @@
 
                     sprite.TreeGridId = gridId;
                 }
-<<<<<<< HEAD
-
-                // Update / add to new
-                var aabb = SpriteAabbFunc(sprite);
-                var translated = aabb.Translated(gridId == GridId.Invalid
-                    ? Vector2.Zero
-                    : -_mapManager.GetGrid(gridId).WorldPosition);
-
-                mapTree[gridId].SpriteTree.AddOrUpdate(sprite, translated);
-                sprite.TreeUpdateQueued = false;
-=======
->>>>>>> 06db8078
             }
 
             foreach (var light in _lightQueue)
@@ -357,18 +345,6 @@
 
                     light.TreeGridId = gridId;
                 }
-<<<<<<< HEAD
-
-                // Update / add to new
-                var aabb = LightAabbFunc(light);
-                var translated = aabb.Translated(gridId == GridId.Invalid
-                    ? Vector2.Zero
-                    : -_mapManager.GetGrid(gridId).WorldPosition);
-
-                mapTree[gridId].LightTree.AddOrUpdate(light, translated);
-                light.TreeUpdateQueued = false;
-=======
->>>>>>> 06db8078
             }
 
             _spriteQueue.Clear();
