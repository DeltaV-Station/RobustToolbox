--- conflicted
+++ resolved
@@ -29,6 +29,7 @@
 [UsedImplicitly]
 public sealed class AudioSystem : SharedAudioSystem
 {
+    [Dependency] private readonly IReplayRecordingManager _replayRecording = default!;
     [Dependency] private readonly SharedPhysicsSystem _broadPhaseSystem = default!;
     [Dependency] private readonly IClydeAudio _clyde = default!;
     [Dependency] private readonly IEyeManager _eyeManager = default!;
@@ -38,11 +39,7 @@
     [Dependency] private readonly SharedTransformSystem _xformSys = default!;
     [Dependency] private readonly SharedPhysicsSystem _physics = default!;
     [Dependency] private readonly IRuntimeLog _runtimeLog = default!;
-<<<<<<< HEAD
-    [Dependency] private readonly IReplayRecordingManager _replayRecording = default!;
-=======
     [Dependency] private readonly ILogManager _logManager = default!;
->>>>>>> 0ae409a7
 
     private readonly List<PlayingStream> _playingClydeStreams = new();
 
