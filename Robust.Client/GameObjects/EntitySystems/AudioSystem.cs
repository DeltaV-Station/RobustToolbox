using System;
using System.Collections.Generic;
using System.Diagnostics.CodeAnalysis;
using System.Threading.Tasks;
using JetBrains.Annotations;
using Robust.Client.Audio;
using Robust.Client.Graphics;
using Robust.Client.ResourceManagement;
using Robust.Shared;
using Robust.Shared.Audio;
using Robust.Shared.Exceptions;
using Robust.Shared.GameObjects;
using Robust.Shared.IoC;
using Robust.Shared.Log;
using Robust.Shared.Map;
using Robust.Shared.Physics;
using Robust.Shared.Physics.Components;
using Robust.Shared.Physics.Systems;
using Robust.Shared.Player;
using Robust.Shared.Players;
using Robust.Shared.Random;
using Robust.Shared.Replays;
using Robust.Shared.Threading;
using Robust.Shared.Timing;
using Robust.Shared.Utility;

namespace Robust.Client.GameObjects;

[UsedImplicitly]
public sealed class AudioSystem : SharedAudioSystem
{
    [Dependency] private readonly IReplayRecordingManager _replayRecording = default!;
    [Dependency] private readonly SharedPhysicsSystem _broadPhaseSystem = default!;
    [Dependency] private readonly IClydeAudio _clyde = default!;
    [Dependency] private readonly IEyeManager _eyeManager = default!;
    [Dependency] private readonly IResourceCache _resourceCache = default!;
    [Dependency] private readonly IGameTiming _timing = default!;
    [Dependency] private readonly IParallelManager _parMan = default!;
    [Dependency] private readonly SharedTransformSystem _xformSys = default!;
    [Dependency] private readonly SharedPhysicsSystem _physics = default!;
    [Dependency] private readonly IRuntimeLog _runtimeLog = default!;
    [Dependency] private readonly ILogManager _logManager = default!;

    private readonly Dictionary<uint, PlayingStream> _playingClydeStreams = new();

    private ISawmill _sawmill = default!;

    private float _maxRayLength;

    /// <inheritdoc />
    public override void Initialize()
    {
        base.Initialize();
        SubscribeNetworkEvent<PlayAudioEntityMessage>(PlayAudioEntityHandler);
        SubscribeNetworkEvent<PlayAudioGlobalMessage>(PlayAudioGlobalHandler);
        SubscribeNetworkEvent<PlayAudioPositionalMessage>(PlayAudioPositionalHandler);
        SubscribeNetworkEvent<StopAudioMessageClient>(StopAudioMessageHandler);

        _sawmill = _logManager.GetSawmill("audio");

        CfgManager.OnValueChanged(CVars.AudioRaycastLength, OnRaycastLengthChanged, true);
    }

    public override void Shutdown()
    {
        CfgManager.UnsubValueChanged(CVars.AudioRaycastLength, OnRaycastLengthChanged);
        foreach (PlayingStream stream in _playingClydeStreams.Values)
        {
            stream.Source.Dispose();
        }
        _playingClydeStreams.Clear();

        base.Shutdown();
    }

    private void OnRaycastLengthChanged(float value)
    {
        _maxRayLength = value;
    }

    private bool TryGetStream(uint identifier, out PlayingStream stream)
    {
        return _playingClydeStreams.TryGetValue(identifier, out stream!);
    }
    
    #region Event Handlers
    private void PlayAudioEntityHandler(PlayAudioEntityMessage ev)
    {
<<<<<<< HEAD
        if (TryGetStream(ev.Identifier, out var stream))
        {
            SetAudioParams(stream, ev.AudioParams);
        }
        else
        {
            stream = EntityManager.EntityExists(ev.EntityUid)
                ? (PlayingStream?) Play(ev.FileName, ev.EntityUid, ev.FallbackCoordinates, ev.AudioParams, false)
                : (PlayingStream?) Play(ev.FileName, ev.Coordinates, ev.FallbackCoordinates, ev.AudioParams, false);
=======
        var uid = GetEntity(ev.NetEntity);
        var coords = GetCoordinates(ev.Coordinates);
        var fallback = GetCoordinates(ev.FallbackCoordinates);

        var stream = EntityManager.EntityExists(uid)
            ? (PlayingStream?) Play(ev.FileName, uid, fallback, ev.AudioParams, false)
            : (PlayingStream?) Play(ev.FileName, coords, fallback, ev.AudioParams, false);
>>>>>>> 814d6fe2

            if (stream != null)
            {
                stream.NetIdentifier = ev.Identifier;
                if(stream.NetIdentifier != null)
                    _playingClydeStreams[stream.NetIdentifier.Value] = stream;
            }
        }
    }

    private void PlayAudioGlobalHandler(PlayAudioGlobalMessage ev)
    {
        if (TryGetStream(ev.Identifier, out var stream))
        {
            SetAudioParams(stream, ev.AudioParams);
        }
        else
        {
            stream = (PlayingStream?) Play(ev.FileName, ev.AudioParams, false);
            if (stream != null)
            {
                stream.NetIdentifier = ev.Identifier;
                if(stream.NetIdentifier != null)
                    _playingClydeStreams[stream.NetIdentifier.Value] = stream;
            }
        }
    }

    private void PlayAudioPositionalHandler(PlayAudioPositionalMessage ev)
    {
<<<<<<< HEAD
        if (TryGetStream(ev.Identifier, out var stream))
        {
            SetAudioParams(stream, ev.AudioParams);
        }
        else
        {
            stream = (PlayingStream?) Play(ev.FileName, ev.Coordinates, ev.FallbackCoordinates, ev.AudioParams, false);
            if (stream != null)
            {
                stream.NetIdentifier = ev.Identifier;
                if(stream.NetIdentifier != null)
                    _playingClydeStreams[stream.NetIdentifier.Value] = stream;
            }
        }
=======
        var coords = GetCoordinates(ev.Coordinates);
        var fallback = GetCoordinates(ev.FallbackCoordinates);

        var stream = (PlayingStream?) Play(ev.FileName, coords, fallback, ev.AudioParams, false);
        if (stream != null)
            stream.NetIdentifier = ev.Identifier;
>>>>>>> 814d6fe2
    }

    private void StopAudioMessageHandler(StopAudioMessageClient ev)
    {
        if (TryGetStream(ev.Identifier, out PlayingStream stream))
        {
            stream.Done = true;
            stream.Source.Dispose();
            _playingClydeStreams.Remove(stream.Identifier);
        }
    }
    #endregion

    public override void FrameUpdate(float frameTime)
    {
        var xforms = GetEntityQuery<TransformComponent>();
        var physics = GetEntityQuery<PhysicsComponent>();
        var ourPos = _eyeManager.CurrentEye.Position;
        var opts = new ParallelOptions { MaxDegreeOfParallelism = _parMan.ParallelProcessCount };

        try
        {
            Parallel.ForEach(_playingClydeStreams, opts, (pair) => ProcessStream(pair.Value, ourPos, xforms, physics));
        }
        catch (Exception e)
        {
            _sawmill.Error("Caught exception while processing entity streams.");
            _runtimeLog.LogException(e, $"{nameof(AudioSystem)}.{nameof(FrameUpdate)}");
        }
        finally
        {
            foreach((uint id, PlayingStream stream) in _playingClydeStreams)
            {
                if (stream.Done)
                {
                    stream.Source.Dispose();
                    _playingClydeStreams.Remove(id);
                }
            }
        }
    }

    private void ProcessStream(PlayingStream stream,
        MapCoordinates listener,
        EntityQuery<TransformComponent> xforms,
        EntityQuery<PhysicsComponent> physics)
    {
        if (!stream.Source.IsPlaying)
        {
            stream.Done = true;
            return;
        }

        if (stream.Source.IsGlobal)
        {
            DebugTools.Assert(stream.TrackingCoordinates == null
                && stream.TrackingEntity == null
                && stream.TrackingFallbackCoordinates == null);

            return;
        }

        DebugTools.Assert(stream.TrackingCoordinates != null
            || stream.TrackingEntity != null
            || stream.TrackingFallbackCoordinates != null);

        // Get audio Position
        if (!TryGetStreamPosition(stream, xforms, out var mapPos)
            || mapPos == MapCoordinates.Nullspace
            || mapPos.Value.MapId != listener.MapId)
        {
            stream.Done = true;
            return;
        }

        // Max distance check
        var delta = mapPos.Value.Position - listener.Position;
        var distance = delta.Length();
        if (distance > stream.MaxDistance)
        {
            stream.Source.SetVolumeDirect(0);
            return;
        }

        // Update audio occlusion
        float occlusion = 0;
        if (distance > 0.1)
        {
            var rayLength = MathF.Min(distance, _maxRayLength);
            var ray = new CollisionRay(listener.Position, delta/distance, OcclusionCollisionMask);
            occlusion = _broadPhaseSystem.IntersectRayPenetration(listener.MapId, ray, rayLength, stream.TrackingEntity);
        }
        stream.Source.SetOcclusion(occlusion);

        // Update attenuation dependent volume.
        UpdatePositionalVolume(stream, distance);

        // Update audio positions.
        var audioPos = stream.Attenuation != Attenuation.NoAttenuation ? mapPos.Value : listener;
        if (!stream.Source.SetPosition(audioPos.Position))
        {
            _sawmill.Warning("Interrupting positional audio, can't set position.");
            stream.Source.StopPlaying();
            return;
        }

        // Make race cars go NYYEEOOOOOMMMMM
        if (stream.TrackingEntity != null && physics.TryGetComponent(stream.TrackingEntity, out var physicsComp))
        {
            // This actually gets the tracked entity's xform & iterates up though the parents for the second time. Bit
            // inefficient.
            var velocity = _physics.GetMapLinearVelocity(stream.TrackingEntity.Value, physicsComp, null, xforms, physics);
            stream.Source.SetVelocity(velocity);
        }
    }

    private void UpdatePositionalVolume(PlayingStream stream, float distance)
    {
        // OpenAL also limits the distance to <= AL_MAX_DISTANCE, but since we cull
        // sources that are further away than stream.MaxDistance, we don't do that.
        distance = MathF.Max(stream.ReferenceDistance, distance);
        float gain;

        // Technically these are formulas for gain not decibels but EHHHHHHHH.
        switch (stream.Attenuation)
        {
            case Attenuation.Default:
                gain = 1f;
                break;
            // You thought I'd implement clamping per source? Hell no that's just for the overall OpenAL setting
            // I didn't even wanna implement this much for linear but figured it'd be cleaner.
            case Attenuation.InverseDistanceClamped:
            case Attenuation.InverseDistance:
                gain = stream.ReferenceDistance
                        / (stream.ReferenceDistance
                            + stream.RolloffFactor * (distance - stream.ReferenceDistance));

                break;
            case Attenuation.LinearDistanceClamped:
            case Attenuation.LinearDistance:
                gain = 1f
                        - stream.RolloffFactor
                        * (distance - stream.ReferenceDistance)
                        / (stream.MaxDistance - stream.ReferenceDistance);

                break;
            case Attenuation.ExponentDistanceClamped:
            case Attenuation.ExponentDistance:
                gain = MathF.Pow(distance / stream.ReferenceDistance, -stream.RolloffFactor);
                break;
            default:
                throw new ArgumentOutOfRangeException(
                    $"No implemented attenuation for {stream.Attenuation}");
        }

        var volume = MathF.Pow(10, stream.Volume / 10);
        var actualGain = MathF.Max(0f, volume * gain);
        stream.Source.SetVolumeDirect(actualGain);
    }

    private bool TryGetStreamPosition(PlayingStream stream, EntityQuery<TransformComponent> xformQuery, [NotNullWhen(true)] out MapCoordinates? mapPos)
    {
        if (stream.TrackingCoordinates != null)
        {
            mapPos = stream.TrackingCoordinates.Value.ToMap(EntityManager);
            if (mapPos != MapCoordinates.Nullspace)
                return true;
        }

        if (xformQuery.TryGetComponent(stream.TrackingEntity, out var xform)
            && xform.MapID != MapId.Nullspace)
        {
            mapPos = new MapCoordinates(_xformSys.GetWorldPosition(xform, xformQuery), xform.MapID);
            return true;
        }

        if (stream.TrackingFallbackCoordinates != null)
        {
            mapPos = stream.TrackingFallbackCoordinates.Value.ToMap(EntityManager);
            return mapPos != MapCoordinates.Nullspace;
        }

        mapPos = MapCoordinates.Nullspace;
        return false;
    }

    #region Play AudioStream
    private bool TryGetAudio(string filename, [NotNullWhen(true)] out AudioResource? audio)
    {
        if (_resourceCache.TryGetResource<AudioResource>(new ResPath(filename), out audio))
            return true;

        _sawmill.Error($"Server tried to play audio file {filename} which does not exist.");
        return false;
    }

    private bool TryCreateAudioSource(AudioStream stream, [NotNullWhen(true)] out IClydeAudioSource? source)
    {
        if (!_timing.IsFirstTimePredicted)
        {
            source = null;
            _sawmill.Error($"Tried to create audio source outside of prediction!");
            DebugTools.Assert(false);
            return false;
        }

        source = _clyde.CreateAudioSource(stream);
        return source != null;
    }

    private PlayingStream CreateAndStartPlayingStream(IClydeAudioSource source, AudioParams? audioParams, AudioStream stream)
    {
        ApplyAudioParams(audioParams, source, stream);
        source.StartPlaying();
        var playing = new PlayingStream
        {
            Source = source,
            Attenuation = audioParams?.Attenuation ?? Attenuation.Default,
            MaxDistance = audioParams?.MaxDistance ?? float.MaxValue,
            ReferenceDistance = audioParams?.ReferenceDistance ?? 1f,
            RolloffFactor = audioParams?.RolloffFactor ?? 1f,
            Volume = audioParams?.Volume ?? 0
        };
        
        return playing;
    }

    /// <summary>
    ///     Play an audio file globally, without position.
    /// </summary>
    /// <param name="filename">The resource path to the OGG Vorbis file to play.</param>
    /// <param name="audioParams"></param>
    private IPlayingAudioStream? Play(string filename, AudioParams? audioParams = null, bool recordReplay = true)
    {
        if (recordReplay && _replayRecording.IsRecording)
        {
            _replayRecording.RecordReplayMessage(new PlayAudioGlobalMessage
            {
                FileName = filename,
                AudioParams = audioParams ?? AudioParams.Default
            });
        }

        return TryGetAudio(filename, out var audio) ? Play(audio, audioParams) : default;
    }

    /// <summary>
    ///     Play an audio stream globally, without position.
    /// </summary>
    /// <param name="stream">The audio stream to play.</param>
    /// <param name="audioParams"></param>
    private IPlayingAudioStream? Play(AudioStream stream, AudioParams? audioParams = null)
    {
        if (!TryCreateAudioSource(stream, out var source))
        {
            _sawmill.Error($"Error setting up global audio for {stream.Name}: {0}", Environment.StackTrace);
            return null;
        }

        source.SetGlobal();

        return CreateAndStartPlayingStream(source, audioParams, stream);
    }

    /// <summary>
    ///     Play an audio file following an entity.
    /// </summary>
    /// <param name="filename">The resource path to the OGG Vorbis file to play.</param>
    /// <param name="entity">The entity "emitting" the audio.</param>
    /// <param name="fallbackCoordinates">The map or grid coordinates at which to play the audio when entity is invalid.</param>
    /// <param name="audioParams"></param>
    private IPlayingAudioStream? Play(string filename, EntityUid entity, EntityCoordinates? fallbackCoordinates,
        AudioParams? audioParams = null, bool recordReplay = true)
    {
        if (recordReplay && _replayRecording.IsRecording)
        {
            _replayRecording.RecordReplayMessage(new PlayAudioEntityMessage
            {
                FileName = filename,
                NetEntity = GetNetEntity(entity),
                FallbackCoordinates = GetNetCoordinates(fallbackCoordinates) ?? default,
                AudioParams = audioParams ?? AudioParams.Default
            });
        }

        return TryGetAudio(filename, out var audio) ? Play(audio, entity, fallbackCoordinates, audioParams) : default;
    }

    /// <summary>
    ///     Play an audio stream following an entity.
    /// </summary>
    /// <param name="stream">The audio stream to play.</param>
    /// <param name="entity">The entity "emitting" the audio.</param>
    /// <param name="fallbackCoordinates">The map or grid coordinates at which to play the audio when entity is invalid.</param>
    /// <param name="audioParams"></param>
    private IPlayingAudioStream? Play(AudioStream stream, EntityUid entity, EntityCoordinates? fallbackCoordinates = null,
        AudioParams? audioParams = null)
    {
        if (!TryCreateAudioSource(stream, out var source))
        {
            _sawmill.Error($"Error setting up entity audio for {stream.Name} / {ToPrettyString(entity)}: {0}", Environment.StackTrace);
            return null;
        }

        var query = GetEntityQuery<TransformComponent>();
        var xform = query.GetComponent(entity);
        var worldPos = _xformSys.GetWorldPosition(xform, query);
        fallbackCoordinates ??= GetFallbackCoordinates(new MapCoordinates(worldPos, xform.MapID));

        if (!source.SetPosition(worldPos))
            return Play(stream, fallbackCoordinates.Value, fallbackCoordinates.Value, audioParams);

        var playing = CreateAndStartPlayingStream(source, audioParams, stream);
        playing.TrackingEntity = entity;
        playing.TrackingFallbackCoordinates = fallbackCoordinates != EntityCoordinates.Invalid ? fallbackCoordinates : null;
        return playing;
    }

    /// <summary>
    ///     Play an audio file at a static position.
    /// </summary>
    /// <param name="filename">The resource path to the OGG Vorbis file to play.</param>
    /// <param name="coordinates">The coordinates at which to play the audio.</param>
    /// <param name="fallbackCoordinates">The map or grid coordinates at which to play the audio when coordinates are invalid.</param>
    /// <param name="audioParams"></param>
    private IPlayingAudioStream? Play(string filename, EntityCoordinates coordinates,
        EntityCoordinates fallbackCoordinates, AudioParams? audioParams = null, bool recordReplay = true)
    {
        if (recordReplay && _replayRecording.IsRecording)
        {
            _replayRecording.RecordReplayMessage(new PlayAudioPositionalMessage
            {
                FileName = filename,
                Coordinates = GetNetCoordinates(coordinates),
                FallbackCoordinates = GetNetCoordinates(fallbackCoordinates),
                AudioParams = audioParams ?? AudioParams.Default
            });
        }

        return TryGetAudio(filename, out var audio) ? Play(audio, coordinates, fallbackCoordinates, audioParams) : default;
    }

    /// <summary>
    ///     Play an audio stream at a static position.
    /// </summary>
    /// <param name="stream">The audio stream to play.</param>
    /// <param name="coordinates">The coordinates at which to play the audio.</param>
    /// <param name="fallbackCoordinates">The map or grid coordinates at which to play the audio when coordinates are invalid.</param>
    /// <param name="audioParams"></param>
    private IPlayingAudioStream? Play(AudioStream stream, EntityCoordinates coordinates,
        EntityCoordinates fallbackCoordinates, AudioParams? audioParams = null)
    {
        if (!TryCreateAudioSource(stream, out var source))
        {
            _sawmill.Error($"Error setting up coordinates audio for {stream.Name} / {coordinates}: {0}", Environment.StackTrace);
            return null;
        }

        if (!source.SetPosition(fallbackCoordinates.Position))
        {
            source.Dispose();
            _sawmill.Warning($"Can't play positional audio \"{stream.Name}\", can't set position.");
            return null;
        }

        var playing = CreateAndStartPlayingStream(source, audioParams, stream);
        playing.TrackingCoordinates = coordinates;
        playing.TrackingFallbackCoordinates = fallbackCoordinates != EntityCoordinates.Invalid ? fallbackCoordinates : null;
        return playing;
    }
    #endregion

    /// <inheritdoc />
    public override IPlayingAudioStream? PlayPredicted(SoundSpecifier? sound, EntityUid source, EntityUid? user,
        AudioParams? audioParams = null)
    {
        if (_timing.IsFirstTimePredicted || sound == null)
            return Play(sound, Filter.Local(), source, false, audioParams);
        return null; // uhh Lets hope predicted audio never needs to somehow store the playing audio....
    }

    public override IPlayingAudioStream? PlayPredicted(SoundSpecifier? sound, EntityCoordinates coordinates, EntityUid? user,
        AudioParams? audioParams = null)
    {
        if (_timing.IsFirstTimePredicted || sound == null)
            return Play(sound, Filter.Local(), coordinates, false, audioParams);
        return null;
    }

    private void ApplyAudioParams(AudioParams? audioParams, IClydeAudioSource source, AudioStream audio)
    {
        if (!audioParams.HasValue)
            return;

        if (audioParams.Value.PitchScale.HasValue)
        {
            if (audioParams.Value.Variation.HasValue)
                source.SetPitch(audioParams.Value.PitchScale.Value
                                * (float) RandMan.NextGaussian(1, audioParams.Value.Variation.Value));
            else
                source.SetPitch(audioParams.Value.PitchScale.Value);
        }
        
        if(audioParams.Value.Volume.HasValue) source.SetVolume(audioParams.Value.Volume.Value);
        if(audioParams.Value.RolloffFactor.HasValue) source.SetRolloffFactor(audioParams.Value.RolloffFactor.Value);
        if(audioParams.Value.MaxDistance.HasValue) source.SetMaxDistance(audioParams.Value.MaxDistance.Value);
        if(audioParams.Value.ReferenceDistance.HasValue) source.SetReferenceDistance(audioParams.Value.ReferenceDistance.Value);
        if(audioParams.Value.Loop.HasValue) source.IsLooping = audioParams.Value.Loop.Value;

        // TODO clamp the offset inside of SetPlaybackPosition() itself.
        if (audioParams.Value.PlayOffsetSeconds.HasValue)
        {
            var offset = audioParams.Value.PlayOffsetSeconds;
            offset = Math.Clamp(offset.Value, 0f, (float) audio.Length.TotalSeconds);
            source.SetPlaybackPosition(offset.Value);
        }
    }

    public sealed class PlayingStream : IPlayingAudioStream
    {
        public uint? NetIdentifier;
        public uint Identifier => NetIdentifier ?? uint.MinValue;
        
        public AudioStream? SourceStream => Source.SourceStream;
        public IClydeAudioSource Source = default!;
        public EntityUid? TrackingEntity;
        public EntityCoordinates? TrackingCoordinates;
        public EntityCoordinates? TrackingFallbackCoordinates;
        public bool Done;

        public float Volume
        {
            get => _volume;
            set
            {
                _volume = value;
                Source.SetVolume(value);
            }
        }

        private float _volume;

        public float MaxDistance;
        public float ReferenceDistance;
        public float RolloffFactor;

        public Attenuation Attenuation
        {
            get => _attenuation;
            set
            {
                if (value == _attenuation) return;
                _attenuation = value;
                if (_attenuation != Attenuation.Default)
                {
                    // Need to disable default attenuation when using a custom one
                    // Damn Sloth wanting linear ambience sounds so they smoothly cut-off and are short-range
                    Source.SetRolloffFactor(0f);
                }
            }
        }
        private Attenuation _attenuation = Attenuation.Default;

        public void Stop()
        {
            Source.StopPlaying();
        }
    }

    /// <inheritdoc />
    public override IPlayingAudioStream? PlayGlobal(string filename, Filter playerFilter, bool recordReplay, AudioParams? audioParams = null)
    {
        return Play(filename, audioParams);
    }

    /// <inheritdoc />
    public override IPlayingAudioStream? Play(string filename, Filter playerFilter, EntityUid entity, bool recordReplay, AudioParams? audioParams = null)
    {
        return Play(filename, entity, null, audioParams);
    }

    /// <inheritdoc />
    public override IPlayingAudioStream? Play(string filename, Filter playerFilter, EntityCoordinates coordinates, bool recordReplay, AudioParams? audioParams = null)
    {
        return Play(filename, coordinates, GetFallbackCoordinates(coordinates.ToMap(EntityManager)), audioParams);
    }

    /// <inheritdoc />
    public override IPlayingAudioStream? PlayGlobal(string filename, ICommonSession recipient, AudioParams? audioParams = null)
    {
        return Play(filename, audioParams);
    }

    /// <inheritdoc />
    public override IPlayingAudioStream? PlayGlobal(string filename, EntityUid recipient, AudioParams? audioParams = null)
    {
        return Play(filename, audioParams);
    }

    /// <inheritdoc />
    public override IPlayingAudioStream? PlayEntity(string filename, ICommonSession recipient, EntityUid uid, AudioParams? audioParams = null)
    {
        return Play(filename, uid, null, audioParams);
    }

    /// <inheritdoc />
    public override IPlayingAudioStream? PlayEntity(string filename, EntityUid recipient, EntityUid uid, AudioParams? audioParams = null)
    {
        return Play(filename, uid, null, audioParams);
    }

    /// <inheritdoc />
    public override IPlayingAudioStream? PlayStatic(string filename, ICommonSession recipient, EntityCoordinates coordinates, AudioParams? audioParams = null)
    {
        return Play(filename, coordinates, GetFallbackCoordinates(coordinates.ToMap(EntityManager)), audioParams);
    }

    /// <inheritdoc />
    public override IPlayingAudioStream? PlayStatic(string filename, EntityUid recipient, EntityCoordinates coordinates, AudioParams? audioParams = null)
    {
        return Play(filename, coordinates, GetFallbackCoordinates(coordinates.ToMap(EntityManager)), audioParams);
    }

    /// <inheritdoc />
    public override void SetAudioParams(IPlayingAudioStream stream, AudioParams parameters)
    {
        if (!(stream is PlayingStream clientStream) || clientStream.SourceStream == null)
            return;
        
        ApplyAudioParams(parameters, clientStream.Source, clientStream.SourceStream);
    }

    public void SetAudioParams(uint streamId, AudioParams parameters)
    {
        if (TryGetStream(streamId, out PlayingStream stream))
            SetAudioParams(stream, parameters);
    }

    /// <inheritdoc />
    public override AudioParams GetAudioParams(IPlayingAudioStream stream)
    {
        if (!(stream is PlayingStream clientStream))
            return AudioParams.Default;

        return clientStream.Source.GetAudioParams();
    }
    
    
}<|MERGE_RESOLUTION|>--- conflicted
+++ resolved
@@ -86,26 +86,38 @@
     #region Event Handlers
     private void PlayAudioEntityHandler(PlayAudioEntityMessage ev)
     {
-<<<<<<< HEAD
         if (TryGetStream(ev.Identifier, out var stream))
         {
             SetAudioParams(stream, ev.AudioParams);
         }
         else
         {
-            stream = EntityManager.EntityExists(ev.EntityUid)
-                ? (PlayingStream?) Play(ev.FileName, ev.EntityUid, ev.FallbackCoordinates, ev.AudioParams, false)
-                : (PlayingStream?) Play(ev.FileName, ev.Coordinates, ev.FallbackCoordinates, ev.AudioParams, false);
-=======
-        var uid = GetEntity(ev.NetEntity);
-        var coords = GetCoordinates(ev.Coordinates);
-        var fallback = GetCoordinates(ev.FallbackCoordinates);
-
-        var stream = EntityManager.EntityExists(uid)
-            ? (PlayingStream?) Play(ev.FileName, uid, fallback, ev.AudioParams, false)
-            : (PlayingStream?) Play(ev.FileName, coords, fallback, ev.AudioParams, false);
->>>>>>> 814d6fe2
-
+            var uid = GetEntity(ev.NetEntity);
+            var coords = GetCoordinates(ev.Coordinates);
+            var fallback = GetCoordinates(ev.FallbackCoordinates);
+
+            stream = EntityManager.EntityExists(uid)
+                ? (PlayingStream?) Play(ev.FileName, uid, fallback, ev.AudioParams, false)
+                : (PlayingStream?) Play(ev.FileName, coords, fallback, ev.AudioParams, false);
+
+            if (stream != null)
+            {
+                stream.NetIdentifier = ev.Identifier;
+                if (stream.NetIdentifier != null)
+                    _playingClydeStreams[stream.NetIdentifier.Value] = stream;
+            }
+        }
+    }
+
+    private void PlayAudioGlobalHandler(PlayAudioGlobalMessage ev)
+    {
+        if (TryGetStream(ev.Identifier, out var stream))
+        {
+            SetAudioParams(stream, ev.AudioParams);
+        }
+        else
+        {
+            stream = (PlayingStream?) Play(ev.FileName, ev.AudioParams, false);
             if (stream != null)
             {
                 stream.NetIdentifier = ev.Identifier;
@@ -115,7 +127,7 @@
         }
     }
 
-    private void PlayAudioGlobalHandler(PlayAudioGlobalMessage ev)
+    private void PlayAudioPositionalHandler(PlayAudioPositionalMessage ev)
     {
         if (TryGetStream(ev.Identifier, out var stream))
         {
@@ -123,7 +135,10 @@
         }
         else
         {
-            stream = (PlayingStream?) Play(ev.FileName, ev.AudioParams, false);
+            var coords = GetCoordinates(ev.Coordinates);
+            var fallback = GetCoordinates(ev.FallbackCoordinates);
+
+            stream = (PlayingStream?) Play(ev.FileName, coords, fallback, ev.AudioParams, false);
             if (stream != null)
             {
                 stream.NetIdentifier = ev.Identifier;
@@ -131,33 +146,6 @@
                     _playingClydeStreams[stream.NetIdentifier.Value] = stream;
             }
         }
-    }
-
-    private void PlayAudioPositionalHandler(PlayAudioPositionalMessage ev)
-    {
-<<<<<<< HEAD
-        if (TryGetStream(ev.Identifier, out var stream))
-        {
-            SetAudioParams(stream, ev.AudioParams);
-        }
-        else
-        {
-            stream = (PlayingStream?) Play(ev.FileName, ev.Coordinates, ev.FallbackCoordinates, ev.AudioParams, false);
-            if (stream != null)
-            {
-                stream.NetIdentifier = ev.Identifier;
-                if(stream.NetIdentifier != null)
-                    _playingClydeStreams[stream.NetIdentifier.Value] = stream;
-            }
-        }
-=======
-        var coords = GetCoordinates(ev.Coordinates);
-        var fallback = GetCoordinates(ev.FallbackCoordinates);
-
-        var stream = (PlayingStream?) Play(ev.FileName, coords, fallback, ev.AudioParams, false);
-        if (stream != null)
-            stream.NetIdentifier = ev.Identifier;
->>>>>>> 814d6fe2
     }
 
     private void StopAudioMessageHandler(StopAudioMessageClient ev)
