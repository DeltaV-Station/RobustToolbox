--- conflicted
+++ resolved
@@ -74,18 +74,14 @@
         private void OnOccluderDirty(OccluderDirtyEvent ev)
         {
             var sender = ev.Sender;
-            MapGridComponent? grid;
+            IMapGrid? grid;
             var occluderQuery = GetEntityQuery<ClientOccluderComponent>();
 
             if (EntityManager.EntityExists(sender) &&
                 occluderQuery.HasComponent(sender))
             {
                 var xform = EntityManager.GetComponent<TransformComponent>(sender);
-<<<<<<< HEAD
-                if (!_mapManager.EntityManager.TryGetComponent<MapGridComponent>((EntityUid?) xform.GridEuid, out grid))
-=======
                 if (!_mapManager.TryGetGrid(xform.GridUid, out grid))
->>>>>>> e34935c9
                     return;
 
                 var coords = xform.Coordinates;
@@ -99,9 +95,9 @@
             }
 
             // Entity is no longer valid, update around the last position it was at.
-            else if (ev.LastPosition.HasValue && _mapManager.EntityManager.TryGetComponent<MapGridComponent>((EntityUid?) ev.LastPosition.Value.Item1, out grid))
+            else if (ev.LastPosition.HasValue && _mapManager.TryGetGrid(ev.LastPosition.Value.grid, out grid))
             {
-                var pos = ev.LastPosition.Value.Item2;
+                var pos = ev.LastPosition.Value.pos;
 
                 AddValidEntities(grid.GetAnchoredEntitiesEnumerator(pos + new Vector2i(0, 1)), occluderQuery);
                 AddValidEntities(grid.GetAnchoredEntitiesEnumerator(pos + new Vector2i(0, -1)), occluderQuery);
@@ -126,21 +122,13 @@
     /// </summary>
     internal sealed class OccluderDirtyEvent : EntityEventArgs
     {
-<<<<<<< HEAD
-        public OccluderDirtyEvent(EntityUid sender, (EntityUid, Vector2i) lastPosition)
-=======
         public OccluderDirtyEvent(EntityUid sender, (EntityUid grid, Vector2i pos)? lastPosition)
->>>>>>> e34935c9
         {
             LastPosition = lastPosition;
             Sender = sender;
         }
 
-<<<<<<< HEAD
-        public (EntityUid, Vector2i)? LastPosition { get; }
-=======
         public (EntityUid grid, Vector2i pos)? LastPosition { get; }
->>>>>>> e34935c9
         public EntityUid Sender { get; }
     }
 }