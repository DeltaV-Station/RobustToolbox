using System.Collections.Generic;
using JetBrains.Annotations;
using Robust.Client.Physics;
using Robust.Shared.GameObjects;
using Robust.Shared.IoC;
using Robust.Shared.Map;
using Robust.Shared.Maths;

namespace Robust.Client.GameObjects
{
    // NOTE: this class handles both snap grid updates of occluders, as well as occluder tree updates (via its parent).
    // This seems like it's doing somewhat double work because it already has an update queue for occluders but...
    // See the thing is the snap grid stuff was coded earlier
    // and technically it only cares about changes in the entity's SNAP GRID position.
    // Whereas the tree stuff is precise.
    // Also I just realized this and I cba to refactor this again.
    [UsedImplicitly]
    internal sealed class ClientOccluderSystem : OccluderSystem
    {
        [Dependency] private readonly IMapManager _mapManager = default!;

        private readonly Queue<EntityUid> _dirtyEntities = new();

        private uint _updateGeneration;

        /// <inheritdoc />
        public override void Initialize()
        {
            base.Initialize();

            UpdatesAfter.Add(typeof(TransformSystem));
            UpdatesAfter.Add(typeof(PhysicsSystem));

            SubscribeLocalEvent<OccluderDirtyEvent>(OnOccluderDirty);

            SubscribeLocalEvent<ClientOccluderComponent, AnchorStateChangedEvent>(OnAnchorChanged);
            SubscribeLocalEvent<ClientOccluderComponent, ReAnchorEvent>(OnReAnchor);
        }

        public override void FrameUpdate(float frameTime)
        {
            base.FrameUpdate(frameTime);

            if (_dirtyEntities.Count == 0)
            {
                return;
            }

            _updateGeneration += 1;

            while (_dirtyEntities.TryDequeue(out var entity))
            {
                if (EntityManager.EntityExists(entity)
                    && EntityManager.TryGetComponent(entity, out ClientOccluderComponent? occluder)
                    && occluder.UpdateGeneration != _updateGeneration)
                {
                    occluder.Update();

                    occluder.UpdateGeneration = _updateGeneration;
                }
            }
        }

        private static void OnAnchorChanged(EntityUid uid, ClientOccluderComponent component, ref AnchorStateChangedEvent args)
        {
            component.AnchorStateChanged();
        }

        private void OnReAnchor(EntityUid uid, ClientOccluderComponent component, ref ReAnchorEvent args)
        {
            component.AnchorStateChanged();
        }

        private void OnOccluderDirty(OccluderDirtyEvent ev)
        {
            var sender = ev.Sender;
            IMapGrid? grid;
            var occluderQuery = GetEntityQuery<ClientOccluderComponent>();

            if (EntityManager.EntityExists(sender) &&
                occluderQuery.HasComponent(sender))
            {
                var xform = EntityManager.GetComponent<TransformComponent>(sender);
                if (!_mapManager.TryGetGrid(xform.GridUid, out grid))
                    return;

                var coords = xform.Coordinates;
                var localGrid = grid.TileIndicesFor(coords);

                _dirtyEntities.Enqueue(sender);
                AddValidEntities(grid.GetAnchoredEntitiesEnumerator(localGrid + new Vector2i(0, 1)), occluderQuery);
                AddValidEntities(grid.GetAnchoredEntitiesEnumerator(localGrid + new Vector2i(0, -1)), occluderQuery);
                AddValidEntities(grid.GetAnchoredEntitiesEnumerator(localGrid + new Vector2i(1, 0)), occluderQuery);
                AddValidEntities(grid.GetAnchoredEntitiesEnumerator(localGrid + new Vector2i(-1, 0)), occluderQuery);
            }

            // Entity is no longer valid, update around the last position it was at.
            else if (ev.LastPosition.HasValue && _mapManager.TryGetGrid(ev.LastPosition.Value.grid, out grid))
            {
                var pos = ev.LastPosition.Value.pos;

                AddValidEntities(grid.GetAnchoredEntitiesEnumerator(pos + new Vector2i(0, 1)), occluderQuery);
                AddValidEntities(grid.GetAnchoredEntitiesEnumerator(pos + new Vector2i(0, -1)), occluderQuery);
                AddValidEntities(grid.GetAnchoredEntitiesEnumerator(pos + new Vector2i(1, 0)), occluderQuery);
                AddValidEntities(grid.GetAnchoredEntitiesEnumerator(pos + new Vector2i(-1, 0)), occluderQuery);
            }
        }

        private void AddValidEntities(AnchoredEntitiesEnumerator enumerator, EntityQuery<ClientOccluderComponent> occluderQuery)
        {
            while (enumerator.MoveNext(out var entity))
            {
                if (!occluderQuery.HasComponent(entity.Value)) continue;

                _dirtyEntities.Enqueue(entity.Value);
            }
        }
    }

    /// <summary>
    ///     Event raised by a <see cref="ClientOccluderComponent"/> when it needs to be recalculated.
    /// </summary>
    internal sealed class OccluderDirtyEvent : EntityEventArgs
    {
<<<<<<< HEAD
        public OccluderDirtyEvent(EntityUid sender, (EntityUid? grid, Vector2i pos)? lastPosition)
=======
        public OccluderDirtyEvent(EntityUid sender, (EntityUid grid, Vector2i pos)? lastPosition)
>>>>>>> 8fad4d29
        {
            LastPosition = lastPosition;
            Sender = sender;
        }

<<<<<<< HEAD
        public (EntityUid? grid, Vector2i pos)? LastPosition { get; }
=======
        public (EntityUid grid, Vector2i pos)? LastPosition { get; }
>>>>>>> 8fad4d29
        public EntityUid Sender { get; }
    }
}<|MERGE_RESOLUTION|>--- conflicted
+++ resolved
@@ -122,21 +122,13 @@
     /// </summary>
     internal sealed class OccluderDirtyEvent : EntityEventArgs
     {
-<<<<<<< HEAD
-        public OccluderDirtyEvent(EntityUid sender, (EntityUid? grid, Vector2i pos)? lastPosition)
-=======
         public OccluderDirtyEvent(EntityUid sender, (EntityUid grid, Vector2i pos)? lastPosition)
->>>>>>> 8fad4d29
         {
             LastPosition = lastPosition;
             Sender = sender;
         }
 
-<<<<<<< HEAD
-        public (EntityUid? grid, Vector2i pos)? LastPosition { get; }
-=======
         public (EntityUid grid, Vector2i pos)? LastPosition { get; }
->>>>>>> 8fad4d29
         public EntityUid Sender { get; }
     }
 }