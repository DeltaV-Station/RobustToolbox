using Robust.Client.Player;
using Robust.Shared.GameObjects;
using Robust.Shared.IoC;
using Robust.Shared.Reflection;
using System;
using UserInterfaceComponent = Robust.Shared.GameObjects.UserInterfaceComponent;

namespace Robust.Client.GameObjects
{
    public sealed class UserInterfaceSystem : SharedUserInterfaceSystem
    {
        [Dependency] private readonly IDynamicTypeFactory _dynamicTypeFactory = default!;
        [Dependency] private readonly IPlayerManager _playerManager = default!;
        [Dependency] private readonly IReflectionManager _reflectionManager = default!;

        public override void Initialize()
        {
            base.Initialize();

            SubscribeNetworkEvent<BoundUIWrapMessage>(MessageReceived);
        }

        private void MessageReceived(BoundUIWrapMessage ev)
        {
<<<<<<< HEAD
            var uid = ev.Entity;
            if (!TryComp<UserInterfaceComponent>(uid, out var cmp))
=======
            var uid = GetEntity(ev.Entity);

            if (!TryComp<ClientUserInterfaceComponent>(uid, out var cmp))
>>>>>>> 5486bc76
                return;

            var uiKey = ev.UiKey;
            var message = ev.Message;
            // This should probably not happen at this point, but better make extra sure!
            if (_playerManager.LocalPlayer != null)
                message.Session = _playerManager.LocalPlayer.Session;

            message.Entity = GetNetEntity(uid);
            message.UiKey = uiKey;

            // Raise as object so the correct type is used.
            RaiseLocalEvent(uid, (object)message, true);

            switch (message)
            {
                case OpenBoundInterfaceMessage _:
                    TryOpenUi(uid, uiKey, cmp);
                    break;

                case CloseBoundInterfaceMessage _:
                    TryCloseUi(message.Session, uid, uiKey, remoteCall: true, uiComp: cmp);
                    break;

                default:
                    if (cmp.OpenInterfaces.TryGetValue(uiKey, out var bui))
                        bui.InternalReceiveMessage(message);

                    break;
            }
        }

        private bool TryOpenUi(EntityUid uid, Enum uiKey, UserInterfaceComponent? uiComp = null)
        {
            if (!Resolve(uid, ref uiComp))
                return false;

            if (uiComp.OpenInterfaces.ContainsKey(uiKey))
                return false;

            var data = uiComp.MappedInterfaceData[uiKey];

            // TODO: This type should be cached, but I'm too lazy.
            var type = _reflectionManager.LooseGetType(data.ClientType);
            var boundInterface =
                (BoundUserInterface) _dynamicTypeFactory.CreateInstance(type, new object[] {uid, uiKey});

            boundInterface.Open();
            uiComp.OpenInterfaces[uiKey] = boundInterface;

            var playerSession = _playerManager.LocalPlayer?.Session;
            if (playerSession != null)
            {
                uiComp.Interfaces[uiKey]._subscribedSessions.Add(playerSession);
                RaiseLocalEvent(uid, new BoundUIOpenedEvent(uiKey, uid, playerSession), true);
            }

            return true;
        }
<<<<<<< HEAD
=======

        internal bool TryCloseUi(EntityUid uid, Enum uiKey, bool remoteCall = false, ClientUserInterfaceComponent? uiComp = null)
        {
            if (!Resolve(uid, ref uiComp))
                return false;

            if (!uiComp.OpenInterfaces.TryGetValue(uiKey, out var boundUserInterface))
                return false;

            if (!remoteCall)
                SendUiMessage(boundUserInterface, new CloseBoundInterfaceMessage());

            uiComp.OpenInterfaces.Remove(uiKey);
            boundUserInterface.Dispose();

            var playerSession = _playerManager.LocalPlayer?.Session;
            if(playerSession != null)
                RaiseLocalEvent(uid, new BoundUIClosedEvent(uiKey, uid, playerSession), true);

            return true;
        }

        internal void SendUiMessage(BoundUserInterface bui, BoundUserInterfaceMessage msg)
        {
            RaiseNetworkEvent(new BoundUIWrapMessage(GetNetEntity(bui.Owner), msg, bui.UiKey));
        }
>>>>>>> 5486bc76
    }
}<|MERGE_RESOLUTION|>--- conflicted
+++ resolved
@@ -22,14 +22,9 @@
 
         private void MessageReceived(BoundUIWrapMessage ev)
         {
-<<<<<<< HEAD
-            var uid = ev.Entity;
-            if (!TryComp<UserInterfaceComponent>(uid, out var cmp))
-=======
             var uid = GetEntity(ev.Entity);
 
-            if (!TryComp<ClientUserInterfaceComponent>(uid, out var cmp))
->>>>>>> 5486bc76
+            if (!TryComp<UserInterfaceComponent>(uid, out var cmp))
                 return;
 
             var uiKey = ev.UiKey;
@@ -89,34 +84,5 @@
 
             return true;
         }
-<<<<<<< HEAD
-=======
-
-        internal bool TryCloseUi(EntityUid uid, Enum uiKey, bool remoteCall = false, ClientUserInterfaceComponent? uiComp = null)
-        {
-            if (!Resolve(uid, ref uiComp))
-                return false;
-
-            if (!uiComp.OpenInterfaces.TryGetValue(uiKey, out var boundUserInterface))
-                return false;
-
-            if (!remoteCall)
-                SendUiMessage(boundUserInterface, new CloseBoundInterfaceMessage());
-
-            uiComp.OpenInterfaces.Remove(uiKey);
-            boundUserInterface.Dispose();
-
-            var playerSession = _playerManager.LocalPlayer?.Session;
-            if(playerSession != null)
-                RaiseLocalEvent(uid, new BoundUIClosedEvent(uiKey, uid, playerSession), true);
-
-            return true;
-        }
-
-        internal void SendUiMessage(BoundUserInterface bui, BoundUserInterfaceMessage msg)
-        {
-            RaiseNetworkEvent(new BoundUIWrapMessage(GetNetEntity(bui.Owner), msg, bui.UiKey));
-        }
->>>>>>> 5486bc76
     }
 }