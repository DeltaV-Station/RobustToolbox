--- conflicted
+++ resolved
@@ -1,10 +1,4 @@
-<<<<<<< HEAD
-using System.Collections.Generic;
-using System.Diagnostics.CodeAnalysis;
-using System.Linq;
-=======
 using System;
->>>>>>> 5ebe97ae
 using Robust.Shared.Collections;
 using Robust.Shared.Containers;
 using Robust.Shared.GameObjects;
@@ -13,13 +7,10 @@
 using Robust.Shared.Map;
 using Robust.Shared.Network;
 using Robust.Shared.Utility;
-<<<<<<< HEAD
-=======
 using System.Collections.Generic;
 using System.Diagnostics.CodeAnalysis;
 using System.Linq;
 using Robust.Shared.Serialization;
->>>>>>> 5ebe97ae
 using static Robust.Shared.Containers.ContainerManagerComponent;
 
 namespace Robust.Client.GameObjects
@@ -27,6 +18,7 @@
     public sealed class ContainerSystem : SharedContainerSystem
     {
         [Dependency] private readonly INetManager _netMan = default!;
+        [Dependency] private readonly IRobustSerializer _serializer = default!;
         [Dependency] private readonly IDynamicTypeFactoryInternal _dynFactory = default!;
         [Dependency] private readonly PointLightSystem _lightSys = default!;
 
@@ -112,11 +104,6 @@
 
             foreach (var (id, data) in cast.Containers)
             {
-<<<<<<< HEAD
-                stateContainer.HandleState(EntityManager);
-
-=======
->>>>>>> 5ebe97ae
                 if (!component.Containers.TryGetValue(id, out var container))
                 {
                     var type = _serializer.FindSerializedType(typeof(BaseContainer), data.ContainerType);
@@ -125,13 +112,6 @@
                     component.Containers.Add(id, container);
                 }
 
-                foreach (var netEntity in stateContainer.ContainedNetEntities)
-                {
-                    if (!EntityManager.TryGetEntity(netEntity, out _))
-                        AddExpectedEntity(netEntity, container);
-                }
-
-                DebugTools.AssertNotNull(stateContainer.ContainedEntities);
                 DebugTools.Assert(container.ID == id);
                 container.ShowContents = data.ShowContents;
                 container.OccludesLight = data.OccludesLight;
@@ -167,15 +147,8 @@
                 var removedExpected = new ValueList<NetEntity>();
                 foreach (var netEntity in container.ExpectedEntities)
                 {
-<<<<<<< HEAD
-                    if (!stateContainer.ContainedNetEntities.Contains(netEntity))
-                    {
-                        removedExpected.Add(netEntity);
-                    }
-=======
                     if (!stateNetEnts.Contains(netEntity))
                         removedExpected.Add(netEntity);
->>>>>>> 5ebe97ae
                 }
 
                 foreach (var entityUid in removedExpected)
@@ -184,15 +157,6 @@
                 }
 
                 // Add new entities.
-<<<<<<< HEAD
-                foreach (var netEnt in stateContainer.ContainedNetEntities)
-                {
-                    if (!TryGetEntity(netEnt, out var entity))
-                        continue;
-
-                    if (!EntityManager.TryGetComponent(entity, out MetaDataComponent? meta))
-                    {
-=======
                 for (var i = 0; i < stateNetEnts.Length; i++)
                 {
                     var entity = stateEnts[i];
@@ -200,7 +164,6 @@
                     if (!entity.IsValid())
                     {
                         DebugTools.Assert(netEnt.IsValid());
->>>>>>> 5ebe97ae
                         AddExpectedEntity(netEnt, container);
                         continue;
                     }
@@ -221,24 +184,17 @@
                         continue;
                     }
 
-                    if (container.Contains(entity.Value))
+                    if (container.Contains(entity))
                         continue;
 
                     RemoveExpectedEntity(netEnt, out _);
-<<<<<<< HEAD
-                    container.Insert(entity.Value, EntityManager,
-                        TransformQuery.GetComponent(entity.Value),
-                        xform,
-                        MetaQuery.GetComponent(entity.Value),
-=======
                     container.Insert(entity, EntityManager,
                         TransformQuery.GetComponent(entity),
                         xform,
                         MetaQuery.GetComponent(entity),
->>>>>>> 5ebe97ae
                         force: true);
 
-                    DebugTools.Assert(container.Contains(entity.Value));
+                    DebugTools.Assert(container.Contains(entity));
                 }
             }
         }
@@ -272,16 +228,6 @@
         public void AddExpectedEntity(NetEntity netEntity, BaseContainer container)
         {
 #if DEBUG
-<<<<<<< HEAD
-            if (EntityManager.TryGetEntity(netEntity, out var uid))
-            {
-                DebugTools.Assert(!TryComp(uid, out MetaDataComponent? meta) ||
-                                  (meta.Flags & ( MetaDataFlags.Detached | MetaDataFlags.InContainer) ) == MetaDataFlags.Detached,
-                    $"Adding entity {ToPrettyString(uid.Value)} to list of expected entities for container {container.ID} in {ToPrettyString(container.Owner)}, despite it already being in a container.");
-            }
-#endif
-
-=======
             var uid = GetEntity(netEntity);
 
             if (TryComp<MetaDataComponent>(uid, out var meta))
@@ -291,7 +237,6 @@
             }
 #endif
 
->>>>>>> 5ebe97ae
             if (!ExpectedEntities.TryAdd(netEntity, container))
             {
                 // It is possible that we were expecting this entity in one container, but it has now moved to another
@@ -314,11 +259,7 @@
                 return false;
 
             DebugTools.Assert(container.ExpectedEntities.Contains(netEntity),
-<<<<<<< HEAD
-                $"While removing expected contained entity {netEntity}, the entity was missing from the container expected set. Container: {container.ID} in {ToPrettyString(container.Owner)}");
-=======
                 $"While removing expected contained entity {ToPrettyString(netEntity)}, the entity was missing from the container expected set. Container: {container.ID} in {ToPrettyString(container.Owner)}");
->>>>>>> 5ebe97ae
             container.ExpectedEntities.Remove(netEntity);
             return true;
         }
