using Robust.Client.ComponentTrees;
using Robust.Client.Graphics;
using Robust.Shared.Console;
using Robust.Shared.Enums;
using Robust.Shared.GameObjects;
using Robust.Shared.IoC;
using Robust.Shared.Maths;
using Robust.Shared.Utility;

namespace Robust.Client.GameObjects
{
    public sealed class ShowSpriteBBCommand : LocalizedCommands
    {
        public override string Command => "showspritebb";

        public override void Execute(IConsoleShell shell, string argStr, string[] args)
        {
            EntitySystem.Get<SpriteBoundsSystem>().Enabled ^= true;
        }
    }

    public sealed class SpriteBoundsSystem : EntitySystem
    {
        [Dependency] private readonly IEntityManager _entityManager = default!;
        [Dependency] private readonly IOverlayManager _overlayManager = default!;
        [Dependency] private readonly SpriteTreeSystem _spriteTree = default!;

        private SpriteBoundsOverlay? _overlay;

        public bool Enabled
        {
            get => _enabled;
            set
            {
                if (_enabled == value) return;

                _enabled = value;

                if (_enabled)
                {
                    DebugTools.AssertNull(_overlay);
                    _overlay = new SpriteBoundsOverlay(_spriteTree, _entityManager);
                    _overlayManager.AddOverlay(_overlay);
                }
                else
                {
                    if (_overlay == null) return;
                    _overlayManager.RemoveOverlay(_overlay);
                    _overlay = null;
                }
            }
        }

        private bool _enabled;
    }

    public sealed class SpriteBoundsOverlay : Overlay
    {
        public override OverlaySpace Space => OverlaySpace.WorldSpace;

        private readonly IEntityManager _entityManager;
        private SpriteTreeSystem _renderTree;

        public SpriteBoundsOverlay(SpriteTreeSystem renderTree, IEntityManager entityManager)
        {
            _renderTree = renderTree;
            _entityManager = entityManager;
        }

        protected internal override void Draw(in OverlayDrawArgs args)
        {
            var handle = args.WorldHandle;
            var currentMap = args.MapId;
            var viewport = args.WorldBounds;

            foreach (var (sprite, xform) in _renderTree.QueryAabb(currentMap, viewport))
            {
                var (worldPos, worldRot) = xform.GetWorldPositionRotation();
                var bounds = sprite.CalculateRotatedBoundingBox(worldPos, worldRot);

<<<<<<< HEAD
                // Get scaled down bounds used to indicate the "south" of a sprite.
                var localBound = bounds.Box;
                var smallLocal = localBound.Scale(0.2f).Translated(-new Vector2(0f, localBound.Extents.Y));
                var southIndicator = new Box2Rotated(smallLocal, bounds.Rotation, bounds.Origin);
=======
                foreach (var (sprite, xform) in comp.SpriteTree.QueryAabb(localAABB))
                {
                    var (worldPos, worldRot) = xform.GetWorldPositionRotation();
                    var bounds = sprite.CalculateRotatedBoundingBox(worldPos, worldRot, _eyeManager.CurrentEye.Rotation);

                    // Get scaled down bounds used to indicate the "south" of a sprite.
                    var localBound = bounds.Box;
                    var smallLocal = localBound.Scale(0.2f).Translated(-new Vector2(0f, localBound.Extents.Y));
                    var southIndicator = new Box2Rotated(smallLocal, bounds.Rotation, bounds.Origin);
>>>>>>> 5284f3c2

                handle.DrawRect(bounds, Color.Red.WithAlpha(0.2f));
                handle.DrawRect(southIndicator, Color.Blue.WithAlpha(0.5f));
            }
        }
    }
}<|MERGE_RESOLUTION|>--- conflicted
+++ resolved
@@ -76,24 +76,12 @@
             foreach (var (sprite, xform) in _renderTree.QueryAabb(currentMap, viewport))
             {
                 var (worldPos, worldRot) = xform.GetWorldPositionRotation();
-                var bounds = sprite.CalculateRotatedBoundingBox(worldPos, worldRot);
+                var bounds = sprite.CalculateRotatedBoundingBox(worldPos, worldRot, args.Viewport.Eye?.Rotation ?? default);
 
-<<<<<<< HEAD
                 // Get scaled down bounds used to indicate the "south" of a sprite.
                 var localBound = bounds.Box;
                 var smallLocal = localBound.Scale(0.2f).Translated(-new Vector2(0f, localBound.Extents.Y));
                 var southIndicator = new Box2Rotated(smallLocal, bounds.Rotation, bounds.Origin);
-=======
-                foreach (var (sprite, xform) in comp.SpriteTree.QueryAabb(localAABB))
-                {
-                    var (worldPos, worldRot) = xform.GetWorldPositionRotation();
-                    var bounds = sprite.CalculateRotatedBoundingBox(worldPos, worldRot, _eyeManager.CurrentEye.Rotation);
-
-                    // Get scaled down bounds used to indicate the "south" of a sprite.
-                    var localBound = bounds.Box;
-                    var smallLocal = localBound.Scale(0.2f).Translated(-new Vector2(0f, localBound.Extents.Y));
-                    var southIndicator = new Box2Rotated(smallLocal, bounds.Rotation, bounds.Origin);
->>>>>>> 5284f3c2
 
                 handle.DrawRect(bounds, Color.Red.WithAlpha(0.2f));
                 handle.DrawRect(southIndicator, Color.Blue.WithAlpha(0.5f));
