using System;
using Robust.Shared.GameObjects;
using Robust.Shared.IoC;
using Robust.Shared.Map;
using Robust.Shared.Maths;
using Robust.Shared.ViewVariables;

namespace Robust.Client.GameObjects
{
    [ComponentReference(typeof(OccluderComponent))]
    public sealed class ClientOccluderComponent : OccluderComponent
    {
        [Dependency] private readonly IMapManager _mapManager = default!;
        [Dependency] private readonly IEntityManager _entityManager = default!;

<<<<<<< HEAD
        [ViewVariables] private (EntityUid?, Vector2i) _lastPosition;
=======
        [ViewVariables] private (EntityUid, Vector2i) _lastPosition;
>>>>>>> 8fad4d29
        [ViewVariables] internal OccluderDir Occluding { get; private set; }
        [ViewVariables] internal uint UpdateGeneration { get; set; }

        public override bool Enabled
        {
            get => base.Enabled;
            set
            {
                base.Enabled = value;

                SendDirty();
            }
        }

        protected override void Startup()
        {
            base.Startup();

            if (_entityManager.GetComponent<TransformComponent>(Owner).Anchored)
            {
                AnchorStateChanged();
            }
        }

        public void AnchorStateChanged()
        {
            var xform = _entityManager.GetComponent<TransformComponent>(Owner);
            SendDirty(xform);

            if(!xform.Anchored || !_mapManager.TryGetGrid(xform.GridUid, out var grid))
                return;

<<<<<<< HEAD
            _lastPosition = (xform.GridUid, grid.TileIndicesFor(xform.Coordinates));
=======
            var gridId = xform.GridUid ?? throw new InvalidOperationException("Anchored without a grid");
            var grid = _mapManager.GetGrid(gridId);
            _lastPosition = (gridId, grid.TileIndicesFor(xform.Coordinates));
>>>>>>> 8fad4d29
        }

        protected override void Shutdown()
        {
            base.Shutdown();

            SendDirty();
        }

        private void SendDirty(TransformComponent? xform = null)
        {
            xform ??= _entityManager.GetComponent<TransformComponent>(Owner);
            if (xform.Anchored)
            {
                _entityManager.EventBus.RaiseEvent(EventSource.Local,
                    new OccluderDirtyEvent(Owner, _lastPosition));
            }
        }

        internal void Update()
        {
            Occluding = OccluderDir.None;

            if (Deleted)
                return;

            // Content may want to override the default behavior for occlusion.
            var xform = _entityManager.GetComponent<TransformComponent>(Owner);
            var ev = new OccluderDirectionsEvent
            {
                Component = xform,
            };

            _entityManager.EventBus.RaiseLocalEvent(Owner, ref ev, true);

            if (ev.Handled)
            {
                Occluding = ev.Directions;
                return;
            }

            if (!xform.Anchored || !_mapManager.TryGetGrid(xform.GridUid, out var grid))
                return;

<<<<<<< HEAD
=======
            var grid = _mapManager.GetGrid(xform.GridUid ?? throw new InvalidOperationException("Anchored without a grid"));
>>>>>>> 8fad4d29
            var position = xform.Coordinates;
            void CheckDir(Direction dir, OccluderDir oclDir)
            {
                foreach (var neighbor in grid.GetInDir(position, dir))
                {
                    if (_entityManager.TryGetComponent(neighbor, out ClientOccluderComponent? comp) && comp.Enabled)
                    {
                        Occluding |= oclDir;
                        break;
                    }
                }
            }

            var angle = xform.LocalRotation;
            var dirRolling = angle.GetCardinalDir();
            // dirRolling starts at effective south

            CheckDir(dirRolling, OccluderDir.South);
            dirRolling = dirRolling.GetClockwise90Degrees();

            CheckDir(dirRolling, OccluderDir.West);
            dirRolling = dirRolling.GetClockwise90Degrees();

            CheckDir(dirRolling, OccluderDir.North);
            dirRolling = dirRolling.GetClockwise90Degrees();

            CheckDir(dirRolling, OccluderDir.East);
        }
    }

    [Flags]
    public enum OccluderDir : byte
    {
        None = 0,
        North = 1,
        East = 1 << 1,
        South = 1 << 2,
        West = 1 << 3,
    }

    /// <summary>
    /// Raised by occluders when trying to get occlusion directions.
    /// </summary>
    [ByRefEvent]
    public struct OccluderDirectionsEvent
    {
        public bool Handled = false;
        public OccluderDir Directions = OccluderDir.None;
        public TransformComponent Component = default!;

        public OccluderDirectionsEvent() {}
    }
}<|MERGE_RESOLUTION|>--- conflicted
+++ resolved
@@ -13,11 +13,7 @@
         [Dependency] private readonly IMapManager _mapManager = default!;
         [Dependency] private readonly IEntityManager _entityManager = default!;
 
-<<<<<<< HEAD
-        [ViewVariables] private (EntityUid?, Vector2i) _lastPosition;
-=======
         [ViewVariables] private (EntityUid, Vector2i) _lastPosition;
->>>>>>> 8fad4d29
         [ViewVariables] internal OccluderDir Occluding { get; private set; }
         [ViewVariables] internal uint UpdateGeneration { get; set; }
 
@@ -47,16 +43,12 @@
             var xform = _entityManager.GetComponent<TransformComponent>(Owner);
             SendDirty(xform);
 
-            if(!xform.Anchored || !_mapManager.TryGetGrid(xform.GridUid, out var grid))
+            if(!xform.Anchored)
                 return;
 
-<<<<<<< HEAD
-            _lastPosition = (xform.GridUid, grid.TileIndicesFor(xform.Coordinates));
-=======
             var gridId = xform.GridUid ?? throw new InvalidOperationException("Anchored without a grid");
             var grid = _mapManager.GetGrid(gridId);
             _lastPosition = (gridId, grid.TileIndicesFor(xform.Coordinates));
->>>>>>> 8fad4d29
         }
 
         protected override void Shutdown()
@@ -98,13 +90,10 @@
                 return;
             }
 
-            if (!xform.Anchored || !_mapManager.TryGetGrid(xform.GridUid, out var grid))
+            if (!xform.Anchored)
                 return;
 
-<<<<<<< HEAD
-=======
             var grid = _mapManager.GetGrid(xform.GridUid ?? throw new InvalidOperationException("Anchored without a grid"));
->>>>>>> 8fad4d29
             var position = xform.Coordinates;
             void CheckDir(Direction dir, OccluderDir oclDir)
             {
