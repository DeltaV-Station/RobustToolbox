using System;
using Robust.Shared.GameObjects;
using Robust.Shared.IoC;
using Robust.Shared.Map;
using Robust.Shared.Maths;
using Robust.Shared.ViewVariables;

namespace Robust.Client.GameObjects
{
    [ComponentReference(typeof(OccluderComponent))]
    public sealed class ClientOccluderComponent : OccluderComponent
    {
        [Dependency] private readonly IMapManager _mapManager = default!;
        [Dependency] private readonly IEntityManager _entityManager = default!;

        [ViewVariables] private (EntityUid, Vector2i) _lastPosition;
        [ViewVariables] internal OccluderDir Occluding { get; private set; }
        [ViewVariables] internal uint UpdateGeneration { get; set; }

        public override bool Enabled
        {
            get => base.Enabled;
            set
            {
                base.Enabled = value;

                SendDirty();
            }
        }

        protected override void Startup()
        {
            base.Startup();

            if (_entityManager.GetComponent<TransformComponent>(Owner).Anchored)
            {
                AnchorStateChanged();
            }
        }

        public void AnchorStateChanged()
        {
            var xform = _entityManager.GetComponent<TransformComponent>(Owner);
            SendDirty(xform);

            if(!xform.Anchored)
                return;

<<<<<<< HEAD
            var grid = _mapManager.EntityManager.GetComponent<MapGridComponent>(xform.GridEuid);
            _lastPosition = (xform.GridEuid, grid.TileIndicesFor(xform.Coordinates));
=======
            var gridId = xform.GridUid ?? throw new InvalidOperationException("Anchored without a grid");
            var grid = _mapManager.GetGrid(gridId);
            _lastPosition = (gridId, grid.TileIndicesFor(xform.Coordinates));
>>>>>>> e34935c9
        }

        protected override void Shutdown()
        {
            base.Shutdown();

            SendDirty();
        }

        private void SendDirty(TransformComponent? xform = null)
        {
            xform ??= _entityManager.GetComponent<TransformComponent>(Owner);
            if (xform.Anchored)
            {
                _entityManager.EventBus.RaiseEvent(EventSource.Local,
                    new OccluderDirtyEvent(Owner, _lastPosition));
            }
        }

        internal void Update()
        {
            Occluding = OccluderDir.None;

            if (Deleted)
                return;

            // Content may want to override the default behavior for occlusion.
            var xform = _entityManager.GetComponent<TransformComponent>(Owner);
            var ev = new OccluderDirectionsEvent
            {
                Component = xform,
            };

            _entityManager.EventBus.RaiseLocalEvent(Owner, ref ev, true);

            if (ev.Handled)
            {
                Occluding = ev.Directions;
                return;
            }

            if (!xform.Anchored)
                return;

<<<<<<< HEAD
            var grid = _mapManager.EntityManager.GetComponent<MapGridComponent>(xform.GridEuid);
=======
            var grid = _mapManager.GetGrid(xform.GridUid ?? throw new InvalidOperationException("Anchored without a grid"));
>>>>>>> e34935c9
            var position = xform.Coordinates;
            void CheckDir(Direction dir, OccluderDir oclDir)
            {
                foreach (var neighbor in grid.GetInDir(position, dir))
                {
                    if (_entityManager.TryGetComponent(neighbor, out ClientOccluderComponent? comp) && comp.Enabled)
                    {
                        Occluding |= oclDir;
                        break;
                    }
                }
            }

            var angle = xform.LocalRotation;
            var dirRolling = angle.GetCardinalDir();
            // dirRolling starts at effective south

            CheckDir(dirRolling, OccluderDir.South);
            dirRolling = dirRolling.GetClockwise90Degrees();

            CheckDir(dirRolling, OccluderDir.West);
            dirRolling = dirRolling.GetClockwise90Degrees();

            CheckDir(dirRolling, OccluderDir.North);
            dirRolling = dirRolling.GetClockwise90Degrees();

            CheckDir(dirRolling, OccluderDir.East);
        }
    }

    [Flags]
    public enum OccluderDir : byte
    {
        None = 0,
        North = 1,
        East = 1 << 1,
        South = 1 << 2,
        West = 1 << 3,
    }

    /// <summary>
    /// Raised by occluders when trying to get occlusion directions.
    /// </summary>
    [ByRefEvent]
    public struct OccluderDirectionsEvent
    {
        public bool Handled = false;
        public OccluderDir Directions = OccluderDir.None;
        public TransformComponent Component = default!;

        public OccluderDirectionsEvent() {}
    }
}<|MERGE_RESOLUTION|>--- conflicted
+++ resolved
@@ -46,14 +46,9 @@
             if(!xform.Anchored)
                 return;
 
-<<<<<<< HEAD
-            var grid = _mapManager.EntityManager.GetComponent<MapGridComponent>(xform.GridEuid);
-            _lastPosition = (xform.GridEuid, grid.TileIndicesFor(xform.Coordinates));
-=======
             var gridId = xform.GridUid ?? throw new InvalidOperationException("Anchored without a grid");
             var grid = _mapManager.GetGrid(gridId);
             _lastPosition = (gridId, grid.TileIndicesFor(xform.Coordinates));
->>>>>>> e34935c9
         }
 
         protected override void Shutdown()
@@ -98,11 +93,7 @@
             if (!xform.Anchored)
                 return;
 
-<<<<<<< HEAD
-            var grid = _mapManager.EntityManager.GetComponent<MapGridComponent>(xform.GridEuid);
-=======
             var grid = _mapManager.GetGrid(xform.GridUid ?? throw new InvalidOperationException("Anchored without a grid"));
->>>>>>> e34935c9
             var position = xform.Coordinates;
             void CheckDir(Direction dir, OccluderDir oclDir)
             {
