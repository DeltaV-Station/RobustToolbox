--- conflicted
+++ resolved
@@ -43,7 +43,6 @@
             UserInterfaceManagerInternal.PushModal(this);
         }
 
-<<<<<<< HEAD
         protected internal override void Draw(DrawingHandleScreen handle)
         {
             base.Draw(handle);
@@ -70,15 +69,12 @@
             }
         }
 
-=======
         public void Close()
         {
             if (!Visible) return;
             UserInterfaceManagerInternal.RemoveModal(this);
         }
-
-
->>>>>>> 13e9fe12
+        
         protected internal override void ModalRemoved()
         {
             base.ModalRemoved();
