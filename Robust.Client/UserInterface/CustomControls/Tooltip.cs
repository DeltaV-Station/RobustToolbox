--- conflicted
+++ resolved
@@ -1,4 +1,4 @@
-﻿using Robust.Client.UserInterface.Controls;
+using Robust.Client.UserInterface.Controls;
 using Robust.Shared.Timing;
 
 namespace Robust.Client.UserInterface.CustomControls
@@ -29,7 +29,6 @@
             AddChild(vbox);
 
             vbox.AddChild(_label = new Label());
-<<<<<<< HEAD
         }
 
         protected override void FrameUpdate(FrameEventArgs args)
@@ -40,8 +39,6 @@
                 return;
 
             Tooltips.PositionTooltip(this);
-=======
->>>>>>> fde83f08
         }
     }
 }