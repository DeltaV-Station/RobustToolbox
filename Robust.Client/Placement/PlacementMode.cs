using System;
using System.Collections.Generic;
using System.Diagnostics.CodeAnalysis;
using Robust.Client.GameObjects;
using Robust.Client.Graphics;
using Robust.Client.ResourceManagement;
using Robust.Shared.GameObjects;
using Robust.Shared.Log;
using Robust.Shared.Map;
using Robust.Shared.Maths;
using Robust.Shared.Physics.Systems;
using Robust.Shared.Utility;

namespace Robust.Client.Placement
{
    public abstract class PlacementMode
    {
        public readonly PlacementManager pManager;

        /// <summary>
        /// Holds the current tile we are hovering our mouse over
        /// </summary>
        public TileRef CurrentTile { get; set; }

        /// <summary>
        /// Local coordinates of our cursor on the map
        /// </summary>
        public EntityCoordinates MouseCoords { get; set; }

        /// <summary>
        /// Texture resources to draw to represent the entity we are trying to spawn
        /// </summary>
        public List<Texture>? TexturesToDraw { get; set; }

        /// <summary>
        /// Color set to the ghost entity when it has a valid spawn position
        /// </summary>
        public Color ValidPlaceColor { get; set; } = new(20, 180, 20); //Default valid color is green

        /// <summary>
        /// Color set to the ghost entity when it has an invalid spawn position
        /// </summary>
        public Color InvalidPlaceColor { get; set; } = new(180, 20, 20); //Default invalid placement is red

        /// <summary>
        /// Used for line and grid placement to determine how spaced apart the entities should be
        /// </summary>
        protected float GridDistancing = 1f;

        /// <summary>
        /// Whether this mode requires us to verify the player is spawning within a certain range of themselves
        /// </summary>
        public virtual bool RangeRequired => false;

        /// <summary>
        /// Whether this mode can use the line placement mode
        /// </summary>
        public virtual bool HasLineMode => false;

        /// <summary>
        /// Whether this mode can use the grid placement mode
        /// </summary>
        public virtual bool HasGridMode => false;

        protected PlacementMode(PlacementManager pMan)
        {
            pManager = pMan;
        }

        public virtual string ModeName => GetType().Name;

        /// <summary>
        /// Aligns the location of placement based on cursor location
        /// </summary>
        /// <param name="mouseScreen"></param>
        /// <returns>Returns whether the current position is a valid placement position</returns>
        public abstract void AlignPlacementMode(ScreenCoordinates mouseScreen);

        /// <summary>
        /// Verifies the location of placement is a valid position to place at
        /// </summary>
        /// <param name="mouseScreen"></param>
        /// <returns></returns>
        public abstract bool IsValidPosition(EntityCoordinates position);

        public virtual void Render(DrawingHandleWorld handle)
        {
            var sce = pManager.CurrentPlacementOverlayEntity;
            if (sce is not {} scent || pManager.EntityManager.Deleted(scent))
                return;
            var sc = pManager.EntityManager.GetComponent<SpriteComponent>(sce!.Value);

            IEnumerable<EntityCoordinates> locationcollection;
            switch (pManager.PlacementType)
            {
                case PlacementManager.PlacementTypes.None:
                    locationcollection = SingleCoordinate();
                    break;
                case PlacementManager.PlacementTypes.Line:
                    locationcollection = LineCoordinates();
                    break;
                case PlacementManager.PlacementTypes.Grid:
                    locationcollection = GridCoordinates();
                    break;
                default:
                    locationcollection = SingleCoordinate();
                    break;
            }

            var dirAng = pManager.Direction.ToAngle();
            foreach (var coordinate in locationcollection)
            {
                if (!coordinate.IsValid(pManager.EntityManager))
                    return; // Just some paranoia just in case
                var worldPos = coordinate.ToMapPos(pManager.EntityManager);
                var worldRot = pManager.EntityManager.GetComponent<TransformComponent>(coordinate.EntityId).WorldRotation + dirAng;

                sc.Color = IsValidPosition(coordinate) ? ValidPlaceColor : InvalidPlaceColor;
                sc.Render(handle, pManager.eyeManager.CurrentEye.Rotation, worldRot, worldPos);
            }
        }

        public IEnumerable<EntityCoordinates> SingleCoordinate()
        {
            yield return MouseCoords;
        }

        public IEnumerable<EntityCoordinates> LineCoordinates()
        {
            var (_, (x, y)) = MouseCoords.WithEntityId(pManager.StartPoint.EntityId) - pManager.StartPoint;
            float iterations;
            Vector2 distance;
            if (Math.Abs(x) > Math.Abs(y))
            {
                iterations = Math.Abs(x / GridDistancing);
                distance = new Vector2(x > 0 ? 1 : -1, 0) * GridDistancing;
            }
            else
            {
                iterations = Math.Abs(y / GridDistancing);
                distance = new Vector2(0, y > 0 ? 1 : -1) * GridDistancing;
            }

            for (var i = 0; i <= iterations; i++)
            {
                yield return new EntityCoordinates(pManager.StartPoint.EntityId, pManager.StartPoint.Position + distance * i);
            }
        }

        // This name is a nice reminder of our origins. Never forget.
        public IEnumerable<EntityCoordinates> GridCoordinates()
        {
            var placementdiff = MouseCoords.WithEntityId(pManager.StartPoint.EntityId) - pManager.StartPoint;
            var distanceX = new Vector2(placementdiff.X > 0 ? 1 : -1, 0) * GridDistancing;
            var distanceY = new Vector2(0, placementdiff.Y > 0 ? 1 : -1) * GridDistancing;

            var iterationsX = Math.Abs(placementdiff.X / GridDistancing);
            var iterationsY = Math.Abs(placementdiff.Y / GridDistancing);

            for (var x = 0; x <= iterationsX; x++)
            {
                for (var y = 0; y <= iterationsY; y++)
                {
                    yield return new EntityCoordinates(pManager.StartPoint.EntityId, pManager.StartPoint.Position + distanceX * x + distanceY * y);
                }
            }
        }

        /// <summary>
        ///     Returns the tile ref for a grid, or a map.
        /// </summary>
        public TileRef GetTileRef(EntityCoordinates coordinates)
        {
<<<<<<< HEAD
            var gridId = coordinates.GetGridEuid(pManager.EntityManager);
            return gridId.IsValid() ? pManager.MapManager.EntityManager.GetComponent<MapGridComponent>(gridId).GetTileRef(MouseCoords)
                : new TileRef(gridId, MouseCoords.ToVector2i(pManager.EntityManager, pManager.MapManager), Tile.Empty);
=======
            var gridUidOpt = coordinates.GetGridUid(pManager.EntityManager);
            return gridUidOpt is EntityUid gridUid && gridUid.IsValid() ? pManager.MapManager.GetGrid(gridUid).GetTileRef(MouseCoords)
                : new TileRef(gridUidOpt ?? EntityUid.Invalid,
                    MouseCoords.ToVector2i(pManager.EntityManager, pManager.MapManager), Tile.Empty);
>>>>>>> e34935c9
        }

        public TextureResource GetSprite(string key)
        {
            return pManager.ResourceCache.GetResource<TextureResource>(new ResourcePath("/Textures/") / key);
        }

        public bool TryGetSprite(string key, [NotNullWhen(true)] out TextureResource? sprite)
        {
            return pManager.ResourceCache.TryGetResource(new ResourcePath(@"/Textures/") / key, out sprite);
        }

        /// <summary>
        /// Checks if the player is spawning within a certain range of his character if range is required on this mode
        /// </summary>
        /// <returns></returns>
        public bool RangeCheck(EntityCoordinates coordinates)
        {
            if (!RangeRequired)
                return true;
            var controlled = pManager.PlayerManager.LocalPlayer?.ControlledEntity ?? EntityUid.Invalid;
            if (controlled == EntityUid.Invalid)
            {
                return false;
            }

            var range = pManager.CurrentPermission!.Range;
            if (range > 0 && !pManager.EntityManager.GetComponent<TransformComponent>(controlled).Coordinates.InRange(pManager.EntityManager, coordinates, range))
                return false;
            return true;
        }

        public bool IsColliding(EntityCoordinates coordinates)
        {
            var bounds = pManager.ColliderAABB;
            var mapCoords = coordinates.ToMap(pManager.EntityManager);
            var (x, y) = mapCoords.Position;

            var collisionBox = Box2.FromDimensions(
                bounds.Left + x,
                bounds.Bottom + y,
                bounds.Width,
                bounds.Height);

            return EntitySystem.Get<SharedPhysicsSystem>().TryCollideRect(collisionBox, mapCoords.MapId);
        }

        protected Vector2 ScreenToWorld(Vector2 point)
        {
            return pManager.eyeManager.ScreenToMap(point).Position;
        }

        protected Vector2 WorldToScreen(Vector2 point)
        {
            return pManager.eyeManager.WorldToScreen(point);
        }

        protected EntityCoordinates ScreenToCursorGrid(ScreenCoordinates coords)
        {
            var mapCoords = pManager.eyeManager.ScreenToMap(coords.Position);
            if (!pManager.MapManager.TryFindGridAt(mapCoords, out var grid))
            {
                return EntityCoordinates.FromMap(pManager.MapManager, mapCoords);
            }

            return EntityCoordinates.FromMap(pManager.EntityManager, grid.Owner, mapCoords);
        }
    }
}<|MERGE_RESOLUTION|>--- conflicted
+++ resolved
@@ -1,4 +1,4 @@
-using System;
+﻿using System;
 using System.Collections.Generic;
 using System.Diagnostics.CodeAnalysis;
 using Robust.Client.GameObjects;
@@ -171,16 +171,10 @@
         /// </summary>
         public TileRef GetTileRef(EntityCoordinates coordinates)
         {
-<<<<<<< HEAD
-            var gridId = coordinates.GetGridEuid(pManager.EntityManager);
-            return gridId.IsValid() ? pManager.MapManager.EntityManager.GetComponent<MapGridComponent>(gridId).GetTileRef(MouseCoords)
-                : new TileRef(gridId, MouseCoords.ToVector2i(pManager.EntityManager, pManager.MapManager), Tile.Empty);
-=======
             var gridUidOpt = coordinates.GetGridUid(pManager.EntityManager);
             return gridUidOpt is EntityUid gridUid && gridUid.IsValid() ? pManager.MapManager.GetGrid(gridUid).GetTileRef(MouseCoords)
                 : new TileRef(gridUidOpt ?? EntityUid.Invalid,
                     MouseCoords.ToVector2i(pManager.EntityManager, pManager.MapManager), Tile.Empty);
->>>>>>> e34935c9
         }
 
         public TextureResource GetSprite(string key)
@@ -246,7 +240,7 @@
                 return EntityCoordinates.FromMap(pManager.MapManager, mapCoords);
             }
 
-            return EntityCoordinates.FromMap(pManager.EntityManager, grid.Owner, mapCoords);
+            return EntityCoordinates.FromMap(pManager.EntityManager, grid.GridEntityId, mapCoords);
         }
     }
 }