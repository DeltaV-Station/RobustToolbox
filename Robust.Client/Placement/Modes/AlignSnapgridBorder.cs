using System;
using Robust.Shared.GameObjects;
using Robust.Shared.Map;
using Robust.Shared.Maths;

namespace Robust.Client.Placement.Modes
{
    public sealed class SnapgridBorder : SnapgridCenter
    {
        public override bool HasLineMode => true;
        public override bool HasGridMode => true;

        public SnapgridBorder(PlacementManager pMan) : base(pMan)
        {
        }


        public override void AlignPlacementMode(ScreenCoordinates mouseScreen)
        {
            MouseCoords = ScreenToCursorGrid(mouseScreen);

<<<<<<< HEAD
            var gridId = MouseCoords.GetGridEuid(pManager.EntityManager);
=======
            var gridIdOpt = MouseCoords.GetGridUid(pManager.EntityManager);
>>>>>>> e34935c9
            SnapSize = 1f;
            if (gridIdOpt is EntityUid gridId && gridId.IsValid())
            {
                Grid = pManager.MapManager.EntityManager.GetComponent<MapGridComponent>(gridId);
                SnapSize = Grid.TileSize; //Find snap size for the grid.
            }
            else
            {
                Grid = null;
            }

            GridDistancing = SnapSize;

            var mouselocal = new Vector2( //Round local coordinates onto the snap grid
                MathF.Round(MouseCoords.X / SnapSize, MidpointRounding.AwayFromZero) * SnapSize,
                MathF.Round(MouseCoords.Y / SnapSize, MidpointRounding.AwayFromZero) * SnapSize);

            //Convert back to original world and screen coordinates after applying offset
            MouseCoords =
                new EntityCoordinates(
                    MouseCoords.EntityId, mouselocal + new Vector2(pManager.PlacementOffset.X, pManager.PlacementOffset.Y));
        }
    }
}<|MERGE_RESOLUTION|>--- conflicted
+++ resolved
@@ -19,15 +19,11 @@
         {
             MouseCoords = ScreenToCursorGrid(mouseScreen);
 
-<<<<<<< HEAD
-            var gridId = MouseCoords.GetGridEuid(pManager.EntityManager);
-=======
             var gridIdOpt = MouseCoords.GetGridUid(pManager.EntityManager);
->>>>>>> e34935c9
             SnapSize = 1f;
             if (gridIdOpt is EntityUid gridId && gridId.IsValid())
             {
-                Grid = pManager.MapManager.EntityManager.GetComponent<MapGridComponent>(gridId);
+                Grid = pManager.MapManager.GetGrid(gridId);
                 SnapSize = Grid.TileSize; //Find snap size for the grid.
             }
             else
