--- conflicted
+++ resolved
@@ -1,4 +1,4 @@
-using Robust.Shared.GameObjects;
+﻿using Robust.Shared.GameObjects;
 using Robust.Shared.IoC;
 using Robust.Shared.Map;
 using Robust.Shared.Maths;
@@ -17,19 +17,11 @@
             MouseCoords = ScreenToCursorGrid(mouseScreen);
 
             var tileSize = 1f;
-<<<<<<< HEAD
-            var gridId = MouseCoords.GetGridEuid(pManager.EntityManager);
-=======
             var gridIdOpt = MouseCoords.GetGridUid(pManager.EntityManager);
->>>>>>> e34935c9
 
             if (gridIdOpt is EntityUid gridId && gridId.IsValid())
             {
-<<<<<<< HEAD
-                var mapGrid = pManager.MapManager.EntityManager.GetComponent<MapGridComponent>(MouseCoords.GetGridEuid(pManager.EntityManager));
-=======
                 var mapGrid = pManager.MapManager.GetGrid(gridId);
->>>>>>> e34935c9
                 CurrentTile = mapGrid.GetTileRef(MouseCoords);
                 tileSize = mapGrid.TileSize; //convert from ushort to float
             }
