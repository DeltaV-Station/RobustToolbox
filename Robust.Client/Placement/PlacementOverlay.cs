--- conflicted
+++ resolved
@@ -1,10 +1,6 @@
-<<<<<<< HEAD
-using Robust.Client.Graphics.Drawing;
-using Robust.Client.Graphics.Overlays;
 using Robust.Shared.Enums;
-=======
 ﻿using Robust.Client.Graphics;
->>>>>>> 3ef4ac74
+
 
 namespace Robust.Client.Placement
 {
@@ -13,7 +9,6 @@
         internal class PlacementOverlay : Overlay
         {
             private readonly PlacementManager _manager;
-            public override bool AlwaysDirty => true;
             public override OverlaySpace Space => OverlaySpace.WorldSpace;
 
             public PlacementOverlay(PlacementManager manager)
