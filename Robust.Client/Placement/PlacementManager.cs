--- conflicted
+++ resolved
@@ -334,11 +334,7 @@
 
         private void HandleTileChanged(TileChangedEvent args)
         {
-<<<<<<< HEAD
-            var coords = MapManager.EntityManager.GetComponent<MapGridComponent>(args.NewTile.GridUid).GridTileToLocal(args.NewTile.GridIndices);
-=======
             var coords = MapManager.GetGrid(args.NewTile.GridUid).GridTileToLocal(args.NewTile.GridIndices);
->>>>>>> e34935c9
             _pendingTileChanges.RemoveAll(c => c.Item1 == coords);
         }
 
@@ -744,15 +740,11 @@
 
             if (CurrentPermission.IsTile)
             {
-<<<<<<< HEAD
-                var gridId = coordinates.GetGridEuid(EntityManager);
-=======
                 var gridIdOpt = coordinates.GetGridUid(EntityManager);
->>>>>>> e34935c9
                 // If we have actually placed something on a valid grid...
                 if (gridIdOpt is EntityUid gridId && gridId.IsValid())
                 {
-                    var grid = MapManager.EntityManager.GetComponent<MapGridComponent>(gridId);
+                    var grid = MapManager.GetGrid(gridId);
 
                     // no point changing the tile to the same thing.
                     if (grid.GetTileRef(coordinates).Tile.TypeId == CurrentPermission.TileType)
