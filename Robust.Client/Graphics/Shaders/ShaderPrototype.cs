--- conflicted
+++ resolved
@@ -192,16 +192,10 @@
                         ? $"Shader param '{name}' does not exist on shader '{shaderName}'"
                         : $"Shader param '{name}' does not exist on this shader."
                     );
-
-<<<<<<< HEAD
                     continue;
-=======
-                    var value = _parseUniformValue(item.Value, uniformDefinition.Type.Type);
-                    ShaderParams.Add(name, value);
->>>>>>> a37ac16f
                 }
 
-                var value = _parseUniformValue(valueNode, uniformDefinition.Type);
+                var value = _parseUniformValue(valueNode, uniformDefinition.Type.Type);
                 shaderParams[name] = value;
             }
         }
@@ -216,8 +210,8 @@
             foreach (var (name, def) in prototype.Source.ParsedShader.Uniforms)
             {
                 shaderParams.TryAdd(name, (def.DefaultValue != null
-                    ? _parseUniformValue(def.DefaultValue, def.Type)
-                    : def.Type switch
+                    ? _parseUniformValue(def.DefaultValue, def.Type.Type)
+                    : def.Type.Type switch
                     {
                         ShaderDataType.Void => null,
                         ShaderDataType.Bool => false,
