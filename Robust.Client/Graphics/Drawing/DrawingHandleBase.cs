using System;
using System.Collections.Generic;
using System.Diagnostics;
using System.Numerics;
using System.Runtime.CompilerServices;
using System.Runtime.InteropServices;
<<<<<<< HEAD
using System.Runtime.Intrinsics;
=======
>>>>>>> 84632df3
using Robust.Shared.Maths;

namespace Robust.Client.Graphics
{
    /// <summary>
    ///     Used for doing direct drawing without sprite components, existing GUI controls, etc...
    /// </summary>
    public abstract class DrawingHandleBase : IDisposable
    {
        private protected readonly int _handleId;
        public bool Disposed { get; private set; }

        /// <summary>
        ///     Drawing commands that do NOT receive per-vertex modulation get modulated by this.
        ///     Specifically, *DrawPrimitives w/ DrawVertexUV2DColor IS NOT AFFECTED BY THIS*.
        ///     The only code that should ever be setting this is UserInterfaceManager.
        ///     It's absolutely evil statefulness.
        ///     I understand it's existence and operation.
        ///     I understand that removing it would require rewriting all the UI controls everywhere.
        ///     I still wish it a prolonged death - it's a performance nightmare. - 20kdc
        /// </summary>
        public Color Modulate { get; set; } = Color.White;

        protected Texture White;

        public DrawingHandleBase(Texture white)
        {
            White = white;
        }

        public void Dispose()
        {
            Disposed = true;
        }

        public void SetTransform(in Vector2 position, in Angle rotation, in Vector2 scale)
        {
            CheckDisposed();

            var matrix = Matrix3.CreateTransform(in position, in rotation, in scale);
            SetTransform(in matrix);
        }

        public void SetTransform(in Vector2 position, in Angle rotation)
        {
            var matrix = Matrix3.CreateTransform(in position, in rotation);
            SetTransform(in matrix);
        }

        public abstract void SetTransform(in Matrix3 matrix);

        public abstract Matrix3 GetTransform();

        public abstract void UseShader(ShaderInstance? shader);

        public abstract ShaderInstance? GetShader();

        // ---- DrawPrimitives: Vector2 API ----

        /// <summary>
        ///     Draws arbitrary geometry primitives with a flat color.
        /// </summary>
        /// <param name="primitiveTopology">The topology of the primitives to draw.</param>
        /// <param name="vertices">The list of vertices to render.</param>
        /// <param name="color">The color to draw with.</param>
        public void DrawPrimitives(DrawPrimitiveTopology primitiveTopology, List<Vector2> vertices,
            Color color)
        {
            var span = CollectionsMarshal.AsSpan(vertices);
            DrawPrimitives(primitiveTopology, span, color);
        }

        /// <summary>
        ///     Draws arbitrary geometry primitives with a flat color.
        /// </summary>
        /// <param name="primitiveTopology">The topology of the primitives to draw.</param>
<<<<<<< HEAD
=======
        /// <param name="vertices">The list of vertices to render.</param>
        /// <param name="start">Start index for the list.</param>
        /// <param name="count">The count of the entries in the supplied list to draw</param>
        /// <param name="color">The color to draw with.</param>
        public void DrawPrimitives(DrawPrimitiveTopology primitiveTopology, List<Vector2> vertices, int start, int count,
            Color color)
        {
            var span = CollectionsMarshal.AsSpan(vertices);
            DrawPrimitives(primitiveTopology, span.Slice(start, count), color);
        }

        /// <summary>
        ///     Draws arbitrary geometry primitives with a flat color.
        /// </summary>
        /// <param name="primitiveTopology">The topology of the primitives to draw.</param>
>>>>>>> 84632df3
        /// <param name="vertices">The set of vertices to render.</param>
        /// <param name="color">The color to draw with.</param>
        public void DrawPrimitives(DrawPrimitiveTopology primitiveTopology, ReadOnlySpan<Vector2> vertices,
            Color color)
        {
            var realColor = color * Modulate;

            // TODO: Maybe don't stackalloc if the data is too large.
            Span<DrawVertexUV2DColor> drawVertices = stackalloc DrawVertexUV2DColor[vertices.Length];
            PadVerticesV2(vertices, drawVertices, realColor);

            DrawPrimitives(primitiveTopology, White, drawVertices);
        }

        /// <summary>
        ///     Draws arbitrary indexed geometry primitives with a flat color.
        /// </summary>
        /// <param name="primitiveTopology">The topology of the primitives to draw.</param>
        /// <param name="indices">The indices into <paramref name="vertices"/> to render.</param>
        /// <param name="vertices">The set of vertices to render.</param>
        /// <param name="color">The color to draw with.</param>
        public void DrawPrimitives(DrawPrimitiveTopology primitiveTopology, ReadOnlySpan<ushort> indices,
            ReadOnlySpan<Vector2> vertices, Color color)
        {
            var realColor = color * Modulate;

            // TODO: Maybe don't stackalloc if the data is too large.
            Span<DrawVertexUV2DColor> drawVertices = stackalloc DrawVertexUV2DColor[vertices.Length];
            PadVerticesV2(vertices, drawVertices, realColor);

            DrawPrimitives(primitiveTopology, White, indices, drawVertices);
        }

        private static void PadVerticesV2(ReadOnlySpan<Vector2> input, Span<DrawVertexUV2DColor> output, Color color)
        {
            if (input.Length == 0)
                return;

            if (input.Length != output.Length)
            {
                throw new InvalidOperationException("Invalid lengths!");
            }

            var colorLinear = Color.FromSrgb(color);
            var colorVec = Unsafe.As<Color, Vector128<float>>(ref colorLinear);
            var uvVec = Vector128.Create(0, 0, 0.5f, 0.5f);
            var maskVec = Vector128.Create(0xFFFFFFFF, 0xFFFFFFFF, 0, 0).AsSingle();

            var simdVectors = (nuint)(input.Length / 2);
            ref readonly var srcBase = ref Unsafe.As<Vector2, float>(ref Unsafe.AsRef(in input[0]));
            ref var dstBase = ref Unsafe.As<DrawVertexUV2DColor, float>(ref output[0]);

            for (nuint i = 0; i < simdVectors; i++)
            {
                var positions = Vector128.LoadUnsafe(in srcBase, i * 4);

                var posColorLower = (positions & maskVec) | uvVec;
                var posColorUpper = (Vector128.Shuffle(positions, Vector128.Create(2, 3, 0, 0)) & maskVec) | uvVec;

                posColorLower.StoreUnsafe(ref dstBase, i * 16);
                colorVec.StoreUnsafe(ref dstBase, i * 16 + 4);
                posColorUpper.StoreUnsafe(ref dstBase, i * 16 + 8);
                colorVec.StoreUnsafe(ref dstBase, i * 16 + 12);
            }

            var lastPos = (int)simdVectors * 2;
            if (lastPos != output.Length)
            {
                // Odd number of vertices. Handle the last manually.
                output[lastPos] = new DrawVertexUV2DColor(input[lastPos], new Vector2(0.5f, 0.5f), colorLinear);
            }
        }

        // ---- DrawPrimitives: DrawVertexUV2D API ----

        /// <summary>
        ///     Draws arbitrary geometry primitives with a texture.
        /// </summary>
        /// <param name="primitiveTopology">The topology of the primitives to draw.</param>
        /// <param name="texture">The texture to render with.</param>
        /// <param name="vertices">The set of vertices to render.</param>
        /// <param name="color">The color to draw with.</param>
        public void DrawPrimitives(DrawPrimitiveTopology primitiveTopology, Texture texture, ReadOnlySpan<DrawVertexUV2D> vertices,
            Color? color = null)
        {
            var realColor = (color ?? Color.White) * Modulate;

            // TODO: Maybe don't stackalloc if the data is too large.
            Span<DrawVertexUV2DColor> drawVertices = stackalloc DrawVertexUV2DColor[vertices.Length];
            PadVerticesUV(vertices, drawVertices, realColor);

            DrawPrimitives(primitiveTopology, texture, drawVertices);
        }

        /// <summary>
        ///     Draws arbitrary geometry primitives with a texture.
        /// </summary>
        /// <param name="primitiveTopology">The topology of the primitives to draw.</param>
        /// <param name="texture">The texture to render with.</param>
        /// <param name="vertices">The set of vertices to render.</param>
        /// <param name="indices">The indices into <paramref name="vertices"/> to render.</param>
        /// <param name="color">The color to draw with.</param>
        public void DrawPrimitives(DrawPrimitiveTopology primitiveTopology, Texture texture, ReadOnlySpan<ushort> indices,
            ReadOnlySpan<DrawVertexUV2D> vertices, Color? color = null)
        {
            var realColor = (color ?? Color.White) * Modulate;

            // TODO: Maybe don't stackalloc if the data is too large.
            Span<DrawVertexUV2DColor> drawVertices = stackalloc DrawVertexUV2DColor[vertices.Length];
            PadVerticesUV(vertices, drawVertices, realColor);

            DrawPrimitives(primitiveTopology, texture, indices, drawVertices);
        }

        private void PadVerticesUV(ReadOnlySpan<DrawVertexUV2D> input, Span<DrawVertexUV2DColor> output, Color color)
        {
            Color colorLinear = Color.FromSrgb(color);
            for (var i = 0; i < output.Length; i++)
            {
                output[i] = new DrawVertexUV2DColor(input[i], colorLinear);
            }
        }

        // ---- End wrappers ----

        /// <summary>
        ///     Draws arbitrary geometry primitives with a texture.
        ///     Be aware that this ignores the Modulate property! Apply it yourself if necessary.
        /// </summary>
        /// <param name="primitiveTopology">The topology of the primitives to draw.</param>
        /// <param name="texture">The texture to render with.</param>
        /// <param name="vertices">The set of vertices to render.</param>
        public abstract void DrawPrimitives(DrawPrimitiveTopology primitiveTopology, Texture texture,
            ReadOnlySpan<DrawVertexUV2DColor> vertices);

        /// <summary>
        ///     Draws arbitrary geometry primitives with a flat color.
        ///     Be aware that this ignores the Modulate property! Apply it yourself if necessary.
        /// </summary>
        /// <param name="primitiveTopology">The topology of the primitives to draw.</param>
        /// <param name="texture">The texture to render with.</param>
        /// <param name="indices">The indices into <paramref name="vertices"/> to render.</param>
        /// <param name="vertices">The set of vertices to render.</param>
        public abstract void DrawPrimitives(DrawPrimitiveTopology primitiveTopology, Texture texture,
            ReadOnlySpan<ushort> indices,
            ReadOnlySpan<DrawVertexUV2DColor> vertices);

        [DebuggerStepThrough]
        protected void CheckDisposed()
        {
            if (Disposed)
            {
                throw new ObjectDisposedException(nameof(DrawingHandleBase));
            }
        }

        public abstract void DrawCircle(Vector2 position, float radius, Color color, bool filled = true);

        public abstract void DrawLine(Vector2 from, Vector2 to, Color color);

        public abstract void RenderInRenderTarget(IRenderTarget target, Action a, Color? clearColor);
    }

    /// <summary>
    ///     2D Vertex that contains both position and UV coordinates.
    /// </summary>
    public struct DrawVertexUV2D
    {
        public Vector2 Position;
        public Vector2 UV;

        public DrawVertexUV2D(Vector2 position, Vector2 uv)
        {
            Position = position;
            UV = uv;
        }
    }

    /// <summary>
    ///     2D Vertex that contains position and UV coordinates, and a modulation colour (Linear!!!)
    ///     NOTE: This is directly cast into Clyde Vertex2D!!!!
    /// </summary>
    [StructLayout(LayoutKind.Sequential)]
    public struct DrawVertexUV2DColor
    {
        public Vector2 Position;
        public Vector2 UV;
        /// <summary>
        ///     Modulation colour for this vertex.
        ///     Note that this color is in linear space.
        /// </summary>
        public Color Color;

        /// <param name="position">The location.</param>
        /// <param name="uv">The texture coordinate.</param>
        /// <param name="col">Modulation colour (In linear space, use Color.FromSrgb if needed)</param>
        [MethodImpl(MethodImplOptions.AggressiveInlining)]
        public DrawVertexUV2DColor(Vector2 position, Vector2 uv, Color col)
        {
            Position = position;
            UV = uv;
            Color = col;
        }

        /// <param name="position">The location.</param>
        /// <param name="col">Modulation colour (In linear space, use Color.FromSrgb if needed)</param>
        [MethodImpl(MethodImplOptions.AggressiveInlining)]
        public DrawVertexUV2DColor(Vector2 position, Color col)
        {
            Position = position;
            UV = new Vector2(0.5f, 0.5f);
            Color = col;
        }

        /// <param name="b">The existing position/UV pair.</param>
        /// <param name="col">Modulation colour (In linear space, use Color.FromSrgb if needed)</param>
        [MethodImpl(MethodImplOptions.AggressiveInlining)]
        public DrawVertexUV2DColor(DrawVertexUV2D b, Color col)
        {
            Position = b.Position;
            UV = b.UV;
            Color = col;
        }
    }
}<|MERGE_RESOLUTION|>--- conflicted
+++ resolved
@@ -4,10 +4,7 @@
 using System.Numerics;
 using System.Runtime.CompilerServices;
 using System.Runtime.InteropServices;
-<<<<<<< HEAD
 using System.Runtime.Intrinsics;
-=======
->>>>>>> 84632df3
 using Robust.Shared.Maths;
 
 namespace Robust.Client.Graphics
@@ -84,8 +81,6 @@
         ///     Draws arbitrary geometry primitives with a flat color.
         /// </summary>
         /// <param name="primitiveTopology">The topology of the primitives to draw.</param>
-<<<<<<< HEAD
-=======
         /// <param name="vertices">The list of vertices to render.</param>
         /// <param name="start">Start index for the list.</param>
         /// <param name="count">The count of the entries in the supplied list to draw</param>
@@ -101,7 +96,6 @@
         ///     Draws arbitrary geometry primitives with a flat color.
         /// </summary>
         /// <param name="primitiveTopology">The topology of the primitives to draw.</param>
->>>>>>> 84632df3
         /// <param name="vertices">The set of vertices to render.</param>
         /// <param name="color">The color to draw with.</param>
         public void DrawPrimitives(DrawPrimitiveTopology primitiveTopology, ReadOnlySpan<Vector2> vertices,
