--- conflicted
+++ resolved
@@ -81,24 +81,6 @@
         ///     Draws arbitrary geometry primitives with a flat color.
         /// </summary>
         /// <param name="primitiveTopology">The topology of the primitives to draw.</param>
-<<<<<<< HEAD
-        /// <param name="vertices">The list of vertices to render.</param>
-        /// <param name="start">Start index for the list.</param>
-        /// <param name="count">The count of the entries in the supplied list to draw</param>
-        /// <param name="color">The color to draw with.</param>
-        public void DrawPrimitives(DrawPrimitiveTopology primitiveTopology, List<Vector2> vertices, int start, int count,
-            Color color)
-        {
-            var span = CollectionsMarshal.AsSpan(vertices);
-            DrawPrimitives(primitiveTopology, span.Slice(start, count), color);
-        }
-
-        /// <summary>
-        ///     Draws arbitrary geometry primitives with a flat color.
-        /// </summary>
-        /// <param name="primitiveTopology">The topology of the primitives to draw.</param>
-=======
->>>>>>> d6803f52
         /// <param name="vertices">The set of vertices to render.</param>
         /// <param name="color">The color to draw with.</param>
         public void DrawPrimitives(DrawPrimitiveTopology primitiveTopology, ReadOnlySpan<Vector2> vertices,
