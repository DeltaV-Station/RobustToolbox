﻿using System;
using System.Buffers;
using OpenToolkit.Graphics.OpenGL4;
using Robust.Client.GameObjects;
using Robust.Client.GameObjects.EntitySystems;
using Robust.Client.Graphics.ClientEye;
using Robust.Client.Interfaces.Graphics;
using Robust.Client.Interfaces.Graphics.ClientEye;
using Robust.Client.ResourceManagement.ResourceTypes;
using Robust.Shared.Log;
using Robust.Shared.Map;
using Robust.Shared.Maths;
using static Robust.Client.GameObjects.ClientOccluderComponent;
using OGLTextureWrapMode = OpenToolkit.Graphics.OpenGL.TextureWrapMode;

namespace Robust.Client.Graphics.Clyde
{
    // This file handles everything about light rendering.
    // That includes shadow casting and also FOV.
    // A detailed explanation of how all this works can be found on HackMD:
    // https://hackmd.io/@ss14/lighting-fov

    internal partial class Clyde
    {
        // Horizontal width, in pixels, of the shadow maps used to render regular lights.
        private const int ShadowMapSize = 512;

        // Horizontal width, in pixels, of the shadow maps used to render FOV.
        // I figured this was more accuracy sensitive than lights so resolution is significantly higher.
        private const int FovMapSize = 2048;
        private const int MaxLightsPerScene = 128;

        private ClydeShaderInstance _fovDebugShaderInstance = default!;

        // Various shaders used in the light rendering process.
        // We keep ClydeHandles into the _loadedShaders dict so they can be reloaded.
        // They're all .swsl now.
        private ClydeHandle _lightShaderHandle;
        private ClydeHandle _fovShaderHandle;
        private ClydeHandle _fovLightShaderHandle;
        private ClydeHandle _wallBleedBlurShaderHandle;
        private ClydeHandle _mergeWallLayerShaderHandle;

        // Projection matrix used while rendering FOV.
        // We keep this around so we can reverse the effects while overlaying actual FOV.
        private Matrix4 _fovProjection;

        // Sampler used to sample the FovTexture with linear filtering, used in the lighting FOV pass
        // (it uses VSM unlike final FOV).
        private GLHandle _fovFilterSampler;

        // Shader program used to calculate depth for shadows/FOV.
        // Sadly not .swsl since it has a different vertex format and such.
        private GLShaderProgram _fovCalculationProgram = default!;

        // Occlusion geometry used to render shadows and FOV.

        // Amount of indices in _occlusionEbo, so how much we have to draw when drawing _occlusionVao.
        private int _occlusionDataLength;

        // Actual GL objects used for rendering.
        private GLBuffer _occlusionVbo = default!;
        private GLBuffer _occlusionEbo = default!;
        private GLHandle _occlusionVao;


        // Occlusion mask geometry that represents the area with occluders.
        // This is used to merge _wallBleedIntermediateRenderTarget2 onto _lightRenderTarget after wall bleed is done.

        // Amount of indices in _occlusionMaskEbo, so how much we have to draw when drawing _occlusionMaskVao.
        private int _occlusionMaskDataLength;

        // Actual GL objects used for rendering.
        private GLBuffer _occlusionMaskVbo = default!;
        private GLBuffer _occlusionMaskEbo = default!;
        private GLHandle _occlusionMaskVao;

        // For depth calculation for FOV.
        private RenderTexture _fovRenderTarget = default!;

        // For depth calculation of lighting shadows.
        private RenderTexture _shadowRenderTarget = default!;

        // Proxies to textures of the above render targets.
        private ClydeTexture FovTexture => _fovRenderTarget.Texture;
        private ClydeTexture ShadowTexture => _shadowRenderTarget.Texture;

        private readonly (PointLightComponent light, Vector2 pos)[] _lightsToRenderList
            = new (PointLightComponent light, Vector2 pos)[MaxLightsPerScene];

        private readonly Matrix4[] _shadowMatrices = new Matrix4[MaxLightsPerScene];

        private unsafe void InitLighting()
        {
            LoadLightingShaders();

            {
                // Occlusion VAO.
                // Only handles positions, no other vertex data necessary.
                _occlusionVao = new GLHandle(GL.GenVertexArray());
                GL.BindVertexArray(_occlusionVao.Handle);
                CheckGlError();

                ObjectLabelMaybe(ObjectLabelIdentifier.VertexArray, _occlusionVao, nameof(_occlusionVao));

                _occlusionVbo = new GLBuffer(this, BufferTarget.ArrayBuffer, BufferUsageHint.DynamicDraw,
                    nameof(_occlusionVbo));

                _occlusionEbo = new GLBuffer(this, BufferTarget.ElementArrayBuffer, BufferUsageHint.DynamicDraw,
                    nameof(_occlusionEbo));

                GL.VertexAttribPointer(0, 3, VertexAttribPointerType.Float, false, sizeof(Vector3), IntPtr.Zero);
                GL.EnableVertexAttribArray(0);
                CheckGlError();
            }

            {
                // Occlusion mask VAO.
                // Only handles positions, no other vertex data necessary.

                _occlusionMaskVao = new GLHandle(GL.GenVertexArray());
                GL.BindVertexArray(_occlusionMaskVao.Handle);
                CheckGlError();

                ObjectLabelMaybe(ObjectLabelIdentifier.VertexArray, _occlusionMaskVao, nameof(_occlusionMaskVao));

                _occlusionMaskVbo = new GLBuffer(this, BufferTarget.ArrayBuffer, BufferUsageHint.DynamicDraw,
                    nameof(_occlusionMaskVbo));

                _occlusionMaskEbo = new GLBuffer(this, BufferTarget.ElementArrayBuffer, BufferUsageHint.DynamicDraw,
                    nameof(_occlusionMaskEbo));

                GL.VertexAttribPointer(0, 2, VertexAttribPointerType.Float, false, sizeof(Vector2), IntPtr.Zero);
                GL.EnableVertexAttribArray(0);
                CheckGlError();
            }

            // FOV FBO.
            _fovRenderTarget = CreateRenderTarget((FovMapSize, 2),
                new RenderTargetFormatParameters(_hasGLFloatFramebuffers ? RenderTargetColorFormat.RG32F : RenderTargetColorFormat.Rgba8, true),
                new TextureSampleParameters {WrapMode = TextureWrapMode.Repeat},
                nameof(_fovRenderTarget));

            if (_hasGLSamplerObjects)
            {
                _fovFilterSampler = new GLHandle(GL.GenSampler());
                GL.SamplerParameter(_fovFilterSampler.Handle, SamplerParameterName.TextureMagFilter, (int) All.Linear);
                GL.SamplerParameter(_fovFilterSampler.Handle, SamplerParameterName.TextureMinFilter, (int) All.Linear);
                GL.SamplerParameter(_fovFilterSampler.Handle, SamplerParameterName.TextureWrapS, (int) All.Repeat);
                GL.SamplerParameter(_fovFilterSampler.Handle, SamplerParameterName.TextureWrapT, (int) All.Repeat);
                CheckGlError();
            }

            // Shadow FBO.
            _shadowRenderTarget = CreateRenderTarget((ShadowMapSize, MaxLightsPerScene),
                new RenderTargetFormatParameters(_hasGLFloatFramebuffers ? RenderTargetColorFormat.RG32F : RenderTargetColorFormat.Rgba8, true),
                new TextureSampleParameters {WrapMode = TextureWrapMode.Repeat, Filter = true},
                nameof(_shadowRenderTarget));
        }

        private void LoadLightingShaders()
        {
            var depthVert = ReadEmbeddedShader("shadow-depth.vert");
            var depthFrag = ReadEmbeddedShader("shadow-depth.frag");

            (string, uint)[] attribLocations = {
                ("aPos", 0)
            };

            _fovCalculationProgram = _compileProgram(depthVert, depthFrag, attribLocations, "Shadow Depth Program");

            var debugShader = _resourceCache.GetResource<ShaderSourceResource>("/Shaders/Internal/depth-debug.swsl");
            _fovDebugShaderInstance = (ClydeShaderInstance) InstanceShader(debugShader.ClydeHandle);

            ClydeHandle LoadShaderHandle(string path)
            {
                try
                {
                    var shaderSource = _resourceCache.GetResource<ShaderSourceResource>(path);
                    return shaderSource.ClydeHandle;
                }
                catch (Exception ex)
                {
                    Logger.Warning($"Can't load shader {path}\n{ex.GetType().Name}: {ex.Message}");
                    return default;
                }
            }


            _lightShaderHandle = LoadShaderHandle("/Shaders/Internal/light.swsl");
            _fovShaderHandle = LoadShaderHandle("/Shaders/Internal/fov.swsl");
            _fovLightShaderHandle = LoadShaderHandle("/Shaders/Internal/fov-lighting.swsl");
            _wallBleedBlurShaderHandle = LoadShaderHandle("/Shaders/Internal/wall-bleed-blur.swsl");
            _mergeWallLayerShaderHandle = LoadShaderHandle("/Shaders/Internal/wall-merge.swsl");
        }

        private void DrawFov(Viewport viewport, IEye eye)
        {
            using var _ = DebugGroup(nameof(DrawFov));

            PrepareDepthDraw(RtToLoaded(_fovRenderTarget));

            if (eye.DrawFov)
            {
                // Calculate maximum distance for the projection based on screen size.
                var screenSizeCut = viewport.Size / EyeManager.PixelsPerMeter;
                var maxDist = (float) Math.Max(screenSizeCut.X, screenSizeCut.Y);

                // FOV is rendered twice.
                // Once with back face culling like regular lighting.
                // Then once with front face culling for the final FOV pass (so you see "into" walls).
                GL.CullFace(CullFaceMode.Back);
                CheckGlError();

                DrawOcclusionDepth(eye.Position.Position, _fovRenderTarget.Size.X, maxDist, 0, out _fovProjection);

                GL.CullFace(CullFaceMode.Front);
                CheckGlError();

                DrawOcclusionDepth(eye.Position.Position, _fovRenderTarget.Size.X, maxDist, 1, out _fovProjection);
            }

            FinalizeDepthDraw();
        }

        /// <summary>
        ///     Draws depths for lighting & FOV into the currently bound framebuffer.
        /// </summary>
        /// <param name="lightPos">The position of the light source.</param>
        /// <param name="width">The width of the current framebuffer.</param>
        /// <param name="maxDist">The maximum distance of this light.</param>
        /// <param name="viewportY">Y index of the row to render the depth at in the framebuffer.</param>
        /// <param name="projMatrix">
        ///     Projection matrix necessary to later un-project the depth map when applying it.
        /// </param>
        private void DrawOcclusionDepth(Vector2 lightPos, int width, float maxDist, int viewportY,
            out Matrix4 projMatrix)
        {
            projMatrix = default; // Gets overriden below.

            var (posX, posY) = lightPos;
            var lightMatrix = Matrix4.CreateTranslation(-posX, -posY, 0);

            // The light is now the center of the universe.
            _fovCalculationProgram.SetUniform("shadowLightMatrix", lightMatrix, false);

            var baseProj = Matrix4.CreatePerspectiveFieldOfView(
                MathHelper.DegreesToRadians(90),
                1,
                maxDist / 1000,
                maxDist * 1.1f);

            var step = width / 4;

            GL.Disable(EnableCap.Blend);

            for (var i = 0; i < 4; i++)
            {
                // The occlusion geometry has to be rotated for every orientation and also corrected
                // so that the 2D coordinates make more sense in 3D.
                // These quaternions do that.
                // They're just two 90 degree rotations around (at most) 2 of the axes of rotation but uhhh.
                // I couldn't get LookRotation to work, ok?
                var orientation = i switch
                {
                    0 => new Quaternion(-0.707f, 0, 0, 0.707f),
                    1 => new Quaternion(0.5f, -0.5f, -0.5f, -0.5f),
                    2 => new Quaternion(0, 0.707f, 0.707f, 0),
                    3 => new Quaternion(-0.5f, -0.5f, -0.5f, 0.5f),
                    _ => default
                };

                var rotMatrix = Matrix4.Rotate(orientation);
                var proj = rotMatrix * baseProj;

                if (i == 0)
                {
                    // First projection matrix is necessary to undo the projection inside the application shader.
                    // So store it.
                    projMatrix = proj;
                }

                _fovCalculationProgram.SetUniform("shadowProjectionMatrix", proj, false);
                // Shift viewport around so we write to the correct quadrant of the depth map.
                GL.Viewport(step * i, viewportY, step, 1);
                CheckGlError();

<<<<<<< HEAD
                GL.DrawElements(GetQuadGLPrimitiveType(), _occlusionDataLength, DrawElementsType.UnsignedShort, 0);
=======
                GL.DrawElements(BeginMode.TriangleStrip, _occlusionDataLength, DrawElementsType.UnsignedShort, 0);
                CheckGlError();
>>>>>>> c5573c0d
                _debugStats.LastGLDrawCalls += 1;
            }

            GL.Enable(EnableCap.Blend);
        }

        private void PrepareDepthDraw(LoadedRenderTarget target)
        {
            const float arbitraryDistanceMax = 1234;

            GL.Enable(EnableCap.DepthTest);
            CheckGlError();
            GL.DepthFunc(DepthFunction.Lequal);
            CheckGlError();
            GL.DepthMask(true);
            CheckGlError();

            GL.Enable(EnableCap.CullFace);
            CheckGlError();
            GL.FrontFace(FrontFaceDirection.Cw);
            CheckGlError();

<<<<<<< HEAD
            BindRenderTargetImmediate(target);
=======
            GL.BindFramebuffer(FramebufferTarget.Framebuffer, target.FramebufferHandle.Handle);
            CheckGlError();
>>>>>>> c5573c0d
            GL.ClearDepth(1);
            CheckGlError();
            GL.ClearColor(arbitraryDistanceMax, arbitraryDistanceMax * arbitraryDistanceMax, 0, 1);
            CheckGlError();
            GL.Clear(ClearBufferMask.DepthBufferBit | ClearBufferMask.ColorBufferBit);
            CheckGlError();

            GL.BindVertexArray(_occlusionVao.Handle);
            CheckGlError();

            _fovCalculationProgram.Use();

            SetupGlobalUniformsImmediate(_fovCalculationProgram, null);
        }

        private void FinalizeDepthDraw()
        {
            GL.Disable(EnableCap.DepthTest);
            CheckGlError();
            GL.Disable(EnableCap.CullFace);
            CheckGlError();
        }

        private void DrawLightsAndFov(Viewport viewport, Box2 worldBounds, IEye eye)
        {
            if (!_lightManager.Enabled)
            {
                return;
            }

            var map = eye.Position.MapId;

            var (lights, count, expandedBounds) = GetLightsToRender(map, worldBounds);

            UpdateOcclusionGeometry(map, expandedBounds, eye.Position.Position);

            DrawFov(viewport, eye);

            using (DebugGroup("Draw shadow depth"))
            {
                PrepareDepthDraw(RtToLoaded(_shadowRenderTarget));
                GL.CullFace(CullFaceMode.Back);
                CheckGlError();

                if (_lightManager.DrawShadows)
                {
                    for (var i = 0; i < count; i++)
                    {
                        var (light, lightPos) = lights[i];

                        DrawOcclusionDepth(lightPos, ShadowMapSize, light.Radius, i, out _shadowMatrices[i]);
                    }
                }

                FinalizeDepthDraw();
            }

<<<<<<< HEAD
            BindRenderTargetImmediate(RtToLoaded(viewport.LightRenderTarget));
=======
            GL.BindFramebuffer(FramebufferTarget.Framebuffer, RtToLoaded(viewport.LightRenderTarget).FramebufferHandle.Handle);
            CheckGlError();
>>>>>>> c5573c0d
            GLClearColor(Color.FromSrgb(AmbientLightColor));
            GL.Clear(ClearBufferMask.ColorBufferBit);
            CheckGlError();

            var (lightW, lightH) = GetLightMapSize(viewport.Size);
            GL.Viewport(0, 0, lightW, lightH);
            CheckGlError();

            var lightShader = _loadedShaders[_lightShaderHandle].Program;
            lightShader.Use();

            SetupGlobalUniformsImmediate(lightShader, ShadowTexture);

            SetTexture(TextureUnit.Texture1, ShadowTexture);
            lightShader.SetUniformTextureMaybe("shadowMap", TextureUnit.Texture1);

            GL.BlendFunc(BlendingFactor.SrcAlpha, BlendingFactor.One);
            CheckGlError();

            var lastRange = float.NaN;
            var lastPower = float.NaN;
            var lastColor = new Color(float.NaN, float.NaN, float.NaN, float.NaN);
            Texture? lastMask = null;

            for (var i = 0; i < count; i++)
            {
                var (component, lightPos) = lights[i];

                var transform = component.Owner.Transform;

                Texture? mask = null;
                var rotation = Angle.Zero;
                if (component.Mask != null)
                {
                    mask = component.Mask;
                    rotation = component.Rotation;

                    if (component.MaskAutoRotate)
                    {
                        rotation += transform.WorldRotation;
                    }
                }

                var maskTexture = mask ?? Texture.White;
                if (lastMask != maskTexture)
                {
                    SetTexture(TextureUnit.Texture0, maskTexture);
                    lastMask = maskTexture;
                    lightShader.SetUniformTextureMaybe(UniIMainTexture, TextureUnit.Texture0);
                }

                if (!MathHelper.CloseTo(lastRange, component.Radius))
                {
                    lastRange = component.Radius;
                    lightShader.SetUniformMaybe("lightRange", lastRange);
                }

                if (!MathHelper.CloseTo(lastPower, component.Energy))
                {
                    lastPower = component.Energy;
                    lightShader.SetUniformMaybe("lightPower", lastPower);
                }

                if (lastColor != component.Color)
                {
                    lastColor = component.Color;
                    lightShader.SetUniformMaybe("lightColor", lastColor);
                }

                lightShader.SetUniformMaybe("lightCenter", lightPos);
                lightShader.SetUniformMaybe("lightIndex", (i + 0.5f) / ShadowTexture.Height);
                lightShader.SetUniformMaybe("shadowMatrix", _shadowMatrices[i], false);

                var offset = new Vector2(component.Radius, component.Radius);

                Matrix3 matrix;
                if (mask == null)
                {
                    matrix = Matrix3.Identity;
                }
                else
                {
                    // Only apply rotation if a mask is said, because else it doesn't matter.
                    matrix = Matrix3.CreateRotation(rotation);
                }

                (matrix.R0C2, matrix.R1C2) = lightPos;

                _drawQuad(-offset, offset, matrix, lightShader);

                _debugStats.TotalLights += 1;
            }

            GL.BlendFunc(BlendingFactor.SrcAlpha, BlendingFactor.OneMinusSrcAlpha);
            CheckGlError();

            ApplyLightingFovToBuffer(viewport, eye);

            BlurOntoWalls(viewport, eye);

            MergeWallLayer(viewport);

            BindRenderTargetFull(viewport.RenderTarget);
            GL.Viewport(0, 0, viewport.Size.X, viewport.Size.Y);
            CheckGlError();

            Array.Clear(lights, 0, count);

            _lightingReady = true;
        }

        private ((PointLightComponent light, Vector2 pos)[] lights, int count, Box2 expandedBounds)
            GetLightsToRender(MapId map, in Box2 worldBounds)
        {
            var count = 0;

            // When culling occluders later, we can't just remove any occluders outside the worldBounds.
            // As they could still affect the shadows of (large) light sources.
            // We expand the world bounds so that it encompasses the center of every light source.
            // This should make it so no culled occluder can make a difference.
            // (if the occluder is in the current lights at all, it's still not between the light and the world bounds).
            var expandedBounds = worldBounds;

            var renderingTreeSystem = _entitySystemManager.GetEntitySystem<RenderingTreeSystem>();
            var lightTree = renderingTreeSystem.GetLightTreeForMap(map);

            foreach (var component in lightTree.Query(worldBounds))
            {
                var transform = component.Owner.Transform;

                if (!component.Enabled || component.ContainerOccluded)
                {
                    continue;
                }

                var lightPos = transform.WorldMatrix.Transform(component.Offset);

                var circle = new Circle(lightPos, component.Radius);

                if (!circle.Intersects(worldBounds))
                {
                    continue;
                }

                _lightsToRenderList[count] = (component, lightPos);
                count += 1;

                expandedBounds = expandedBounds.ExtendToContain(lightPos);

                if (count == MaxLightsPerScene)
                {
                    // TODO: Allow more than MaxLightsPerScene lights.
                    break;
                }
            }

            return (_lightsToRenderList, count, expandedBounds);
        }

        private void BlurOntoWalls(Viewport viewport, IEye eye)
        {
            using var _ = DebugGroup(nameof(BlurOntoWalls));

            GL.Disable(EnableCap.Blend);
            CheckGlError();
            CalcScreenMatrices(viewport.Size, out var proj, out var view);
            SetProjViewBuffer(proj, view);

            var shader = _loadedShaders[_wallBleedBlurShaderHandle].Program;
            shader.Use();

            SetupGlobalUniformsImmediate(shader, viewport.LightRenderTarget.Texture);

            shader.SetUniformMaybe("size", (Vector2) viewport.WallBleedIntermediateRenderTarget1.Size);
            shader.SetUniformTextureMaybe(UniIMainTexture, TextureUnit.Texture0);

            var size = viewport.WallBleedIntermediateRenderTarget1.Size;
            GL.Viewport(0, 0, size.X, size.Y);
            CheckGlError();

            // Initially we're pulling from the light render target.
            // So we set it out of the loop so
            // _wallBleedIntermediateRenderTarget2 gets bound at the end of the loop body.
            SetTexture(TextureUnit.Texture0, viewport.LightRenderTarget.Texture);

            // Have to scale the blurring radius based on viewport size and camera zoom.
            const float refCameraHeight = 14;
            var cameraSize = eye.Zoom.Y * viewport.Size.Y / EyeManager.PixelsPerMeter;
            // 7e-3f is just a magic factor that makes it look ok.
            var factor = 7e-3f * (refCameraHeight / cameraSize);

            // Multi-iteration gaussian blur.
            for (var i = 3; i > 0; i--)
            {
                var scale = (i + 1) * factor;
                // Set factor.
                shader.SetUniformMaybe("radius", scale);

                BindRenderTargetFull(viewport.WallBleedIntermediateRenderTarget1);

                // Blur horizontally to _wallBleedIntermediateRenderTarget1.
                shader.SetUniformMaybe("direction", Vector2.UnitX);
                _drawQuad(Vector2.Zero, viewport.Size, Matrix3.Identity, shader);

                SetTexture(TextureUnit.Texture0, viewport.WallBleedIntermediateRenderTarget1.Texture);
                BindRenderTargetFull(viewport.WallBleedIntermediateRenderTarget2);

                // Blur vertically to _wallBleedIntermediateRenderTarget2.
                shader.SetUniformMaybe("direction", Vector2.UnitY);
                _drawQuad(Vector2.Zero, viewport.Size, Matrix3.Identity, shader);

                SetTexture(TextureUnit.Texture0, viewport.WallBleedIntermediateRenderTarget2.Texture);
            }

            GL.Enable(EnableCap.Blend);
            CheckGlError();
            // We didn't trample over the old _currentMatrices so just roll it back.
            SetProjViewBuffer(_currentMatrixProj, _currentMatrixView);
        }

        private void MergeWallLayer(Viewport viewport)
        {
            using var _ = DebugGroup(nameof(MergeWallLayer));

            BindRenderTargetFull(viewport.LightRenderTarget);

            GL.Viewport(0, 0, viewport.LightRenderTarget.Size.X, viewport.LightRenderTarget.Size.Y);
            CheckGlError();
            GL.Disable(EnableCap.Blend);
            CheckGlError();

            var shader = _loadedShaders[_mergeWallLayerShaderHandle].Program;
            shader.Use();

            var tex = viewport.WallBleedIntermediateRenderTarget2.Texture;

            SetupGlobalUniformsImmediate(shader, tex);

            SetTexture(TextureUnit.Texture0, tex);

            shader.SetUniformTextureMaybe(UniIMainTexture, TextureUnit.Texture0);

            GL.BindVertexArray(_occlusionMaskVao.Handle);
            CheckGlError();

            GL.DrawElements(GetQuadGLPrimitiveType(), _occlusionMaskDataLength, DrawElementsType.UnsignedShort,
                IntPtr.Zero);
            CheckGlError();

            GL.Enable(EnableCap.Blend);
            CheckGlError();
        }

        private void ApplyFovToBuffer(Viewport viewport, IEye eye)
        {
            // Applies FOV to the final framebuffer.

            var fovShader = _loadedShaders[_fovShaderHandle].Program;
            fovShader.Use();

            SetupGlobalUniformsImmediate(fovShader, FovTexture);

            SetTexture(TextureUnit.Texture0, FovTexture);

            fovShader.SetUniformTextureMaybe(UniIMainTexture, TextureUnit.Texture0);
            fovShader.SetUniformMaybe("shadowMatrix", _fovProjection, false);
            fovShader.SetUniformMaybe("center", eye.Position.Position);

            DrawBlit(viewport, fovShader);
        }

        private void ApplyLightingFovToBuffer(Viewport viewport, IEye eye)
        {
            // Applies FOV to the lighting framebuffer.

            var fovShader = _loadedShaders[_fovLightShaderHandle].Program;
            fovShader.Use();

            SetupGlobalUniformsImmediate(fovShader, FovTexture);

            SetTexture(TextureUnit.Texture0, FovTexture);

            // Have to swap to linear filtering on the shadow map here.
            // VSM wants it.
            if (_hasGLSamplerObjects)
            {
                GL.BindSampler(0, _fovFilterSampler.Handle);
                CheckGlError();
            }
            else
            {
                // OpenGL why do you torture me so.
                GL.TexParameter(TextureTarget.Texture2D, TextureParameterName.TextureMagFilter, (int)All.Linear);
                CheckGlError();
                GL.TexParameter(TextureTarget.Texture2D, TextureParameterName.TextureMinFilter, (int)All.Linear);
                CheckGlError();
            }

            fovShader.SetUniformTextureMaybe(UniIMainTexture, TextureUnit.Texture0);
            fovShader.SetUniformMaybe("shadowMatrix", _fovProjection, false);
            fovShader.SetUniformMaybe("center", eye.Position.Position);

            DrawBlit(viewport, fovShader);

            if (_hasGLSamplerObjects)
            {
                GL.BindSampler(0, 0);
                CheckGlError();
            }
            else
            {
                GL.TexParameter(TextureTarget.Texture2D, TextureParameterName.TextureMagFilter, (int)All.Nearest);
                CheckGlError();
                GL.TexParameter(TextureTarget.Texture2D, TextureParameterName.TextureMinFilter, (int)All.Nearest);
                CheckGlError();
            }
        }

        private void DrawBlit(Viewport vp, GLShaderProgram shader)
        {
            var a = ScreenToMap((-1, -1), vp);
            var b = ScreenToMap(vp.Size + Vector2i.One, vp);

            _drawQuad(a, b, Matrix3.Identity, shader);
        }

        private void UpdateOcclusionGeometry(MapId map, Box2 expandedBounds, Vector2 eyePosition)
        {
            // This method generates two sets of occlusion geometry:
            // 3D geometry used during depth projection.
            // 2D mask geometry used to apply wall bleed.

            // TODO: This code probably does not work correctly with rotated camera.
            // TODO: Yes this function throws and index exception if you reach maxOccluders.

            const int maxOccluders = 2048;
            const float polygonHeight = 500;

            using var _ = DebugGroup(nameof(UpdateOcclusionGeometry));

            var arrayBuffer = ArrayPool<Vector3>.Shared.Rent(maxOccluders * 8);
            var indexBuffer = ArrayPool<ushort>.Shared.Rent(maxOccluders * GetQuadBatchIndexCount() * 4);

            var arrayMaskBuffer = ArrayPool<Vector2>.Shared.Rent(maxOccluders * 4);
            var indexMaskBuffer = ArrayPool<ushort>.Shared.Rent(maxOccluders * GetQuadBatchIndexCount());

            try
            {
                var renderingTreeSystem = _entitySystemManager.GetEntitySystem<RenderingTreeSystem>();
                var occluderTree = renderingTreeSystem.GetOccluderTreeForMap(map);

                var ai = 0;
                var ami = 0;
                var ii = 0;
                var imi = 0;

                foreach (var occluder in occluderTree.Query(expandedBounds))
                {
                    var transform = occluder.Owner.Transform;
                    if (!occluder.Enabled)
                    {
                        continue;
                    }

                    var worldTransform = transform.WorldMatrix;
                    var box = occluder.BoundingBox;

                    // So uh, angle 0 = east... Apparently...
                    // We account for that here so I don't go insane.
                    var (tlX, tlY) = worldTransform.Transform(box.BottomLeft);
                    var (trX, trY) = worldTransform.Transform(box.TopLeft);
                    var (brX, brY) = worldTransform.Transform(box.TopRight);
                    var (blX, blY) = worldTransform.Transform(box.BottomRight);

                    // Vertices used as main occlusion geometry.
                    // We always send all of these (see below) to keep code complexity down.
                    ushort vTLH = (ushort) (ai + 0);
                    arrayBuffer[ai + 0] = new Vector3(tlX, tlY, polygonHeight);
                    ushort vTLL = (ushort) (ai + 1);
                    arrayBuffer[ai + 1] = new Vector3(tlX, tlY, -polygonHeight);
                    ushort vTRH = (ushort) (ai + 2);
                    arrayBuffer[ai + 2] = new Vector3(trX, trY, polygonHeight);
                    ushort vTRL = (ushort) (ai + 3);
                    arrayBuffer[ai + 3] = new Vector3(trX, trY, -polygonHeight);
                    ushort vBRH = (ushort) (ai + 4);
                    arrayBuffer[ai + 4] = new Vector3(brX, brY, polygonHeight);
                    ushort vBRL = (ushort) (ai + 5);
                    arrayBuffer[ai + 5] = new Vector3(brX, brY, -polygonHeight);
                    ushort vBLH = (ushort) (ai + 6);
                    arrayBuffer[ai + 6] = new Vector3(blX, blY, polygonHeight);
                    ushort vBLL = (ushort) (ai + 7);
                    arrayBuffer[ai + 7] = new Vector3(blX, blY, -polygonHeight);

                    //
                    // Buckle up.
                    // For the front-face culled final FOV to work, we obviously cannot have faces inside a series
                    // of walls that are perpendicular to you.
                    // This next code does that by only writing render indices for faces that should be rendered.
                    //

                    //
                    // Keep in mind, a face only blocks light from *leaving* from the back.
                    // It does not block light entering.
                    //
                    // So first rule: a face always exists if there's no neighboring occluder in that direction.
                    // Can't have holes after all.
                    // Second rule: otherwise, if either vertex of the face is "visible" from the camera,
                    // we don't draw the face.
                    // This visibility check is significantly more simple and resourceful than you might think.
                    // A corner becomes "occluded" if it's not visible from either cardinal direction it's on.
                    // So a the top right corner is occluded if there's something blocking visibility
                    // on the top AND right.
                    // This "occluded in direction" check has two parts: whether this is a neighboring occluder (duh)
                    // And whether the is in that direction of the corner.
                    // (so a corner on the back of a wall is occluded because the camera is position on the other side).
                    //
                    // You'll notice that in some cases like corner walls, ALL corners are marked "occluded".
                    // This is fine! The occlusion only blocks incoming light,
                    // and the neighboring walls DO treat those corners as visible.
                    // Yes, you cannot share the handling of overlapping corners of two aligned neighboring occluders.
                    // They still have different potential behavior, keeps the code simple(ish).
                    //

                    // Calculate delta positions from camera.
                    var (dTlX, dTlY) = (tlX, tlY) - eyePosition;
                    var (dTrX, dTrY) = (trX, trY) - eyePosition;
                    var (dBlX, dBlY) = (blX, blY) - eyePosition;
                    var (dBrX, dBrY) = (brX, brY) - eyePosition;

                    // Get which neighbors are occluding.
                    var no = (occluder.Occluding & OccluderDir.North) != 0;
                    var so = (occluder.Occluding & OccluderDir.South) != 0;
                    var eo = (occluder.Occluding & OccluderDir.East) != 0;
                    var wo = (occluder.Occluding & OccluderDir.West) != 0;

                    // Do visibility tests for occluders (described above).
                    var tlV = dTlX > 0 && !wo || dTlY < 0 && !no;
                    var trV = dTrX < 0 && !eo || dTrY < 0 && !no;
                    var blV = dBlX > 0 && !wo || dBlY > 0 && !so;
                    var brV = dBrX < 0 && !eo || dBrY > 0 && !so;

                    // Handle faces, rules described above.
                    // Note that faces are drawn with their 'normals' facing in the described direction in 3D space.
                    // That is, they're clockwise "as viewed from the outside".
                    // (When changing things to QuadBatchIndexWrite,
                    // I described the behaviour correctly in this comment and then failed to implement it - 20kdc)

                    // North face (TL/TR)
                    if (!no || !tlV && !trV)
                    {
                        QuadBatchIndexWrite(indexBuffer, ref ii, vTRH, vTLH, vTLL, vTRL);
                    }

                    // East face (TR/BR)
                    if (!eo || !brV && !trV)
                    {
                        QuadBatchIndexWrite(indexBuffer, ref ii, vBRH, vTRH, vTRL, vBRL);
                    }

                    // South face (BR/BL)
                    if (!so || !brV && !blV)
                    {
                        QuadBatchIndexWrite(indexBuffer, ref ii, vBLH, vBRH, vBRL, vBLL);
                    }

                    // West face (BL/TL)
                    if (!wo || !blV && !tlV)
                    {
                        QuadBatchIndexWrite(indexBuffer, ref ii, vTLH, vBLH, vBLL, vTLL);
                    }

                    // Generate mask geometry.
                    arrayMaskBuffer[ami + 0] = new Vector2(tlX, tlY);
                    arrayMaskBuffer[ami + 1] = new Vector2(trX, trY);
                    arrayMaskBuffer[ami + 2] = new Vector2(brX, brY);
                    arrayMaskBuffer[ami + 3] = new Vector2(blX, blY);

                    // Generate mask indices.
                    QuadBatchIndexWrite(indexMaskBuffer, ref imi, (ushort) ami);

                    ai += 8;
                    ami += 4;
                }

                _occlusionDataLength = ii;
                _occlusionMaskDataLength = imi;

                // Upload geometry to OpenGL.
                GL.BindVertexArray(_occlusionVao.Handle);
                CheckGlError();

                _occlusionVbo.Reallocate(arrayBuffer.AsSpan(..ai));
                _occlusionEbo.Reallocate(indexBuffer.AsSpan(..ii));

                GL.BindVertexArray(_occlusionMaskVao.Handle);
                CheckGlError();

                _occlusionMaskVbo.Reallocate(arrayMaskBuffer.AsSpan(..ami));
                _occlusionMaskEbo.Reallocate(indexMaskBuffer.AsSpan(..imi));
            }
            finally
            {
                ArrayPool<Vector3>.Shared.Return(arrayBuffer);
                ArrayPool<Vector2>.Shared.Return(arrayMaskBuffer);
                ArrayPool<ushort>.Shared.Return(indexBuffer);
                ArrayPool<ushort>.Shared.Return(indexMaskBuffer);
            }
        }

        private void RegenLightRts(Viewport viewport)
        {
            // All of these depend on screen size so they have to be re-created if it changes.

            var lightMapSize = GetLightMapSize(viewport.Size);
            var lightMapSizeQuart = GetLightMapSize(viewport.Size, true);
            var lightMapColorFormat = _hasGLFloatFramebuffers ? RenderTargetColorFormat.R11FG11FB10F : RenderTargetColorFormat.Rgba8;
            var lightMapSampleParameters = new TextureSampleParameters {Filter = true};

            viewport.LightRenderTarget?.Dispose();
            viewport.WallMaskRenderTarget?.Dispose();
            viewport.WallBleedIntermediateRenderTarget1?.Dispose();
            viewport.WallBleedIntermediateRenderTarget2?.Dispose();

            viewport.WallMaskRenderTarget = CreateRenderTarget(viewport.Size, RenderTargetColorFormat.R8,
                name: $"{viewport.Name}-{nameof(viewport.WallMaskRenderTarget)}");

            viewport.LightRenderTarget = CreateRenderTarget(lightMapSize, lightMapColorFormat,
                lightMapSampleParameters,
                $"{viewport.Name}-{nameof(viewport.LightRenderTarget)}");

            viewport.WallBleedIntermediateRenderTarget1 = CreateRenderTarget(lightMapSizeQuart, lightMapColorFormat,
                lightMapSampleParameters,
                $"{viewport.Name}-{nameof(viewport.WallBleedIntermediateRenderTarget1)}");

            viewport.WallBleedIntermediateRenderTarget2 = CreateRenderTarget(lightMapSizeQuart, lightMapColorFormat,
                lightMapSampleParameters,
                $"{viewport.Name}-{nameof(viewport.WallBleedIntermediateRenderTarget2)}");
        }

        private void RegenAllLightRts()
        {
            foreach (var viewportRef in _viewports.Values)
            {
                if (viewportRef.TryGetTarget(out var viewport))
                {
                    RegenLightRts(viewport);
                }
            }
        }

        private Vector2i GetLightMapSize(Vector2i screenSize, bool? overrideSetting = null)
        {
            var setting = overrideSetting ?? _quartResLights;
            if (!setting)
            {
                return screenSize;
            }

            var w = (int) Math.Ceiling(screenSize.X / 2f);
            var h = (int) Math.Ceiling(screenSize.Y / 2f);

            return (w, h);
        }

        protected override void HighResLightsChanged(bool newValue)
        {
            _quartResLights = !newValue;
            RegenAllLightRts();
        }
    }
}<|MERGE_RESOLUTION|>--- conflicted
+++ resolved
@@ -285,12 +285,8 @@
                 GL.Viewport(step * i, viewportY, step, 1);
                 CheckGlError();
 
-<<<<<<< HEAD
                 GL.DrawElements(GetQuadGLPrimitiveType(), _occlusionDataLength, DrawElementsType.UnsignedShort, 0);
-=======
-                GL.DrawElements(BeginMode.TriangleStrip, _occlusionDataLength, DrawElementsType.UnsignedShort, 0);
-                CheckGlError();
->>>>>>> c5573c0d
+                CheckGlError();
                 _debugStats.LastGLDrawCalls += 1;
             }
 
@@ -313,12 +309,8 @@
             GL.FrontFace(FrontFaceDirection.Cw);
             CheckGlError();
 
-<<<<<<< HEAD
             BindRenderTargetImmediate(target);
-=======
-            GL.BindFramebuffer(FramebufferTarget.Framebuffer, target.FramebufferHandle.Handle);
-            CheckGlError();
->>>>>>> c5573c0d
+            CheckGlError();
             GL.ClearDepth(1);
             CheckGlError();
             GL.ClearColor(arbitraryDistanceMax, arbitraryDistanceMax * arbitraryDistanceMax, 0, 1);
@@ -376,12 +368,8 @@
                 FinalizeDepthDraw();
             }
 
-<<<<<<< HEAD
             BindRenderTargetImmediate(RtToLoaded(viewport.LightRenderTarget));
-=======
-            GL.BindFramebuffer(FramebufferTarget.Framebuffer, RtToLoaded(viewport.LightRenderTarget).FramebufferHandle.Handle);
-            CheckGlError();
->>>>>>> c5573c0d
+            CheckGlError();
             GLClearColor(Color.FromSrgb(AmbientLightColor));
             GL.Clear(ClearBufferMask.ColorBufferBit);
             CheckGlError();
