﻿using System;
using System.Buffers;
using System.Collections.Generic;
using OpenTK.Graphics.OpenGL4;
using Robust.Client.GameObjects;
using Robust.Client.Graphics.ClientEye;
using Robust.Client.Interfaces.Graphics;
using Robust.Client.Interfaces.Graphics.ClientEye;
using Robust.Client.ResourceManagement.ResourceTypes;
using Robust.Shared.Log;
using Robust.Shared.Map;
using Robust.Shared.Maths;
using static Robust.Client.GameObjects.ClientOccluderComponent;
using OGLTextureWrapMode = OpenTK.Graphics.OpenGL.TextureWrapMode;

namespace Robust.Client.Graphics.Clyde
{
    // This file handles everything about light rendering.
    // That includes shadow casting and also FOV.
    // A detailed explanation of how all this works can be found on HackMD:
    // https://hackmd.io/@ss14/lighting-fov

    internal partial class Clyde
    {
        // Horizontal width, in pixels, of the shadow maps used to render regular lights.
        private const int ShadowMapSize = 512;

        // Horizontal width, in pixels, of the shadow maps used to render FOV.
        // I figured this was more accuracy sensitive than lights so resolution is significantly higher.
        private const int FovMapSize = 2048;
        private const int MaxLightsPerScene = 64;

        private ClydeShaderInstance _fovDebugShaderInstance;

        // Various shaders used in the light rendering process.
        // We keep ClydeHandles into the _loadedShaders dict so they can be reloaded.
        // They're all .swsl now.
        private ClydeHandle _lightShaderHandle;
        private ClydeHandle _fovShaderHandle;
        private ClydeHandle _fovLightShaderHandle;
        private ClydeHandle _wallBleedBlurShaderHandle;
        private ClydeHandle _mergeWallLayerShaderHandle;

        // Projection matrix used while rendering FOV.
        // We keep this around so we can reverse the effects while overlaying actual FOV.
        private Matrix4 _fovProjection;

        // Various render targets used in the light rendering process.

        // Lighting is drawn into this. This then gets sampled later while rendering world-space stuff.
        private RenderTarget _lightRenderTarget;

        // For depth calculation for FOV.
        private RenderTarget _fovRenderTarget;

        // For depth calculation of lighting shadows.
        private RenderTarget _shadowRenderTarget;

        // Unused, to be removed.
        private RenderTarget _wallMaskRenderTarget;

        // Two render targets used to apply gaussian blur to the _lightRenderTarget so it bleeds "into" walls.
        // We need two of them because efficient blur works in two stages and also we're doing multiple iterations.
        private RenderTarget _wallBleedIntermediateRenderTarget1;
        private RenderTarget _wallBleedIntermediateRenderTarget2;

        // Proxies to textures of some of the above render targets.
        private ClydeTexture FovTexture => _fovRenderTarget.Texture;

        private ClydeTexture ShadowTexture => _shadowRenderTarget.Texture;

        // Sampler used to sample the FovTexture with linear filtering, used in the lighting FOV pass
        // (it uses VSM unlike final FOV).
        private GLHandle _fovFilterSampler;

        // Shader program used to calculate depth for shadows/FOV.
        // Sadly not .swsl since it has a different vertex format and such.
        private GLShaderProgram _fovCalculationProgram;

        // Occlusion geometry used to render shadows and FOV.

        // Amount of indices in _occlusionEbo, so how much we have to draw when drawing _occlusionVao.
        private int _occlusionDataLength;

        // Actual GL objects used for rendering.
        private GLBuffer _occlusionVbo;
        private GLBuffer _occlusionEbo;
        private GLHandle _occlusionVao;


        // Occlusion mask geometry that represents the area with occluders.
        // This is used to merge _wallBleedIntermediateRenderTarget2 onto _lightRenderTarget after wall bleed is done.

        // Amount of indices in _occlusionMaskEbo, so how much we have to draw when drawing _occlusionMaskVao.
        private int _occlusionMaskDataLength;

        // Actual GL objects used for rendering.
        private GLBuffer _occlusionMaskVbo;
        private GLBuffer _occlusionMaskEbo;
        private GLHandle _occlusionMaskVao;

        private unsafe void InitLighting()
        {
            LoadLightingShaders();

            RegenerateLightingRenderTargets();

            {
                // Occlusion VAO.
                // Only handles positions, no other vertex data necessary.
                _occlusionVao = new GLHandle(GL.GenVertexArray());
                GL.BindVertexArray(_occlusionVao.Handle);

                ObjectLabelMaybe(ObjectLabelIdentifier.VertexArray, _occlusionVao, nameof(_occlusionVao));

                _occlusionVbo = new GLBuffer(this, BufferTarget.ArrayBuffer, BufferUsageHint.DynamicDraw,
                    nameof(_occlusionVbo));

                _occlusionEbo = new GLBuffer(this, BufferTarget.ElementArrayBuffer, BufferUsageHint.DynamicDraw,
                    nameof(_occlusionEbo));

                GL.VertexAttribPointer(0, 3, VertexAttribPointerType.Float, false, sizeof(Vector3), IntPtr.Zero);
                GL.EnableVertexAttribArray(0);
            }

            {
                // Occlusion mask VAO.
                // Only handles positions, no other vertex data necessary.

                _occlusionMaskVao = new GLHandle(GL.GenVertexArray());
                GL.BindVertexArray(_occlusionMaskVao.Handle);

                ObjectLabelMaybe(ObjectLabelIdentifier.VertexArray, _occlusionMaskVao, nameof(_occlusionMaskVao));

                _occlusionMaskVbo = new GLBuffer(this, BufferTarget.ArrayBuffer, BufferUsageHint.DynamicDraw,
                    nameof(_occlusionMaskVbo));

                _occlusionMaskEbo = new GLBuffer(this, BufferTarget.ElementArrayBuffer, BufferUsageHint.DynamicDraw,
                    nameof(_occlusionMaskEbo));

                GL.VertexAttribPointer(0, 2, VertexAttribPointerType.Float, false, sizeof(Vector2), IntPtr.Zero);
                GL.EnableVertexAttribArray(0);
            }

            // FOV FBO.
            _fovRenderTarget = CreateRenderTarget((FovMapSize, 2),
                new RenderTargetFormatParameters(RenderTargetColorFormat.RG32F, true),
                new TextureSampleParameters {WrapMode = TextureWrapMode.Repeat},
                nameof(_fovRenderTarget));

            _fovFilterSampler = new GLHandle(GL.GenSampler());
            GL.SamplerParameter(_fovFilterSampler.Handle, SamplerParameterName.TextureMagFilter, (int) All.Linear);
            GL.SamplerParameter(_fovFilterSampler.Handle, SamplerParameterName.TextureMinFilter, (int) All.Linear);
            GL.SamplerParameter(_fovFilterSampler.Handle, SamplerParameterName.TextureWrapS, (int) All.Repeat);
            GL.SamplerParameter(_fovFilterSampler.Handle, SamplerParameterName.TextureWrapT, (int) All.Repeat);

            // Shadow FBO.
            _shadowRenderTarget = CreateRenderTarget((ShadowMapSize, MaxLightsPerScene),
                new RenderTargetFormatParameters(RenderTargetColorFormat.RG32F, true),
                new TextureSampleParameters {WrapMode = TextureWrapMode.Repeat, Filter = true},
                nameof(_shadowRenderTarget));
        }

        private void LoadLightingShaders()
        {
            var depthVert = ReadEmbeddedShader("shadow-depth.vert");
            var depthFrag = ReadEmbeddedShader("shadow-depth.frag");

            _fovCalculationProgram = _compileProgram(depthVert, depthFrag, "Shadow Depth Program");

            var debugShader = _resourceCache.GetResource<ShaderSourceResource>("/Shaders/Internal/depth-debug.swsl");
            _fovDebugShaderInstance = (ClydeShaderInstance) InstanceShader(debugShader.ClydeHandle);

            ClydeHandle LoadShaderHandle(string path)
            {
                try
                {
                    var shaderSource = _resourceCache.GetResource<ShaderSourceResource>(path);
                    return shaderSource.ClydeHandle;
                }
                catch (Exception ex)
                {
                    Logger.Warning($"Can't load shader {path}\n{ex.GetType().Name}: {ex.Message}");
                    return default;
                }
            }


            _lightShaderHandle = LoadShaderHandle("/Shaders/Internal/light.swsl");
            _fovShaderHandle = LoadShaderHandle("/Shaders/Internal/fov.swsl");
            _fovLightShaderHandle = LoadShaderHandle("/Shaders/Internal/fov-lighting.swsl");
            _wallBleedBlurShaderHandle = LoadShaderHandle("/Shaders/Internal/wall-bleed-blur.swsl");
            _mergeWallLayerShaderHandle = LoadShaderHandle("/Shaders/Internal/wall-merge.swsl");
        }

        private void DrawFov(IEye eye)
        {
            using var _ = DebugGroup(nameof(DrawFov));

            PrepareDepthDraw(_fovRenderTarget);

            if (eye.DrawFov)
            {
                // Calculate maximum distance for the projection based on screen size.
                var screenSizeCut = ScreenSize / EyeManager.PIXELSPERMETER;
                var maxDist = (float) Math.Max(screenSizeCut.X, screenSizeCut.Y);

                // FOV is rendered twice.
                // Once with back face culling like regular lighting.
                // Then once with front face culling for the final FOV pass (so you see "into" walls).
                GL.CullFace(CullFaceMode.Back);

                DrawOcclusionDepth(eye.Position.Position, _fovRenderTarget.Size.X, maxDist, 0, out _fovProjection);

                GL.CullFace(CullFaceMode.Front);

                DrawOcclusionDepth(eye.Position.Position, _fovRenderTarget.Size.X, maxDist, 1, out _fovProjection);
            }

            FinalizeDepthDraw();
        }

        /// <summary>
        ///     Draws depths for lighting & FOV into the currently bound framebuffer.
        /// </summary>
        /// <param name="lightPos">The position of the light source.</param>
        /// <param name="width">The width of the current framebuffer.</param>
        /// <param name="maxDist">The maximum distance of this light.</param>
        /// <param name="viewportY">Y index of the row to render the depth at in the framebuffer.</param>
        /// <param name="projMatrix">
        ///     Projection matrix necessary to later un-project the depth map when applying it.
        /// </param>
        private void DrawOcclusionDepth(Vector2 lightPos, int width, float maxDist, int viewportY,
            out Matrix4 projMatrix)
        {
            projMatrix = default; // Gets overriden below.

            var (posX, posY) = lightPos;
            var lightMatrix = Matrix4.CreateTranslation(-posX, -posY, 0);

            // The light is now the center of the universe.
            _fovCalculationProgram.SetUniform("lightMatrix", lightMatrix, false);

            var baseProj = Matrix4.CreatePerspectiveFieldOfView(
                MathHelper.DegreesToRadians(90),
                1,
                maxDist / 1000,
                maxDist * 1.1f);

            var step = width / 4;

            for (var i = 0; i < 4; i++)
            {
                // The occlusion geometry has to be rotated for every orientation and also corrected
                // so that the 2D coordinates make more sense in 3D.
                // These quaternions do that.
                // They're just two 90 degree rotations around (at most) 2 of the axes of rotation but uhhh.
                // I couldn't get LookRotation to work, ok?
                var orientation = i switch
                {
                    0 => new Quaternion(-0.707f, 0, 0, 0.707f),
                    1 => new Quaternion(0.5f, -0.5f, -0.5f, -0.5f),
                    2 => new Quaternion(0, 0.707f, 0.707f, 0),
                    3 => new Quaternion(-0.5f, -0.5f, -0.5f, 0.5f),
                    _ => default
                };

                var rotMatrix = Matrix4.Rotate(orientation);
                var proj = rotMatrix * baseProj;

                if (i == 0)
                {
                    // First projection matrix is necessary to undo the projection inside the application shader.
                    // So store it.
                    projMatrix = proj;
                }

                _fovCalculationProgram.SetUniform("projectionMatrix", proj, false);
                // Shift viewport around so we write to the correct quadrant of the depth map.
                GL.Viewport(step * i, viewportY, step, 1);

                GL.DrawElements(BeginMode.TriangleStrip, _occlusionDataLength, DrawElementsType.UnsignedShort, 0);
                _debugStats.LastGLDrawCalls += 1;
            }
        }

        private void PrepareDepthDraw(RenderTarget target)
        {
            const float arbitraryDistanceMax = 1234;

            GL.Enable(EnableCap.DepthTest);
            GL.DepthFunc(DepthFunction.Lequal);
            GL.DepthMask(true);

            GL.Enable(EnableCap.CullFace);
            GL.FrontFace(FrontFaceDirection.Cw);

            GL.BindFramebuffer(FramebufferTarget.Framebuffer, target.ObjectHandle.Handle);
            GL.ClearDepth(1);
            GL.ClearColor(arbitraryDistanceMax, arbitraryDistanceMax * arbitraryDistanceMax, 0, 1);
            GL.Clear(ClearBufferMask.DepthBufferBit | ClearBufferMask.ColorBufferBit);

            GL.BindVertexArray(_occlusionVao.Handle);

            _fovCalculationProgram.Use();
        }

        private static void FinalizeDepthDraw()
        {
            GL.Disable(EnableCap.DepthTest);
            GL.Disable(EnableCap.CullFace);
        }

        private void DrawLightsAndFov(Box2 worldBounds, IEye eye)
        {
            if (!_lightManager.Enabled)
            {
                return;
            }

            var map = eye.Position.MapId;

            var (lights, expandedBounds) = GetLightsToRender(map, worldBounds);

            UpdateOcclusionGeometry(map, expandedBounds, eye.Position.Position);

            DrawFov(eye);

            var shadowMatrices = new Matrix4[lights.Count];

            using (DebugGroup("Draw shadow depth"))
            {
                PrepareDepthDraw(_shadowRenderTarget);
                GL.CullFace(CullFaceMode.Back);

                if (_lightManager.DrawShadows)
                {
                    for (var i = 0; i < lights.Count; i++)
                    {
                        var (light, lightPos) = lights[i];

                        DrawOcclusionDepth(lightPos, ShadowMapSize, light.Radius, i, out shadowMatrices[i]);
                    }
                }

                FinalizeDepthDraw();
            }

            GL.BindFramebuffer(FramebufferTarget.Framebuffer, _lightRenderTarget.ObjectHandle.Handle);
            GLClearColor(Color.FromSrgb(AmbientLightColor));
            GL.Clear(ClearBufferMask.ColorBufferBit);

            var (lightW, lightH) = GetLightMapSize();
            GL.Viewport(0, 0, lightW, lightH);

            var lightShader = _loadedShaders[_lightShaderHandle].Program;
            lightShader.Use();

            SetTexture(TextureUnit.Texture1, ShadowTexture);
            lightShader.SetUniformTextureMaybe("shadowMap", TextureUnit.Texture1);

            GL.BlendFunc(BlendingFactor.SrcAlpha, BlendingFactor.One);

            var lastRange = float.NaN;
            var lastPower = float.NaN;
            var lastColor = new Color(float.NaN, float.NaN, float.NaN, float.NaN);
            Texture lastMask = null;

            for (var i = 0; i < lights.Count; i++)
            {
<<<<<<< HEAD
                if (!component.Enabled || component.Occluded || component.Owner.Transform.MapID != map)
                {
                    continue;
                }

=======
                var (component, lightPos) = lights[i];
>>>>>>> 0a306514
                var transform = component.Owner.Transform;

                var circle = new Circle(lightPos, component.Radius);

                if (!circle.Intersects(worldBounds))
                {
                    continue;
                }

                Texture mask = null;
                var rotation = Angle.Zero;
                if (component.Mask != null)
                {
                    mask = component.Mask;
                    rotation = component.Rotation;

                    if (component.MaskAutoRotate)
                    {
                        rotation += transform.WorldRotation;
                    }
                }

                var maskTexture = mask ?? Texture.White;
                if (lastMask != maskTexture)
                {
                    SetTexture(TextureUnit.Texture0, maskTexture);
                    lastMask = maskTexture;
                    lightShader.SetUniformTextureMaybe(UniIMainTexture, TextureUnit.Texture0);
                }

                if (!FloatMath.CloseTo(lastRange, component.Radius))
                {
                    lastRange = component.Radius;
                    lightShader.SetUniformMaybe("lightRange", lastRange);
                }

                if (!FloatMath.CloseTo(lastPower, component.Energy))
                {
                    lastPower = component.Energy;
                    lightShader.SetUniformMaybe("lightPower", lastPower);
                }

                if (lastColor != component.Color)
                {
                    lastColor = component.Color;
                    lightShader.SetUniformMaybe("lightColor", lastColor);
                }

                lightShader.SetUniformMaybe("lightCenter", lightPos);
                lightShader.SetUniformMaybe("lightIndex", (i + 0.5f) / ShadowTexture.Height);
                lightShader.SetUniformMaybe("shadowMatrix", shadowMatrices[i], false);

                var offset = new Vector2(component.Radius, component.Radius);

                Matrix3 matrix;
                if (mask == null)
                {
                    matrix = Matrix3.Identity;
                }
                else
                {
                    // Only apply rotation if a mask is said, because else it doesn't matter.
                    matrix = Matrix3.CreateRotation(rotation);
                }

                (matrix.R0C2, matrix.R1C2) = lightPos;

                _drawQuad(-offset, offset, matrix, lightShader);
            }

            GL.BlendFunc(BlendingFactor.SrcAlpha, BlendingFactor.OneMinusSrcAlpha);

            ApplyLightingFovToBuffer(eye);

            BlurOntoWalls(eye);

            MergeWallLayer();

            GL.BindFramebuffer(FramebufferTarget.Framebuffer, 0);
            GL.Viewport(0, 0, ScreenSize.X, ScreenSize.Y);

            _lightingReady = true;
        }

        private (List<(PointLightComponent light, Vector2 pos)> lights, Box2 expandedBounds)
            GetLightsToRender(MapId map, in Box2 worldBounds)
        {
            var lights = new List<(PointLightComponent light, Vector2 pos)>(64);
            // When culling occluders later, we can't just remove any occluders outside the worldBounds.
            // As they could still affect the shadows of (large) light sources.
            // We expand the world bounds so that it encompasses the center of every light source.
            // This should make it so no culled occluder can make a difference.
            // (if the occluder is in the current lights at all, it's still not between the light and the world bounds).
            var expandedBounds = worldBounds;

            foreach (var component in _componentManager.GetAllComponents<PointLightComponent>())
            {
                var transform = component.Owner.Transform;

                if (!component.Enabled || transform.MapID != map)
                {
                    continue;
                }

                var lightPos = transform.WorldMatrix.Transform(component.Offset);

                var lightBounds = Box2.CenteredAround(lightPos, Vector2.One * component.Radius * 2);

                if (!lightBounds.Intersects(worldBounds))
                {
                    continue;
                }

                lights.Add((component, lightPos));

                expandedBounds = expandedBounds.ExtendToContain(lightPos);

                if (lights.Count == MaxLightsPerScene)
                {
                    // TODO: Allow more than 64 lights.
                    break;
                }
            }

            return (lights, expandedBounds);
        }

        private void BlurOntoWalls(IEye eye)
        {
            using var _ = DebugGroup(nameof(BlurOntoWalls));

            GL.Disable(EnableCap.Blend);
            _setSpace(CurrentSpace.ScreenSpace);

            var shader = _loadedShaders[_wallBleedBlurShaderHandle].Program;
            shader.Use();

            shader.SetUniformMaybe("size", (Vector2) _wallBleedIntermediateRenderTarget1.Size);
            shader.SetUniformTextureMaybe(UniIMainTexture, TextureUnit.Texture0);

            var size = _wallBleedIntermediateRenderTarget1.Size;
            GL.Viewport(0, 0, size.X, size.Y);

            // Initially we're pulling from the light render target.
            // So we set it out of the loop so
            // _wallBleedIntermediateRenderTarget2 gets bound at the end of the loop body.
            SetTexture(TextureUnit.Texture0, _lightRenderTarget.Texture);

            // Have to scale the blurring radius based on viewport size and camera zoom.
            const float refCameraHeight = 14;
            var cameraSize = eye.Zoom.Y * ScreenSize.Y / EyeManager.PIXELSPERMETER;
            // 7e-3f is just a magic factor that makes it look ok.
            var factor = 7e-3f * (refCameraHeight / cameraSize);

            // Multi-iteration gaussian blur.
            for (var i = 3; i > 0; i--)
            {
                var scale = (i + 1) * factor;
                // Set factor.
                shader.SetUniformMaybe("radius", scale);

                _wallBleedIntermediateRenderTarget1.Bind();

                // Blur horizontally to _wallBleedIntermediateRenderTarget1.
                shader.SetUniformMaybe("direction", Vector2.UnitX);
                _drawQuad(Vector2.Zero, ScreenSize, Matrix3.Identity, shader);

                SetTexture(TextureUnit.Texture0, _wallBleedIntermediateRenderTarget1.Texture);
                _wallBleedIntermediateRenderTarget2.Bind();

                // Blur vertically to _wallBleedIntermediateRenderTarget2.
                shader.SetUniformMaybe("direction", Vector2.UnitY);
                _drawQuad(Vector2.Zero, ScreenSize, Matrix3.Identity, shader);

                SetTexture(TextureUnit.Texture0, _wallBleedIntermediateRenderTarget2.Texture);
            }

            GL.Enable(EnableCap.Blend);
            _setSpace(CurrentSpace.WorldSpace);
        }

        private void MergeWallLayer()
        {
            using var _ = DebugGroup(nameof(MergeWallLayer));

            _lightRenderTarget.Bind();

            GL.Viewport(0, 0, _lightRenderTarget.Size.X, _lightRenderTarget.Size.Y);
            GL.Disable(EnableCap.Blend);

            var shader = _loadedShaders[_mergeWallLayerShaderHandle].Program;
            shader.Use();

            var tex = _wallBleedIntermediateRenderTarget2.Texture;
            SetTexture(TextureUnit.Texture0, tex);

            shader.SetUniformTextureMaybe(UniIMainTexture, TextureUnit.Texture0);

            GL.BindVertexArray(_occlusionMaskVao.Handle);

            GL.DrawElements(PrimitiveType.TriangleFan, _occlusionMaskDataLength, DrawElementsType.UnsignedShort,
                IntPtr.Zero);

            GL.Enable(EnableCap.Blend);
        }

        private void ApplyFovToBuffer(IEye eye)
        {
            // Applies FOV to the final framebuffer.

            var fovShader = _loadedShaders[_fovShaderHandle].Program;
            fovShader.Use();

            SetTexture(TextureUnit.Texture0, FovTexture);

            fovShader.SetUniformTextureMaybe(UniIMainTexture, TextureUnit.Texture0);
            fovShader.SetUniformMaybe("shadowMatrix", _fovProjection, false);
            fovShader.SetUniformMaybe("center", eye.Position.Position);

            DrawBlit(fovShader);
        }

        private void ApplyLightingFovToBuffer(IEye eye)
        {
            // Applies FOV to the lighting framebuffer.

            var fovShader = _loadedShaders[_fovLightShaderHandle].Program;
            fovShader.Use();

            SetTexture(TextureUnit.Texture0, FovTexture);

            // Have to bind sampler to use linear filtering on the shadow map here.
            // VSM wants it.
            GL.BindSampler(0, _fovFilterSampler.Handle);

            fovShader.SetUniformTextureMaybe(UniIMainTexture, TextureUnit.Texture0);
            fovShader.SetUniformMaybe("shadowMatrix", _fovProjection, false);
            fovShader.SetUniformMaybe("center", eye.Position.Position);

            DrawBlit(fovShader);

            GL.BindSampler(0, 0);
        }

        private void DrawBlit(GLShaderProgram shader)
        {
            _drawQuad(_eyeManager.ScreenToMap((-1, -1)).Position,
                _eyeManager.ScreenToMap(ScreenSize + Vector2i.One).Position,
                Matrix3.Identity, shader);
        }

        private void UpdateOcclusionGeometry(MapId map, Box2 expandedBounds, Vector2 eyePosition)
        {
            // This method generates two sets of occlusion geometry:
            // 3D geometry used during depth projection.
            // 2D mask geometry used to apply wall bleed.

            // TODO: This code probably does not work correctly with rotated camera.
            // TODO: Yes this function throws and index exception if you reach maxOccluders.

            const int maxOccluders = 2048;
            const float polygonHeight = 500;

            using var _ = DebugGroup(nameof(UpdateOcclusionGeometry));

            // TODO: More accurate bounds check.
            // Yeah just enlarge it a wee bit to accomodate for large occluders maybe. Oh well.
            expandedBounds.Enlarged(2);

            var arrayBuffer = ArrayPool<Vector3>.Shared.Rent(maxOccluders * 8);
            var indexBuffer = ArrayPool<ushort>.Shared.Rent(maxOccluders * 20);

            var arrayMaskBuffer = ArrayPool<Vector2>.Shared.Rent(maxOccluders * 4);
            var indexMaskBuffer = ArrayPool<ushort>.Shared.Rent(maxOccluders * 5);

            try
            {
                var ai = 0;
                var ami = 0;
                var ii = 0;
                var imi = 0;

                foreach (var occluder in _componentManager.GetAllComponents<ClientOccluderComponent>())
                {
                    var transform = occluder.Owner.Transform;
                    if (!occluder.Enabled || transform.MapID != map)
                    {
                        continue;
                    }

                    var worldTransform = transform.WorldMatrix;
                    var box = occluder.BoundingBox;

                    var centerPos = (worldTransform.R0C2, worldTransform.R1C2);

                    if (!expandedBounds.Contains(centerPos))
                    {
                        continue;
                    }

                    // So uh, angle 0 = east... Apparently...
                    // We account for that here so I don't go insane.
                    var (tlX, tlY) = worldTransform.Transform(box.BottomLeft);
                    var (trX, trY) = worldTransform.Transform(box.TopLeft);
                    var (brX, brY) = worldTransform.Transform(box.TopRight);
                    var (blX, blY) = worldTransform.Transform(box.BottomRight);

                    // Vertices used as main occlusion geometry.
                    // We always send all of these (see below) to keep code complexity down.
                    arrayBuffer[ai + 0] = new Vector3(tlX, tlY, polygonHeight);
                    arrayBuffer[ai + 1] = new Vector3(tlX, tlY, -polygonHeight);
                    arrayBuffer[ai + 2] = new Vector3(trX, trY, polygonHeight);
                    arrayBuffer[ai + 3] = new Vector3(trX, trY, -polygonHeight);
                    arrayBuffer[ai + 4] = new Vector3(brX, brY, polygonHeight);
                    arrayBuffer[ai + 5] = new Vector3(brX, brY, -polygonHeight);
                    arrayBuffer[ai + 6] = new Vector3(blX, blY, polygonHeight);
                    arrayBuffer[ai + 7] = new Vector3(blX, blY, -polygonHeight);

                    //
                    // Buckle up.
                    // For the front-face culled final FOV to work, we obviously cannot have faces inside a series
                    // of walls that are perpendicular to you.
                    // This next code does that by only writing render indices for faces that should be rendered.
                    //

                    //
                    // Keep in mind, a face only blocks light from *leaving* from the back.
                    // It does not block light entering.
                    //
                    // So first rule: a face always exists if there's no neighboring occluder in that direction.
                    // Can't have holes after all.
                    // Second rule: otherwise, if either vertex of the face is "visible" from the camera,
                    // we don't draw the face.
                    // This visibility check is significantly more simple and resourceful than you might think.
                    // A corner becomes "occluded" if it's not visible from either cardinal direction it's on.
                    // So a the top right corner is occluded if there's something blocking visibility
                    // on the top AND right.
                    // This "occluded in direction" check has two parts: whether this is a neighboring occluder (duh)
                    // And whether the is in that direction of the corner.
                    // (so a corner on the back of a wall is occluded because the camera is position on the other side).
                    //
                    // You'll notice that in some cases like corner walls, ALL corners are marked "occluded".
                    // This is fine! The occlusion only blocks incoming light,
                    // and the neighboring walls DO treat those corners as visible.
                    // Yes, you cannot share the handling of overlapping corners of two aligned neighboring occluders.
                    // They still have different potential behavior, keeps the code simple(ish).
                    //

                    // Calculate delta positions from camera.
                    var (dTlX, dTlY) = (tlX, tlY) - eyePosition;
                    var (dTrX, dTrY) = (trX, trY) - eyePosition;
                    var (dBlX, dBlY) = (blX, blY) - eyePosition;
                    var (dBrX, dBrY) = (brX, brY) - eyePosition;

                    // Get which neighbors are occluding.
                    var no = occluder.Occluding.HasFlag(OccluderDir.North);
                    var so = occluder.Occluding.HasFlag(OccluderDir.South);
                    var eo = occluder.Occluding.HasFlag(OccluderDir.East);
                    var wo = occluder.Occluding.HasFlag(OccluderDir.West);

                    // Do visibility tests for occluders (described above).
                    var tlV = dTlX > 0 && !wo || dTlY < 0 && !no;
                    var trV = dTrX < 0 && !eo || dTrY < 0 && !no;
                    var blV = dBlX > 0 && !wo || dBlY > 0 && !so;
                    var brV = dBrX < 0 && !eo || dBrY > 0 && !so;

                    // Handle faces, rules described above.

                    // North face.
                    if (!no || !tlV && !trV)
                    {
                        indexBuffer[ii + 0] = (ushort) (ai + 0);
                        indexBuffer[ii + 1] = (ushort) (ai + 1);
                        indexBuffer[ii + 2] = (ushort) (ai + 2);
                        indexBuffer[ii + 3] = (ushort) (ai + 3);
                        indexBuffer[ii + 4] = ushort.MaxValue; // Primitive restart
                        ii += 5;
                    }

                    // East face.
                    if (!eo || !brV && !trV)
                    {
                        indexBuffer[ii + 0] = (ushort) (ai + 2);
                        indexBuffer[ii + 1] = (ushort) (ai + 3);
                        indexBuffer[ii + 2] = (ushort) (ai + 4);
                        indexBuffer[ii + 3] = (ushort) (ai + 5);
                        indexBuffer[ii + 4] = ushort.MaxValue; // Primitive restart
                        ii += 5;
                    }

                    // South face.
                    if (!so || !brV && !blV)
                    {
                        indexBuffer[ii + 0] = (ushort) (ai + 4);
                        indexBuffer[ii + 1] = (ushort) (ai + 5);
                        indexBuffer[ii + 2] = (ushort) (ai + 6);
                        indexBuffer[ii + 3] = (ushort) (ai + 7);
                        indexBuffer[ii + 4] = ushort.MaxValue; // Primitive restart
                        ii += 5;
                    }

                    // West face.
                    if (!wo || !blV && !tlV)
                    {
                        indexBuffer[ii + 0] = (ushort) (ai + 6);
                        indexBuffer[ii + 1] = (ushort) (ai + 7);
                        indexBuffer[ii + 2] = (ushort) (ai + 0);
                        indexBuffer[ii + 3] = (ushort) (ai + 1);
                        indexBuffer[ii + 4] = ushort.MaxValue; // Primitive restart
                        ii += 5;
                    }

                    if (_quartResLights)
                    {
                        // On low-res lights we bias the occlusion mask inwards.
                        // This avoids wall lighting going onto the tile next to them at certain tile alignments.
                        // It's inwards to avoid seeing disconnected shadows on wall edges.
                        const float bias = 0.5f / EyeManager.PIXELSPERMETER;

                        if (!no)
                        {
                            tlY -= bias;
                            trY -= bias;
                        }

                        if (!eo)
                        {
                            trX -= bias;
                            brX -= bias;
                        }

                        if (!so)
                        {
                            blY += bias;
                            brY += bias;
                        }

                        if (!wo)
                        {
                            blX += bias;
                            tlX += bias;
                        }
                    }

                    // Generate mask geometry.
                    arrayMaskBuffer[ami + 0] = new Vector2(tlX, tlY);
                    arrayMaskBuffer[ami + 1] = new Vector2(trX, trY);
                    arrayMaskBuffer[ami + 2] = new Vector2(brX, brY);
                    arrayMaskBuffer[ami + 3] = new Vector2(blX, blY);

                    // Generate mask indices.
                    indexMaskBuffer[imi + 0] = (ushort) (ami + 0);
                    indexMaskBuffer[imi + 1] = (ushort) (ami + 1);
                    indexMaskBuffer[imi + 2] = (ushort) (ami + 2);
                    indexMaskBuffer[imi + 3] = (ushort) (ami + 3);
                    indexMaskBuffer[imi + 4] = ushort.MaxValue; // Primitive restart

                    ai += 8;
                    ami += 4;
                    imi += 5;
                }

                _occlusionDataLength = ii;
                _occlusionMaskDataLength = imi;

                // Upload geometry to OpenGL.
                GL.BindVertexArray(_occlusionVao.Handle);

                _occlusionVbo.Reallocate(arrayBuffer.AsSpan(..ai));
                _occlusionEbo.Reallocate(indexBuffer.AsSpan(..ii));

                GL.BindVertexArray(_occlusionMaskVao.Handle);

                _occlusionMaskVbo.Reallocate(arrayMaskBuffer.AsSpan(..ami));
                _occlusionMaskEbo.Reallocate(indexMaskBuffer.AsSpan(..imi));
            }
            finally
            {
                ArrayPool<Vector3>.Shared.Return(arrayBuffer);
                ArrayPool<Vector2>.Shared.Return(arrayMaskBuffer);
                ArrayPool<ushort>.Shared.Return(indexBuffer);
                ArrayPool<ushort>.Shared.Return(indexMaskBuffer);
            }
        }

        private void RegenerateLightingRenderTargets()
        {
            // All of these depend on screen size so they have to be re-created if it changes.

            var lightMapSize = GetLightMapSize();
            var lightMapSizeQuart = GetLightMapSize(true);
            const RenderTargetColorFormat lightMapColorFormat = RenderTargetColorFormat.R11FG11FB10F;
            var lightMapSampleParameters = new TextureSampleParameters {Filter = true};

            _lightRenderTarget?.Delete();
            _wallMaskRenderTarget?.Delete();
            _wallBleedIntermediateRenderTarget1?.Delete();
            _wallBleedIntermediateRenderTarget2?.Delete();

            _wallMaskRenderTarget = CreateRenderTarget(ScreenSize, RenderTargetColorFormat.R8,
                name: nameof(_wallMaskRenderTarget));

            _lightRenderTarget = CreateRenderTarget(lightMapSize, lightMapColorFormat,
                lightMapSampleParameters,
                nameof(_lightRenderTarget));

            _wallBleedIntermediateRenderTarget1 = CreateRenderTarget(lightMapSizeQuart, lightMapColorFormat,
                lightMapSampleParameters,
                nameof(_wallBleedIntermediateRenderTarget1));

            _wallBleedIntermediateRenderTarget2 = CreateRenderTarget(lightMapSizeQuart, lightMapColorFormat,
                lightMapSampleParameters,
                nameof(_wallBleedIntermediateRenderTarget2));
        }

        private Vector2i GetLightMapSize(bool? overrideSetting = null)
        {
            var setting = overrideSetting ?? _quartResLights;
            if (!setting)
            {
                return (ScreenSize.X, ScreenSize.Y);
            }

            var w = (int) Math.Ceiling(ScreenSize.X / 2f);
            var h = (int) Math.Ceiling(ScreenSize.Y / 2f);

            return (w, h);
        }

        protected override void HighResLightsChanged(bool newValue)
        {
            _quartResLights = !newValue;
            if (_lightRenderTarget == null)
            {
                return;
            }

            RegenerateLightingRenderTargets();
        }
    }
}<|MERGE_RESOLUTION|>--- conflicted
+++ resolved
@@ -368,18 +368,16 @@
 
             for (var i = 0; i < lights.Count; i++)
             {
-<<<<<<< HEAD
-                if (!component.Enabled || component.Occluded || component.Owner.Transform.MapID != map)
+                var (component, lightPos) = lights[i];
+
+                var transform = component.Owner.Transform;
+
+                var circle = new Circle(lightPos, component.Radius);
+
+                if (component.Occluded)
                 {
                     continue;
                 }
-
-=======
-                var (component, lightPos) = lights[i];
->>>>>>> 0a306514
-                var transform = component.Owner.Transform;
-
-                var circle = new Circle(lightPos, component.Radius);
 
                 if (!circle.Intersects(worldBounds))
                 {
