--- conflicted
+++ resolved
@@ -702,7 +702,6 @@
 
             fovShader.SetUniformTextureMaybe(UniIMainTexture, TextureUnit.Texture0);
 
-<<<<<<< HEAD
             GL.StencilMask(0xFF);
             CheckGlError();
             GL.StencilFunc(StencilFunction.Always, 0, 0);
@@ -710,10 +709,7 @@
             GL.StencilOp(TKStencilOp.Keep, TKStencilOp.Keep, TKStencilOp.Replace);
             CheckGlError();
 
-            DrawBlit(viewport, fovShader);
-=======
             FovSetTransformAndBlit(viewport, eye.Position.Position, fovShader);
->>>>>>> e67de121
 
             if (blur)
             {
