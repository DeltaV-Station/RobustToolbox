﻿using System;
using System.Buffers;
using System.Collections.Generic;
using OpenToolkit.Graphics.OpenGL4;
using Robust.Shared.Interfaces.GameObjects;
using Robust.Shared.Interfaces.GameObjects.Components;
using Robust.Shared.IoC;
using Robust.Shared.Map;
using Robust.Shared.Maths;

namespace Robust.Client.Graphics.Clyde
{
    internal partial class Clyde
    {
        [Dependency] private readonly IEntityManager _entityManager = default!;

        private readonly Dictionary<GridId, Dictionary<MapIndices, MapChunkData>> _mapChunkData =
            new Dictionary<GridId, Dictionary<MapIndices, MapChunkData>>();

        private int _verticesPerChunk(IMapChunk chunk) => chunk.ChunkSize * chunk.ChunkSize * 4;
        private int _indicesPerChunk(IMapChunk chunk) => chunk.ChunkSize * chunk.ChunkSize * GetQuadBatchIndexCount();

        private void _drawGrids(Box2 worldBounds)
        {
            var mapId = _eyeManager.CurrentMap;
            if (!_mapManager.MapExists(mapId))
            {
                // fall back to the default eye's map
                _eyeManager.ClearCurrentEye();
                mapId = _eyeManager.CurrentMap;
            }

            SetTexture(TextureUnit.Texture0, _tileDefinitionManager.TileTextureAtlas);
            SetTexture(TextureUnit.Texture1, _lightingReady ? _currentViewport!.LightRenderTarget.Texture : _stockTextureWhite);

            var (gridProgram, _) = ActivateShaderInstance(_defaultShader.Handle);
            SetupGlobalUniformsImmediate(gridProgram, (ClydeTexture) _tileDefinitionManager.TileTextureAtlas);

            gridProgram.SetUniformTextureMaybe(UniIMainTexture, TextureUnit.Texture0);
            gridProgram.SetUniformTextureMaybe(UniILightTexture, TextureUnit.Texture1);
            gridProgram.SetUniform(UniIModUV, new Vector4(0, 0, 1, 1));
            gridProgram.SetUniform(UniIModulate, Color.White);

            var compMan = _entityManager.ComponentManager;
            foreach (var mapGrid in _mapManager.FindGridsIntersecting(mapId, worldBounds))
            {
                var grid = (IMapGridInternal) mapGrid;

                if (!_mapChunkData.ContainsKey(grid.Index))
                {
                    continue;
                }

                var transform = compMan.GetComponent<ITransformComponent>(grid.GridEntityId);
                gridProgram.SetUniform(UniIModelMatrix, transform.WorldMatrix);

                foreach (var (_, chunk) in grid.GetMapChunks())
                {
                    // Calc world bounds for chunk.
                    if (!chunk.CalcWorldBounds().Intersects(in worldBounds))
                    {
                        continue;
                    }

                    if (_isChunkDirty(grid, chunk))
                    {
                        _updateChunkMesh(grid, chunk);
                    }

                    var datum = _mapChunkData[grid.Index][chunk.Indices];

                    if (datum.TileCount == 0)
                    {
                        continue;
                    }

                    GL.BindVertexArray(datum.VAO);
                    CheckGlError();

                    _debugStats.LastGLDrawCalls += 1;
<<<<<<< HEAD
                    GL.DrawElements(GetQuadGLPrimitiveType(), datum.TileCount * GetQuadBatchIndexCount(), DrawElementsType.UnsignedShort, 0);
=======
                    GL.DrawElements(BeginMode.TriangleStrip, datum.TileCount * 5, DrawElementsType.UnsignedShort, 0);
                    CheckGlError();
>>>>>>> c5573c0d
                }
            }
        }

        private void _updateChunkMesh(IMapGrid grid, IMapChunk chunk)
        {
            var data = _mapChunkData[grid.Index];

            if (!data.TryGetValue(chunk.Indices, out var datum))
            {
                datum = _initChunkBuffers(grid, chunk);
            }

            var vertexPool = ArrayPool<Vertex2D>.Shared;
            var indexPool = ArrayPool<ushort>.Shared;

            var vertexBuffer = vertexPool.Rent(_verticesPerChunk(chunk));
            var indexBuffer = indexPool.Rent(_indicesPerChunk(chunk));

            try
            {
                var i = 0;
                foreach (var tile in chunk)
                {
                    var regionMaybe = _tileDefinitionManager.TileAtlasRegion(tile.Tile);
                    if (regionMaybe == null)
                    {
                        continue;
                    }

                    var region = regionMaybe.Value;

                    var vIdx = i * 4;
                    vertexBuffer[vIdx + 0] = new Vertex2D(tile.X, tile.Y, region.Left, region.Bottom);
                    vertexBuffer[vIdx + 1] = new Vertex2D(tile.X + 1, tile.Y, region.Right, region.Bottom);
                    vertexBuffer[vIdx + 2] = new Vertex2D(tile.X + 1, tile.Y + 1, region.Right, region.Top);
                    vertexBuffer[vIdx + 3] = new Vertex2D(tile.X, tile.Y + 1, region.Left, region.Top);
                    var nIdx = i * GetQuadBatchIndexCount();
                    var tIdx = (ushort) (i * 4);
                    QuadBatchIndexWrite(indexBuffer, ref nIdx, tIdx);
                    i += 1;
                }

                GL.BindVertexArray(datum.VAO);
                CheckGlError();
                datum.EBO.Use();
                datum.VBO.Use();
                datum.EBO.Reallocate(new Span<ushort>(indexBuffer, 0, i * GetQuadBatchIndexCount()));
                datum.VBO.Reallocate(new Span<Vertex2D>(vertexBuffer, 0, i * 4));
                datum.Dirty = false;
                datum.TileCount = i;
            }
            finally
            {
                vertexPool.Return(vertexBuffer);
                indexPool.Return(indexBuffer);
            }
        }

        private MapChunkData _initChunkBuffers(IMapGrid grid, IMapChunk chunk)
        {
            var vao = (uint)GL.GenVertexArray();
            GL.BindVertexArray(vao);
            CheckGlError();

            var vboSize = _verticesPerChunk(chunk) * Vertex2D.SizeOf;
            var eboSize = _indicesPerChunk(chunk) * sizeof(ushort);

            var vbo = new GLBuffer(this, BufferTarget.ArrayBuffer, BufferUsageHint.DynamicDraw,
                vboSize, $"Grid {grid.Index} chunk {chunk.Indices} VBO");
            var ebo = new GLBuffer(this, BufferTarget.ElementArrayBuffer, BufferUsageHint.DynamicDraw,
                eboSize, $"Grid {grid.Index} chunk {chunk.Indices} EBO");

            ObjectLabelMaybe(ObjectLabelIdentifier.VertexArray, vao, $"Grid {grid.Index} chunk {chunk.Indices} VAO");
            // Vertex Coords
            GL.VertexAttribPointer(0, 2, VertexAttribPointerType.Float, false, Vertex2D.SizeOf, 0);
            GL.EnableVertexAttribArray(0);
            // Texture Coords.
            GL.VertexAttribPointer(1, 2, VertexAttribPointerType.Float, false, Vertex2D.SizeOf, 2 * sizeof(float));
            GL.EnableVertexAttribArray(1);
            CheckGlError();

            // Assign VBO and EBO to VAO.
            // OpenGL 3.x is such a good API.
            vbo.Use();
            ebo.Use();

            var datum = new MapChunkData(vao, vbo, ebo)
            {
                Dirty = true
            };

            _mapChunkData[grid.Index].Add(chunk.Indices, datum);
            return datum;
        }

        private bool _isChunkDirty(IMapGrid grid, IMapChunk chunk)
        {
            var data = _mapChunkData[grid.Index];
            return !data.TryGetValue(chunk.Indices, out var datum) || datum.Dirty;
        }

        public void _setChunkDirty(IMapGrid grid, MapIndices chunk)
        {
            var data = _mapChunkData[grid.Index];
            if (data.TryGetValue(chunk, out var datum))
            {
                datum.Dirty = true;
            }
            // Don't need to set it if we don't have an entry since lack of an entry is treated as dirty.
        }

        private void _updateOnGridModified(object? sender, GridChangedEventArgs args)
        {
            foreach (var (pos, _) in args.Modified)
            {
                var grid = args.Grid;
                var chunk = grid.GridTileToChunkIndices(pos);
                _setChunkDirty(grid, chunk);
            }
        }

        private void _updateTileMapOnUpdate(object? sender, TileChangedEventArgs args)
        {
            var grid = _mapManager.GetGrid(args.NewTile.GridIndex);
            var chunk = grid.GridTileToChunkIndices(new MapIndices(args.NewTile.X, args.NewTile.Y));
            _setChunkDirty(grid, chunk);
        }

        private void _updateOnGridCreated(GridId gridId)
        {
            _mapChunkData.Add(gridId, new Dictionary<MapIndices, MapChunkData>());
        }

        private void _updateOnGridRemoved(GridId gridId)
        {
            var data = _mapChunkData[gridId];
            foreach (var chunkDatum in data.Values)
            {
                GL.DeleteVertexArray(chunkDatum.VAO);
                CheckGlError();
                chunkDatum.VBO.Delete();
                chunkDatum.EBO.Delete();
            }

            _mapChunkData.Remove(gridId);
        }

        private class MapChunkData
        {
            public bool Dirty;
            public readonly uint VAO;
            public readonly GLBuffer VBO;
            public readonly GLBuffer EBO;
            public int TileCount;

            public MapChunkData(uint vao, GLBuffer vbo, GLBuffer ebo)
            {
                VAO = vao;
                VBO = vbo;
                EBO = ebo;
            }
        }
    }
}<|MERGE_RESOLUTION|>--- conflicted
+++ resolved
@@ -78,12 +78,8 @@
                     CheckGlError();
 
                     _debugStats.LastGLDrawCalls += 1;
-<<<<<<< HEAD
                     GL.DrawElements(GetQuadGLPrimitiveType(), datum.TileCount * GetQuadBatchIndexCount(), DrawElementsType.UnsignedShort, 0);
-=======
-                    GL.DrawElements(BeginMode.TriangleStrip, datum.TileCount * 5, DrawElementsType.UnsignedShort, 0);
                     CheckGlError();
->>>>>>> c5573c0d
                 }
             }
         }
