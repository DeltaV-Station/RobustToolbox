--- conflicted
+++ resolved
@@ -4,14 +4,10 @@
 using System.Diagnostics.CodeAnalysis;
 using System.Reflection;
 using System.Runtime.InteropServices;
-<<<<<<< HEAD
 using System.Runtime.Serialization;
 using JetBrains.Annotations;
-using OpenTK.Graphics.OpenGL;
 using OpenToolkit.GraphicsLibraryFramework;
-=======
 using OpenTK.Graphics.OpenGL4;
->>>>>>> 5d37780f
 using Robust.Client.Graphics.ClientEye;
 using Robust.Client.Interfaces.Graphics;
 using Robust.Client.Interfaces.Graphics.ClientEye;
@@ -25,7 +21,6 @@
 using Robust.Shared.Interfaces.Map;
 using Robust.Shared.Log;
 using Robust.Shared.Maths;
-<<<<<<< HEAD
 using Robust.Shared.Utility;
 using SixLabors.ImageSharp;
 using SixLabors.ImageSharp.Advanced;
@@ -34,9 +29,7 @@
 using Vector2 = Robust.Shared.Maths.Vector2;
 using Vector3 = Robust.Shared.Maths.Vector3;
 using FrameEventArgs = Robust.Shared.Timing.FrameEventArgs;
-=======
 using Robust.Shared.Timing;
->>>>>>> 5d37780f
 using DependencyAttribute = Robust.Shared.IoC.DependencyAttribute;
 using GlfwImage = OpenToolkit.GraphicsLibraryFramework.Image;
 using Image = SixLabors.ImageSharp.Image;
@@ -84,7 +77,6 @@
 
         private bool _quartResLights = true;
 
-<<<<<<< HEAD
         public override void CreateCursor(GlfwImage image, int x, int y)
         {
             unsafe
@@ -97,9 +89,8 @@
                 System.Console.WriteLine("Cursor changed");
             }
         }
-=======
+        
         private bool _hasKhrDebug;
->>>>>>> 5d37780f
 
         public override bool Initialize()
         {
