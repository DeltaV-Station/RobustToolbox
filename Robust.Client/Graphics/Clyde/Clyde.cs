﻿using System;
using System.Collections.Generic;
using System.Diagnostics;
using System.Diagnostics.CodeAnalysis;
using System.Runtime.CompilerServices;
using System.Runtime.InteropServices;
using OpenToolkit.Graphics.OpenGL4;
using Robust.Client.Graphics.ClientEye;
using Robust.Client.Interfaces.Graphics;
using Robust.Client.Interfaces.Graphics.ClientEye;
using Robust.Client.Interfaces.Graphics.Lighting;
using Robust.Client.Interfaces.Graphics.Overlays;
using Robust.Client.Interfaces.Map;
using Robust.Client.Interfaces.ResourceManagement;
using Robust.Client.Interfaces.UserInterface;
using Robust.Shared.Interfaces.GameObjects;
using Robust.Shared.Interfaces.Log;
using Robust.Shared.Interfaces.Map;
using Robust.Shared.Interfaces.Timing;
using Robust.Shared.Log;
using Robust.Shared.Maths;
using Robust.Shared.Timing;
using SixLabors.ImageSharp;
using SixLabors.ImageSharp.PixelFormats;
using DependencyAttribute = Robust.Shared.IoC.DependencyAttribute;

namespace Robust.Client.Graphics.Clyde
{
    /// <summary>
    ///     Responsible for most things rendering on OpenGL mode.
    /// </summary>
    internal sealed partial class Clyde : ClydeBase, IClydeInternal, IClydeAudio
    {
        [Dependency] private readonly IClydeTileDefinitionManager _tileDefinitionManager = default!;
        [Dependency] private readonly IEyeManager _eyeManager = default!;
        [Dependency] private readonly ILightManager _lightManager = default!;
        [Dependency] private readonly ILogManager _logManager = default!;
        [Dependency] private readonly IMapManager _mapManager = default!;
        [Dependency] private readonly IOverlayManager _overlayManager = default!;
        [Dependency] private readonly IResourceCache _resourceCache = default!;
        [Dependency] private readonly IUserInterfaceManagerInternal _userInterfaceManager = default!;
        [Dependency] private readonly IEntitySystemManager _entitySystemManager = default!;
        [Dependency] private readonly IGameTiming _gameTiming = default!;

        private GLUniformBuffer<ProjViewMatrices> ProjViewUBO = default!;
        private GLUniformBuffer<UniformConstants> UniformConstantsUBO = default!;

        private RenderTexture EntityPostRenderTarget = default!;

        private GLBuffer BatchVBO = default!;
        private GLBuffer BatchEBO = default!;
        private GLHandle BatchVAO;

        // VBO to draw a single quad.
        private GLBuffer QuadVBO = default!;
        private GLHandle QuadVAO;

        private Viewport _mainViewport = default!;

        private bool _drawingSplash = true;

        private GLShaderProgram? _currentProgram;

        private bool _quartResLights = true;

        private bool _hasGLKhrDebug;
        private bool _hasGLTextureSwizzle;
        private bool _hasGLSamplerObjects;
<<<<<<< HEAD
        private bool _hasGLSrgb;
        private bool _hasGLPrimitiveRestart;
        private bool _hasGLReadFramebuffer;
        private bool _hasGLUniformBuffers;
        private bool _hasGLVertexArrayObject;
        private bool _hasGLFloatFramebuffers;
        // This is updated from Clyde.Windowing.
        private bool _isGLES;
=======
        private bool _checkGLErrors;
>>>>>>> c5573c0d

        private readonly List<(ScreenshotType type, Action<Image<Rgb24>> callback)> _queuedScreenshots
            = new List<(ScreenshotType, Action<Image<Rgb24>>)>();

        private readonly List<(uint pbo, IntPtr sync, Vector2i size, Action<Image<Rgb24>> callback)>
            _transferringScreenshots
                = new List<(uint, IntPtr, Vector2i, Action<Image<Rgb24>> )>();

        public Clyde()
        {
            // Init main window render target.
            var windowRid = AllocRid();
            var window = new RenderWindow(this, windowRid);
            var loadedData = new LoadedRenderTarget
            {
                IsWindow = true,
                IsSrgb = true
            };
            _renderTargets.Add(windowRid, loadedData);

            _mainWindowRenderTarget = window;
            _currentRenderTarget = RtToLoaded(window);
            _currentBoundRenderTarget = _currentRenderTarget;
        }

        public override bool Initialize()
        {
            if (!InitWindowing())
            {
                return false;
            }

            _initializeAudio();
            ReloadConfig();

            return true;
        }

        public void FrameProcess(FrameEventArgs eventArgs)
        {
            _updateAudio();

            FlushCursorDispose();
            FlushShaderInstanceDispose();
            FlushRenderTargetDispose();
            FlushTextureDispose();
            FlushViewportDispose();
        }

        public void Ready()
        {
            _drawingSplash = false;

            InitLighting();
        }

        public IClydeDebugInfo DebugInfo { get; private set; } = default!;
        public IClydeDebugStats DebugStats => _debugStats;

        protected override void ReadConfig()
        {
            base.ReadConfig();
            _quartResLights = !_configurationManager.GetCVar<bool>("display.highreslights");
        }

        protected override void ReloadConfig()
        {
            base.ReloadConfig();

            RegenAllLightRts();
        }

        public override void PostInject()
        {
            base.PostInject();

            _mapManager.TileChanged += _updateTileMapOnUpdate;
            _mapManager.OnGridCreated += _updateOnGridCreated;
            _mapManager.OnGridRemoved += _updateOnGridRemoved;
            _mapManager.GridChanged += _updateOnGridModified;

            _configurationManager.RegisterCVar("display.renderer", (int) Renderer.Default);
            _configurationManager.RegisterCVar("display.ogl_check_errors", false, onValueChanged: b => _checkGLErrors = b);
            _configurationManager.RegisterCVar("display.ogl_block_khr_debug", false);
            _configurationManager.RegisterCVar("display.ogl_block_sampler_objects", false);
            _configurationManager.RegisterCVar("display.ogl_block_texture_swizzle", false);
            _configurationManager.RegisterCVar("display.ogl_block_vertex_array_object", false);
        }

        public override event Action<WindowResizedEventArgs>? OnWindowResized;

        public void Screenshot(ScreenshotType type, Action<Image<Rgb24>> callback)
        {
            _queuedScreenshots.Add((type, callback));
        }

        private void InitOpenGL()
        {
            var vendor = GL.GetString(StringName.Vendor);
            var renderer = GL.GetString(StringName.Renderer);
            var version = GL.GetString(StringName.Version);
            Logger.DebugS("clyde.ogl", "OpenGL Vendor: {0}", vendor);
            Logger.DebugS("clyde.ogl", "OpenGL Renderer: {0}", renderer);
            Logger.DebugS("clyde.ogl", "OpenGL Version: {0}", version);

            DetectOpenGLFeatures();

            SetupDebugCallback();

            LoadVendorSettings(vendor, renderer, version);

            var major = 2;
            var minor = 0;

            if (!_isGLES)
            {
                major = GL.GetInteger(GetPName.MajorVersion);
                minor = GL.GetInteger(GetPName.MinorVersion);
            }

            DebugInfo = new ClydeDebugInfo(new Version(major, minor), new Version(3, 1), renderer, vendor, version);

            GL.Enable(EnableCap.Blend);
<<<<<<< HEAD
            if (_hasGLSrgb)
            {
                GL.Enable(EnableCap.FramebufferSrgb);
            }
            if (_hasGLPrimitiveRestart)
            {
                GL.Enable(EnableCap.PrimitiveRestart);
                GL.PrimitiveRestartIndex(PrimitiveRestartIndex);
            }
            if (!_hasGLVertexArrayObject)
            {
                Logger.WarningS("clyde.ogl", "NO VERTEX ARRAY OBJECTS! Things will probably go terribly, terribly wrong (no fallback path yet)");
            }
=======
            CheckGlError();
            GL.Enable(EnableCap.FramebufferSrgb);
            CheckGlError();
            GL.Enable(EnableCap.PrimitiveRestart);
            CheckGlError();
            GL.PrimitiveRestartIndex(ushort.MaxValue);
            CheckGlError();
>>>>>>> c5573c0d
            GL.BlendFunc(BlendingFactor.SrcAlpha, BlendingFactor.OneMinusSrcAlpha);
            CheckGlError();

            // Primitive Restart's presence or lack thereof changes the amount of required memory.
            InitRenderingBatchBuffers();

            Logger.DebugS("clyde.ogl", "Loading stock textures...");

            LoadStockTextures();

            Logger.DebugS("clyde.ogl", "Loading stock shaders...");

            LoadStockShaders();

            Logger.DebugS("clyde.ogl", "Creating various GL objects...");

            CreateMiscGLObjects();

            Logger.DebugS("clyde.ogl", "Setting up RenderHandle...");

            _renderHandle = new RenderHandle(this);

            Logger.DebugS("clyde.ogl", "Setting viewport and rendering splash...");

            GL.Viewport(0, 0, ScreenSize.X, ScreenSize.Y);
            CheckGlError();

            // Quickly do a render with _drawingSplash = true so the screen isn't blank.
            Render();
        }

        private unsafe void CreateMiscGLObjects()
        {
            // Quad drawing.
            {
                Span<Vertex2D> quadVertices = stackalloc[]
                {
                    new Vertex2D(1, 0, 1, 1),
                    new Vertex2D(0, 0, 0, 1),
                    new Vertex2D(1, 1, 1, 0),
                    new Vertex2D(0, 1, 0, 0)
                };

                QuadVBO = new GLBuffer<Vertex2D>(this, BufferTarget.ArrayBuffer, BufferUsageHint.StaticDraw,
                    quadVertices,
                    nameof(QuadVBO));

                QuadVAO = new GLHandle((uint) GL.GenVertexArray());
                GL.BindVertexArray(QuadVAO.Handle);
                ObjectLabelMaybe(ObjectLabelIdentifier.VertexArray, QuadVAO, nameof(QuadVAO));
                // Vertex Coords
                GL.VertexAttribPointer(0, 2, VertexAttribPointerType.Float, false, Vertex2D.SizeOf, 0);
                GL.EnableVertexAttribArray(0);
                // Texture Coords.
                GL.VertexAttribPointer(1, 2, VertexAttribPointerType.Float, false, Vertex2D.SizeOf, 2 * sizeof(float));
                GL.EnableVertexAttribArray(1);

                CheckGlError();
            }

            // Batch rendering
            {
                BatchVBO = new GLBuffer(this, BufferTarget.ArrayBuffer, BufferUsageHint.DynamicDraw,
                    Vertex2D.SizeOf * BatchVertexData.Length, nameof(BatchVBO));

                BatchVAO = new GLHandle(GL.GenVertexArray());
                GL.BindVertexArray(BatchVAO.Handle);
                ObjectLabelMaybe(ObjectLabelIdentifier.VertexArray, BatchVAO, nameof(BatchVAO));
                // Vertex Coords
                GL.VertexAttribPointer(0, 2, VertexAttribPointerType.Float, false, Vertex2D.SizeOf, 0);
                GL.EnableVertexAttribArray(0);
                // Texture Coords.
                GL.VertexAttribPointer(1, 2, VertexAttribPointerType.Float, false, Vertex2D.SizeOf, 2 * sizeof(float));
                GL.EnableVertexAttribArray(1);

                CheckGlError();

                BatchEBO = new GLBuffer(this, BufferTarget.ElementArrayBuffer, BufferUsageHint.DynamicDraw,
                    sizeof(ushort) * BatchIndexData.Length, nameof(BatchEBO));
            }

<<<<<<< HEAD
            ProjViewUBO = new GLUniformBuffer<ProjViewMatrices>(this, BindingIndexProjView, nameof(ProjViewUBO));
            UniformConstantsUBO = new GLUniformBuffer<UniformConstants>(this, BindingIndexUniformConstants, nameof(UniformConstantsUBO));
=======
            ProjViewUBO = new GLBuffer(this, BufferTarget.UniformBuffer, BufferUsageHint.StreamDraw,
                nameof(ProjViewUBO));
            ProjViewUBO.Reallocate(sizeof(ProjViewMatrices));

            GL.BindBufferBase(BufferRangeTarget.UniformBuffer, BindingIndexProjView, ProjViewUBO.ObjectHandle);
            CheckGlError();

            UniformConstantsUBO = new GLBuffer(this, BufferTarget.UniformBuffer, BufferUsageHint.StreamDraw,
                nameof(UniformConstantsUBO));
            UniformConstantsUBO.Reallocate(sizeof(UniformConstants));

            GL.BindBufferBase(BufferRangeTarget.UniformBuffer, BindingIndexUniformConstants,
                UniformConstantsUBO.ObjectHandle);
            CheckGlError();
>>>>>>> c5573c0d

            EntityPostRenderTarget = CreateRenderTarget(Vector2i.One * 8 * EyeManager.PixelsPerMeter,
                new RenderTargetFormatParameters(RenderTargetColorFormat.Rgba8Srgb, true),
                name: nameof(EntityPostRenderTarget));

            CreateMainViewport();
        }

        private void CreateMainViewport()
        {
            var (w, h) = _framebufferSize;

            // Ensure viewport size is always even to avoid artifacts.
            if (w % 2 == 1) w += 1;
            if (h % 2 == 1) h += 1;

            _mainViewport = CreateViewport((w, h), nameof(_mainViewport));
        }

        private void DetectOpenGLFeatures()
        {
            var extensions = GetGLExtensions();

            // To prevent trouble, use a version of "0.0" for GLES
            var major = 0;
            var minor = 0;

            if (!_isGLES)
            {
                major = GL.GetInteger(GetPName.MajorVersion);
                minor = GL.GetInteger(GetPName.MinorVersion);
            }

            void CheckGLCap(ref bool cap, string capName, int majorMin, int minorMin, bool forceDisableOnES, params string[] exts)
            {
                // Check if feature is available from the GL context.
                cap = CompareVersion(majorMin, minorMin, major, minor) || extensions.Overlaps(exts);

                var prev = cap;
                var cVarName = $"display.ogl_block_{capName}";
                var block = _configurationManager.GetCVar<bool>(cVarName);

                if (block)
                {
                    cap = false;
                    Logger.DebugS("clyde.ogl", $"  {cVarName} SET, BLOCKING {capName} (was: {prev})");
                }

                if (_isGLES && forceDisableOnES)
                {
                    cap = false;
                    Logger.DebugS("clyde.ogl", $"  On GLES, BLOCKING {capName}");
                }

                Logger.DebugS("clyde.ogl", $"  {capName}: {cap}");
            }

            Logger.DebugS("clyde.ogl", "OpenGL capabilities:");

            CheckGLCap(ref _hasGLKhrDebug, "khr_debug", 4, 2, false, "GL_KHR_debug");
            CheckGLCap(ref _hasGLSamplerObjects, "sampler_objects", 3, 3, true, "GL_ARB_sampler_objects");
            CheckGLCap(ref _hasGLTextureSwizzle, "texture_swizzle", 3, 3, true, "GL_ARB_texture_swizzle",
                "GL_EXT_texture_swizzle");
            CheckGLCap(ref _hasGLVertexArrayObject, "vertex_array_object", 3, 0, false, "GL_OES_vertex_array_object",
                "GL_ARB_vertex_array_object");
            _hasGLSrgb = !_isGLES;
            _hasGLReadFramebuffer = !_isGLES;
            _hasGLPrimitiveRestart = !_isGLES;
            _hasGLUniformBuffers = !_isGLES;
            _hasGLFloatFramebuffers = !_isGLES;
            Logger.DebugS("clyde.ogl", $"  GLES: {_isGLES}");
        }

        private static bool CompareVersion(int majorA, int minorA, int majorB, int minorB)
        {
            if (majorB > majorA)
            {
                return true;
            }

            return majorA == majorB && minorB >= minorA;
        }

        [SuppressMessage("ReSharper", "UnusedParameter.Local")]
        private void LoadVendorSettings(string vendor, string renderer, string version)
        {
            // Nothing yet.
        }

        [Conditional("DEBUG")]
        private void SetupDebugCallback()
        {
            if (!_hasGLKhrDebug)
            {
                Logger.DebugS("clyde.ogl", "KHR_debug not present, OpenGL debug logging not enabled.");
                return;
            }

            GL.Enable(EnableCap.DebugOutput);
            GL.Enable(EnableCap.DebugOutputSynchronous);

            GCHandle.Alloc(_debugMessageCallbackInstance);

            var ep = _graphicsContext.GetProcAddress("glDebugMessageCallback");
            var d = Marshal.GetDelegateForFunctionPointer<DebugMessageCallbackDelegate>(ep);
            _debugMessageCallbackInstance = DebugMessageCallback;
            var funcPtr = Marshal.GetFunctionPointerForDelegate(_debugMessageCallbackInstance);
            d(funcPtr, new IntPtr(0x3005));
        }

        private delegate void DebugMessageCallbackDelegate(IntPtr funcPtr, IntPtr userParam);

        private void DebugMessageCallback(DebugSource source, DebugType type, int id, DebugSeverity severity,
            int length, IntPtr message, IntPtr userParam)
        {
            var contents = $"{source}: " + Marshal.PtrToStringAnsi(message, length);

            var category = "ogl.debug";
            switch (type)
            {
                case DebugType.DebugTypePerformance:
                    category += ".performance";
                    break;
                case DebugType.DebugTypeOther:
                    category += ".other";
                    break;
                case DebugType.DebugTypeError:
                    category += ".error";
                    break;
                case DebugType.DebugTypeDeprecatedBehavior:
                    category += ".deprecated";
                    break;
                case DebugType.DebugTypeUndefinedBehavior:
                    category += ".ub";
                    break;
                case DebugType.DebugTypePortability:
                    category += ".portability";
                    break;
                case DebugType.DebugTypeMarker:
                case DebugType.DebugTypePushGroup:
                case DebugType.DebugTypePopGroup:
                    // These are inserted by our own code so I imagine they're not necessary to log?
                    return;
                default:
                    throw new ArgumentOutOfRangeException(nameof(type), type, null);
            }

            var sawmill = _logManager.GetSawmill(category);

            switch (severity)
            {
                case DebugSeverity.DontCare:
                    sawmill.Info(contents);
                    break;
                case DebugSeverity.DebugSeverityNotification:
                    sawmill.Info(contents);
                    break;
                case DebugSeverity.DebugSeverityHigh:
                    sawmill.Error(contents);
                    // throw new ArgumentOutOfRangeException("TEST TEST TEST", severity, null);
                    break;
                case DebugSeverity.DebugSeverityMedium:
                    sawmill.Error(contents);
                    // throw new ArgumentOutOfRangeException("TEST TEST TEST", severity, null);
                    break;
                case DebugSeverity.DebugSeverityLow:
                    sawmill.Warning(contents);
                    break;
                default:
                    throw new ArgumentOutOfRangeException(nameof(severity), severity, null);
            }
        }

        private static DebugProc? _debugMessageCallbackInstance;

        private HashSet<string> GetGLExtensions()
        {
            if (!_isGLES)
            {
                var extensions = new HashSet<string>();
                var extensionsText = "";
                // Desktop OpenGL uses this API to discourage static buffers
                var count = GL.GetInteger(GetPName.NumExtensions);
                for (var i = 0; i < count; i++)
                {
                    if (i != 0)
                    {
                        extensionsText += " ";
                    }
                    var extension = GL.GetString(StringNameIndexed.Extensions, i);
                    extensionsText += extension;
                    extensions.Add(extension);
                }
                Logger.DebugS("clyde.ogl", "OpenGL Extensions: {0}", extensionsText);
                return extensions;
            }
            else
            {
                // GLES uses the (old?) API
                var extensions = GL.GetString(StringName.Extensions);
                Logger.DebugS("clyde.ogl", "OpenGL Extensions: {0}", extensions);
                return new HashSet<string>(extensions.Split(' '));
            }
        }

        [Conditional("DEBUG")]
        private void ObjectLabelMaybe(ObjectLabelIdentifier identifier, uint name, string? label)
        {
            if (label == null)
            {
                return;
            }

            if (!_hasGLKhrDebug)
            {
                return;
            }

            GL.ObjectLabel(identifier, name, label.Length, label);
        }

        [Conditional("DEBUG")]
        private void ObjectLabelMaybe(ObjectLabelIdentifier identifier, GLHandle name, string? label)
        {
            ObjectLabelMaybe(identifier, name.Handle, label);
        }

        private PopDebugGroup DebugGroup(string group)
        {
            PushDebugGroupMaybe(group);
            return new PopDebugGroup(this);
        }

        [Conditional("DEBUG")]
        private void PushDebugGroupMaybe(string group)
        {
            if (!_hasGLKhrDebug)
            {
                return;
            }

            GL.PushDebugGroup(DebugSourceExternal.DebugSourceApplication, 0, group.Length, group);
        }

        [Conditional("DEBUG")]
        private void PopDebugGroupMaybe()
        {
            if (!_hasGLKhrDebug)
            {
                return;
            }

            GL.PopDebugGroup();
        }

        public void Shutdown()
        {
            ShutdownWindowing();
            _shutdownAudio();
        }
    }
}<|MERGE_RESOLUTION|>--- conflicted
+++ resolved
@@ -66,7 +66,6 @@
         private bool _hasGLKhrDebug;
         private bool _hasGLTextureSwizzle;
         private bool _hasGLSamplerObjects;
-<<<<<<< HEAD
         private bool _hasGLSrgb;
         private bool _hasGLPrimitiveRestart;
         private bool _hasGLReadFramebuffer;
@@ -75,9 +74,7 @@
         private bool _hasGLFloatFramebuffers;
         // This is updated from Clyde.Windowing.
         private bool _isGLES;
-=======
         private bool _checkGLErrors;
->>>>>>> c5573c0d
 
         private readonly List<(ScreenshotType type, Action<Image<Rgb24>> callback)> _queuedScreenshots
             = new List<(ScreenshotType, Action<Image<Rgb24>>)>();
@@ -201,29 +198,22 @@
             DebugInfo = new ClydeDebugInfo(new Version(major, minor), new Version(3, 1), renderer, vendor, version);
 
             GL.Enable(EnableCap.Blend);
-<<<<<<< HEAD
             if (_hasGLSrgb)
             {
                 GL.Enable(EnableCap.FramebufferSrgb);
+                CheckGlError();
             }
             if (_hasGLPrimitiveRestart)
             {
                 GL.Enable(EnableCap.PrimitiveRestart);
+                CheckGlError();
                 GL.PrimitiveRestartIndex(PrimitiveRestartIndex);
+                CheckGlError();
             }
             if (!_hasGLVertexArrayObject)
             {
                 Logger.WarningS("clyde.ogl", "NO VERTEX ARRAY OBJECTS! Things will probably go terribly, terribly wrong (no fallback path yet)");
             }
-=======
-            CheckGlError();
-            GL.Enable(EnableCap.FramebufferSrgb);
-            CheckGlError();
-            GL.Enable(EnableCap.PrimitiveRestart);
-            CheckGlError();
-            GL.PrimitiveRestartIndex(ushort.MaxValue);
-            CheckGlError();
->>>>>>> c5573c0d
             GL.BlendFunc(BlendingFactor.SrcAlpha, BlendingFactor.OneMinusSrcAlpha);
             CheckGlError();
 
@@ -305,25 +295,8 @@
                     sizeof(ushort) * BatchIndexData.Length, nameof(BatchEBO));
             }
 
-<<<<<<< HEAD
             ProjViewUBO = new GLUniformBuffer<ProjViewMatrices>(this, BindingIndexProjView, nameof(ProjViewUBO));
             UniformConstantsUBO = new GLUniformBuffer<UniformConstants>(this, BindingIndexUniformConstants, nameof(UniformConstantsUBO));
-=======
-            ProjViewUBO = new GLBuffer(this, BufferTarget.UniformBuffer, BufferUsageHint.StreamDraw,
-                nameof(ProjViewUBO));
-            ProjViewUBO.Reallocate(sizeof(ProjViewMatrices));
-
-            GL.BindBufferBase(BufferRangeTarget.UniformBuffer, BindingIndexProjView, ProjViewUBO.ObjectHandle);
-            CheckGlError();
-
-            UniformConstantsUBO = new GLBuffer(this, BufferTarget.UniformBuffer, BufferUsageHint.StreamDraw,
-                nameof(UniformConstantsUBO));
-            UniformConstantsUBO.Reallocate(sizeof(UniformConstants));
-
-            GL.BindBufferBase(BufferRangeTarget.UniformBuffer, BindingIndexUniformConstants,
-                UniformConstantsUBO.ObjectHandle);
-            CheckGlError();
->>>>>>> c5573c0d
 
             EntityPostRenderTarget = CreateRenderTarget(Vector2i.One * 8 * EyeManager.PixelsPerMeter,
                 new RenderTargetFormatParameters(RenderTargetColorFormat.Rgba8Srgb, true),
