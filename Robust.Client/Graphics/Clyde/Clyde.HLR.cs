--- conflicted
+++ resolved
@@ -318,13 +318,7 @@
                         DrawEntities(viewport, worldBounds);
                     }
 
-<<<<<<< HEAD
-                    if (_lightManager.Enabled && eye.DrawFov)
-=======
-                    RenderOverlays(OverlaySpace.WorldSpace);
-
                     if (_lightManager.Enabled && _lightManager.DrawHardFov && eye.DrawFov)
->>>>>>> 1f423c99
                     {
                         ApplyFovToBuffer(viewport, eye);
                     }
