using System;
using System.Buffers;
using System.Collections.Generic;
using System.Runtime.CompilerServices;
using Robust.Client.GameObjects;
using Robust.Client.ResourceManagement;
using Robust.Shared.Map;
using Robust.Shared.Maths;
using Robust.Shared.Utility;
using OpenToolkit.Graphics.OpenGL4;
using Robust.Shared.Enums;

namespace Robust.Client.Graphics.Clyde
{
    // "HLR" stands for "high level rendering" here.
    // The left side of my monitor only has so much space, OK?
    // The idea is this shouldn't contain too much GL specific stuff.
    internal partial class Clyde
    {
        public ClydeDebugLayers DebugLayers { get; set; }

        private readonly RefList<(SpriteComponent sprite, Matrix3 worldMatrix, Angle worldRotation, float yWorldPos)>
            _drawingSpriteList
                =
                new();

        public void Render()
        {
            CheckTransferringScreenshots();

            var size = ScreenSize;
            if (size.X == 0 || size.Y == 0 || _isMinimized)
            {
                ClearFramebuffer(Color.Black);

                // We have to keep running swapbuffers here
                // or else the user's PC will turn into a heater!!
                SwapBuffers();
                return;
            }

            // Completely flush renderer state back to 0.
            // This should make the renderer more robust
            // in case an exception got thrown during rendering of the previous frame.
            ClearRenderState();

            _debugStats.Reset();

            // Basic pre-render busywork.
            // Clear screen to black.
            ClearFramebuffer(Color.Black);

            // Update shared UBOs.
            _updateUniformConstants(_framebufferSize);

            {
                CalcScreenMatrices(ScreenSize, out var proj, out var view);
                SetProjViewFull(proj, view);
            }

            // Short path to render only the splash.
            if (_drawingSplash)
            {
                DrawSplash(_renderHandle);
                FlushRenderQueue();
                SwapBuffers();
                return;
            }

            RenderOverlays(OverlaySpace.ScreenSpaceBelowWorld);

<<<<<<< HEAD
            foreach (var weak in _viewports.Values)
=======
            _mainViewport.Eye = _eyeManager.CurrentEye;
            RenderViewport(_mainViewport); //Worldspace overlays are rendered here.
>>>>>>> 9a19a774
            {
                if(weak.TryGetTarget(out var viewport))
                    RenderViewport(viewport);
            }

            TakeScreenshot(ScreenshotType.BeforeUI);

            RenderOverlays(OverlaySpace.ScreenSpace);

            using (DebugGroup("UI"))
            {
                _userInterfaceManager.Render(_renderHandle);
                FlushRenderQueue();
            }

            TakeScreenshot(ScreenshotType.AfterUI);

            // And finally, swap those buffers!
            SwapBuffers();
        }

        private void RenderOverlays(OverlaySpace space)
        {
            using (DebugGroup($"Overlays: {space}"))
            {
                var list = new List<Overlay>();

                foreach (var overlay in _overlayManager.AllOverlays)
                {
                    if ((overlay.Space & space) != 0)
                    {
                        list.Add(overlay);
                    }
                }
                FlushRenderQueue();
                list.Sort(OverlayComparer.Instance);
                foreach (var overlay in list) {
                    if (overlay.RequestScreenTexture) {
                        FlushRenderQueue();
                        UpdateOverlayScreenTexture(space, _mainViewport.RenderTarget);
                    }
                    if (overlay.OverwriteTargetFrameBuffer()) {
                        ClearFramebuffer(default);
                    }
                    overlay.ClydeRender(_renderHandle, space);
                    FlushRenderQueue();
                }
            }
        }

        private ClydeTexture? ScreenBufferTexture;
        private GLHandle screenBufferHandle;
        private Vector2 lastFrameSize;
        /// <summary>
        ///    Sends SCREEN_TEXTURE to all overlays in the given OverlaySpace that request it.
        /// </summary>
        private bool UpdateOverlayScreenTexture(OverlaySpace space, RenderTexture texture) {
            //This currently does NOT consider viewports and just grabs the current screen framebuffer. This will need to be improved upon in the future.
            List<Overlay> oTargets = new List<Overlay>();
            foreach (var overlay in _overlayManager.AllOverlays) {
                if (overlay.RequestScreenTexture && overlay.Space == space) {
                    oTargets.Add(overlay);
                }
            }
            if (oTargets.Count > 0 && ScreenBufferTexture != null) {
                if (lastFrameSize != _framebufferSize) {
                    GL.BindTexture(TextureTarget.Texture2D, screenBufferHandle.Handle);
                    GL.TexImage2D(TextureTarget.Texture2D, 0, _hasGLSrgb ? PixelInternalFormat.Srgb8Alpha8 : PixelInternalFormat.Rgba8, _framebufferSize.X, _framebufferSize.Y, 0,
                        PixelFormat.Rgba, PixelType.UnsignedByte, IntPtr.Zero);
                }
                lastFrameSize = _framebufferSize;
                CopyRenderTextureToTexture(texture, ScreenBufferTexture);
                foreach (Overlay overlay in oTargets) {
                    overlay.ScreenTexture = ScreenBufferTexture;
                }
                oTargets.Clear();
                return true;
            }
            return false;
        }






        private void DrawEntities(Viewport viewport, Box2 worldBounds)
        {
            if (_eyeManager.CurrentMap == MapId.Nullspace || !_mapManager.HasMapEntity(_eyeManager.CurrentMap))
            {
                return;
            }

            RenderOverlays(OverlaySpace.WorldSpaceBelowEntities);

            var screenSize = viewport.Size;

            // So we could calculate the correct size of the entities based on the contents of their sprite...
            // Or we can just assume that no entity is larger than 10x10 and get a stupid easy check.
            // TODO: Make this check more accurate.
            var widerBounds = worldBounds.Enlarged(5);

            ProcessSpriteEntities(_eyeManager.CurrentMap, widerBounds, _drawingSpriteList);

            var worldOverlays = new List<Overlay>();

            foreach (var overlay in _overlayManager.AllOverlays)
            {
                if ((overlay.Space & OverlaySpace.WorldSpace) != 0)
                {
                    worldOverlays.Add(overlay);
                }
            }

            worldOverlays.Sort(OverlayComparer.Instance);

            // We use a separate list for indexing so that the sort is faster.
            var indexList = ArrayPool<int>.Shared.Rent(_drawingSpriteList.Count);

            for (var i = 0; i < _drawingSpriteList.Count; i++)
            {
                indexList[i] = i;
            }

            var overlayIndex = 0;
            Array.Sort(indexList, 0, _drawingSpriteList.Count, new SpriteDrawingOrderComparer(_drawingSpriteList));

            for (var i = 0; i < _drawingSpriteList.Count; i++)
            {
                ref var entry = ref _drawingSpriteList[indexList[i]];
                var flushed = false;

                for (var j = overlayIndex; j < worldOverlays.Count; j++)
                {
                    var overlay = worldOverlays[j];

                    if (overlay.ZIndex <= entry.sprite.DrawDepth)
                    {
                        if (!flushed)
                        {
                            FlushRenderQueue();
                            flushed = true;
                        }

                        overlay.ClydeRender(_renderHandle, OverlaySpace.WorldSpace);
                        overlayIndex = j;
                        continue;
                    }

                    break;
                }


                RenderTexture? entityPostRenderTarget = null;
                Vector2i roundedPos = default;
                if (entry.sprite.PostShader != null)
                {
<<<<<<< HEAD
                    _renderHandle.UseRenderTarget(EntityPostRenderTarget);
                    _renderHandle.Clear(new Color());
                    // Calculate viewport so that the entity thinks it's drawing to the same position,
                    // which is necessary for light application,
                    // but it's ACTUALLY drawing into the center of the render target.
                    var spritePos = entry.sprite.Owner.Transform.WorldPosition;
                    var screenPos = viewport.WorldToLocal(spritePos);
                    var (roundedX, roundedY) = roundedPos = (Vector2i) screenPos;
                    var flippedPos = new Vector2i(roundedX, screenSize.Y - roundedY);
                    flippedPos -= EntityPostRenderTarget.Size / 2;
                    _renderHandle.Viewport(Box2i.FromDimensions(-flippedPos, screenSize));
=======
                    // calculate world bounding box
                    var spriteBB = entry.sprite.CalculateBoundingBox();
                    var spriteLB = spriteBB.BottomLeft;
                    var spriteRT = spriteBB.TopRight;

                    // finally we can calculate screen bounding in pixels
                    var screenLB = _eyeManager.WorldToScreen(spriteLB);
                    var screenRT = _eyeManager.WorldToScreen(spriteRT);

                    // we need to scale RT a for effects like emission or highlight
                    // scale can be passed with PostShader as variable in future
                    var postShadeScale = 1.25f;
                    var screenSpriteSize = (Vector2i)((screenRT - screenLB) * postShadeScale).Rounded();
                    screenSpriteSize.Y = -screenSpriteSize.Y;

                    // I'm not 100% sure why it works, but without it post-shader
                    // can be lower or upper by 1px than original sprite depending on sprite rotation or scale
                    // probably some rotation rounding error
                    if (screenSpriteSize.X % 2 != 0)
                        screenSpriteSize.X++;
                    if (screenSpriteSize.Y % 2 != 0)
                        screenSpriteSize.Y++;

                    // check that sprite size is valid
                    if (screenSpriteSize.X > 0 && screenSpriteSize.Y > 0)
                    {
                        // create new render texture with correct sprite size
                        entityPostRenderTarget = CreateRenderTarget(screenSpriteSize,
                            new RenderTargetFormatParameters(RenderTargetColorFormat.Rgba8Srgb, true),
                            name: nameof(entityPostRenderTarget));
                        _renderHandle.UseRenderTarget(entityPostRenderTarget);
                        _renderHandle.Clear(new Color());

                        // Calculate viewport so that the entity thinks it's drawing to the same position,
                        // which is necessary for light application,
                        // but it's ACTUALLY drawing into the center of the render target.
                        var spritePos = spriteBB.Center;
                        var screenPos = _eyeManager.WorldToScreen(spritePos);
                        var (roundedX, roundedY) = roundedPos = (Vector2i)screenPos;
                        var flippedPos = new Vector2i(roundedX, screenSize.Y - roundedY);
                        flippedPos -= entityPostRenderTarget.Size / 2;
                        _renderHandle.Viewport(Box2i.FromDimensions(-flippedPos, screenSize));
                    }
>>>>>>> 9a19a774
                }

                var matrix = entry.worldMatrix;
                var worldPosition = new Vector2(matrix.R0C2, matrix.R1C2);
                entry.sprite.Render(_renderHandle.DrawingHandleWorld, in entry.worldRotation, in worldPosition);

                if (entry.sprite.PostShader != null && entityPostRenderTarget != null)
                {
                    var oldProj = _currentMatrixProj;
                    var oldView = _currentMatrixView;

                    _renderHandle.UseRenderTarget(viewport.RenderTarget);
                    _renderHandle.Viewport(Box2i.FromDimensions(Vector2i.Zero, screenSize));

                    _renderHandle.UseShader(entry.sprite.PostShader);
                    CalcScreenMatrices(viewport.Size, out var proj, out var view);
                    _renderHandle.SetProjView(proj, view);
                    _renderHandle.SetModelTransform(Matrix3.Identity);

                    var rounded = roundedPos - entityPostRenderTarget.Size / 2;

                    var box = Box2i.FromDimensions(rounded, entityPostRenderTarget.Size);

                    _renderHandle.DrawTextureScreen(entityPostRenderTarget.Texture,
                        box.BottomLeft, box.BottomRight, box.TopLeft, box.TopRight,
                        Color.White, null);

                    _renderHandle.SetProjView(oldProj, oldView);
                    _renderHandle.UseShader(null);
                }
            }

            ArrayPool<int>.Shared.Return(indexList);

            _drawingSpriteList.Clear();
            FlushRenderQueue();
        }

        [MethodImpl(MethodImplOptions.NoInlining)]
        private void ProcessSpriteEntities(MapId map, Box2 worldBounds,
            RefList<(SpriteComponent sprite, Matrix3 matrix, Angle worldRot, float yWorldPos)> list)
        {
            var spriteSystem = _entitySystemManager.GetEntitySystem<RenderingTreeSystem>();

            var tree = spriteSystem.GetSpriteTreeForMap(map);

            tree.QueryAabb(ref list, ((
                ref RefList<(SpriteComponent sprite, Matrix3 matrix, Angle worldRot, float yWorldPos)> state,
                in SpriteComponent value) =>
            {
                if (value.ContainerOccluded || !value.Visible)
                {
                    return true;
                }

                var entity = value.Owner;
                var transform = entity.Transform;

                ref var entry = ref state.AllocAdd();
                entry.sprite = value;
                entry.worldRot = transform.WorldRotation;
                entry.matrix = transform.WorldMatrix;
                var worldPos = entry.matrix.Transform(transform.LocalPosition);
                entry.yWorldPos = worldPos.Y;
                return true;

            }), worldBounds, approx: true);
        }

        private void DrawSplash(IRenderHandle handle)
        {
            var texture = _resourceCache.GetResource<TextureResource>("/Textures/Logo/logo.png").Texture;

            handle.DrawingHandleScreen.DrawTexture(texture, (ScreenSize - texture.Size) / 2);
        }

        private void RenderViewport(Viewport viewport)
        {
            if (viewport.Eye == null || viewport.Eye.Position.MapId == MapId.Nullspace)
            {
                return;
            }

            // TODO: for the love of god all this state pushing/popping needs to be cleaned up.

            var oldTransform = _currentMatrixModel;
            var oldScissor = _currentScissorState;

            // Have to flush the render queue so that all commands finish rendering to the previous framebuffer.
            FlushRenderQueue();

            var eye = viewport.Eye;

            var oldVp = _currentViewport;
            _currentViewport = viewport;

            var state = PushRenderStateFull();

            {
                // Actual code that isn't just pushing/popping renderer state so we can return safely.

                var rt = _currentViewport.RenderTarget;
                BindRenderTargetFull(RtToLoaded(rt));
                ClearFramebuffer(default);
                SetViewportImmediate(Box2i.FromDimensions(Vector2i.Zero, rt.Size));
                _updateUniformConstants(viewport.Size);

                CalcWorldMatrices(rt.Size, eye, out var proj, out var view);
                SetProjViewFull(proj, view);

                // Calculate world-space AABB for camera, to cull off-screen things.
                var worldBounds = Box2.CenteredAround(eye.Position.Position,
                    viewport.Size / (float) EyeManager.PixelsPerMeter * eye.Zoom);

                if (_eyeManager.CurrentMap != MapId.Nullspace)
                {
                    using (DebugGroup("Lights"))
                    {
                        DrawLightsAndFov(viewport, worldBounds, eye);
                    }

                    using (DebugGroup("Grids"))
                    {
                        _drawGrids(worldBounds);
                    }

                    // We will also render worldspace overlays here so we can do them under / above entities as necessary
                    using (DebugGroup("Entities"))
                    {
                        DrawEntities(viewport, worldBounds);
                    }

                    RenderOverlays(OverlaySpace.WorldSpaceBelowFOV);

                    if (_lightManager.Enabled && _lightManager.DrawHardFov && eye.DrawFov)
                    {
                        GL.Clear(ClearBufferMask.StencilBufferBit);
                        GL.Enable(EnableCap.StencilTest);
                        GL.StencilOp(OpenToolkit.Graphics.OpenGL4.StencilOp.Keep, OpenToolkit.Graphics.OpenGL4.StencilOp.Keep, OpenToolkit.Graphics.OpenGL4.StencilOp.Replace);
                        GL.StencilFunc(StencilFunction.Always, 1, 0xFF);
                        GL.StencilMask(0xFF);
                        ApplyFovToBuffer(viewport, eye);
                        GL.StencilMask(0x00);
                        GL.Disable(EnableCap.StencilTest);
                    }
                }

                _lightingReady = false;

                if (DebugLayers == ClydeDebugLayers.Fov)
                {
                    // I'm refactoring this code and I found this comment:
                    // NOTE
                    // Yes, it just says "NOTE". Thank you past me.
                    // Anyways I'm 99% sure this was about the fact that this debug layer is actually broken.
                    // Because the math is wrong.
                    // So there are distortions from incorrect projection.
                    _renderHandle.UseShader(_fovDebugShaderInstance);
                    _renderHandle.DrawingHandleScreen.SetTransform(Matrix3.Identity);
                    var pos = UIBox2.FromDimensions(ScreenSize / 2 - (200, 200), (400, 400));
                    _renderHandle.DrawingHandleScreen.DrawTextureRect(FovTexture, pos);
                }

                if (DebugLayers == ClydeDebugLayers.Light)
                {
                    _renderHandle.UseShader(null);
                    _renderHandle.DrawingHandleScreen.SetTransform(Matrix3.Identity);
                    _renderHandle.DrawingHandleScreen.DrawTextureRect(
                        viewport.WallBleedIntermediateRenderTarget2.Texture,
                        UIBox2.FromDimensions(Vector2.Zero, ScreenSize), new Color(1, 1, 1, 0.5f));
                }


                RenderOverlays(OverlaySpace.WorldSpace);

                GL.StencilFunc(StencilFunction.Notequal, 1, 0xFF);
                GL.Disable(EnableCap.DepthTest);
                RenderOverlays(OverlaySpace.WorldSpaceFOVStencil);
                GL.Disable(EnableCap.StencilTest);
            }

            PopRenderStateFull(state);
            _updateUniformConstants(oldVp?.Size ?? _framebufferSize);

            SetScissorFull(oldScissor);
            _currentMatrixModel = oldTransform;
            _currentViewport = oldVp;
        }

        private sealed class OverlayComparer : IComparer<Overlay>
        {
            public static readonly OverlayComparer Instance = new();

            public int Compare(Overlay? x, Overlay? y)
            {
                var zX = x?.ZIndex ?? 0;
                var zY = y?.ZIndex ?? 0;
                return zX.CompareTo(zY);
            }
        }
    }
}<|MERGE_RESOLUTION|>--- conflicted
+++ resolved
@@ -69,12 +69,7 @@
 
             RenderOverlays(OverlaySpace.ScreenSpaceBelowWorld);
 
-<<<<<<< HEAD
             foreach (var weak in _viewports.Values)
-=======
-            _mainViewport.Eye = _eyeManager.CurrentEye;
-            RenderViewport(_mainViewport); //Worldspace overlays are rendered here.
->>>>>>> 9a19a774
             {
                 if(weak.TryGetTarget(out var viewport))
                     RenderViewport(viewport);
@@ -114,7 +109,7 @@
                 foreach (var overlay in list) {
                     if (overlay.RequestScreenTexture) {
                         FlushRenderQueue();
-                        UpdateOverlayScreenTexture(space, _mainViewport.RenderTarget);
+                        //UpdateOverlayScreenTexture(space, _mainViewport.RenderTarget);
                     }
                     if (overlay.OverwriteTargetFrameBuffer()) {
                         ClearFramebuffer(default);
@@ -232,19 +227,6 @@
                 Vector2i roundedPos = default;
                 if (entry.sprite.PostShader != null)
                 {
-<<<<<<< HEAD
-                    _renderHandle.UseRenderTarget(EntityPostRenderTarget);
-                    _renderHandle.Clear(new Color());
-                    // Calculate viewport so that the entity thinks it's drawing to the same position,
-                    // which is necessary for light application,
-                    // but it's ACTUALLY drawing into the center of the render target.
-                    var spritePos = entry.sprite.Owner.Transform.WorldPosition;
-                    var screenPos = viewport.WorldToLocal(spritePos);
-                    var (roundedX, roundedY) = roundedPos = (Vector2i) screenPos;
-                    var flippedPos = new Vector2i(roundedX, screenSize.Y - roundedY);
-                    flippedPos -= EntityPostRenderTarget.Size / 2;
-                    _renderHandle.Viewport(Box2i.FromDimensions(-flippedPos, screenSize));
-=======
                     // calculate world bounding box
                     var spriteBB = entry.sprite.CalculateBoundingBox();
                     var spriteLB = spriteBB.BottomLeft;
@@ -275,6 +257,8 @@
                         entityPostRenderTarget = CreateRenderTarget(screenSpriteSize,
                             new RenderTargetFormatParameters(RenderTargetColorFormat.Rgba8Srgb, true),
                             name: nameof(entityPostRenderTarget));
+
+
                         _renderHandle.UseRenderTarget(entityPostRenderTarget);
                         _renderHandle.Clear(new Color());
 
@@ -286,9 +270,9 @@
                         var (roundedX, roundedY) = roundedPos = (Vector2i)screenPos;
                         var flippedPos = new Vector2i(roundedX, screenSize.Y - roundedY);
                         flippedPos -= entityPostRenderTarget.Size / 2;
-                        _renderHandle.Viewport(Box2i.FromDimensions(-flippedPos, screenSize));
-                    }
->>>>>>> 9a19a774
+                        _renderHandle.Viewport(Box2i.FromDimensions(-flippedPos, screenSize));;
+                    }
+
                 }
 
                 var matrix = entry.worldMatrix;
