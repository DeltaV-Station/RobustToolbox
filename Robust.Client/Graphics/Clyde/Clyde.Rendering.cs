--- conflicted
+++ resolved
@@ -8,11 +8,8 @@
 using OpenToolkit.GraphicsLibraryFramework;
 using Robust.Client.GameObjects;
 using Robust.Client.Utility;
-<<<<<<< HEAD
 using Robust.Shared;
 using Robust.Shared.Log;
-=======
->>>>>>> c4946b84
 using Robust.Shared.Maths;
 using Robust.Shared.Utility;
 using Color = Robust.Shared.Maths.Color;
@@ -802,120 +799,6 @@
             _batchMetaData = null;
         }
 
-<<<<<<< HEAD
-        private unsafe void TakeScreenshot(ScreenshotType type)
-        {
-            if (_queuedScreenshots.Count == 0 || _queuedScreenshots.All(p => p.type != type))
-            {
-                return;
-            }
-
-            var delegates = _queuedScreenshots.Where(p => p.type == type).ToList();
-
-            _queuedScreenshots.RemoveAll(p => p.type == type);
-
-            GL.PixelStore(PixelStoreParameter.PackAlignment, 1);
-            CheckGlError();
-
-            var bufferLength = ScreenSize.X * ScreenSize.Y;
-            if (!(_hasGLFenceSync && HasGLAnyMapBuffer && _hasGLPixelBufferObjects))
-            {
-                Logger.DebugS("clyde.ogl",
-                    "Necessary features for async screenshots not available, falling back to blocking path.");
-
-                // We need these 3 features to be able to do asynchronous screenshots, if we don't have them,
-                // we'll have to fall back to a crappy synchronous stalling method of glReadPixels().
-
-                var buffer = new Rgba32[bufferLength];
-                fixed (Rgba32* ptr = buffer)
-                {
-                    var bufSize = sizeof(Rgba32) * bufferLength;
-                    GL.ReadnPixels(0, 0, ScreenSize.X, ScreenSize.Y, PixelFormat.Rgba, PixelType.UnsignedByte, bufSize,
-                        (IntPtr) ptr);
-                    CheckGlError();
-                }
-
-                var (w, h) = ScreenSize;
-
-                var image = new Image<Rgb24>(w, h);
-                var imageSpan = image.GetPixelSpan();
-
-                FlipCopyScreenshot(buffer, imageSpan, w, h);
-
-                RunCallback(image);
-                return;
-            }
-
-            GL.GenBuffers(1, out uint pbo);
-            CheckGlError();
-            GL.BindBuffer(BufferTarget.PixelPackBuffer, pbo);
-            CheckGlError();
-            GL.BufferData(BufferTarget.PixelPackBuffer, bufferLength * sizeof(Rgba32), IntPtr.Zero,
-                BufferUsageHint.StreamRead);
-            CheckGlError();
-            GL.ReadPixels(0, 0, ScreenSize.X, ScreenSize.Y, PixelFormat.Rgba, PixelType.UnsignedByte, IntPtr.Zero);
-            CheckGlError();
-            var fence = GL.FenceSync(SyncCondition.SyncGpuCommandsComplete, WaitSyncFlags.None);
-            CheckGlError();
-
-            GL.BindBuffer(BufferTarget.PixelPackBuffer, 0);
-            CheckGlError();
-
-            _transferringScreenshots.Add((pbo, fence, ScreenSize, RunCallback));
-
-            void RunCallback(Image<Rgb24> image) => delegates.ForEach(p => p.callback(image));
-        }
-
-        private unsafe void CheckTransferringScreenshots()
-        {
-            if (_transferringScreenshots.Count == 0)
-            {
-                return;
-            }
-
-            foreach (var screenshot in _transferringScreenshots.ToList())
-            {
-                var (pbo, fence, (width, height), callback) = screenshot;
-
-                int status;
-                GL.GetSync(fence, SyncParameterName.SyncStatus, sizeof(int), null, &status);
-                CheckGlError();
-
-                if (status == (int) All.Signaled)
-                {
-                    var bufLen = width * height;
-                    var bufSize = sizeof(Rgba32) * bufLen;
-
-                    GL.BindBuffer(BufferTarget.PixelPackBuffer, pbo);
-                    CheckGlError();
-                    var ptr = MapFullBuffer(BufferTarget.PixelPackBuffer, bufSize, BufferAccess.ReadOnly,
-                        BufferAccessMask.MapReadBit);
-
-                    var packSpan = new ReadOnlySpan<Rgba32>((void*) ptr, width * height);
-
-                    var image = new Image<Rgb24>(width, height);
-                    var imageSpan = image.GetPixelSpan();
-
-                    FlipCopyScreenshot(packSpan, imageSpan, width, height);
-
-                    UnmapBuffer(BufferTarget.PixelPackBuffer);
-                    GL.BindBuffer(BufferTarget.PixelPackBuffer, 0);
-                    CheckGlError();
-                    GL.DeleteBuffer(pbo);
-                    CheckGlError();
-                    GL.DeleteSync(fence);
-                    CheckGlError();
-
-                    _transferringScreenshots.Remove(screenshot);
-
-                    // TODO: Don't do unnecessary copy here.
-                    callback(image);
-                }
-            }
-        }
-
-=======
->>>>>>> c4946b84
         private FullStoredRendererState PushRenderStateFull()
         {
             return new FullStoredRendererState(_currentMatrixProj, _currentMatrixView, _currentRenderTarget);
@@ -979,7 +862,7 @@
                 sync = GL.FenceSync(SyncCondition.SyncGpuCommandsComplete, WaitSyncFlags.None);
                 GL.Flush();
             }
-            else if (_configurationManager.GetCVar(CVars.DisplayForceSyncWindows))
+            else if (ConfigurationManager.GetCVar(CVars.DisplayForceSyncWindows))
             {
                 GL.Finish();
             }
