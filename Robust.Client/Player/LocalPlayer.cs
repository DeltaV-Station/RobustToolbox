using Robust.Shared.GameObjects;
using Robust.Shared.Network;
using Robust.Shared.Player;
using Robust.Shared.ViewVariables;

namespace Robust.Client.Player
{
    /// <summary>
    ///     Variables and functions that deal with the local client's session.
    /// </summary>
    public sealed class LocalPlayer
    {
        public LocalPlayer(ICommonSession session)
        {
            Session = session;
        }

        /// <summary>
        ///     Game entity that the local player is controlling. If this is default, the player is not attached to any
        ///     entity at all.
        /// </summary>
        [ViewVariables]
        public EntityUid? ControlledEntity => Session.AttachedEntity;

        [ViewVariables]
        public NetUserId UserId => Session.UserId;

        /// <summary>
        ///     OOC name of the local player.
        /// </summary>
        [ViewVariables]
<<<<<<< HEAD
        public string Name { get; set; } = default!;

        /// <summary>
        ///     The status of the client's session has changed.
        /// </summary>
        public event EventHandler<StatusEventArgs>? StatusChanged;

        /// <summary>
        ///     Attaches a client to an entity.
        /// </summary>
        /// <param name="entity">Entity to attach the client to.</param>
        public void AttachEntity(EntityUid entity, IEntityManager entMan, IBaseClient client)
        {
            if (ControlledEntity == entity)
                return;

            // Detach and cleanup first
            DetachEntity();

            if (!entMan.EntityExists(entity))
            {
                Logger.Error($"Attempting to attach player to non-existent entity {entity}!");
                return;
            }

            ControlledEntity = entity;
            InternalSession.AttachedEntity = entity;

            if (!entMan.TryGetComponent(entity, out EyeComponent? eye))
            {
                eye = entMan.AddComponent<EyeComponent>(entity);

                if (client.RunLevel != ClientRunLevel.SinglePlayerGame)
                {
                    Logger.Warning($"Attaching local player to an entity {entMan.ToPrettyString(entity)} without an eye. This eye will not be netsynced and may cause issues.");
                }
                eye.NetSyncEnabled = false;
            }

            EntityAttached?.Invoke(new EntityAttachedEventArgs(entity));

            // notify ECS Systems
            var eventBus = entMan.EventBus;
            eventBus.RaiseEvent(EventSource.Local, new PlayerAttachSysMessage(entity));
            eventBus.RaiseLocalEvent(entity, new PlayerAttachedEvent(entity), true);
        }

        /// <summary>
        ///     Detaches the client from an entity.
        /// </summary>
        public void DetachEntity()
        {
            var entMan = IoCManager.Resolve<IEntityManager>();
            var previous = ControlledEntity;

            ControlledEntity = null;
            InternalSession.AttachedEntity = null;

            if (previous != null)
            {
                entMan.EventBus.RaiseEvent(EventSource.Local, new PlayerAttachSysMessage(default));
                entMan.EventBus.RaiseLocalEvent(previous.Value, new PlayerDetachedEvent(previous.Value), true);
                EntityDetached?.Invoke(new EntityDetachedEventArgs(previous.Value));
            }
        }
=======
        public string Name => Session.Name;
>>>>>>> 8dc2345c

        /// <summary>
        ///     Session of the local client.
        /// </summary>
        public  ICommonSession Session;
    }
}<|MERGE_RESOLUTION|>--- conflicted
+++ resolved
@@ -29,75 +29,7 @@
         ///     OOC name of the local player.
         /// </summary>
         [ViewVariables]
-<<<<<<< HEAD
-        public string Name { get; set; } = default!;
-
-        /// <summary>
-        ///     The status of the client's session has changed.
-        /// </summary>
-        public event EventHandler<StatusEventArgs>? StatusChanged;
-
-        /// <summary>
-        ///     Attaches a client to an entity.
-        /// </summary>
-        /// <param name="entity">Entity to attach the client to.</param>
-        public void AttachEntity(EntityUid entity, IEntityManager entMan, IBaseClient client)
-        {
-            if (ControlledEntity == entity)
-                return;
-
-            // Detach and cleanup first
-            DetachEntity();
-
-            if (!entMan.EntityExists(entity))
-            {
-                Logger.Error($"Attempting to attach player to non-existent entity {entity}!");
-                return;
-            }
-
-            ControlledEntity = entity;
-            InternalSession.AttachedEntity = entity;
-
-            if (!entMan.TryGetComponent(entity, out EyeComponent? eye))
-            {
-                eye = entMan.AddComponent<EyeComponent>(entity);
-
-                if (client.RunLevel != ClientRunLevel.SinglePlayerGame)
-                {
-                    Logger.Warning($"Attaching local player to an entity {entMan.ToPrettyString(entity)} without an eye. This eye will not be netsynced and may cause issues.");
-                }
-                eye.NetSyncEnabled = false;
-            }
-
-            EntityAttached?.Invoke(new EntityAttachedEventArgs(entity));
-
-            // notify ECS Systems
-            var eventBus = entMan.EventBus;
-            eventBus.RaiseEvent(EventSource.Local, new PlayerAttachSysMessage(entity));
-            eventBus.RaiseLocalEvent(entity, new PlayerAttachedEvent(entity), true);
-        }
-
-        /// <summary>
-        ///     Detaches the client from an entity.
-        /// </summary>
-        public void DetachEntity()
-        {
-            var entMan = IoCManager.Resolve<IEntityManager>();
-            var previous = ControlledEntity;
-
-            ControlledEntity = null;
-            InternalSession.AttachedEntity = null;
-
-            if (previous != null)
-            {
-                entMan.EventBus.RaiseEvent(EventSource.Local, new PlayerAttachSysMessage(default));
-                entMan.EventBus.RaiseLocalEvent(previous.Value, new PlayerDetachedEvent(previous.Value), true);
-                EntityDetached?.Invoke(new EntityDetachedEventArgs(previous.Value));
-            }
-        }
-=======
         public string Name => Session.Name;
->>>>>>> 8dc2345c
 
         /// <summary>
         ///     Session of the local client.
