using System;
using Robust.Client.GameObjects;
using Robust.Shared.Enums;
using Robust.Shared.GameObjects;
using Robust.Shared.IoC;
using Robust.Shared.Log;
using Robust.Shared.Network;
using Robust.Shared.Players;
using Robust.Shared.ViewVariables;

namespace Robust.Client.Player
{
    /// <summary>
    ///     Variables and functions that deal with the local client's session.
    /// </summary>
    public sealed class LocalPlayer
    {
        /// <summary>
        ///     An entity has been attached to the local player.
        /// </summary>
        public event Action<EntityAttachedEventArgs>? EntityAttached;

        /// <summary>
        ///     An entity has been detached from the local player.
        /// </summary>
        public event Action<EntityDetachedEventArgs>? EntityDetached;

        /// <summary>
        ///     Game entity that the local player is controlling. If this is default, the player is not attached to any
        ///     entity at all.
        /// </summary>
        [ViewVariables] public EntityUid? ControlledEntity { get; private set; }

        [ViewVariables] public NetUserId UserId { get; set; }

        /// <summary>
        ///     Session of the local client.
        /// </summary>
        [ViewVariables]
        public ICommonSession Session => InternalSession;

        internal PlayerSession InternalSession { get; set; } = default!;

        /// <summary>
        ///     OOC name of the local player.
        /// </summary>
        [ViewVariables]
        public string Name { get; set; } = default!;

        /// <summary>
        ///     The status of the client's session has changed.
        /// </summary>
        public event EventHandler<StatusEventArgs>? StatusChanged;

        /// <summary>
        ///     Attaches a client to an entity.
        /// </summary>
        /// <param name="entity">Entity to attach the client to.</param>
        public void AttachEntity(EntityUid entity, IEntityManager entMan, IBaseClient client)
        {
            if (ControlledEntity == entity)
                return;

            // Detach and cleanup first
            DetachEntity();

            if (!entMan.EntityExists(entity))
            {
                Logger.Error($"Attempting to attach player to non-existent entity {entity}!");
                return;
            }

            ControlledEntity = entity;
            InternalSession.AttachedEntity = entity;

<<<<<<< HEAD

            if (!entMan.TryGetComponent(entity, out EyeComponent? eye))
=======
            if (!entMan.TryGetComponent<EyeComponent?>(entity, out var eye))
>>>>>>> 5ebe97ae
            {
                eye = entMan.AddComponent<EyeComponent>(entity);

                if (client.RunLevel != ClientRunLevel.SinglePlayerGame)
                {
                    Logger.Warning($"Attaching local player to an entity {entMan.ToPrettyString(entity)} without an eye. This eye will not be netsynced and may cause issues.");
                }
                eye.NetSyncEnabled = false;
            }

            EntityAttached?.Invoke(new EntityAttachedEventArgs(entity));

            // notify ECS Systems
            var eventBus = entMan.EventBus;
            eventBus.RaiseEvent(EventSource.Local, new PlayerAttachSysMessage(entity));
            eventBus.RaiseLocalEvent(entity, new PlayerAttachedEvent(entity), true);
        }

        /// <summary>
        ///     Detaches the client from an entity.
        /// </summary>
        public void DetachEntity()
        {
            var entMan = IoCManager.Resolve<IEntityManager>();
            var previous = ControlledEntity;

            ControlledEntity = null;
            InternalSession.AttachedEntity = null;

            if (previous != null)
            {
                entMan.EventBus.RaiseEvent(EventSource.Local, new PlayerAttachSysMessage(default));
                entMan.EventBus.RaiseLocalEvent(previous.Value, new PlayerDetachedEvent(previous.Value), true);
                EntityDetached?.Invoke(new EntityDetachedEventArgs(previous.Value));
            }
        }

        /// <summary>
        ///     Changes the state of the session.
        /// </summary>
        public void SwitchState(SessionStatus newStatus)
        {
            SwitchState(Session.Status, newStatus);
        }

        /// <summary>
        ///     Changes the state of the session. This overload allows you to spoof the oldStatus, use with caution.
        /// </summary>
        public void SwitchState(SessionStatus oldStatus, SessionStatus newStatus)
        {
            var args = new StatusEventArgs(oldStatus, newStatus);
            Session.Status = newStatus;
            StatusChanged?.Invoke(this, args);
        }
    }

    /// <summary>
    ///     Event arguments for when the status of a session changes.
    /// </summary>
    public sealed class StatusEventArgs : EventArgs
    {
        /// <summary>
        ///     Status that the session switched from.
        /// </summary>
        public SessionStatus OldStatus { get; }

        /// <summary>
        ///     Status that the session switched to.
        /// </summary>
        public SessionStatus NewStatus { get; }

        /// <summary>
        ///     Constructs a new instance of the class.
        /// </summary>
        public StatusEventArgs(SessionStatus oldStatus, SessionStatus newStatus)
        {
            OldStatus = oldStatus;
            NewStatus = newStatus;
        }
    }

    public sealed class EntityDetachedEventArgs : EventArgs
    {
        public EntityDetachedEventArgs(EntityUid oldEntity)
        {
            OldEntity = oldEntity;
        }

        public EntityUid OldEntity { get; }
    }

    public sealed class EntityAttachedEventArgs : EventArgs
    {
        public EntityAttachedEventArgs(EntityUid newEntity)
        {
            NewEntity = newEntity;
        }

        public EntityUid NewEntity { get; }
    }
}<|MERGE_RESOLUTION|>--- conflicted
+++ resolved
@@ -73,12 +73,7 @@
             ControlledEntity = entity;
             InternalSession.AttachedEntity = entity;
 
-<<<<<<< HEAD
-
             if (!entMan.TryGetComponent(entity, out EyeComponent? eye))
-=======
-            if (!entMan.TryGetComponent<EyeComponent?>(entity, out var eye))
->>>>>>> 5ebe97ae
             {
                 eye = entMan.AddComponent<EyeComponent>(entity);
 
