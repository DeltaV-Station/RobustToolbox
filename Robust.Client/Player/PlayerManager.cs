using System;
using System.Collections.Generic;
using System.Diagnostics.CodeAnalysis;
using System.Linq;
using Robust.Shared.Enums;
using Robust.Shared.GameObjects;
using Robust.Shared.GameStates;
using Robust.Shared.IoC;
using Robust.Shared.Log;
using Robust.Shared.Network;
using Robust.Shared.Network.Messages;
using Robust.Shared.Players;
using Robust.Shared.Utility;
using Robust.Shared.ViewVariables;

namespace Robust.Client.Player
{
    /// <summary>
    ///     Here's the player controller. This will handle attaching GUIs and input to controllable things.
    ///     Why not just attach the inputs directly? It's messy! This makes the whole thing nicely encapsulated.
    ///     This class also communicates with the server to let the server control what entity it is attached to.
    /// </summary>
    public sealed class PlayerManager : IPlayerManager
    {
        [Dependency] private readonly IClientNetManager _network = default!;
        [Dependency] private readonly IBaseClient _client = default!;
        [Dependency] private readonly IEntityManager _entManager = default!;
        [Dependency] private readonly ILogManager _logMan = default!;

        /// <summary>
        ///     Active sessions of connected clients to the server.
        /// </summary>
        private readonly Dictionary<NetUserId, ICommonSession> _sessions = new();

        /// <inheritdoc />
        public IEnumerable<ICommonSession> NetworkedSessions
        {
            get
            {
                if (LocalPlayer is not null)
                    return new[] {LocalPlayer.Session};

                return Enumerable.Empty<ICommonSession>();
            }
        }

        /// <inheritdoc />
        IEnumerable<ICommonSession> ISharedPlayerManager.Sessions => _sessions.Values;

        /// <inheritdoc />
        public int PlayerCount => _sessions.Values.Count;

        /// <inheritdoc />
        public int MaxPlayers => _client.GameInfo?.ServerMaxPlayers ?? 0;

        /// <inheritdoc />
        [ViewVariables]
        public LocalPlayer? LocalPlayer
        {
            get => _localPlayer;
            private set
            {
                if (_localPlayer == value) return;
                var oldValue = _localPlayer;
                _localPlayer = value;
                LocalPlayerChanged?.Invoke(new LocalPlayerChangedEventArgs(oldValue, _localPlayer));
            }
        }
        private LocalPlayer? _localPlayer;
        private ISawmill _sawmill = default!;

        public event Action<LocalPlayerChangedEventArgs>? LocalPlayerChanged;

        /// <inheritdoc />
        [ViewVariables]
        IEnumerable<ICommonSession> IPlayerManager.Sessions => _sessions.Values;

        /// <inheritdoc />
        public IReadOnlyDictionary<NetUserId, ICommonSession> SessionsDict => _sessions;

        /// <inheritdoc />
        public event EventHandler? PlayerListUpdated;

        /// <inheritdoc />
        public void Initialize()
        {
            _client.RunLevelChanged += OnRunLevelChanged;

            _sawmill = _logMan.GetSawmill("player");
            _network.RegisterNetMessage<MsgPlayerListReq>();
            _network.RegisterNetMessage<MsgPlayerList>(HandlePlayerList);
        }

        /// <inheritdoc />
        public void Startup()
        {
            DebugTools.Assert(LocalPlayer == null);
            LocalPlayer = new LocalPlayer();

            var msgList = new MsgPlayerListReq();
            // message is empty
            _network.ClientSendMessage(msgList);
        }

        /// <inheritdoc />
        public void Shutdown()
        {
            LocalPlayer?.DetachEntity();
            LocalPlayer = null;
            _sessions.Clear();
        }

        /// <inheritdoc />
        public void ApplyPlayerStates(IReadOnlyCollection<PlayerState> list)
        {
            if (list.Count == 0)
            {
                // This happens when the server says "nothing changed!"
                return;
            }
            DebugTools.Assert(_network.IsConnected ||  _client.RunLevel == ClientRunLevel.SinglePlayerGame // replays use state application.
                , "Received player state without being connected?");
            DebugTools.Assert(LocalPlayer != null, "Call Startup()");
            DebugTools.Assert(LocalPlayer!.Session != null, "Received player state before Session finished setup.");

            var myState = list.FirstOrDefault(s => s.UserId == LocalPlayer.UserId);

            if (myState != null)
            {
<<<<<<< HEAD
                UpdateAttachedEntity(_entManager.GetEntity(myState.ControlledEntity));
=======
                var uid = _entManager.GetEntity(myState.ControlledEntity);
                if (myState.ControlledEntity is {Valid: true} && !_entManager.EntityExists(uid))
                {
                    _sawmill.Error($"Received player state for local player with an unknown net entity!");
                }

                UpdateAttachedEntity(uid);
>>>>>>> ef630bbf
                UpdateSessionStatus(myState.Status);
            }

            UpdatePlayerList(list);
        }

        /// <summary>
        ///     Compares the server sessionStatus to the client one, and updates if needed.
        /// </summary>
        private void UpdateSessionStatus(SessionStatus myStateStatus)
        {
            if (LocalPlayer!.Session.Status != myStateStatus)
                LocalPlayer.SwitchState(myStateStatus);
        }

        /// <summary>
        ///     Compares the server attachedEntity to the client one, and updates if needed.
        /// </summary>
        /// <param name="entity">AttachedEntity in the server session.</param>
        private void UpdateAttachedEntity(EntityUid? entity)
        {
            if (LocalPlayer!.ControlledEntity == entity)
            {
                return;
            }
            if (entity == null)
            {
                LocalPlayer.DetachEntity();
                return;
            }

            LocalPlayer.AttachEntity(entity.Value, _entManager, _client);
        }

        /// <summary>
        ///     Handles the incoming PlayerList message from the server.
        /// </summary>
        private void HandlePlayerList(MsgPlayerList msg)
        {
            UpdatePlayerList(msg.Plyrs);
        }

        /// <summary>
        ///     Compares the server player list to the client one, and updates if needed.
        /// </summary>
        private void UpdatePlayerList(IEnumerable<PlayerState> remotePlayers)
        {
            var dirty = false;

            var hitSet = new List<NetUserId>();

            foreach (var state in remotePlayers)
            {
                hitSet.Add(state.UserId);

                if (_sessions.TryGetValue(state.UserId, out var session))
                {
                    var local = (PlayerSession) session;
                    var controlled = _entManager.GetEntity(state.ControlledEntity);

                    // Exists, update data.
                    if (local.Name == state.Name
                        && local.Status == state.Status
                        && local.Ping == state.Ping
                        && local.AttachedEntity == controlled)
                    {
                        continue;
                    }

                    dirty = true;
                    local.Name = state.Name;
                    local.Status = state.Status;
                    local.Ping = state.Ping;
                    local.AttachedEntity = controlled;
                }
                else
                {
                    // New, give him a slot.
                    dirty = true;

                    var newSession = new PlayerSession(state.UserId)
                    {
                        Name = state.Name,
                        Status = state.Status,
                        Ping = state.Ping,
                        AttachedEntity = _entManager.GetEntity(state.ControlledEntity),
                    };
                    _sessions.Add(state.UserId, newSession);
                    if (state.UserId == LocalPlayer!.UserId)
                    {
                        LocalPlayer.InternalSession = newSession;
                        newSession.ConnectedClient = _network.ServerChannel!;
                        // We just connected to the server, hurray!
                        LocalPlayer.SwitchState(SessionStatus.Connecting, newSession.Status);
                    }
                }
            }

            foreach (var existing in _sessions.Keys.ToArray())
            {
                // clear slot, player left
                if (!hitSet.Contains(existing))
                {
                    DebugTools.Assert(LocalPlayer!.UserId != existing || _client.RunLevel == ClientRunLevel.SinglePlayerGame, // replays apply player states.
                        "I'm still connected to the server, but i left?");
                    _sessions.Remove(existing);
                    dirty = true;
                }
            }

            if (dirty)
            {
                PlayerListUpdated?.Invoke(this, EventArgs.Empty);
            }
        }

        private void OnRunLevelChanged(object? sender, RunLevelChangedEventArgs e)
        {
            if (e.NewLevel != ClientRunLevel.SinglePlayerGame)
                return;

            DebugTools.AssertNotNull(LocalPlayer);

            // We do some further setup steps for singleplayer here...

            // The local player's GUID in singleplayer will always be the default.
            var guid = default(NetUserId);

            var session = new PlayerSession(guid)
            {
                Name = LocalPlayer!.Name,
                Ping = 0,
            };

            LocalPlayer.UserId = guid;
            LocalPlayer.InternalSession = session;

            // Add the local session to the list.
            _sessions.Add(guid, session);

            LocalPlayer.SwitchState(SessionStatus.InGame);

            PlayerListUpdated?.Invoke(this, EventArgs.Empty);
        }

        public bool TryGetSessionByEntity(EntityUid uid, [NotNullWhen(true)] out ICommonSession? session)
        {
            if (LocalPlayer?.ControlledEntity == uid)
            {
                session = LocalPlayer.Session;
                return true;
            }

            session = null;
            return false;
        }
    }
}<|MERGE_RESOLUTION|>--- conflicted
+++ resolved
@@ -127,9 +127,6 @@
 
             if (myState != null)
             {
-<<<<<<< HEAD
-                UpdateAttachedEntity(_entManager.GetEntity(myState.ControlledEntity));
-=======
                 var uid = _entManager.GetEntity(myState.ControlledEntity);
                 if (myState.ControlledEntity is {Valid: true} && !_entManager.EntityExists(uid))
                 {
@@ -137,7 +134,6 @@
                 }
 
                 UpdateAttachedEntity(uid);
->>>>>>> ef630bbf
                 UpdateSessionStatus(myState.Status);
             }
 
