using System;
using System.Collections.Generic;
using Robust.Shared;
using Robust.Shared.GameObjects;
using Robust.Shared.GameStates;
using Robust.Shared.Input;
using Robust.Shared.Network.Messages;
using Robust.Shared.Timing;

namespace Robust.Client.GameStates
{
    /// <summary>
    ///     Engine service that provides processing and management of game states.
    /// </summary>
    public interface IClientGameStateManager
    {
        /// <summary>
        ///     Minimum number of states needed in the buffer for everything to work.
        /// </summary>
        /// <remarks>
        ///     With interpolation enabled minimum is 3 states in buffer for the system to work (last, cur, next).
        ///     Without interpolation enabled minimum is 2 states in buffer for the system to work (last, cur).
        /// </remarks>
        int MinBufferSize { get; }

        /// <summary>
        ///     The number of states the system is trying to keep in the buffer. This will always
        ///     be greater or equal to <see cref="MinBufferSize"/>.
        /// </summary>
        int TargetBufferSize { get; }

        /// <summary>
        ///     Number of applicable game states currently in the state buffer.
        /// </summary>
        int CurrentBufferSize { get; }

        /// <summary>
        ///     If the buffer size is this many states larger than the target buffer size,
        ///     apply the overflow of states in a single tick.
        /// </summary>
        int StateBufferMergeThreshold { get; }

        /// <summary>
        /// Whether prediction is currently enabled on the client entirely.
        /// This is NOT equal to <see cref="IGameTiming.InPrediction"/> or <see cref="IGameTiming.IsFirstTimePredicted"/>.
        /// </summary>
        /// <remarks>This is effectively an alias of <see cref="CVars.NetPredict"/>.</remarks>
        bool IsPredictionEnabled { get; }

        /// <summary>
        ///     This is called after the game state has been applied for the current tick.
        /// </summary>
        event Action<GameStateAppliedArgs> GameStateApplied;

        /// <summary>
        ///     This is invoked whenever a pvs-leave message is received.
        /// </summary>
        public event Action<MsgStateLeavePvs>? PvsLeave;

        /// <summary>
        ///     One time initialization of the service.
        /// </summary>
        void Initialize();

        /// <summary>
        ///     Resets the service back to its initial state.
        /// </summary>
        void Reset();

        /// <summary>
        ///     Applies the game state for this tick.
        /// </summary>
        void ApplyGameState();

        /// <summary>
        ///     Applies a given set of game states.
        /// </summary>
        IEnumerable<EntityUid> ApplyGameState(GameState curState, GameState? nextState);

        /// <summary>
        ///     Resets any entities that have changed while predicting future ticks.
        /// </summary>
        void ResetPredictedEntities();

        /// <summary>
        ///     An input command has been dispatched.
        /// </summary>
        /// <param name="message">Message being dispatched.</param>
        void InputCommandDispatched(FullInputCmdMessage message);

        /// <summary>
        ///     Requests a full state from the server. This should override even implicit entity data.
        /// </summary>
        public void RequestFullState(EntityUid? missingEntity = null);

        uint SystemMessageDispatched<T>(T message) where T : EntityEventArgs;

<<<<<<< HEAD
        /// <summary>
        ///     Updates the cached game sates that are used to reset predicted entities.
        /// </summary>
        /// <param name="cloneDelta">If true, this will clone old states while applying delta states, rather than
        /// modifying them directly. Useful if they are still cached elsewhere (e.g., replays).</param>
        void UpdateFullRep(GameState state, bool cloneDelta = false);
=======
        void UpdateFullRep(GameState state);

        /// <summary>
        ///     This will perform some setup in order to reset the game to an earlier state by deleting entities and
        ///     marking ensuring component states will get applied properly. <see cref="ApplyGameState(GameState,
        ///     GameState?)"/> Still needs to be called separately after this is run.
        /// </summary>
        /// <param name="state">The state to reset to.</param>
        /// <param name="resetAllEnts">Whether to apply component states to all entities, or only those that have been
        /// modified some time after the state's to-sequence</param>
        /// <param name="deleteClientSideEnts">Whether to delete all client-side entities (which are never part of the
        /// networked game state).</param>
        void PartialStateReset(GameState state, bool resetAllEnts, bool deleteClientSideEnts);
>>>>>>> 3f86f5f5
    }
}<|MERGE_RESOLUTION|>--- conflicted
+++ resolved
@@ -95,15 +95,12 @@
 
         uint SystemMessageDispatched<T>(T message) where T : EntityEventArgs;
 
-<<<<<<< HEAD
         /// <summary>
         ///     Updates the cached game sates that are used to reset predicted entities.
         /// </summary>
         /// <param name="cloneDelta">If true, this will clone old states while applying delta states, rather than
         /// modifying them directly. Useful if they are still cached elsewhere (e.g., replays).</param>
         void UpdateFullRep(GameState state, bool cloneDelta = false);
-=======
-        void UpdateFullRep(GameState state);
 
         /// <summary>
         ///     This will perform some setup in order to reset the game to an earlier state by deleting entities and
@@ -116,6 +113,5 @@
         /// <param name="deleteClientSideEnts">Whether to delete all client-side entities (which are never part of the
         /// networked game state).</param>
         void PartialStateReset(GameState state, bool resetAllEnts, bool deleteClientSideEnts);
->>>>>>> 3f86f5f5
     }
 }