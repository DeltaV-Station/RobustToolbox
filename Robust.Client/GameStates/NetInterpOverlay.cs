--- conflicted
+++ resolved
@@ -1,28 +1,13 @@
-<<<<<<< HEAD
-﻿using Robust.Client.Graphics.Drawing;
-using Robust.Client.Graphics.Overlays;
-using Robust.Client.Graphics.Shaders;
-using Robust.Client.Interfaces.Console;
-using Robust.Client.Interfaces.Graphics.ClientEye;
-using Robust.Client.Interfaces.Graphics.Overlays;
 using Robust.Shared.Enums;
-using Robust.Shared.GameObjects.Components;
-using Robust.Shared.Interfaces.GameObjects;
-using Robust.Shared.Interfaces.Timing;
-=======
 ﻿using Robust.Client.Graphics;
 using Robust.Shared.Console;
 using Robust.Shared.GameObjects;
->>>>>>> 3ef4ac74
 using Robust.Shared.IoC;
 using Robust.Shared.Maths;
 using Robust.Shared.Physics;
 using Robust.Shared.Prototypes;
-<<<<<<< HEAD
 using System;
-=======
 using Robust.Shared.Timing;
->>>>>>> 3ef4ac74
 
 namespace Robust.Client.GameStates
 {
@@ -104,23 +89,13 @@
 
                 if (bValue && !overlayMan.HasOverlayOfClass(nameof(NetInterpOverlay)))
                 {
-<<<<<<< HEAD
-                    overlayMan.AddOverlay(Guid.NewGuid(), new NetInterpOverlay());
-                    console.AddLine("Enabled network interp overlay.");
-=======
                     overlayMan.AddOverlay(new NetInterpOverlay());
                     shell.WriteLine("Enabled network interp overlay.");
->>>>>>> 3ef4ac74
                 }
                 else if (overlayMan.HasOverlayOfClass(nameof(NetInterpOverlay)))
                 {
-<<<<<<< HEAD
-                    overlayMan.RemoveOverlaysOfClass(nameof(NetInterpOverlay));
-                    console.AddLine("Disabled network interp overlay.");
-=======
                     overlayMan.RemoveOverlay(nameof(NetInterpOverlay));
                     shell.WriteLine("Disabled network interp overlay.");
->>>>>>> 3ef4ac74
                 }
             }
         }
