--- conflicted
+++ resolved
@@ -51,11 +51,7 @@
                 = new();
 
         // Game state dictionaries that get used every tick.
-<<<<<<< HEAD
-        private readonly Dictionary<EntityUid, (bool EnteringPvs, GameTick LastApplied, EntityState? curState, EntityState? nextState)> _toApply = new();
-=======
         private readonly Dictionary<EntityUid, (NetEntity NetEntity, bool EnteringPvs, GameTick LastApplied, EntityState? curState, EntityState? nextState)> _toApply = new();
->>>>>>> 5ebe97ae
         private readonly Dictionary<NetEntity, EntityState> _toCreate = new();
         private readonly Dictionary<ushort, (IComponent Component, ComponentState? curState, ComponentState? nextState)> _compStateWork = new();
         private readonly Dictionary<EntityUid, HashSet<Type>> _pendingReapplyNetStates = new();
@@ -701,11 +697,7 @@
 
                     var uid = _entities.CreateEntity(metaState.PrototypeId);
                     _toCreate.Add(es.NetEntity, es);
-<<<<<<< HEAD
-                    _toApply.Add(uid, (false, GameTick.Zero, es, null));
-=======
                     _toApply.Add(uid, (es.NetEntity, false, GameTick.Zero, es, null));
->>>>>>> 5ebe97ae
 
                     var newMeta = metas.GetComponent(uid);
 
@@ -725,11 +717,8 @@
                             var pending = _pendingReapplyNetStates.GetOrNew(owner);
                             pending.Add(type);
                         }
-<<<<<<< HEAD
-=======
 
                         _entityManager.PendingNetEntityStates.Remove(es.NetEntity);
->>>>>>> 5ebe97ae
                     }
                 }
 
@@ -738,19 +727,12 @@
 
             foreach (var es in curSpan)
             {
-<<<<<<< HEAD
-                var uid = _entityManager.GetEntity(es.NetEntity);
-
-                if (!metas.TryGetComponent(uid, out var meta) || _toCreate.ContainsKey(es.NetEntity))
-                {
-=======
                 if (_toCreate.ContainsKey(es.NetEntity))
                     continue;
 
                 var uid = _entityManager.GetEntity(es.NetEntity);
 
                 if (!metas.TryGetComponent(uid, out var meta))
->>>>>>> 5ebe97ae
                     continue;
 
                 bool isEnteringPvs = (meta.Flags & MetaDataFlags.Detached) != 0;
@@ -765,11 +747,7 @@
                     continue;
                 }
 
-<<<<<<< HEAD
-                _toApply.Add(uid, (isEnteringPvs, meta.LastStateApplied, es, null));
-=======
                 _toApply.Add(uid, (es.NetEntity, isEnteringPvs, meta.LastStateApplied, es, null));
->>>>>>> 5ebe97ae
                 meta.LastStateApplied = curState.ToSequence;
             }
 
@@ -793,15 +771,9 @@
                         continue;
 
                     if (_toApply.TryGetValue(uid.Value, out var state))
-<<<<<<< HEAD
-                        _toApply[uid.Value] = (state.EnteringPvs, state.LastApplied, state.curState, es);
-                    else
-                        _toApply[uid.Value] = (false, GameTick.Zero, null, es);
-=======
                         _toApply[uid.Value] = (es.NetEntity, state.EnteringPvs, state.LastApplied, state.curState, es);
                     else
                         _toApply[uid.Value] = (es.NetEntity, false, GameTick.Zero, null, es);
->>>>>>> 5ebe97ae
                 }
             }
 
@@ -811,11 +783,7 @@
                 if (_toApply.ContainsKey(uid))
                     continue;
 
-<<<<<<< HEAD
-                _toApply[uid] = (false, GameTick.Zero, null, null);
-=======
                 _toApply[uid] = (_entityManager.GetNetEntity(uid), false, GameTick.Zero, null, null);
->>>>>>> 5ebe97ae
             }
 
             var queuedBroadphaseUpdates = new List<(EntityUid, TransformComponent)>(enteringPvs);
@@ -904,11 +872,7 @@
 
             // Construct hashset for set.Contains() checks.
             var entityStates = state.EntityStates.Span;
-<<<<<<< HEAD
-            var stateEnts = _pool.GetNetEntitySet(entityStates.Length);
-=======
             var stateEnts = new HashSet<NetEntity>();
->>>>>>> 5ebe97ae
             foreach (var entState in entityStates)
             {
                 stateEnts.Add(entState.NetEntity);
@@ -1115,11 +1079,7 @@
             var metaQuery = _entityManager.GetEntityQuery<MetaDataComponent>();
 
 #if EXCEPTION_TOLERANCE
-<<<<<<< HEAD
-            var brokenEnts = _pool.GetEntitySet();
-=======
             var brokenEnts = new List<EntityUid>();
->>>>>>> 5ebe97ae
 #endif
             using (_prof.Group("Initialize Entity"))
             {
@@ -1181,11 +1141,6 @@
             EntityState? nextState, GameTick lastApplied, GameTick toTick, bool enteringPvs)
         {
             _compStateWork.Clear();
-<<<<<<< HEAD
-            var meta = _entityManager.GetComponent<MetaDataComponent>(uid);
-            var netEntity = meta.NetEntity;
-=======
->>>>>>> 5ebe97ae
 
             // First remove any deleted components
             if (curState?.NetComponents != null)
@@ -1250,7 +1205,6 @@
                         continue;
 
                     _compStateWork[compChange.NetID] = (comp, compChange.State, null);
-<<<<<<< HEAD
                 }
 
                 // To avoid shuffling the archetype we'll set the component range up-front.
@@ -1264,8 +1218,6 @@
                         comp.Owner = uid;
                         _entityManager.AddComponent(uid, comp, true, metadata);
                     }
-=======
->>>>>>> 5ebe97ae
                 }
             }
 
@@ -1287,7 +1239,6 @@
                         _compStateWork[compState.NetID] = (comp, state.curState, compState.State);
                     else
                         _compStateWork[compState.NetID] = (comp, null, compState.State);
-<<<<<<< HEAD
                 }
             }
 
@@ -1315,35 +1266,6 @@
                 }
             }
 
-=======
-                }
-            }
-
-            // If we have a NetEntity we reference come in then apply their state.
-            if (_pendingReapplyNetStates.TryGetValue(uid, out var reapplyTypes))
-            {
-                var lastState = _processor.GetLastServerStates(netEntity);
-
-                foreach (var type in reapplyTypes)
-                {
-                    var compRef = _compFactory.GetRegistration(type);
-                    var netId = compRef.NetID;
-
-                    if (netId == null)
-                        continue;
-
-                    if (_compStateWork.ContainsKey(netId.Value) ||
-                        !_entityManager.TryGetComponent(uid, type, out var comp) ||
-                        !lastState.TryGetValue(netId.Value, out var lastCompState))
-                    {
-                        continue;
-                    }
-
-                    _compStateWork[netId.Value] = (comp, lastCompState, null);
-                }
-            }
-
->>>>>>> 5ebe97ae
             foreach (var (comp, cur, next) in _compStateWork.Values)
             {
                 try
