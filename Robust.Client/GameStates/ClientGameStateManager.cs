// ReSharper disable once RedundantUsingDirective
// Used in EXCEPTION_TOLERANCE preprocessor
using System;
using System.Collections.Generic;
using System.Diagnostics.CodeAnalysis;
using System.Linq;
using Arch.Core;
using Collections.Pooled;
using JetBrains.Annotations;
using Robust.Client.GameObjects;
using Robust.Client.Input;
using Robust.Client.Physics;
using Robust.Client.Player;
using Robust.Client.Timing;
using Robust.Shared;
using Robust.Shared.Configuration;
using Robust.Shared.Console;
using Robust.Shared.Containers;
using Robust.Shared.Exceptions;
using Robust.Shared.GameObjects;
using Robust.Shared.GameStates;
using Robust.Shared.Input;
using Robust.Shared.IoC;
using Robust.Shared.Localization;
using Robust.Shared.Log;
using Robust.Shared.Map;
using Robust.Shared.Network;
using Robust.Shared.Network.Messages;
using Robust.Shared.Physics;
using Robust.Shared.Physics.Components;
using Robust.Shared.Profiling;
using Robust.Shared.Replays;
using Robust.Shared.Timing;
using Robust.Shared.Toolshed.TypeParsers;
using Robust.Shared.Utility;
using ComponentType = Arch.Core.Utils.ComponentType;

namespace Robust.Client.GameStates
{
    /// <inheritdoc />
    [UsedImplicitly]
    public sealed class ClientGameStateManager : IClientGameStateManager, IPostInjectInit
    {
        private GameStateProcessor _processor = default!;

        private uint _nextInputCmdSeq = 1;
        private readonly Queue<FullInputCmdMessage> _pendingInputs = new();

        private readonly Queue<(uint sequence, GameTick sourceTick, EntityEventArgs msg, object sessionMsg)>
            _pendingSystemMessages
                = new();

        // Game state dictionaries that get used every tick.
        private readonly Dictionary<EntityUid, (NetEntity NetEntity, MetaDataComponent Meta, bool EnteringPvs, GameTick LastApplied, EntityState? curState, EntityState? nextState)> _toApply = new();
        private readonly Dictionary<NetEntity, EntityState> _toCreate = new();
        private readonly Dictionary<ushort, (IComponent Component, ComponentState? curState, ComponentState? nextState)> _compStateWork = new();
        private readonly Dictionary<EntityUid, HashSet<Type>> _pendingReapplyNetStates = new();

        private uint _metaCompNetId;

        [Dependency] private readonly IReplayRecordingManager _replayRecording = default!;
        [Dependency] private readonly IComponentFactory _compFactory = default!;
        [Dependency] private readonly IClientEntityManagerInternal _entities = default!;
        [Dependency] private readonly IPlayerManager _players = default!;
        [Dependency] private readonly IClientNetManager _network = default!;
        [Dependency] private readonly IBaseClient _client = default!;
        [Dependency] private readonly IClientGameTiming _timing = default!;
        [Dependency] private readonly INetConfigurationManager _config = default!;
        [Dependency] private readonly IEntitySystemManager _entitySystemManager = default!;
        [Dependency] private readonly IConsoleHost _conHost = default!;
        [Dependency] private readonly ClientEntityManager _entityManager = default!;
        [Dependency] private readonly IInputManager _inputManager = default!;
        [Dependency] private readonly ProfManager _prof = default!;
        [Dependency] private readonly IRuntimeLog _runtimeLog = default!;
        [Dependency] private readonly ILogManager _logMan = default!;

        private ISawmill _sawmill = default!;

        /// <inheritdoc />
        public int MinBufferSize => _processor.MinBufferSize;

        /// <inheritdoc />
        public int TargetBufferSize => _processor.TargetBufferSize;

        /// <inheritdoc />
        public int CurrentBufferSize => _processor.CalculateBufferSize(_timing.LastRealTick);

        public bool IsPredictionEnabled { get; private set; }
        public bool PredictionNeedsResetting { get; private set; }

        public int PredictTickBias { get; private set; }
        public float PredictLagBias { get; private set; }

        public int StateBufferMergeThreshold { get; private set; }

        private uint _lastProcessedInput;

        /// <summary>
        ///     Maximum number of entities that are sent to null-space each tick due to leaving PVS.
        /// </summary>
        private int _pvsDetachBudget;

        /// <inheritdoc />
        public event Action<GameStateAppliedArgs>? GameStateApplied;

        public event Action<MsgStateLeavePvs>? PvsLeave;

        /// <inheritdoc />
        public void Initialize()
        {
            _processor = new GameStateProcessor(_timing);

            _network.RegisterNetMessage<MsgState>(HandleStateMessage);
            _network.RegisterNetMessage<MsgStateLeavePvs>(HandlePvsLeaveMessage);
            _network.RegisterNetMessage<MsgStateAck>();
            _network.RegisterNetMessage<MsgStateRequestFull>();
            _client.RunLevelChanged += RunLevelChanged;

            _config.OnValueChanged(CVars.NetInterp, b => _processor.Interpolation = b, true);
            _config.OnValueChanged(CVars.NetBufferSize, i => _processor.BufferSize = i, true);
            _config.OnValueChanged(CVars.NetLogging, b => _processor.Logging = b, true);
            _config.OnValueChanged(CVars.NetPredict, b => IsPredictionEnabled = b, true);
            _config.OnValueChanged(CVars.NetPredictTickBias, i => PredictTickBias = i, true);
            _config.OnValueChanged(CVars.NetPredictLagBias, i => PredictLagBias = i, true);
            _config.OnValueChanged(CVars.NetStateBufMergeThreshold, i => StateBufferMergeThreshold = i, true);
            _config.OnValueChanged(CVars.NetPVSEntityExitBudget, i => _pvsDetachBudget = i, true);

            _processor.Interpolation = _config.GetCVar(CVars.NetInterp);
            _processor.BufferSize = _config.GetCVar(CVars.NetBufferSize);
            _processor.Logging = _config.GetCVar(CVars.NetLogging);
            IsPredictionEnabled = _config.GetCVar(CVars.NetPredict);
            PredictTickBias = _config.GetCVar(CVars.NetPredictTickBias);
            PredictLagBias = _config.GetCVar(CVars.NetPredictLagBias);

            _conHost.RegisterCommand("resetent", Loc.GetString("cmd-reset-ent-desc"), Loc.GetString("cmd-reset-ent-help"), ResetEntCommand);
            _conHost.RegisterCommand("resetallents", Loc.GetString("cmd-reset-all-ents-desc"), Loc.GetString("cmd-reset-all-ents-help"), ResetAllEnts);
            _conHost.RegisterCommand("detachent", Loc.GetString("cmd-detach-ent-desc"), Loc.GetString("cmd-detach-ent-help"), DetachEntCommand);
            _conHost.RegisterCommand("localdelete", Loc.GetString("cmd-local-delete-desc"), Loc.GetString("cmd-local-delete-help"), LocalDeleteEntCommand);
            _conHost.RegisterCommand("fullstatereset", Loc.GetString("cmd-full-state-reset-desc"), Loc.GetString("cmd-full-state-reset-help"), (_,_,_) => RequestFullState());

            var metaId = _compFactory.GetRegistration(typeof(MetaDataComponent)).NetID;
            if (!metaId.HasValue)
                throw new InvalidOperationException("MetaDataComponent does not have a NetId.");

            _metaCompNetId = metaId.Value;
        }

        /// <inheritdoc />
        public void Reset()
        {
            _processor.Reset();
            _timing.CurTick = GameTick.Zero;
            _timing.LastRealTick = GameTick.Zero;
            _lastProcessedInput = 0;
        }

        private void RunLevelChanged(object? sender, RunLevelChangedEventArgs args)
        {
            if (args.NewLevel == ClientRunLevel.Initialize)
            {
                // We JUST left a server or the client started up, Reset everything.
                Reset();
            }
        }

        public void InputCommandDispatched(ClientFullInputCmdMessage clientMessage, FullInputCmdMessage message)
        {
            if (!IsPredictionEnabled)
            {
                return;
            }

            message.InputSequence = _nextInputCmdSeq;
            _pendingInputs.Enqueue(message);

            _inputManager.NetworkBindMap.TryGetKeyFunction(message.InputFunctionId, out var boundFunc);
            _sawmill.Debug(
                $"CL> SENT tick={_timing.CurTick}, sub={_timing.TickFraction}, seq={_nextInputCmdSeq}, func={boundFunc.FunctionName}, state={message.State}");
            _nextInputCmdSeq++;
        }

        public uint SystemMessageDispatched<T>(T message) where T : EntityEventArgs
        {
            if (!IsPredictionEnabled)
            {
                return default;
            }

            DebugTools.AssertNotNull(_players.LocalPlayer);

            var evArgs = new EntitySessionEventArgs(_players.LocalPlayer!.Session);
            _pendingSystemMessages.Enqueue((_nextInputCmdSeq, _timing.CurTick, message,
                new EntitySessionMessage<T>(evArgs, message)));

            return _nextInputCmdSeq++;
        }

        private void HandleStateMessage(MsgState message)
        {
            // We ONLY ack states that are definitely going to get applied. Otherwise the sever might assume that we
            // applied a state containing entity-creation information, which it would then no longer send to us when
            // we re-encounter this entity
            if (_processor.AddNewState(message.State))
                AckGameState(message.State.ToSequence);
        }

        public void UpdateFullRep(GameState state, bool cloneDelta = false)
            => _processor.UpdateFullRep(state, cloneDelta);

        public Dictionary<NetEntity, Dictionary<ushort, ComponentState>> GetFullRep()
            => _processor.GetFullRep();

        private void HandlePvsLeaveMessage(MsgStateLeavePvs message)
        {
            QueuePvsDetach(message.Entities, message.Tick);
            PvsLeave?.Invoke(message);
        }

        public void QueuePvsDetach(List<NetEntity> entities, GameTick tick)
        {
            _processor.AddLeavePvsMessage(entities, tick);
            if (_replayRecording.IsRecording)
                _replayRecording.RecordClientMessage(new ReplayMessage.LeavePvs(entities, tick));
        }

        public void ClearDetachQueue() => _processor.ClearDetachQueue();

        /// <inheritdoc />
        public void ApplyGameState()
        {
            // Calculate how many states we need to apply this tick.
            // Always at least one, but can be more based on StateBufferMergeThreshold.
            var curBufSize = CurrentBufferSize;
            var targetBufSize = TargetBufferSize;

            var bufferOverflow = curBufSize - targetBufSize - StateBufferMergeThreshold;
            var targetProcessedTick = (bufferOverflow > 1)
                ? _timing.LastProcessedTick + (uint)bufferOverflow
                : _timing.LastProcessedTick + 1;

            _prof.WriteValue($"State buffer size", curBufSize);
            _prof.WriteValue($"State apply count", targetProcessedTick.Value - _timing.LastProcessedTick.Value);

            bool processedAny = false;

            _timing.LastProcessedTick = _timing.LastRealTick;
            while (_timing.LastProcessedTick < targetProcessedTick)
            {
                // TODO: We could theoretically communicate with the GameStateProcessor better here.
                // Since game states are sliding windows, it is possible that we need less than applyCount applies here.
                // Consider, if you have 3 states, (tFrom=1, tTo=2), (tFrom=1, tTo=3), (tFrom=2, tTo=3),
                // you only need to apply the last 2 states to go from 1 -> 3.
                // instead of all 3.
                // This would be a nice optimization though also minor since the primary cost here
                // is avoiding entity system and re-prediction runs.
                //
                // Note however that it is possible that some state (e.g. 1->2) contains information for entity creation
                // for some entity that has left pvs by tick 3. Given that state 1->2 was acked, the server will not
                // re-send that creation data later. So if we skip it and only apply tick 1->3, that will lead to a missing
                // meta-data error. So while this can still be optimized, its probably not worth the headache.

                if (!_processor.TryGetServerState(out var curState, out var nextState))
                    break;

                processedAny = true;

                if (curState == null)
                {
                    // Might just be missing a state, but we may be able to make use of a future state if it has a low enough from sequence.
                    _timing.LastProcessedTick += 1;
                    continue;
                }

                if (PredictionNeedsResetting)
                {
                    try
                    {
                        ResetPredictedEntities();
                    }
                    catch (Exception e)
                    {
                        // avoid exception spam from repeatedly trying to reset the same entity.
                        _entitySystemManager.GetEntitySystem<ClientDirtySystem>().Reset();
                        _runtimeLog.LogException(e, "ResetPredictedEntities");
                    }
                }

                // If we were waiting for a new state, we are now applying it.
                if (_processor.LastFullStateRequested.HasValue)
                {
                    _processor.LastFullStateRequested = null;
                    _timing.LastProcessedTick = curState.ToSequence;
                    DebugTools.Assert(curState.FromSequence == GameTick.Zero);
                    PartialStateReset(curState, true);
                }
                else
                    _timing.LastProcessedTick += 1;

                _timing.CurTick = _timing.LastRealTick = _timing.LastProcessedTick;

                // Update the cached server state.
                using (_prof.Group("FullRep"))
                {
                    _processor.UpdateFullRep(curState);
                }

                IEnumerable<NetEntity> createdEntities;
                using (_prof.Group("ApplyGameState"))
                {
                    if (_timing.LastProcessedTick < targetProcessedTick && nextState != null)
                    {
                        // We are about to apply another state after this one anyways. So there is no need to pass in
                        // the next state for frame interpolation. Really, if we are applying 3 or more states, we
                        // should be checking the next-next state and so on.
                        //
                        // Basically: we only need to apply next-state for the last cur-state we are applying. but 99%
                        // of the time, we are only applying a single tick. But if we are applying more than one the
                        // client tends to stutter, so this sort of matters.
                        nextState = null;
                    }

#if EXCEPTION_TOLERANCE
                    try
                    {
#endif
                    createdEntities = ApplyGameState(curState, nextState);
#if EXCEPTION_TOLERANCE
                    }
                    catch (MissingMetadataException e)
                    {
                        // Something has gone wrong. Probably a missing meta-data component. Perhaps a full server state will fix it.
                        RequestFullState(e.NetEntity);
                        throw;
                    }
#endif
                }

                using (_prof.Group("MergeImplicitData"))
                {
                    MergeImplicitData(createdEntities);
                }

                if (_lastProcessedInput < curState.LastProcessedInput)
                {
                    _sawmill.Debug($"SV> RCV  tick={_timing.CurTick}, last processed ={_lastProcessedInput}");
                    _lastProcessedInput = curState.LastProcessedInput;
                }
            }

            // Slightly speed up or slow down the client tickrate based on the contents of the buffer.
            // TryGetTickStates should have cleaned out any old states, so the buffer contains [t+0(cur), t+1(next), t+2, t+3, ..., t+n]
            // we can use this info to properly time our tickrate so it does not run fast or slow compared to the server.
            if (_processor.WaitingForFull)
                _timing.TickTimingAdjustment = 0f;
            else
                _timing.TickTimingAdjustment = (CurrentBufferSize - (float)TargetBufferSize) * 0.10f;

            // If we are about to process an another tick in the same frame, lets not bother unnecessarily running prediction ticks
            // Really the main-loop ticking just needs to be more specialized for clients.
            if (_timing.TickRemainder >= _timing.CalcAdjustedTickPeriod())
                return;

            if (!processedAny)
            {
                // Failed to process even a single tick. Chances are the tick buffer is empty, either because of
                // networking issues or because the server is dead. This will functionally freeze the client-side simulation.
                return;
            }

            // remove old pending inputs
            while (_pendingInputs.Count > 0 && _pendingInputs.Peek().InputSequence <= _lastProcessedInput)
            {
                var inCmd = _pendingInputs.Dequeue();

                _inputManager.NetworkBindMap.TryGetKeyFunction(inCmd.InputFunctionId, out var boundFunc);
                _sawmill.Debug($"SV>     seq={inCmd.InputSequence}, func={boundFunc.FunctionName}, state={inCmd.State}");
            }

            while (_pendingSystemMessages.Count > 0 && _pendingSystemMessages.Peek().sequence <= _lastProcessedInput)
            {
                _pendingSystemMessages.Dequeue();
            }

            DebugTools.Assert(_timing.InSimulation);

            var ping = (_network.ServerChannel?.Ping ?? 0) / 1000f + PredictLagBias; // seconds.
            var predictionTarget = _timing.LastProcessedTick + (uint) (_processor.TargetBufferSize + Math.Ceiling(_timing.TickRate * ping) + PredictTickBias);

            if (IsPredictionEnabled)
            {
                PredictionNeedsResetting = true;
                PredictTicks(predictionTarget);
            }

            using (_prof.Group("Tick"))
            {
                _entities.TickUpdate((float) _timing.TickPeriod.TotalSeconds, noPredictions: !IsPredictionEnabled);
            }
        }

        public void RequestFullState(NetEntity? missingEntity = null)
        {
            _sawmill.Info("Requesting full server state");
            _network.ClientSendMessage(new MsgStateRequestFull { Tick = _timing.LastRealTick , MissingEntity = missingEntity ?? NetEntity.Invalid });
            _processor.RequestFullState();
        }

        public void PredictTicks(GameTick predictionTarget)
        {
            using var _p = _prof.Group("Prediction");
            using var _ = _timing.StartPastPredictionArea();

            if (_pendingInputs.Count > 0)
            {
                _sawmill.Debug("CL> Predicted:");
            }

            var input = _entitySystemManager.GetEntitySystem<InputSystem>();
            using var pendingInputEnumerator = _pendingInputs.GetEnumerator();
            using var pendingMessagesEnumerator = _pendingSystemMessages.GetEnumerator();
            var hasPendingInput = pendingInputEnumerator.MoveNext();
            var hasPendingMessage = pendingMessagesEnumerator.MoveNext();

            while (_timing.CurTick < predictionTarget)
            {
                _timing.CurTick += 1;
                var groupStart = _prof.WriteGroupStart();

                while (hasPendingInput && pendingInputEnumerator.Current.Tick <= _timing.CurTick)
                {
                    var inputCmd = pendingInputEnumerator.Current;

                    _inputManager.NetworkBindMap.TryGetKeyFunction(inputCmd.InputFunctionId, out var boundFunc);

                    _sawmill.Debug(
                        $"    seq={inputCmd.InputSequence}, sub={inputCmd.SubTick}, dTick={_timing.CurTick}, func={boundFunc.FunctionName}, " +
                        $"state={inputCmd.State}");

                    input.PredictInputCommand(inputCmd);
                    hasPendingInput = pendingInputEnumerator.MoveNext();
                }

                while (hasPendingMessage && pendingMessagesEnumerator.Current.sourceTick <= _timing.CurTick)
                {
                    var msg = pendingMessagesEnumerator.Current.msg;

                    _entities.EventBus.RaiseEvent(EventSource.Local, msg);
                    _entities.EventBus.RaiseEvent(EventSource.Local, pendingMessagesEnumerator.Current.sessionMsg);
                    hasPendingMessage = pendingMessagesEnumerator.MoveNext();
                }

                if (_timing.CurTick != predictionTarget)
                {
                    using (_prof.Group("Systems"))
                    {
                        // Don't run EntitySystemManager.TickUpdate if this is the target tick,
                        // because the rest of the main loop will call into it with the target tick later,
                        // and it won't be a past prediction.
                        _entitySystemManager.TickUpdate((float)_timing.TickPeriod.TotalSeconds, noPredictions: false);
                    }

                    using (_prof.Group("Event queue"))
                    {
                        ((IBroadcastEventBusInternal)_entities.EventBus).ProcessEventQueue();
                    }
                }

                _prof.WriteGroupEnd(groupStart, "Prediction tick", ProfData.Int64(_timing.CurTick.Value));
            }
        }

        public void ResetPredictedEntities()
        {
            PredictionNeedsResetting = false;

            using var _ = _prof.Group("ResetPredictedEntities");
            using var __ = _timing.StartStateApplicationArea();

            var countReset = 0;
            var system = _entitySystemManager.GetEntitySystem<ClientDirtySystem>();
            var metaQuery = _entityManager.GetEntityQuery<MetaDataComponent>();
            RemQueue<Component> toRemove = new();

            // This is terrible, and I hate it.
            _entitySystemManager.GetEntitySystem<SharedGridTraversalSystem>().QueuedEvents.Clear();
            _entitySystemManager.GetEntitySystem<TransformSystem>().Reset();

            foreach (var entity in system.DirtyEntities)
            {
                DebugTools.Assert(toRemove.Count == 0);
                // Check log level first to avoid the string alloc.
                if (_sawmill.Level <= LogLevel.Debug)
                    _sawmill.Debug($"Entity {entity} was made dirty.");

                if (!metaQuery.TryGetComponent(entity, out var meta) ||
                    !_processor.TryGetLastServerStates(meta.NetEntity, out var last))
                {
                    // Entity was probably deleted on the server so do nothing.
                    continue;
                }

                countReset += 1;

                foreach (var (netId, comp) in meta.NetComponents)
                {
                    if (!comp.NetSyncEnabled)
                        continue;

                    // Was this component added during prediction?
                    if (comp.CreationTick > _timing.LastRealTick)
                    {
                        if (last.ContainsKey(netId))
                        {
                            // Component was probably removed and then re-addedd during a single prediction run
                            // Just reset state as normal.
                            comp.ClearCreationTick();
                        }
                        else
                        {
                            toRemove.Add(comp);
                            if (_sawmill.Level <= LogLevel.Debug)
                                _sawmill.Debug($"  A new component was added: {comp.GetType()}");
                            continue;
                        }
                    }

                    if (comp.LastModifiedTick <= _timing.LastRealTick || !last.TryGetValue(netId, out var compState))
                    {
                        continue;
                    }

                    if (_sawmill.Level <= LogLevel.Debug)
                        _sawmill.Debug($"  A component was dirtied: {comp.GetType()}");

                    var handleState = new ComponentHandleState(compState, null);
                    _entities.EventBus.RaiseComponentEvent(comp, ref handleState);
                    comp.LastModifiedTick = _timing.LastRealTick;
                }

                // Remove predicted component additions
                foreach (var comp in toRemove)
                {
                    _entities.RemoveComponent(entity, comp);
                }
                toRemove.Clear();

                // Re-add predicted removals
                if (system.RemovedComponents.TryGetValue(entity, out var netIds))
                {
                    foreach (var netId in netIds)
                    {
                        if (meta.NetComponents.ContainsKey(netId))
                            continue;

                        if (!last.TryGetValue(netId, out var state))
                            continue;

                        var comp = _entityManager.AddComponent(entity, netId, meta);

                        if (_sawmill.Level <= LogLevel.Debug)
                            _sawmill.Debug($"  A component was removed: {comp.GetType()}");

                        var stateEv = new ComponentHandleState(state, null);
                        _entities.EventBus.RaiseComponentEvent(comp, ref stateEv);
                        comp.ClearCreationTick(); // don't undo the re-adding.
                        comp.LastModifiedTick = _timing.LastRealTick;
                    }
                }

                DebugTools.Assert(meta.EntityLastModifiedTick > _timing.LastRealTick);
                meta.EntityLastModifiedTick = _timing.LastRealTick;
            }

            _entityManager.System<PhysicsSystem>().ResetContacts();

            // TODO maybe reset more of physics?
            // E.g., warm impulses for warm starting?

            system.Reset();

            _prof.WriteValue("Reset count", ProfData.Int32(countReset));
        }

        /// <summary>
        ///     Infer implicit state data for newly created entities.
        /// </summary>
        /// <remarks>
        ///     Whenever a new entity is created, the server doesn't send full state data, given that much of the data
        ///     can simply be obtained from the entity prototype information. This function basically creates a fake
        ///     initial server state for any newly created entity. It does this by simply using the standard <see
        ///     cref="IEntityManager.GetComponentState(IEventBus, IComponent)"/>.
        /// </remarks>
        private void MergeImplicitData(IEnumerable<NetEntity> createdEntities)
        {
            var outputData = new Dictionary<NetEntity, Dictionary<ushort, ComponentState>>();
            var bus = _entityManager.EventBus;

            foreach (var netEntity in createdEntities)
            {
                var (createdEntity, meta) = _entityManager.GetEntityData(netEntity);
                var compData = new Dictionary<ushort, ComponentState>();
                outputData.Add(netEntity, compData);

                foreach (var (netId, component) in meta.NetComponents)
                {
                    if (!component.NetSyncEnabled)
                        continue;

                    var state = _entityManager.GetComponentState(bus, component, null, GameTick.Zero);
                    DebugTools.Assert(state is not IComponentDeltaState delta || delta.FullState);
                    compData.Add(netId, state);
                }
            }

            _processor.MergeImplicitData(outputData);
        }

        private void AckGameState(GameTick sequence)
        {
            _network.ClientSendMessage(new MsgStateAck() { Sequence = sequence });
        }

        public IEnumerable<NetEntity> ApplyGameState(GameState curState, GameState? nextState)
        {
            using var _ = _timing.StartStateApplicationArea();

            // TODO repays optimize this.
            // This currently just saves game states as they are applied.
            // However this is inefficient and may have redundant data.
            // E.g., we may record states: [10 to 15] [11 to 16] *error* [0 to 18] [18 to 19] [18 to 20] ...
            // The best way to deal with this is probably to just re-process & re-write the replay when first loading it.
            //
            // Also, currently this will cause a state to be serialized, which in principle shouldn't differ from the
            // data that we received from the server. So if a recording is active we could actually just copy those
            // raw bytes.
            _replayRecording.Update(curState);

            using (_prof.Group("Config"))
            {
                _config.TickProcessMessages();
            }

            (IEnumerable<NetEntity> Created, List<NetEntity> Detached) output;
            using (_prof.Group("Entity"))
            {
                output = ApplyEntityStates(curState, nextState);
            }

            using (_prof.Group("Player"))
            {
                _players.ApplyPlayerStates(curState.PlayerStates.Value ?? Array.Empty<PlayerState>());
            }

            using (_prof.Group("Callback"))
            {
                GameStateApplied?.Invoke(new GameStateAppliedArgs(curState, output.Detached));
            }

            return output.Created;
        }

        private (IEnumerable<NetEntity> Created, List<NetEntity> Detached) ApplyEntityStates(GameState curState, GameState? nextState)
        {
            var metas = _entities.GetEntityQuery<MetaDataComponent>();
            var xforms = _entities.GetEntityQuery<TransformComponent>();
            var xformSys = _entitySystemManager.GetEntitySystem<SharedTransformSystem>();

            var enteringPvs = 0;
            _toApply.Clear();
            _toCreate.Clear();
            _pendingReapplyNetStates.Clear();
            var curSpan = curState.EntityStates.Span;

            // Create new entities
            // This is done BEFORE state application to ensure any new parents exist before existing children have their states applied, otherwise, we may have issues with entity transforms!
            {
                using var _ = _prof.Group("Create uninitialized entities");
                var count = 0;

                foreach (var es in curSpan)
                {
                    if (_entityManager.TryGetEntity(es.NetEntity, out var nUid))
                    {
                        DebugTools.Assert(_entityManager.EntityExists(nUid));
                        continue;
                    }

                    count++;
                    var metaState = (MetaDataComponentState?)es.ComponentChanges.Value?.FirstOrDefault(c => c.NetID == _metaCompNetId).State;
                    if (metaState == null)
                        throw new MissingMetadataException(es.NetEntity);

                    var uid = _entities.CreateEntity(metaState.PrototypeId);
                    _toCreate.Add(es.NetEntity, es);
                    var newMeta = metas.GetComponent(uid);
                    _toApply.Add(uid, (es.NetEntity, newMeta, false, GameTick.Zero, es, null));


                    // Client creates a client-side net entity for the newly created entity.
                    // We need to clear this mapping before assigning the real net id.
                    // TODO NetEntity Jank: prevent the client from creating this in the first place.
                    _entityManager.ClearNetEntity(newMeta.NetEntity);

                    _entityManager.SetNetEntity(uid, es.NetEntity, newMeta);
                    newMeta.LastStateApplied = curState.ToSequence;

                    // Check if there's any component states awaiting this entity.
                    if (_entityManager.PendingNetEntityStates.TryGetValue(es.NetEntity, out var value))
                    {
                        foreach (var (type, owner) in value)
                        {
                            var pending = _pendingReapplyNetStates.GetOrNew(owner);
                            pending.Add(type);
                        }

                        _entityManager.PendingNetEntityStates.Remove(es.NetEntity);
                    }
                }

                _prof.WriteValue("Count", ProfData.Int32(count));
            }

            foreach (var es in curSpan)
            {
                if (_toCreate.ContainsKey(es.NetEntity))
                    continue;

                var uid = _entityManager.GetEntity(es.NetEntity);

                if (!metas.TryGetComponent(uid, out var meta))
                    continue;

                bool isEnteringPvs = (meta.Flags & MetaDataFlags.Detached) != 0;
                if (isEnteringPvs)
                {
                    meta.Flags &= ~MetaDataFlags.Detached;
                    enteringPvs++;
                }
                else if (meta.LastStateApplied >= es.EntityLastModified && meta.LastStateApplied != GameTick.Zero)
                {
                    meta.LastStateApplied = curState.ToSequence;
                    continue;
                }

                _toApply.Add(uid, (es.NetEntity, meta, isEnteringPvs, meta.LastStateApplied, es, null));
                meta.LastStateApplied = curState.ToSequence;
            }

            // Detach entities to null space
            var containerSys = _entitySystemManager.GetEntitySystem<ContainerSystem>();
            var lookupSys = _entitySystemManager.GetEntitySystem<EntityLookupSystem>();
            var detached = ProcessPvsDeparture(curState.ToSequence, metas, xforms, xformSys, containerSys, lookupSys);

            // Check next state (AFTER having created new entities introduced in curstate)
            if (nextState != null)
            {
                foreach (var es in nextState.EntityStates.Span)
                {
                    if (!_entityManager.TryGetEntityData(es.NetEntity, out var uid, out var meta))
                        continue;

                    // Does the next state actually have any future information about this entity that could be used for interpolation?
                    if (es.EntityLastModified != nextState.ToSequence)
                        continue;

                    if (_toApply.TryGetValue(uid.Value, out var state))
                        _toApply[uid.Value] = (es.NetEntity, meta, state.EnteringPvs, state.LastApplied, state.curState, es);
                    else
                        _toApply[uid.Value] = (es.NetEntity, meta, false, GameTick.Zero, null, es);
                }
            }

            // Check pending states and see if we need to force any entities to re-run component states.
            foreach (var uid in _pendingReapplyNetStates.Keys)
            {
                // State already being re-applied so don't bulldoze it.
                if (_toApply.ContainsKey(uid))
                    continue;

                // Original entity referencing the NetEntity may have been deleted.
                if (!metas.TryGetComponent(uid, out var meta))
                    continue;

                _toApply[uid] = (meta.NetEntity, meta, false, GameTick.Zero, null, null);
            }

            using var queuedBroadphaseUpdates = new PooledList<(EntityUid, TransformComponent)>(enteringPvs);

            // Apply entity states.
            using (_prof.Group("Apply States"))
            {
                foreach (var (entity, data) in _toApply)
                {
                    HandleEntityState(entity, data.NetEntity, data.Meta, _entities.EventBus, data.curState,
                        data.nextState, data.LastApplied, curState.ToSequence, data.EnteringPvs);

                    if (!data.EnteringPvs)
                        continue;

                    // Now that things like collision data, fixtures, and positions have been updated, we queue a
                    // broadphase update. However, if this entity is parented to some other entity also re-entering PVS,
                    // we only need to update it's parent (as it recursively updates children anyways).
                    var xform = xforms.GetComponent(entity);
                    DebugTools.Assert(xform.Broadphase == BroadphaseData.Invalid);
                    xform.Broadphase = null;
                    if (!_toApply.TryGetValue(xform.ParentUid, out var parent) || !parent.EnteringPvs)
                        queuedBroadphaseUpdates.Add((entity, xform));
                }

                _prof.WriteValue("Count", ProfData.Int32(_toApply.Count));
            }

            // Add entering entities back to broadphase.
            using (_prof.Group("Update Broadphase"))
            {
                try
                {
                    foreach (var (uid, xform) in queuedBroadphaseUpdates)
                    {
                        lookupSys.FindAndAddToEntityTree(uid, true, xform);
                    }
                }
                catch (Exception e)
                {
                    _sawmill.Error($"Caught exception while updating entity broadphases");
                    _runtimeLog.LogException(e, $"{nameof(ClientGameStateManager)}.{nameof(ApplyEntityStates)}");
                }
            }

            var delSpan = curState.EntityDeletions.Span;
            if (delSpan.Length > 0)
            {
                try
                {
                    ProcessDeletions(delSpan, xforms, xformSys);
                }
                catch (Exception e)
                {
                    _sawmill.Error($"Caught exception while deleting entities");
                    _runtimeLog.LogException(e, $"{nameof(ClientGameStateManager)}.{nameof(ApplyEntityStates)}");
                }
            }

            // Initialize and start the newly created entities.
            if (_toCreate.Count > 0)
                InitializeAndStart(_toCreate);

            _prof.WriteValue("State Size", ProfData.Int32(curSpan.Length));
            _prof.WriteValue("Entered PVS", ProfData.Int32(enteringPvs));

            return (_toCreate.Keys, detached);
        }

        /// <inheritdoc />
        public void PartialStateReset(
            GameState state,
            bool resetAllEntities,
            bool deleteClientEntities = false,
            bool deleteClientChildren = true)
        {
            using var _ = _timing.StartStateApplicationArea();

            if (state.FromSequence != GameTick.Zero)
            {
                _sawmill.Error("Attempted to reset to a state with incomplete data");
                return;
            }

            _sawmill.Info($"Resetting all entity states to tick {state.ToSequence}.");

            // Construct hashset for set.Contains() checks.
            var entityStates = state.EntityStates.Span;
            using var stateEnts = new PooledSet<NetEntity>();
            foreach (var entState in entityStates)
            {
                stateEnts.Add(entState.NetEntity);
            }

            var xforms = _entities.GetEntityQuery<TransformComponent>();
            var xformSys = _entitySystemManager.GetEntitySystem<SharedTransformSystem>();

            using var toDelete = new PooledList<EntityUid>(Math.Max(64, _entities.EntityCount - stateEnts.Count));

            // Client side entities won't need the transform, but that should always be a tiny minority of entities
            var metaQuery = _entityManager.AllEntityQueryEnumerator<MetaDataComponent, TransformComponent>();

            while (metaQuery.MoveNext(out var ent, out var metadata, out var xform))
            {
                var netEnt = metadata.NetEntity;
                if (metadata.NetEntity.IsClientSide())
                {
                    if (deleteClientEntities)
                        toDelete.Add(ent);
                    continue;
                }

                if (stateEnts.Contains(netEnt))
                {
                    if (resetAllEntities || metadata.LastStateApplied > state.ToSequence)
                        metadata.LastStateApplied = GameTick.Zero; // TODO track last-state-applied for individual components? Is it even worth it?
                    continue;
                }

                // This entity is going to get deleted, but maybe some if its children won't be, so lets detach them to
                // null. First we will detach the parent in order to reduce the number of broadphase/lookup updates.
                xformSys.DetachParentToNull(ent, xform);

                // Then detach all children.
                var childEnumerator = xform.ChildEnumerator;
                while (childEnumerator.MoveNext(out var child))
                {
                    xformSys.DetachParentToNull(child.Value, xforms.GetComponent(child.Value), xform);

                    if (deleteClientChildren
                        && !deleteClientEntities // don't add duplicates
                        && _entities.IsClientSide(child.Value))
                    {
                        toDelete.Add(child.Value);
                    }
                }
                toDelete.Add(ent);
            }

            foreach (var ent in toDelete)
            {
                _entities.DeleteEntity(ent);
            }
        }

        private void ProcessDeletions(
            ReadOnlySpan<NetEntity> delSpan,
            EntityQuery<TransformComponent> xforms,
            SharedTransformSystem xformSys)
        {
            // Processing deletions is non-trivial, because by default deletions will also delete all child entities.
            //
            // Naively: easy, just apply server states to process any transform states before deleting, right? But now
            // that PVS detach messages are sent separately & processed over time, the entity may have left our view,
            // but not yet been moved to null-space. In that case, the server would not send us transform states, and
            // deleting an entity could falsely delete the children as well. Therefore, before deleting we must detach
            // all children to null. This also gets called WHILE deleting, but we need to do it beforehand. Given that
            // they are either also about to get deleted, or about to be send to out-of-pvs null-space, this shouldn't
            // be a significant performance impact.

            using var _ = _prof.Group("Deletion");

            foreach (var netEntity in delSpan)
            {
                // Don't worry about this for later.
                _entityManager.PendingNetEntityStates.Remove(netEntity);

                if (!_entityManager.TryGetEntity(netEntity, out var id))
                    continue;

                if (!xforms.TryGetComponent(id, out var xform))
                    continue; // Already deleted? or never sent to us?

                // First, a single recursive map change
                xformSys.DetachParentToNull(id.Value, xform);

                // Then detach all children.
                var childEnumerator = xform.ChildEnumerator;
                while (childEnumerator.MoveNext(out var child))
                {
                    xformSys.DetachParentToNull(child.Value, xforms.GetComponent(child.Value), xform);
                }

                // Finally, delete the entity.
                _entities.DeleteEntity(id.Value);
            }
            _prof.WriteValue("Count", ProfData.Int32(delSpan.Length));
        }

        public void DetachImmediate(List<NetEntity> entities)
        {
            var metas = _entities.GetEntityQuery<MetaDataComponent>();
            var xforms = _entities.GetEntityQuery<TransformComponent>();
            var xformSys = _entitySystemManager.GetEntitySystem<SharedTransformSystem>();
            var containerSys = _entitySystemManager.GetEntitySystem<ContainerSystem>();
            var lookupSys = _entitySystemManager.GetEntitySystem<EntityLookupSystem>();
            Detach(GameTick.MaxValue, null, entities, metas, xforms, xformSys, containerSys, lookupSys);
        }

        private List<NetEntity> ProcessPvsDeparture(
            GameTick toTick,
            EntityQuery<MetaDataComponent> metas,
            EntityQuery<TransformComponent> xforms,
            SharedTransformSystem xformSys,
            ContainerSystem containerSys,
            EntityLookupSystem lookupSys)
        {
            var toDetach = _processor.GetEntitiesToDetach(toTick, _pvsDetachBudget);
            var detached = new List<NetEntity>();

            if (toDetach.Count == 0)
                return detached;

            // TODO optimize
            // If an entity is leaving PVS, so are all of its children. If we can preserve the hierarchy we can avoid
            // things like container insertion and ejection.

            using var _ = _prof.Group("Leave PVS");

            foreach (var (tick, ents) in toDetach)
            {
                Detach(tick, toTick, ents, metas, xforms, xformSys, containerSys, lookupSys, detached);
            }

            _prof.WriteValue("Count", ProfData.Int32(detached.Count));
            return detached;
        }

        private void Detach(GameTick maxTick,
            GameTick? lastStateApplied,
            List<NetEntity> entities,
            EntityQuery<MetaDataComponent> metas,
            EntityQuery<TransformComponent> xforms,
            SharedTransformSystem xformSys,
            ContainerSystem containerSys,
            EntityLookupSystem lookupSys,
            List<NetEntity>? detached = null)
        {
            foreach (var netEntity in entities)
            {
                var ent = _entityManager.GetEntity(netEntity);

                if (!metas.TryGetComponent(ent, out var meta))
                    continue;

                if (meta.LastStateApplied > maxTick)
                {
                    // Server sent a new state for this entity sometime after the detach message was sent. The
                    // detach message probably just arrived late or was initially dropped.
                    continue;
                }

                if ((meta.Flags & MetaDataFlags.Detached) != 0)
                    continue;

                if (lastStateApplied.HasValue)
                    meta.LastStateApplied = lastStateApplied.Value;

                var xform = xforms.GetComponent(ent);
                if (xform.ParentUid.IsValid())
                {
                    lookupSys.RemoveFromEntityTree(ent, xform);
                    xform.Broadphase = BroadphaseData.Invalid;

                    // In some cursed scenarios an entity inside of a container can leave PVS without the container itself leaving PVS.
                    // In those situations, we need to add the entity back to the list of expected entities after detaching.
                    BaseContainer? container = null;
                    if ((meta.Flags & MetaDataFlags.InContainer) != 0 &&
                        metas.TryGetComponent(xform.ParentUid, out var containerMeta) &&
                        (containerMeta.Flags & MetaDataFlags.Detached) == 0 &&
                        containerSys.TryGetContainingContainer(xform.ParentUid, ent, out container, null, true))
                    {
                        container.Remove(ent, _entities, xform, meta, false, true);
                    }

                    meta._flags |= MetaDataFlags.Detached;
                    xformSys.DetachParentToNull(ent, xform);
                    DebugTools.Assert((meta.Flags & MetaDataFlags.InContainer) == 0);

                    if (container != null)
                        containerSys.AddExpectedEntity(netEntity, container);
                }

                detached?.Add(netEntity);
            }
        }

        private void InitializeAndStart(Dictionary<NetEntity, EntityState> toCreate)
        {
            var metaQuery = _entityManager.GetEntityQuery<MetaDataComponent>();

#if EXCEPTION_TOLERANCE
            var brokenEnts = new List<EntityUid>();
#endif
            using (_prof.Group("Initialize Entity"))
            {
                foreach (var netEntity in toCreate.Keys)
                {
                    var entity = _entityManager.GetEntity(netEntity);
#if EXCEPTION_TOLERANCE
                    try
                    {
#endif
                    _entities.InitializeEntity(entity, metaQuery.GetComponent(entity));
#if EXCEPTION_TOLERANCE
                    }
                    catch (Exception e)
                    {
                        _sawmill.Error($"Server entity threw in Init: ent={_entities.ToPrettyString(entity)}");
                        _runtimeLog.LogException(e, $"{nameof(ClientGameStateManager)}.{nameof(InitializeAndStart)}");
                        brokenEnts.Add(entity);
                        toCreate.Remove(netEntity);
                    }
#endif
                }
            }

            using (_prof.Group("Start Entity"))
            {
                foreach (var netEntity in toCreate.Keys)
                {
                    var entity = _entityManager.GetEntity(netEntity);
#if EXCEPTION_TOLERANCE
                    try
                    {
#endif
                    _entities.StartEntity(entity);
#if EXCEPTION_TOLERANCE
                    }
                    catch (Exception e)
                    {
                        _sawmill.Error($"Server entity threw in Start: ent={_entityManager.ToPrettyString(entity)}");
                        _runtimeLog.LogException(e, $"{nameof(ClientGameStateManager)}.{nameof(InitializeAndStart)}");
                        brokenEnts.Add(entity);
                        toCreate.Remove(netEntity);
                    }
#endif
                }
            }

#if EXCEPTION_TOLERANCE
            foreach (var entity in brokenEnts)
            {
                _entityManager.DeleteEntity(entity);
            }
#endif
        }

        private void HandleEntityState(EntityUid uid, NetEntity netEntity, MetaDataComponent meta, IEventBus bus, EntityState? curState,
            EntityState? nextState, GameTick lastApplied, GameTick toTick, bool enteringPvs)
        {
            _compStateWork.Clear();

            // First remove any deleted components
            if (curState?.NetComponents != null)
            {
                RemQueue<Component> toRemove = new();
<<<<<<< HEAD
                using var compTypes = new PooledList<ComponentType>();

                foreach (var (id, comp) in _entities.GetNetComponents(uid))
=======
                foreach (var (id, comp) in meta.NetComponents)
>>>>>>> c0a5fab1
                {
                    if (comp.NetSyncEnabled && !curState.NetComponents.Contains(id))
                    {
                        toRemove.Add(comp);
                        compTypes.Add(comp.GetType());
                    }
                }

                if (toRemove.Count > 0)
                {
<<<<<<< HEAD
                    var metadata = _entityManager.GetComponent<MetaDataComponent>(uid);

                    foreach (var comp in toRemove)
                    {
                        _entityManager.RemoveComponentInternal(uid, comp, terminating: false, archetypeChange: false, metadata);
                    }
=======
                    _entities.RemoveComponent(uid, comp, meta);
>>>>>>> c0a5fab1
                }

                if (compTypes.Count > 0)
                    _entityManager.RemoveComponentRange(uid, compTypes);
            }

            if (enteringPvs)
            {
                // last-server state has already been updated with new information from curState
                // --> simply reset to the most recent server state.
                //
                // as to why we need to reset: because in the process of detaching to null-space, we will have dirtied
                // the entity. most notably, all entities will have been ejected from their containers.
                foreach (var (id, state) in _processor.GetLastServerStates(netEntity))
                {
                    if (!meta.NetComponents.TryGetValue(id, out var comp))
                    {
<<<<<<< HEAD
                        comp = _compFactory.GetComponent(id);
                        var newComp = (Component)comp;
                        newComp.Owner = uid;
                        _entityManager.AddComponent(uid, newComp);
=======
                        comp = (Component) _compFactory.GetComponent(id);
                        comp.Owner = uid;
                        _entityManager.AddComponent(uid, comp, true, metadata: meta);
>>>>>>> c0a5fab1
                    }

                    _compStateWork[id] = (comp, state, null);
                }
            }
            else if (curState != null)
            {
                using var addedComps = new PooledList<Component>();
                using var addedCompTypes = new PooledList<ComponentType>();

                foreach (var compChange in curState.ComponentChanges.Span)
                {
                    if (!meta.NetComponents.TryGetValue(compChange.NetID, out var comp))
                    {
<<<<<<< HEAD
                        comp = _compFactory.GetComponent(compChange.NetID);
                        var newComp = (Component)comp;
                        addedComps.Add(newComp);
                        addedCompTypes.Add(newComp.GetType());
=======
                        comp = (Component) _compFactory.GetComponent(compChange.NetID);
                        comp.Owner = uid;
                        _entityManager.AddComponent(uid, comp, true, metadata:meta);
>>>>>>> c0a5fab1
                    }
                    else if (compChange.LastModifiedTick <= lastApplied && lastApplied != GameTick.Zero)
                        continue;

                    _compStateWork[compChange.NetID] = (comp, compChange.State, null);
                }

                // To avoid shuffling the archetype we'll set the component range up-front.
                if (addedComps.Count > 0)
                {
                    var metadata = _entityManager.GetComponent<MetaDataComponent>(uid);
                    _entityManager.AddComponentRange(uid, addedCompTypes);

                    foreach (var comp in addedComps)
                    {
                        comp.Owner = uid;
                        _entityManager.AddComponent(uid, comp, metadata);
                    }
                }
            }

            if (nextState != null)
            {
                foreach (var compState in nextState.ComponentChanges.Span)
                {
                    if (compState.LastModifiedTick != toTick + 1)
                        continue;

                    if (!meta.NetComponents.TryGetValue(compState.NetID, out var comp))
                    {
                        // The component can be null here due to interp, because the NEXT state will have a new
                        // component, but the component does not yet exist.
                        continue;
                    }

                    if (_compStateWork.TryGetValue(compState.NetID, out var state))
                        _compStateWork[compState.NetID] = (comp, state.curState, compState.State);
                    else
                        _compStateWork[compState.NetID] = (comp, null, compState.State);
                }
            }

            // If we have a NetEntity we reference come in then apply their state.
            if (_pendingReapplyNetStates.TryGetValue(uid, out var reapplyTypes))
            {
                var lastState = _processor.GetLastServerStates(netEntity);

                foreach (var type in reapplyTypes)
                {
                    var compRef = _compFactory.GetRegistration(type);
                    var netId = compRef.NetID;

                    if (netId == null)
                        continue;

                    if (_compStateWork.ContainsKey(netId.Value) ||
                        !meta.NetComponents.TryGetValue(netId.Value, out var comp) ||
                        !lastState.TryGetValue(netId.Value, out var lastCompState))
                    {
                        continue;
                    }

                    _compStateWork[netId.Value] = (comp, lastCompState, null);
                }
            }

            foreach (var (comp, cur, next) in _compStateWork.Values)
            {
                try
                {
                    var handleState = new ComponentHandleState(cur, next);
                    bus.RaiseComponentEvent(comp, ref handleState);
                }
                catch (Exception e)
                {
#if EXCEPTION_TOLERANCE
                    _sawmill.Error($"Failed to apply comp state: entity={_entities.ToPrettyString(uid)}, comp={comp.GetType()}");
                    _runtimeLog.LogException(e, $"{nameof(ClientGameStateManager)}.{nameof(HandleEntityState)}");
#else
                    _sawmill.Error($"Failed to apply comp state: entity={_entities.ToPrettyString(uid)}, comp={comp.GetType()}");
                    throw;
#endif
                }
            }
        }

        #region Debug Commands

        private bool TryParseUid(IConsoleShell shell, string[] args, out EntityUid uid, [NotNullWhen(true)] out MetaDataComponent? meta)
        {
            if (args.Length != 1)
            {
                shell.WriteError(Loc.GetString("cmd-invalid-arg-number-error"));
                uid = EntityUid.Invalid;
                meta = null;
                return false;
            }

            if (!EntityUid.TryParse(args[0], "-1", out uid))
            {
                shell.WriteError(Loc.GetString("cmd-parse-failure-uid", ("arg", args[0])));
                meta = null;
                return false;
            }

            if (!_entities.TryGetComponent(uid, out meta))
            {
                shell.WriteError(Loc.GetString("cmd-parse-failure-entity-exist", ("arg", args[0])));
                return false;
            }

            return true;
        }

        /// <summary>
        ///     Reset an entity to the most recently received server state. This will also reset entities that have been detached to null-space.
        /// </summary>
        private void ResetEntCommand(IConsoleShell shell, string argStr, string[] args)
        {
            if (!TryParseUid(shell, args, out var uid, out var meta))
                return;

            using var _ = _timing.StartStateApplicationArea();
            ResetEnt(uid, meta, false);
        }

        /// <summary>
        ///     Detach an entity to null-space, as if it had left PVS range.
        /// </summary>
        private void DetachEntCommand(IConsoleShell shell, string argStr, string[] args)
        {
            if (!TryParseUid(shell, args, out var uid, out var meta))
                return;

            if ((meta.Flags & MetaDataFlags.Detached) != 0)
                return;

            using var _ = _timing.StartStateApplicationArea();

            meta.Flags |= MetaDataFlags.Detached;

            var containerSys = _entities.EntitySysManager.GetEntitySystem<ContainerSystem>();

            var xform = _entities.GetComponent<TransformComponent>(uid);
            if (xform.ParentUid.IsValid())
            {
                BaseContainer? container = null;
                if ((meta.Flags & MetaDataFlags.InContainer) != 0 &&
                    _entities.TryGetComponent(xform.ParentUid, out MetaDataComponent? containerMeta) &&
                    (containerMeta.Flags & MetaDataFlags.Detached) == 0)
                {
                    containerSys.TryGetContainingContainer(xform.ParentUid, uid, out container, null, true);
                }

                _entities.EntitySysManager.GetEntitySystem<TransformSystem>().DetachParentToNull(uid, xform);

                if (container != null)
                    containerSys.AddExpectedEntity(_entities.GetNetEntity(uid), container);
            }
        }

        /// <summary>
        ///     Deletes an entity. Unlike the normal delete command, this is CLIENT-SIDE.
        /// </summary>
        /// <remarks>
        ///     Unless the entity is a client-side entity, this will likely cause errors.
        /// </remarks>
        private void LocalDeleteEntCommand(IConsoleShell shell, string argStr, string[] args)
        {
            if (!TryParseUid(shell, args, out var uid, out var meta))
                return;

            // If this is not a client-side entity, it also needs to be removed from the full-server state dictionary to
            // avoid errors. This has to be done recursively for all children.
            void _recursiveRemoveState(NetEntity netEntity, TransformComponent xform, EntityQuery<MetaDataComponent> metaQuery, EntityQuery<TransformComponent> xformQuery)
            {
                _processor._lastStateFullRep.Remove(netEntity);
                foreach (var child in xform.ChildEntities)
                {
                    if (xformQuery.TryGetComponent(child, out var childXform) &&
                        metaQuery.TryGetComponent(child, out var childMeta))
                    {
                        _recursiveRemoveState(childMeta.NetEntity, childXform, metaQuery, xformQuery);
                    }
                }
            }

            if (!_entities.IsClientSide(uid) && _entities.TryGetComponent(uid, out TransformComponent? xform))
                _recursiveRemoveState(meta.NetEntity, xform, _entities.GetEntityQuery<MetaDataComponent>(), _entities.GetEntityQuery<TransformComponent>());

            // Set ApplyingState to true to avoid logging errors about predicting the deletion of networked entities.
            using (_timing.StartStateApplicationArea())
            {
                _entities.DeleteEntity(uid);
            }
        }

        /// <summary>
        ///     Resets all entities to the most recently received server state. This only impacts entities that have not been detached to null-space.
        /// </summary>
        private void ResetAllEnts(IConsoleShell shell, string argStr, string[] args)
        {
            using var _ = _timing.StartStateApplicationArea();

            var query = _entityManager.AllEntityQueryEnumerator<MetaDataComponent>();

            while (query.MoveNext(out var uid, out var meta))
            {
                ResetEnt(uid, meta);
            }
        }

        /// <summary>
        ///     Reset a given entity to the most recent server state.
        /// </summary>
        private void ResetEnt(EntityUid uid, MetaDataComponent meta, bool skipDetached = true)
        {
            if (skipDetached && (meta.Flags & MetaDataFlags.Detached) != 0)
                return;

            meta.Flags &= ~MetaDataFlags.Detached;

            if (!_processor.TryGetLastServerStates(meta.NetEntity, out var lastState))
                return;

            foreach (var (id, state) in lastState)
            {
                if (!meta.NetComponents.TryGetValue(id, out var comp))
                {
<<<<<<< HEAD
                    comp = _compFactory.GetComponent(id);
                    var newComp = (Component)comp;
                    newComp.Owner = uid;
                    _entityManager.AddComponent(uid, newComp);
=======
                    comp = (Component) _compFactory.GetComponent(id);
                    comp.Owner = uid;
                    _entityManager.AddComponent(uid, comp, true, meta);
>>>>>>> c0a5fab1
                }

                var handleState = new ComponentHandleState(state, null);
                _entityManager.EventBus.RaiseComponentEvent(comp, ref handleState);
            }

            // ensure we don't have any extra components
            RemQueue<Component> toRemove = new();
            foreach (var (id, comp) in meta.NetComponents)
            {
                if (comp.NetSyncEnabled && !lastState.ContainsKey(id))
                    toRemove.Add(comp);
            }

            foreach (var comp in toRemove)
            {
                _entities.RemoveComponent(uid, comp);
            }
        }
        #endregion

        void IPostInjectInit.PostInject()
        {
            _sawmill = _logMan.GetSawmill(CVars.NetPredict.Name);
        }
    }

    public sealed class GameStateAppliedArgs : EventArgs
    {
        public GameState AppliedState { get; }
        public readonly List<NetEntity> Detached;

        public GameStateAppliedArgs(GameState appliedState, List<NetEntity> detached)
        {
            AppliedState = appliedState;
            Detached = detached;
        }
    }

    public sealed class MissingMetadataException : Exception
    {
        public readonly NetEntity NetEntity;

        public MissingMetadataException(NetEntity netEntity)
            : base($"Server state is missing the metadata component for a new entity: {netEntity}.")
        {
            NetEntity = netEntity;
        }
    }
}<|MERGE_RESOLUTION|>--- conflicted
+++ resolved
@@ -1139,13 +1139,9 @@
             if (curState?.NetComponents != null)
             {
                 RemQueue<Component> toRemove = new();
-<<<<<<< HEAD
                 using var compTypes = new PooledList<ComponentType>();
 
-                foreach (var (id, comp) in _entities.GetNetComponents(uid))
-=======
                 foreach (var (id, comp) in meta.NetComponents)
->>>>>>> c0a5fab1
                 {
                     if (comp.NetSyncEnabled && !curState.NetComponents.Contains(id))
                     {
@@ -1156,16 +1152,10 @@
 
                 if (toRemove.Count > 0)
                 {
-<<<<<<< HEAD
-                    var metadata = _entityManager.GetComponent<MetaDataComponent>(uid);
-
                     foreach (var comp in toRemove)
                     {
-                        _entityManager.RemoveComponentInternal(uid, comp, terminating: false, archetypeChange: false, metadata);
-                    }
-=======
-                    _entities.RemoveComponent(uid, comp, meta);
->>>>>>> c0a5fab1
+                        _entityManager.RemoveComponentInternal(uid, comp, terminating: false, archetypeChange: false, meta);
+                    }
                 }
 
                 if (compTypes.Count > 0)
@@ -1183,16 +1173,9 @@
                 {
                     if (!meta.NetComponents.TryGetValue(id, out var comp))
                     {
-<<<<<<< HEAD
-                        comp = _compFactory.GetComponent(id);
-                        var newComp = (Component)comp;
-                        newComp.Owner = uid;
-                        _entityManager.AddComponent(uid, newComp);
-=======
                         comp = (Component) _compFactory.GetComponent(id);
                         comp.Owner = uid;
                         _entityManager.AddComponent(uid, comp, true, metadata: meta);
->>>>>>> c0a5fab1
                     }
 
                     _compStateWork[id] = (comp, state, null);
@@ -1207,16 +1190,11 @@
                 {
                     if (!meta.NetComponents.TryGetValue(compChange.NetID, out var comp))
                     {
-<<<<<<< HEAD
-                        comp = _compFactory.GetComponent(compChange.NetID);
-                        var newComp = (Component)comp;
-                        addedComps.Add(newComp);
-                        addedCompTypes.Add(newComp.GetType());
-=======
+                        newComp.Owner = uid;
                         comp = (Component) _compFactory.GetComponent(compChange.NetID);
                         comp.Owner = uid;
-                        _entityManager.AddComponent(uid, comp, true, metadata:meta);
->>>>>>> c0a5fab1
+                        addedComps.Add(comp);
+                        addedCompTypes.Add(comp.GetType());
                     }
                     else if (compChange.LastModifiedTick <= lastApplied && lastApplied != GameTick.Zero)
                         continue;
@@ -1227,13 +1205,12 @@
                 // To avoid shuffling the archetype we'll set the component range up-front.
                 if (addedComps.Count > 0)
                 {
-                    var metadata = _entityManager.GetComponent<MetaDataComponent>(uid);
                     _entityManager.AddComponentRange(uid, addedCompTypes);
 
                     foreach (var comp in addedComps)
                     {
                         comp.Owner = uid;
-                        _entityManager.AddComponent(uid, comp, metadata);
+                        _entityManager.AddComponent(uid, comp, meta);
                     }
                 }
             }
@@ -1446,16 +1423,9 @@
             {
                 if (!meta.NetComponents.TryGetValue(id, out var comp))
                 {
-<<<<<<< HEAD
-                    comp = _compFactory.GetComponent(id);
-                    var newComp = (Component)comp;
-                    newComp.Owner = uid;
-                    _entityManager.AddComponent(uid, newComp);
-=======
                     comp = (Component) _compFactory.GetComponent(id);
                     comp.Owner = uid;
                     _entityManager.AddComponent(uid, comp, true, meta);
->>>>>>> c0a5fab1
                 }
 
                 var handleState = new ComponentHandleState(state, null);
