using System;
using System.Collections.Generic;
using System.Diagnostics;
using Robust.Client.GameObjects;
using Robust.Client.Input;
using Robust.Client.Map;
using Robust.Shared.GameStates;
using Robust.Shared.IoC;
using Robust.Shared.Network.Messages;
using Robust.Client.Player;
using Robust.Client.Timing;
using Robust.Shared;
using Robust.Shared.Configuration;
using Robust.Shared.GameObjects;
using Robust.Shared.Input;
using Robust.Shared.Log;
using Robust.Shared.Map;
using Robust.Shared.Network;
using Robust.Shared.Timing;
using Robust.Shared.Utility;

namespace Robust.Client.GameStates
{
    /// <inheritdoc />
    public class ClientGameStateManager : IClientGameStateManager
    {
        private GameStateProcessor _processor = default!;

        private uint _nextInputCmdSeq = 1;
        private readonly Queue<FullInputCmdMessage> _pendingInputs = new();

        private readonly Queue<(uint sequence, GameTick sourceTick, EntityEventArgs msg, object sessionMsg)>
            _pendingSystemMessages
                = new();

        [Dependency] private readonly IClientEntityManager _entities = default!;
        [Dependency] private readonly IEntityLookup _lookup = default!;
        [Dependency] private readonly IPlayerManager _players = default!;
        [Dependency] private readonly IClientNetManager _network = default!;
        [Dependency] private readonly IBaseClient _client = default!;
<<<<<<< HEAD
        [Dependency] private readonly IMapManager _mapManager = default!;
        [Dependency] private readonly IClientGameTiming _timing = default!;
=======
        [Dependency] private readonly IClientMapManager _mapManager = default!;
        [Dependency] private readonly IGameTiming _timing = default!;
>>>>>>> 2c75c8b3
        [Dependency] private readonly INetConfigurationManager _config = default!;
        [Dependency] private readonly IEntitySystemManager _entitySystemManager = default!;
        [Dependency] private readonly IComponentManager _componentManager = default!;
        [Dependency] private readonly IInputManager _inputManager = default!;

        /// <inheritdoc />
        public int MinBufferSize => _processor.MinBufferSize;

        /// <inheritdoc />
        public int TargetBufferSize => _processor.TargetBufferSize;

        /// <inheritdoc />
        public int CurrentBufferSize => _processor.CalculateBufferSize(CurServerTick);

        public bool Predicting { get; private set; }

        public int PredictTickBias { get; private set; }
        public float PredictLagBias { get; private set; }

        public int StateBufferMergeThreshold { get; private set; }

        private uint _lastProcessedSeq;
        private GameTick _lastProcessedTick = GameTick.Zero;

        public GameTick CurServerTick => _lastProcessedTick;

        /// <inheritdoc />
        public event Action<GameStateAppliedArgs>? GameStateApplied;

        /// <inheritdoc />
        public void Initialize()
        {
            _processor = new GameStateProcessor(_timing);

            _network.RegisterNetMessage<MsgState>(MsgState.NAME, HandleStateMessage);
            _network.RegisterNetMessage<MsgStateAck>(MsgStateAck.NAME);
            _client.RunLevelChanged += RunLevelChanged;

            _config.OnValueChanged(CVars.NetInterp, b => _processor.Interpolation = b, true);
            _config.OnValueChanged(CVars.NetInterpRatio, i => _processor.InterpRatio = i, true);
            _config.OnValueChanged(CVars.NetLogging, b => _processor.Logging = b, true);
            _config.OnValueChanged(CVars.NetPredict, b => Predicting = b, true);
            _config.OnValueChanged(CVars.NetPredictTickBias, i => PredictTickBias = i, true);
            _config.OnValueChanged(CVars.NetPredictLagBias, i => PredictLagBias = i, true);
            _config.OnValueChanged(CVars.NetStateBufMergeThreshold, i => StateBufferMergeThreshold = i, true);

            _processor.Interpolation = _config.GetCVar(CVars.NetInterp);
            _processor.InterpRatio = _config.GetCVar(CVars.NetInterpRatio);
            _processor.Logging = _config.GetCVar(CVars.NetLogging);
            Predicting = _config.GetCVar(CVars.NetPredict);
            PredictTickBias = _config.GetCVar(CVars.NetPredictTickBias);
            PredictLagBias = _config.GetCVar(CVars.NetPredictLagBias);
        }

        /// <inheritdoc />
        public void Reset()
        {
            _processor.Reset();

            _lastProcessedTick = GameTick.Zero;
            _lastProcessedSeq = 0;
        }

        private void RunLevelChanged(object? sender, RunLevelChangedEventArgs args)
        {
            if (args.NewLevel == ClientRunLevel.Initialize)
            {
                // We JUST left a server or the client started up, Reset everything.
                Reset();
            }
        }

        public void InputCommandDispatched(FullInputCmdMessage message)
        {
            if (!Predicting)
            {
                return;
            }

            message.InputSequence = _nextInputCmdSeq;
            _pendingInputs.Enqueue(message);

            var inputMan = IoCManager.Resolve<IInputManager>();
            inputMan.NetworkBindMap.TryGetKeyFunction(message.InputFunctionId, out var boundFunc);
            Logger.DebugS(CVars.NetPredict.Name,
                $"CL> SENT tick={_timing.CurTick}, sub={_timing.TickFraction}, seq={_nextInputCmdSeq}, func={boundFunc.FunctionName}, state={message.State}");
            _nextInputCmdSeq++;
        }

        public uint SystemMessageDispatched<T>(T message) where T : EntityEventArgs
        {
            if (!Predicting)
            {
                return default;
            }

            DebugTools.AssertNotNull(_players.LocalPlayer);

            var evArgs = new EntitySessionEventArgs(_players.LocalPlayer!.Session);
            _pendingSystemMessages.Enqueue((_nextInputCmdSeq, _timing.CurTick, message,
                new EntitySessionMessage<T>(evArgs, message)));

            return _nextInputCmdSeq++;
        }

        private void HandleStateMessage(MsgState message)
        {
            var state = message.State;

            // We temporarily change CurTick here so the GameStateProcessor gets the right values.
            var lastCurTick = _timing.CurTick;
            _timing.CurTick = _lastProcessedTick + 1;

            _processor.AddNewState(state);

            // we always ack everything we receive, even if it is late
            AckGameState(state.ToSequence);

            // And reset CurTick to what it was.
            _timing.CurTick = lastCurTick;
        }

        /// <inheritdoc />
        public void ApplyGameState()
        {
            // Calculate how many states we need to apply this tick.
            // Always at least one, but can be more based on StateBufferMergeThreshold.
            var curBufSize = _processor.CurrentBufferSize;
            var targetBufSize = _processor.TargetBufferSize;
            var applyCount = Math.Max(1, curBufSize - targetBufSize - StateBufferMergeThreshold);

            // Logger.Debug(applyCount.ToString());

            var i = 0;
            for (; i < applyCount; i++)
            {
                _timing.LastRealTick = _timing.CurTick = _lastProcessedTick + 1;

                // TODO: We could theoretically communicate with the GameStateProcessor better here.
                // Since game states are sliding windows, it is possible that we need less than applyCount applies here.
                // Consider, if you have 3 states, (tFrom=1, tTo=2), (tFrom=1, tTo=3), (tFrom=2, tTo=3),
                // you only need to apply the last 2 states to go from 1 -> 3.
                // instead of all 3.
                // This would be a nice optimization though also minor since the primary cost here
                // is avoiding entity system and re-prediction runs.
                if (!_processor.ProcessTickStates(_timing.CurTick, out var curState, out var nextState))
                {
                    break;
                }

                // Logger.DebugS("net", $"{IGameTiming.TickStampStatic}: applying state from={curState.FromSequence} to={curState.ToSequence} ext={curState.Extrapolated}");

                // TODO: If Predicting gets disabled *while* the world state is dirty from a prediction,
                // this won't run meaning it could potentially get stuck dirty.
                if (Predicting && i == 0)
                {
                    // Disable IsFirstTimePredicted while re-running HandleComponentState here.
                    // Helps with debugging.
                    using var resetArea = _timing.StartPastPredictionArea();

                    ResetPredictedEntities(_timing.CurTick);
                }

                // Store last tick we got from the GameStateProcessor.
                _lastProcessedTick = _timing.CurTick;

                // apply current state
                var createdEntities = ApplyGameState(curState, nextState);

                MergeImplicitData(createdEntities);

                if (_lastProcessedSeq < curState.LastProcessedInput)
                {
                    Logger.DebugS(CVars.NetPredict.Name, $"SV> RCV  tick={_timing.CurTick}, seq={_lastProcessedSeq}");
                    _lastProcessedSeq = curState.LastProcessedInput;
                }
            }

            if (i == 0)
            {
                // Didn't apply a single state successfully.
                return;
            }

            var input = _entitySystemManager.GetEntitySystem<InputSystem>();

            // remove old pending inputs
            while (_pendingInputs.Count > 0 && _pendingInputs.Peek().InputSequence <= _lastProcessedSeq)
            {
                var inCmd = _pendingInputs.Dequeue();

                _inputManager.NetworkBindMap.TryGetKeyFunction(inCmd.InputFunctionId, out var boundFunc);
                Logger.DebugS(CVars.NetPredict.Name,
                    $"SV>     seq={inCmd.InputSequence}, func={boundFunc.FunctionName}, state={inCmd.State}");
            }

            while (_pendingSystemMessages.Count > 0 && _pendingSystemMessages.Peek().sequence <= _lastProcessedSeq)
            {
                _pendingSystemMessages.Dequeue();
            }

            DebugTools.Assert(_timing.InSimulation);

            if (!Predicting) return;

            using(var _ = _timing.StartPastPredictionArea())
            {
                if (_pendingInputs.Count > 0)
                {
                    Logger.DebugS(CVars.NetPredict.Name,  "CL> Predicted:");
                }

                var pendingInputEnumerator = _pendingInputs.GetEnumerator();
                var pendingMessagesEnumerator = _pendingSystemMessages.GetEnumerator();
                var hasPendingInput = pendingInputEnumerator.MoveNext();
                var hasPendingMessage = pendingMessagesEnumerator.MoveNext();

                var ping = _network.ServerChannel!.Ping / 1000f + PredictLagBias; // seconds.
                var targetTick = _timing.CurTick.Value + _processor.TargetBufferSize +
                                 (int) Math.Ceiling(_timing.TickRate * ping) + PredictTickBias;

                // Logger.DebugS("net.predict", $"Predicting from {_lastProcessedTick} to {targetTick}");

                for (var t = _lastProcessedTick.Value + 1; t <= targetTick; t++)
                {
                    var tick = new GameTick(t);
                    _timing.CurTick = tick;

                    while (hasPendingInput && pendingInputEnumerator.Current.Tick <= tick)
                    {
                        var inputCmd = pendingInputEnumerator.Current;

                        _inputManager.NetworkBindMap.TryGetKeyFunction(inputCmd.InputFunctionId, out var boundFunc);

                        Logger.DebugS(CVars.NetPredict.Name,
                            $"    seq={inputCmd.InputSequence}, sub={inputCmd.SubTick}, dTick={tick}, func={boundFunc.FunctionName}, " +
                            $"state={inputCmd.State}");


                        input.PredictInputCommand(inputCmd);

                        hasPendingInput = pendingInputEnumerator.MoveNext();
                    }

                    while (hasPendingMessage && pendingMessagesEnumerator.Current.sourceTick <= tick)
                    {
                        var msg = pendingMessagesEnumerator.Current.msg;

                        _entities.EventBus.RaiseEvent(EventSource.Local, msg);
                        _entities.EventBus.RaiseEvent(EventSource.Local, pendingMessagesEnumerator.Current.sessionMsg);

                        hasPendingMessage = pendingMessagesEnumerator.MoveNext();
                    }

                    if (t != targetTick)
                    {
                        // Don't run EntitySystemManager.TickUpdate if this is the target tick,
                        // because the rest of the main loop will call into it with the target tick later,
                        // and it won't be a past prediction.
                        _entitySystemManager.TickUpdate((float) _timing.TickPeriod.TotalSeconds);
                        ((IBroadcastEventBusInternal) _entities.EventBus).ProcessEventQueue();
                    }
                }
            }

            _entities.TickUpdate((float) _timing.TickPeriod.TotalSeconds);

            _lookup.Update();
        }

        private void ResetPredictedEntities(GameTick curTick)
        {
            foreach (var entity in _entities.GetEntities())
            {
                // TODO: 99% there's an off-by-one here.
                if (entity.Uid.IsClientSide() || entity.LastModifiedTick < curTick)
                {
                    continue;
                }

                Logger.DebugS(CVars.NetPredict.Name, $"Entity {entity.Uid} was made dirty.");

                if (!_processor.TryGetLastServerStates(entity.Uid, out var last))
                {
                    // Entity was probably deleted on the server so do nothing.
                    continue;
                }

                // TODO: handle component deletions/creations.
                foreach (var comp in _componentManager.GetNetComponents(entity.Uid))
                {
                    DebugTools.AssertNotNull(comp.NetID);

                    if (comp.LastModifiedTick < curTick || !last.TryGetValue(comp.NetID!.Value, out var compState))
                    {
                        continue;
                    }

                    Logger.DebugS(CVars.NetPredict.Name, $"  And also its component {comp.Name}");
                    // TODO: Handle interpolation.
                    comp.HandleComponentState(compState, null);
                }
            }
        }

        private void MergeImplicitData(List<EntityUid> createdEntities)
        {
            // The server doesn't send data that the server can replicate itself on entity creation.
            // As such, GameStateProcessor doesn't have that data either.
            // We have to feed it back this data by calling GetComponentState() and such,
            // so that we can later roll back to it (if necessary).
            var outputData = new Dictionary<EntityUid, Dictionary<uint, ComponentState>>();

            foreach (var createdEntity in createdEntities)
            {
                var compData = new Dictionary<uint, ComponentState>();
                outputData.Add(createdEntity, compData);

                foreach (var component in _componentManager.GetNetComponents(createdEntity))
                {
                    Debug.Assert(_players.LocalPlayer != null, "_players.LocalPlayer != null");

                    var player = _players.LocalPlayer.Session;
                    var state = component.GetComponentState(player);

                    if (state.GetType() == typeof(ComponentState))
                    {
                        continue;
                    }

                    compData.Add(state.NetID, state);
                }
            }

            _processor.MergeImplicitData(outputData);
        }

        private void AckGameState(GameTick sequence)
        {
            var msg = _network.CreateNetMessage<MsgStateAck>();
            msg.Sequence = sequence;
            _network.ClientSendMessage(msg);
        }

        private List<EntityUid> ApplyGameState(GameState curState, GameState? nextState)
        {
            _config.TickProcessMessages();
            _mapManager.ApplyGameStatePre(curState.MapData);
            var createdEntities = _entities.ApplyEntityStates(curState.EntityStates, curState.EntityDeletions,
                nextState?.EntityStates);
            _players.ApplyPlayerStates(curState.PlayerStates);
            _mapManager.ApplyGameStatePost(curState.MapData);

            GameStateApplied?.Invoke(new GameStateAppliedArgs(curState));
            return createdEntities;
        }
    }

    public class GameStateAppliedArgs : EventArgs
    {
        public GameState AppliedState { get; }

        public GameStateAppliedArgs(GameState appliedState)
        {
            AppliedState = appliedState;
        }
    }
}<|MERGE_RESOLUTION|>--- conflicted
+++ resolved
@@ -38,13 +38,8 @@
         [Dependency] private readonly IPlayerManager _players = default!;
         [Dependency] private readonly IClientNetManager _network = default!;
         [Dependency] private readonly IBaseClient _client = default!;
-<<<<<<< HEAD
-        [Dependency] private readonly IMapManager _mapManager = default!;
+        [Dependency] private readonly IClientMapManager _mapManager = default!;
         [Dependency] private readonly IClientGameTiming _timing = default!;
-=======
-        [Dependency] private readonly IClientMapManager _mapManager = default!;
-        [Dependency] private readonly IGameTiming _timing = default!;
->>>>>>> 2c75c8b3
         [Dependency] private readonly INetConfigurationManager _config = default!;
         [Dependency] private readonly IEntitySystemManager _entitySystemManager = default!;
         [Dependency] private readonly IComponentManager _componentManager = default!;
