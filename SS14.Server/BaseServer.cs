﻿using System;
using System.Collections.Generic;
using System.Diagnostics;
using System.IO;
using System.Linq;
using System.Threading;
using SS14.Server.GameStates;
using SS14.Server.Interfaces;
using SS14.Server.Interfaces.Chat;
using SS14.Server.Interfaces.ClientConsoleHost;
using SS14.Server.Interfaces.GameObjects;
using SS14.Server.Interfaces.GameState;
using SS14.Server.Interfaces.Log;
using SS14.Server.Interfaces.Placement;
using SS14.Server.Interfaces.Player;
using SS14.Server.Interfaces.ServerConsole;
using SS14.Shared;
using SS14.Shared.Configuration;
using SS14.Shared.ContentPack;
using SS14.Shared.GameStates;
using SS14.Shared.Interfaces;
using SS14.Shared.Interfaces.Configuration;
using SS14.Shared.Interfaces.GameObjects;
using SS14.Shared.Interfaces.Map;
using SS14.Shared.Interfaces.Network;
using SS14.Shared.Interfaces.Serialization;
using SS14.Shared.Interfaces.Timing;
using SS14.Shared.Interfaces.Timers;
using SS14.Shared.IoC;
using SS14.Shared.Log;
using SS14.Shared.Network;
using SS14.Shared.Network.Messages;
using SS14.Shared.Prototypes;
using SS14.Shared.Map;
using SS14.Server.Interfaces.Maps;
using SS14.Server.Player;
using SS14.Shared.Enums;
using SS14.Shared.Reflection;
using SS14.Shared.Timing;

namespace SS14.Server
{
    /// <summary>
    /// The master class that runs the rest of the engine.
    /// </summary>
    public class BaseServer : IBaseServer
    {
        [Dependency]
        private readonly ICommandLineArgs _commandLine;
        [Dependency]
        private readonly IConfigurationManager _config;
        [Dependency]
        private readonly IComponentManager _components;
        [Dependency]
        private readonly IServerEntityManager _entities;
        [Dependency]
        private readonly IServerLogManager _log;
        [Dependency]
        private readonly ISS14Serializer _serializer;
        [Dependency]
        private readonly IGameTiming _time;
        [Dependency]
        private readonly IResourceManager _resources;
        [Dependency]
        private readonly IMapLoader _mapLoader;
        [Dependency]
        private readonly IMapManager _mapManager;
        [Dependency]
        private readonly ITimerManager timerManager;
        [Dependency]
        private readonly IGameStateManager _stateManager;
        [Dependency]
        private readonly IServerNetManager _network;

        private GameLoop _mainLoop;
        private ServerRunLevel _runLevel;

        private TimeSpan _lastTitleUpdate;
        private int _lastReceivedBytes;
        private int _lastSentBytes;

        /// <inheritdoc />
        public ServerRunLevel RunLevel
        {
            get => _runLevel;
            set => OnRunLevelChanged(value);
        }

        /// <inheritdoc />
        public string MapName => _config.GetCVar<string>("game.mapname");

        /// <inheritdoc />
        public int MaxPlayers => _config.GetCVar<int>("game.maxplayers");

        /// <inheritdoc />
        public string ServerName => _config.GetCVar<string>("game.hostname");

        /// <inheritdoc />
        public string Motd => _config.GetCVar<string>("game.welcomemsg");

        /// <inheritdoc />
        public string GameModeName { get; set; } = string.Empty;

        /// <inheritdoc />
        public event EventHandler<RunLevelChangedEventArgs> RunLevelChanged;
        
        /// <inheritdoc />
        public void Restart()
        {
            Logger.Info("[SRV] Restarting Server...");

            Cleanup();
            Start();
        }

        /// <inheritdoc />
        public void Shutdown(string reason = null)
        {
            if (string.IsNullOrWhiteSpace(reason))
                Logger.Log("[SRV] Shutting down...");
            else
                Logger.Log($"[SRV] {reason}, shutting down...");

<<<<<<< HEAD
            // breaks the main loop
            _active = false;
=======
            _mainLoop.Running = false;
>>>>>>> 8bd75741
        }

        /// <inheritdoc />
        public bool Start()
        {
            //Sets up the configMgr
            _config.LoadFromFile(_commandLine.ConfigFile);

            //Sets up Logging
            _config.RegisterCVar("log.path", "logs", CVar.ARCHIVE);
            _config.RegisterCVar("log.format", "log_%(date)s-%(time)s.txt", CVar.ARCHIVE);
            _config.RegisterCVar("log.level", LogLevel.Information, CVar.ARCHIVE);

            var logPath = _config.GetCVar<string>("log.path");
            var logFormat = _config.GetCVar<string>("log.format");
            var logFilename = logFormat.Replace("%(date)s", DateTime.Now.ToString("yyyyMMdd")).Replace("%(time)s", DateTime.Now.ToString("hhmmss"));
            var fullPath = Path.Combine(logPath, logFilename);
            
            if (!Path.IsPathRooted(fullPath))
                logPath = PathHelpers.ExecutableRelativeFile(fullPath);

            // Create log directory if it does not exist yet.
            Directory.CreateDirectory(Path.GetDirectoryName(logPath));
            
            _log.CurrentLevel = _config.GetCVar<LogLevel>("log.level");
            _log.LogPath = logPath;

            OnRunLevelChanged(ServerRunLevel.Init);

            LoadSettings();

            var netMan = IoCManager.Resolve<IServerNetManager>();
            try
            {
                netMan.Initialize(true);
                netMan.Startup();
            }
            catch (System.Net.Sockets.SocketException)
            {
                var port = netMan.Port;
                Logger.Log($"Unable to setup networking manager. Check port {port} is not already in use!, shutting down...", LogLevel.Fatal);
                Environment.Exit(1);
            }
            catch (Exception e)
            {
                Logger.Log($"Unable to setup networking manager. Unknown exception: {e}, shutting down...", LogLevel.Fatal);
                Environment.Exit(1);
            }
            
            // Set up the VFS
            _resources.Initialize();

            _resources.MountContentDirectory(@"./Resources/");

            // mount the engine content pack
            _resources.MountContentPack(@"EngineContentPack.zip");

            // mount the default game ContentPack defined in config
            _resources.MountDefaultContentPack();

            //identical code in game controller for client
            if(!AssemblyLoader.TryLoadAssembly<GameShared>(_resources, $"Content.Shared"))
                if(!AssemblyLoader.TryLoadAssembly<GameShared>(_resources, $"Sandbox.Shared"))
                    Logger.Warning($"[ENG] Could not load any Shared DLL.");

            if (!AssemblyLoader.TryLoadAssembly<GameServer>(_resources, $"Content.Server"))
                if (!AssemblyLoader.TryLoadAssembly<GameServer>(_resources, $"Sandbox.Server"))
                    Logger.Warning($"[ENG] Could not load any Server DLL.");

            // HAS to happen after content gets loaded.
            // Else the content types won't be included.
            // TODO: solve this properly.
            _serializer.Initialize();

            // Initialize Tier 2 services
            IoCManager.Resolve<IGameStateManager>().Initialize();
            IoCManager.Resolve<IEntityManager>().Initialize();
            IoCManager.Resolve<IChatManager>().Initialize();
            IoCManager.Resolve<IPlayerManager>().Initialize(MaxPlayers);
            IoCManager.Resolve<IMapManager>().Initialize();
            IoCManager.Resolve<IPlacementManager>().Initialize();

            // Call Init in game assemblies.
            AssemblyLoader.BroadcastRunLevel(AssemblyLoader.RunLevel.Init);

            // because of 'reasons' this has to be called after the last assembly is loaded
            // otherwise the prototypes will be cleared
            var prototypeManager = IoCManager.Resolve<IPrototypeManager>();
            prototypeManager.LoadDirectory(@"Prototypes");
            prototypeManager.Resync();

            var clientConsole = IoCManager.Resolve<IClientConsoleHost>();
            clientConsole.Initialize();
            var consoleManager = IoCManager.Resolve<IConsoleManager>();
            consoleManager.Initialize();

            OnRunLevelChanged(ServerRunLevel.PreGame);
            
            return false;
        }

        private TimeSpan _lastTick;
        private TimeSpan _lastKeepUpAnnounce;

        /// <inheritdoc />
        public void MainLoop()
        {
            _mainLoop = new GameLoop(_time);
            _mainLoop.SleepMode = SleepMode.Delay;

            _mainLoop.Tick += (sender, args) => Update(args.DeltaSeconds);

            // set GameLoop.Running to false to return from this function.
            _mainLoop.Run();

            Cleanup();
        }

        /// <summary>
        ///     Updates the console window title with performance statistics.
        /// </summary>
        private void UpdateTitle()
        {
            // every 1 second update stats in the console window title
            if ((_time.RealTime - _lastTitleUpdate).TotalSeconds < 1.0)
                return;

            var netStats = UpdateBps();
            Console.Title = string.Format("FPS: {0:N2} SD: {1:N2}ms | Net: ({2}) | Memory: {3:N0} KiB",
                Math.Round(_time.FramesPerSecondAvg, 2),
                _time.RealFrameTimeStdDev.TotalMilliseconds,
                netStats,
                Process.GetCurrentProcess().PrivateMemorySize64 >> 10);
            _lastTitleUpdate = _time.RealTime;
        }

        /// <summary>
        ///     Loads the server settings from the ConfigurationManager.
        /// </summary>
        private void LoadSettings()
        {
            var cfgMgr = IoCManager.Resolve<IConfigurationManager>();

            cfgMgr.RegisterCVar("net.tickrate", 66, CVar.ARCHIVE | CVar.REPLICATED | CVar.SERVER);

            cfgMgr.RegisterCVar("game.hostname", "MyServer", CVar.ARCHIVE);
            cfgMgr.RegisterCVar("game.mapname", "SavedEntities.xml", CVar.ARCHIVE);
            cfgMgr.RegisterCVar("game.maxplayers", 32, CVar.ARCHIVE);
            cfgMgr.RegisterCVar("game.type", GameType.Game);
            cfgMgr.RegisterCVar("game.welcomemsg", "Welcome to the server!", CVar.ARCHIVE);

            _time.TickRate = _config.GetCVar<int>("net.tickrate");

            Logger.Info($"[SRV] Name: {ServerName}");
            Logger.Info($"[SRV] TickRate: {_time.TickRate}({_time.TickPeriod.TotalMilliseconds:0.00}ms)");
            Logger.Info($"[SRV] Map: {MapName}");
            Logger.Info($"[SRV] Max players: {MaxPlayers}");
            Logger.Info($"[SRV] Welcome message: {Motd}");
        }

        /// <summary>
        ///     Switches the run level of the BaseServer to the desired value.
        /// </summary>
        private void OnRunLevelChanged(ServerRunLevel level)
        {
            if (level == _runLevel)
                return;

            Logger.Debug($"[ENG] Runlevel changed to: {level}");
            var args = new RunLevelChangedEventArgs(_runLevel, level);
            _runLevel = level;
            RunLevelChanged?.Invoke(this, args);

            // positive edge triggers
            switch (level) {
                case ServerRunLevel.PreGame:
                    _entities.Startup();
                    break;
            }
        }

        // called right before main loop returns, do all saving/cleanup in here
        private void Cleanup()
        {
            // shut down networking, kicking all players.
            _network.Shutdown("Server Shutdown");
            
            // shutdown entities
            _entities.Shutdown();

            //TODO: This should prob shutdown all managers in a loop.

            // remove all maps
            if(_runLevel == ServerRunLevel.Game)
            {
                var mapMgr = IoCManager.Resolve<IMapManager>();
                
                // TODO: Unregister all maps.
                mapMgr.DeleteMap(new MapId(1));
            }
        }

        private string UpdateBps()
        {
            var stats = IoCManager.Resolve<IServerNetManager>().Statistics;

            var bps = $"Send: {(stats.SentBytes - _lastSentBytes) >> 10:N0} KiB/s, Recv: {(stats.ReceivedBytes - _lastReceivedBytes) >> 10:N0} KiB/s";

            _lastSentBytes = stats.SentBytes;
            _lastReceivedBytes = stats.ReceivedBytes;

            return bps;
        }

        private void Update(float frameTime)
        {
            UpdateTitle();

            IoCManager.Resolve<IServerNetManager>().ProcessPackets();

            AssemblyLoader.BroadcastUpdate(AssemblyLoader.UpdateLevel.PreEngine, frameTime);

            timerManager.UpdateTimers(frameTime);
            if (_runLevel >= ServerRunLevel.PreGame)
            {
                _components.Update(frameTime);
                _entities.Update(frameTime);
            }
            AssemblyLoader.BroadcastUpdate(AssemblyLoader.UpdateLevel.PostEngine, frameTime);

            _stateManager.SendGameStateUpdate();
        }
    }

    /// <summary>
    ///     Enumeration of the run levels of the BaseServer.
    /// </summary>
    public enum ServerRunLevel
    {
        Error = 0,
        Init,
        PreGame,
        Game,
        PostGame,
        MapChange,
    }

    /// <summary>
    ///     Type of game currently running.
    /// </summary>
    public enum GameType
    {
        MapEditor = 0,
        Game,
    }

    /// <summary>
    ///     Event arguments for when the RunLevel has changed in the BaseServer.
    /// </summary>
    public class RunLevelChangedEventArgs : EventArgs
    {
        /// <summary>
        ///     RunLevel that the BaseServer switched from.
        /// </summary>
        public ServerRunLevel OldLevel { get; }

        /// <summary>
        ///     RunLevel that the BaseServers switched to.
        /// </summary>
        public ServerRunLevel NewLevel { get; }

        /// <summary>
        ///     Constructs a new instance of the class.
        /// </summary>
        public RunLevelChangedEventArgs(ServerRunLevel oldLevel, ServerRunLevel newLevel)
        {
            OldLevel = oldLevel;
            NewLevel = newLevel;
        }
    }
}<|MERGE_RESOLUTION|>--- conflicted
+++ resolved
@@ -121,12 +121,7 @@
             else
                 Logger.Log($"[SRV] {reason}, shutting down...");
 
-<<<<<<< HEAD
-            // breaks the main loop
-            _active = false;
-=======
             _mainLoop.Running = false;
->>>>>>> 8bd75741
         }
 
         /// <inheritdoc />
