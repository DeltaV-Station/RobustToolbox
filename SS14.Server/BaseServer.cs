--- conflicted
+++ resolved
@@ -61,15 +61,9 @@
         [Dependency]
         private readonly IMapLoader _mapLoader;
         [Dependency]
-<<<<<<< HEAD
         private readonly IMapManager _mapManager;
-=======
-        private readonly IMapManager mapManager;
         [Dependency]
         private readonly ITimerManager timerManager;
-
-        private const int GAME_COUNTDOWN = 15;
->>>>>>> 0e64969a
 
         private bool _active;
         private ServerRunLevel _runLevel;
@@ -453,11 +447,7 @@
                 _components.Update(frameTime);
                 _entities.Update(frameTime);
             }
-<<<<<<< HEAD
-            
-=======
             timerManager.UpdateTimers(frameTime);
->>>>>>> 0e64969a
             AssemblyLoader.BroadcastUpdate(AssemblyLoader.UpdateLevel.PostEngine, frameTime);
 
             SendGameStateUpdate();
