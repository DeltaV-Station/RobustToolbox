--- conflicted
+++ resolved
@@ -313,18 +313,12 @@
             }
         }
 
-<<<<<<< HEAD
-        private void DisposeForRestart()
-        {
-            IoCManager.Resolve<IPlayerManager>().DetachAll();
-            if (_runLevel == ServerRunLevel.Game)
-=======
         // called right before main loop returns, do all saving/cleanup in here
         private void Cleanup()
         {
             // shut down networking, kicking all players.
             _network.Shutdown("Server Shutdown");
-            
+
             // shutdown entities
             _entities.Shutdown();
 
@@ -332,10 +326,9 @@
 
             // remove all maps
             if(_runLevel == ServerRunLevel.Game)
->>>>>>> 91cea5ce
             {
                 var mapMgr = IoCManager.Resolve<IMapManager>();
-                
+
                 // TODO: Unregister all maps.
                 mapMgr.DeleteMap(new MapId(1));
             }
