﻿using System;
using System.Collections.Generic;
using System.Diagnostics;
using System.IO;
using System.Linq;
using System.Threading;
using SS14.Server.Interfaces;
using SS14.Server.Interfaces.Chat;
using SS14.Server.Interfaces.ClientConsoleHost;
using SS14.Server.Interfaces.GameObjects;
using SS14.Server.Interfaces.GameState;
using SS14.Server.Interfaces.Log;
using SS14.Server.Interfaces.Placement;
using SS14.Server.Interfaces.Player;
using SS14.Server.Interfaces.ServerConsole;
using SS14.Shared;
using SS14.Shared.Configuration;
using SS14.Shared.ContentPack;
using SS14.Shared.GameStates;
using SS14.Shared.Interfaces;
using SS14.Shared.Interfaces.Configuration;
using SS14.Shared.Interfaces.GameObjects;
using SS14.Shared.Interfaces.Map;
using SS14.Shared.Interfaces.Network;
using SS14.Shared.Interfaces.Serialization;
using SS14.Shared.Interfaces.Timing;
using SS14.Shared.Interfaces.Timers;
using SS14.Shared.IoC;
using SS14.Shared.Log;
using SS14.Shared.Network;
using SS14.Shared.Network.Messages;
using SS14.Shared.Prototypes;
using SS14.Shared.Map;
using SS14.Server.Interfaces.Maps;
using SS14.Shared.Enums;

namespace SS14.Server
{
    /// <summary>
    /// The master class that runs the rest of the engine.
    /// </summary>
    public class BaseServer : IBaseServer
    {
        [Dependency]
        private readonly ICommandLineArgs _commandLine;
        [Dependency]
        private readonly IConfigurationManager _config;
        [Dependency]
        private readonly IComponentManager _components;
        [Dependency]
        private readonly IServerEntityManager _entities;
        [Dependency]
        private readonly IServerLogManager _log;
        [Dependency]
        private readonly ISS14Serializer _serializer;
        [Dependency]
        private readonly IGameTiming _time;
        [Dependency]
        private readonly IResourceManager _resources;
        [Dependency]
        private readonly IMapLoader _mapLoader;
        [Dependency]
        private readonly IMapManager _mapManager;
        [Dependency]
        private readonly ITimerManager timerManager;

        private bool _active;
        private ServerRunLevel _runLevel;

        private TimeSpan _lastTitleUpdate;
        private int _lastReceivedBytes;
        private int _lastSentBytes;

        /// <inheritdoc />
        public ServerRunLevel RunLevel
        {
            get => _runLevel;
            set => OnRunLevelChanged(value);
        }

        /// <inheritdoc />
        public string MapName => _config.GetCVar<string>("game.mapname");

        /// <inheritdoc />
        public int MaxPlayers => _config.GetCVar<int>("game.maxplayers");

        /// <inheritdoc />
        public string ServerName => _config.GetCVar<string>("game.hostname");

        /// <inheritdoc />
        public string Motd => _config.GetCVar<string>("game.welcomemsg");

        /// <inheritdoc />
        public string GameModeName { get; set; } = string.Empty;

        /// <inheritdoc />
        public event EventHandler<RunLevelChangedEventArgs> RunLevelChanged;
        
        /// <inheritdoc />
        public void Restart()
        {
            //TODO: This needs to hard-reset all modules. The Game manager needs to control soft "round restarts".
            Logger.Info("[SRV] Soft restarting Server...");
            IoCManager.Resolve<IPlayerManager>().SendJoinLobbyToAll();
            SendGameStateUpdate();
            DisposeForRestart();
        }

        /// <inheritdoc />
        public void Shutdown(string reason = null)
        {
            if (string.IsNullOrWhiteSpace(reason))
                Logger.Log("[SRV] Shutting down...");
            else
                Logger.Log($"[SRV] {reason}, shutting down...");
            _active = false;
        }

        /// <inheritdoc />
        public void SaveGame()
        {
            _mapLoader.Save(PathHelpers.ExecutableRelativeFile(Path.Combine("Resources", MapName)), _mapManager.GetMap(new MapId(1)));
        }

        /// <inheritdoc />
        public bool Start()
        {
            //Sets up the configMgr
            _config.LoadFromFile(_commandLine.ConfigFile);

            //Sets up Logging
            _config.RegisterCVar("log.path", "logs", CVar.ARCHIVE);
            _config.RegisterCVar("log.format", "log_%(date)s-%(time)s.txt", CVar.ARCHIVE);
            _config.RegisterCVar("log.level", LogLevel.Information, CVar.ARCHIVE);

            var logPath = _config.GetCVar<string>("log.path");
            var logFormat = _config.GetCVar<string>("log.format");
            var logFilename = logFormat.Replace("%(date)s", DateTime.Now.ToString("yyyyMMdd")).Replace("%(time)s", DateTime.Now.ToString("hhmmss"));
            var fullPath = Path.Combine(logPath, logFilename);
            
            if (!Path.IsPathRooted(fullPath))
                logPath = PathHelpers.ExecutableRelativeFile(fullPath);

            // Create log directory if it does not exist yet.
            Directory.CreateDirectory(Path.GetDirectoryName(logPath));
            
            _log.CurrentLevel = _config.GetCVar<LogLevel>("log.level");
            _log.LogPath = logPath;

            OnRunLevelChanged(ServerRunLevel.Init);

            LoadSettings();

            var netMan = IoCManager.Resolve<IServerNetManager>();
            try
            {
                netMan.Initialize(true);
                netMan.Startup();
            }
            catch (System.Net.Sockets.SocketException e)
            {
                var port = netMan.Port;
                Logger.Log($"Unable to setup networking manager. Check port {port} is not already in use!, shutting down...", LogLevel.Fatal);
                Environment.Exit(1);
            }
            catch (Exception e)
            {
                Logger.Log($"Unable to setup networking manager. Unknown exception: {e}, shutting down...", LogLevel.Fatal);
                Environment.Exit(1);
            }

            //TODO: After the client gets migrated to new net system, hardcoded IDs will be removed, and these need to be put in their respective modules.
            netMan.RegisterNetMessage<MsgServerInfoReq>(MsgServerInfoReq.NAME, HandleWelcomeMessageReq);
            netMan.RegisterNetMessage<MsgServerInfo>(MsgServerInfo.NAME);
            netMan.RegisterNetMessage<MsgPlayerListReq>(MsgPlayerListReq.NAME, HandlePlayerListReq);
            netMan.RegisterNetMessage<MsgPlayerList>(MsgPlayerList.NAME);

            netMan.RegisterNetMessage<MsgSession>(MsgSession.NAME);

            netMan.RegisterNetMessage<MsgMapReq>(MsgMapReq.NAME, message => SendMap(message.MsgChannel));

            netMan.RegisterNetMessage<MsgStateUpdate>(MsgStateUpdate.NAME);
            netMan.RegisterNetMessage<MsgStateAck>(MsgStateAck.NAME, message => HandleStateAck((MsgStateAck)message));
            netMan.RegisterNetMessage<MsgFullState>(MsgFullState.NAME);

            // Set up the VFS
            _resources.Initialize();

#if RELEASE
            _resources.MountContentDirectory(@"./Resources/");
#else
            // Load from the resources dir in the repo root instead.
            // It's a debug build so this is fine.
            _resources.MountContentDirectory(@"../../Resources/");
#endif

<<<<<<< HEAD
            //mount the engine content pack
            // _resources.MountContentPack(@"EngineContentPack.zip");

            //mount the default game ContentPack defined in config
            // _resources.MountDefaultContentPack();
=======
            // mount the engine content pack
            _resources.MountContentPack(@"EngineContentPack.zip");

            // mount the default game ContentPack defined in config
            _resources.MountDefaultContentPack();
>>>>>>> 8fdd7cf7

            //identical code in game controller for client
            if(!TryLoadAssembly<GameShared>($"Content.Shared"))
                if(!TryLoadAssembly<GameShared>($"Sandbox.Shared"))
                    Logger.Warning($"[ENG] Could not load any Shared DLL.");

            if (!TryLoadAssembly<GameServer>($"Content.Server"))
                if (!TryLoadAssembly<GameServer>($"Sandbox.Server"))
                    Logger.Warning($"[ENG] Could not load any Server DLL.");

            // HAS to happen after content gets loaded.
            // Else the content types won't be included.
            // TODO: solve this properly.
            _serializer.Initialize();

            // Initialize Tier 2 services
            IoCManager.Resolve<IEntityManager>().Initialize();
            IoCManager.Resolve<IChatManager>().Initialize();
            IoCManager.Resolve<IPlayerManager>().Initialize(this, MaxPlayers);
            IoCManager.Resolve<IMapManager>().Initialize();
            IoCManager.Resolve<IPlacementManager>().Initialize();

            // Call Init in game assemblies.
            AssemblyLoader.BroadcastRunLevel(AssemblyLoader.RunLevel.Init);

            // because of 'reasons' this has to be called after the last assembly is loaded
            // otherwise the prototypes will be cleared
            var prototypeManager = IoCManager.Resolve<IPrototypeManager>();
            prototypeManager.LoadDirectory(@"Prototypes");
            prototypeManager.Resync();

            var clientConsole = IoCManager.Resolve<IClientConsoleHost>();
            clientConsole.Initialize();
            var consoleManager = IoCManager.Resolve<IConsoleManager>();
            consoleManager.Initialize();

<<<<<<< HEAD
            IoCManager.Resolve<ITileDefinitionManager>().Initialize();

            StartLobby();
            StartGame();
=======
            OnRunLevelChanged(ServerRunLevel.PreGame);
>>>>>>> 8fdd7cf7

            _active = true;
            return false;
        }

        //identical code in gamecontroller for client
        private bool TryLoadAssembly<T>(string name) where T : GameShared
        {
            // get the assembly from the file system
            if (_resources.TryContentFileRead($@"Assemblies/{name}.dll", out MemoryStream gameDll))
            {
                Logger.Debug($"[SRV] Loading {name} DLL");

                // see if debug info is present
                if (_resources.TryContentFileRead($@"Assemblies/{name}.pdb", out MemoryStream gamePdb))
                {
                    try
                    {
                        // load the assembly into the process, and bootstrap the GameServer entry point.
                        AssemblyLoader.LoadGameAssembly<T>(gameDll.ToArray(), gamePdb.ToArray());
                        return true;
                    }
                    catch (Exception e)
                    {
                        Logger.Error($"[SRV] Exception loading DLL {name}.dll: {e}");
                        return false;
                    }
                }
                else
                {
                    try
                    {
                        // load the assembly into the process, and bootstrap the GameServer entry point.
                        AssemblyLoader.LoadGameAssembly<T>(gameDll.ToArray());
                        return true;
                    }
                    catch (Exception e)
                    {
                        Logger.Error($"[SRV] Exception loading DLL {name}.dll: {e}");
                        return false;
                    }
                }
            }
            else
            {
                Logger.Warning($"[ENG] Could not load {name} DLL.");
                return false;
            }
        }
        

        private TimeSpan _lastTick;
        private TimeSpan _lastKeepUpAnnounce;

        /// <inheritdoc />
        public void MainLoop()
        {
            // maximum number of ticks to queue before the loop slows down.
            const int maxTicks = 5;

            _time.ResetRealTime();
            var maxTime = TimeSpan.FromTicks(_time.TickPeriod.Ticks * maxTicks);

            while (_active)
            {
                var accumulator = _time.RealTime - _lastTick;

                // If the game can't keep up, limit time.
                if (accumulator > maxTime)
                {
                    // limit accumulator to max time.
                    accumulator = maxTime;

                    // pull lastTick up to the current realTime
                    // This will slow down the simulation, but if we are behind from a
                    // lag spike hopefully it will be able to catch up.
                    _lastTick = _time.RealTime - maxTime;

                    // announce we are falling behind
                    if ((_time.RealTime - _lastKeepUpAnnounce).TotalSeconds >= 15.0)
                    {
                        Logger.Warning("[SRV] MainLoop: Cannot keep up!");
                        _lastKeepUpAnnounce = _time.RealTime;
                    }
                }

                // process the CLI console of the program
                IoCManager.Resolve<IConsoleManager>().Update();

                _time.InSimulation = true;

                // run the simulation for every accumulated tick
                while (accumulator >= _time.TickPeriod)
                {
                    accumulator -= _time.TickPeriod;
                    _lastTick += _time.TickPeriod;
                    _time.StartFrame();

                    // only run the sim if unpaused, but still use up the accumulated time
                    if (!_time.Paused)
                    {
                        Update((float)_time.FrameTime.TotalSeconds);
                        _time.CurTick++;
                    }
                }

                // if not paused, save how far between ticks we are so interpolation works
                if (!_time.Paused)
                    _time.TickRemainder = accumulator;

                _time.InSimulation = false;

                // every 1 second update stats in the console window title
                if ((_time.RealTime - _lastTitleUpdate).TotalSeconds > 1.0)
                {
                    var netStats = UpdateBps();
                    Console.Title = string.Format("FPS: {0:N2} SD:{1:N2}ms | Net: ({2}) | Memory: {3:N0} KiB",
                        Math.Round(_time.FramesPerSecondAvg, 2),
                        _time.RealFrameTimeStdDev.TotalMilliseconds,
                        netStats,
                        Process.GetCurrentProcess().PrivateMemorySize64 >> 10);
                    _lastTitleUpdate = _time.RealTime;
                }
                
                // Set this to 1 if you want to be nice and give the rest of the timeslice up to the os scheduler.
                // Set this to 0 if you want to use 100% cpu, but still cooperate with the scheduler.
                // comment this out if you want to be 'that thread' and hog 100% cpu.
                Thread.Sleep(1);
            }

            Cleanup();
        }

        /// <summary>
        ///     Loads the server settings from the ConfigurationManager.
        /// </summary>
        private void LoadSettings()
        {
            var cfgMgr = IoCManager.Resolve<IConfigurationManager>();

            cfgMgr.RegisterCVar("net.tickrate", 66, CVar.ARCHIVE | CVar.REPLICATED | CVar.SERVER);

            cfgMgr.RegisterCVar("game.hostname", "MyServer", CVar.ARCHIVE);
            cfgMgr.RegisterCVar("game.mapname", "SavedEntities.xml", CVar.ARCHIVE);
            cfgMgr.RegisterCVar("game.maxplayers", 32, CVar.ARCHIVE);
            cfgMgr.RegisterCVar("game.type", GameType.Game);
            cfgMgr.RegisterCVar("game.welcomemsg", "Welcome to the server!", CVar.ARCHIVE);

            _time.TickRate = _config.GetCVar<int>("net.tickrate");

            Logger.Info($"[SRV] Name: {ServerName}");
            Logger.Info($"[SRV] TickRate: {_time.TickRate}({_time.TickPeriod.TotalMilliseconds:0.00}ms)");
            Logger.Info($"[SRV] Map: {MapName}");
            Logger.Info($"[SRV] Max players: {MaxPlayers}");
            Logger.Info($"[SRV] Welcome message: {Motd}");
        }

        /// <summary>
        ///     Switches the run level of the BaseServer to the desired value.
        /// </summary>
        private void OnRunLevelChanged(ServerRunLevel level)
        {
            if (level == _runLevel)
                return;

            Logger.Debug($"[ENG] Runlevel changed to: {level}");
            var args = new RunLevelChangedEventArgs(_runLevel, level);
            _runLevel = level;
            RunLevelChanged?.Invoke(this, args);

<<<<<<< HEAD
            return true;
        }

        //TODO: This whole method should be removed once file loading/saving works, and replaced with a 'Demo' map.
        /// <summary>
        ///     Generates 'Demo' grid and inserts it into the map manager.
        /// </summary>
        /// <param name="mapManager">The map manager to work with.</param>
        /// <param name="defManager">The definition manager to work with.</param>
        /// <param name="gridId">The ID of the grid to generate and insert into the map manager.</param>
        private static void NewDefaultMap(IMapManager mapManager, ITileDefinitionManager defManager, int gridID)
        {
            mapManager.SuppressOnTileChanged = true;
            try
            {
                Logger.Log("Cannot find map. Generating blank map.", LogLevel.Warning);
                var floor = defManager["Floor"].TileId;
                Logger.Debug($"floor: {floor}");

                Debug.Assert(floor > 0);

                var map = mapManager.CreateMap(1); //TODO: default map
                var grid = map.CreateGrid(1); //TODO: huh wha maybe? check grid ID

                for (var y = -32; y <= 32; ++y)
                {
                    for (var x = -32; x <= 32; ++x)
                    {
                        grid.SetTile(new LocalCoordinates(x, y, gridID, 1), new Tile(floor)); //TODO: Fix this
                    }
                }
            }
            finally
            {
                mapManager.SuppressOnTileChanged = false;
=======
            // positive edge triggers
            switch (level) {
                case ServerRunLevel.PreGame:
                    _entities.Startup();
                    break;
>>>>>>> 8fdd7cf7
            }
        }
        
        private void DisposeForRestart()
        {
            IoCManager.Resolve<IPlayerManager>().DetachAll();
            if(_runLevel == ServerRunLevel.Game)
            {
                var mapMgr = IoCManager.Resolve<IMapManager>();

                // TODO: Unregister all maps.
                mapMgr.DeleteMap(new MapId(1));
            }
            _entities.Shutdown();
            GC.Collect();
        }

        private static void Cleanup()
        {
            Console.Title = "";
        }

        private string UpdateBps()
        {
            var stats = IoCManager.Resolve<IServerNetManager>().Statistics;

            var bps = $"Send: {(stats.SentBytes - _lastSentBytes) >> 10:N0} KiB/s, Recv: {(stats.ReceivedBytes - _lastReceivedBytes) >> 10:N0} KiB/s";

            _lastSentBytes = stats.SentBytes;
            _lastReceivedBytes = stats.ReceivedBytes;

            return bps;
        }

        private void Update(float frameTime)
        {
            IoCManager.Resolve<IServerNetManager>().ProcessPackets();

            AssemblyLoader.BroadcastUpdate(AssemblyLoader.UpdateLevel.PreEngine, frameTime);

            timerManager.UpdateTimers(frameTime);
            if (_runLevel >= ServerRunLevel.PreGame)
            {
                _components.Update(frameTime);
                _entities.Update(frameTime);
            }
            AssemblyLoader.BroadcastUpdate(AssemblyLoader.UpdateLevel.PostEngine, frameTime);

            SendGameStateUpdate();
        }

        private void SendGameStateUpdate()
        {
            //Create a new GameState object
            var stateManager = IoCManager.Resolve<IGameStateManager>();
            var state = CreateGameState();
            stateManager.Add(state.Sequence, state);

            var netMan = IoCManager.Resolve<IServerNetManager>();
            var connections = netMan.Channels;
            if (!connections.Any())
            {
                //No clients -- don't send state
                stateManager.CullAll();
                return;
            }

            var playerMan = IoCManager.Resolve<IPlayerManager>();

            foreach (var c in connections)
            {
                var session = playerMan.GetSessionByChannel(c);
                if (session != null && (session.Status == SessionStatus.InGame || session.Status == SessionStatus.InLobby))
                    SendConnectionGameStateUpdate(c, state);
            }

            stateManager.Cull();
        }

        private void SendConnectionGameStateUpdate(INetChannel c, GameState state)
        {
            var netMan = IoCManager.Resolve<IServerNetManager>();
            var session = IoCManager.Resolve<IPlayerManager>().GetSessionByChannel(c);
            if (session == null || session.Status != SessionStatus.InGame && session.Status != SessionStatus.InLobby)
            {
                return;
            }

            var stateManager = IoCManager.Resolve<IGameStateManager>();

            if (stateManager.GetLastStateAcked(c) == 0)
            {
                MsgFullState fullStateMessage = netMan.CreateNetMessage<MsgFullState>();
                fullStateMessage.State = state;

                netMan.ServerSendMessage(fullStateMessage, c);
            }
            else
            {
                MsgStateUpdate stateUpdateMessage = netMan.CreateNetMessage<MsgStateUpdate>();
                stateUpdateMessage.StateDelta = stateManager.GetDelta(c, _time.CurTick);

                netMan.ServerSendMessage(stateUpdateMessage, c);
            }
        }

        private GameState CreateGameState()
        {
            var state = new GameState(_time.CurTick);
            if (_entities != null)
                state.EntityStates = _entities.GetEntityStates();
            state.PlayerStates = IoCManager.Resolve<IPlayerManager>().GetPlayerStates();
            return state;
        }

        #region MessageProcessing

        private void HandleWelcomeMessageReq(NetMessage message)
        {
            var session = IoCManager.Resolve<IPlayerManager>().GetSessionByChannel(message.MsgChannel);
            session.Name = ((MsgServerInfoReq) message).PlayerName;

            var net = IoCManager.Resolve<IServerNetManager>();
            var netMsg = message.MsgChannel.CreateNetMessage<MsgServerInfo>();

            netMsg.ServerName = ServerName;
            netMsg.ServerPort = net.Port;
            netMsg.ServerWelcomeMessage = Motd;
            netMsg.ServerMaxPlayers = MaxPlayers;
            netMsg.ServerMapName = MapName;
            netMsg.GameMode = GameModeName;
            netMsg.ServerPlayerCount = IoCManager.Resolve<IPlayerManager>().PlayerCount;
            netMsg.PlayerIndex = session.Index;

            message.MsgChannel.SendMessage(netMsg);
<<<<<<< HEAD


        }

        /// <summary>
        /// Player session is fully built, player is an active member of the server. Player is prepaired to start
        /// receiving states when they join the lobby.
        /// </summary>
        /// <param name="session">Fully built session</param>
        public void PlayerJoinedServer(IPlayerSession session)
        {
            //TODO: There should be a way to notify the content

            // send the player to the lobby screen
            session.JoinLobby();
        }

        private void HandleAdminMessage(MsgAdmin msg)
        {
            if (msg.MsgId == NetMessages.RequestEntityDeletion)
            {
                //TODO: Admin Permissions, requires admin system.
                //    IoCManager.Resolve<IPlayerManager>().GetSessionByConnection(msg.SenderConnection).
                //        adminPermissions.isAdmin || true)

                var delEnt = _entities.GetEntity(msg.EntityId);
                if (delEnt != null) _entities.DeleteEntity(delEnt);
            }
        }

=======
        }
        
>>>>>>> 8fdd7cf7
        private static void HandleErrorMessage(NetMessage msg)
        {
            Logger.Error($"[SRV] Unhandled NetMessage type: {msg.MsgName}");
        }

        private void HandlePlayerListReq(NetMessage message)
        {
            var channel = message.MsgChannel;
            var plyMgr = IoCManager.Resolve<IPlayerManager>();
            var players = plyMgr.GetAllPlayers().ToArray();
            var netMsg = channel.CreateNetMessage<MsgPlayerList>();

            var list = new List<PlayerState>();
            foreach (var client in players)
            {
                if(client == null)
                    continue;

                var info = new PlayerState
                {
                    Index = client.Index,
                    Uuid = client.ConnectedClient.ConnectionId,
                    Name = client.Name,
                    Status = client.Status,
                    Ping = client.ConnectedClient.Ping
                };
                list.Add(info);
            }
            netMsg.Plyrs = list;
            netMsg.PlyCount = (byte) list.Count;

            channel.SendMessage(netMsg);

            // client session is complete
            var session = plyMgr.GetSessionByChannel(channel);
            session.Status = SessionStatus.Connected;
        }

        private static void HandleStateAck(MsgStateAck msg)
        {
            IoCManager.Resolve<IGameStateManager>().Ack(msg.MsgChannel.ConnectionId, msg.Sequence);
        }

        //TODO: Chunk requests need to be handled in MapManager
        private void SendMap(INetChannel client)
        {
            // Send Tiles
            IoCManager.Resolve<IMapManager>().SendMap(client);
        }

        #endregion MessageProcessing
    }

    /// <summary>
    ///     Enumeration of the run levels of the BaseServer.
    /// </summary>
    public enum ServerRunLevel
    {
        Error = 0,
        Init,
        PreGame,
        Game,
        PostGame,
        MapChange,
    }

    /// <summary>
    ///     Type of game currently running.
    /// </summary>
    public enum GameType
    {
        MapEditor = 0,
        Game,
    }

    /// <summary>
    ///     Event arguments for when something changed with the player.
    /// </summary>
    public class PlayerEventArgs : EventArgs
    {
        /// <summary>
        ///     The session that triggered the event.
        /// </summary>
        public IPlayerSession Session { get; }

        /// <summary>
        ///     Constructs a new instance of the class.
        /// </summary>
        public PlayerEventArgs(IPlayerSession session)
        {
            Session = session;
        }
    }

    /// <summary>
    ///     Event arguments for when the RunLevel has changed in the BaseClient.
    /// </summary>
    public class RunLevelChangedEventArgs : EventArgs
    {
        /// <summary>
        ///     RunLevel that the BaseClient switched from.
        /// </summary>
        public ServerRunLevel OldLevel { get; }

        /// <summary>
        ///     RunLevel that the BaseClient switched to.
        /// </summary>
        public ServerRunLevel NewLevel { get; }

        /// <summary>
        ///     Constructs a new instance of the class.
        /// </summary>
        public RunLevelChangedEventArgs(ServerRunLevel oldLevel, ServerRunLevel newLevel)
        {
            OldLevel = oldLevel;
            NewLevel = newLevel;
        }
    }
}<|MERGE_RESOLUTION|>--- conflicted
+++ resolved
@@ -95,7 +95,7 @@
 
         /// <inheritdoc />
         public event EventHandler<RunLevelChangedEventArgs> RunLevelChanged;
-        
+
         /// <inheritdoc />
         public void Restart()
         {
@@ -137,13 +137,13 @@
             var logFormat = _config.GetCVar<string>("log.format");
             var logFilename = logFormat.Replace("%(date)s", DateTime.Now.ToString("yyyyMMdd")).Replace("%(time)s", DateTime.Now.ToString("hhmmss"));
             var fullPath = Path.Combine(logPath, logFilename);
-            
+
             if (!Path.IsPathRooted(fullPath))
                 logPath = PathHelpers.ExecutableRelativeFile(fullPath);
 
             // Create log directory if it does not exist yet.
             Directory.CreateDirectory(Path.GetDirectoryName(logPath));
-            
+
             _log.CurrentLevel = _config.GetCVar<LogLevel>("log.level");
             _log.LogPath = logPath;
 
@@ -194,19 +194,11 @@
             _resources.MountContentDirectory(@"../../Resources/");
 #endif
 
-<<<<<<< HEAD
             //mount the engine content pack
             // _resources.MountContentPack(@"EngineContentPack.zip");
 
             //mount the default game ContentPack defined in config
             // _resources.MountDefaultContentPack();
-=======
-            // mount the engine content pack
-            _resources.MountContentPack(@"EngineContentPack.zip");
-
-            // mount the default game ContentPack defined in config
-            _resources.MountDefaultContentPack();
->>>>>>> 8fdd7cf7
 
             //identical code in game controller for client
             if(!TryLoadAssembly<GameShared>($"Content.Shared"))
@@ -243,14 +235,7 @@
             var consoleManager = IoCManager.Resolve<IConsoleManager>();
             consoleManager.Initialize();
 
-<<<<<<< HEAD
-            IoCManager.Resolve<ITileDefinitionManager>().Initialize();
-
-            StartLobby();
-            StartGame();
-=======
             OnRunLevelChanged(ServerRunLevel.PreGame);
->>>>>>> 8fdd7cf7
 
             _active = true;
             return false;
@@ -300,7 +285,7 @@
                 return false;
             }
         }
-        
+
 
         private TimeSpan _lastTick;
         private TimeSpan _lastKeepUpAnnounce;
@@ -374,7 +359,7 @@
                         Process.GetCurrentProcess().PrivateMemorySize64 >> 10);
                     _lastTitleUpdate = _time.RealTime;
                 }
-                
+
                 // Set this to 1 if you want to be nice and give the rest of the timeslice up to the os scheduler.
                 // Set this to 0 if you want to use 100% cpu, but still cooperate with the scheduler.
                 // comment this out if you want to be 'that thread' and hog 100% cpu.
@@ -421,52 +406,14 @@
             _runLevel = level;
             RunLevelChanged?.Invoke(this, args);
 
-<<<<<<< HEAD
-            return true;
-        }
-
-        //TODO: This whole method should be removed once file loading/saving works, and replaced with a 'Demo' map.
-        /// <summary>
-        ///     Generates 'Demo' grid and inserts it into the map manager.
-        /// </summary>
-        /// <param name="mapManager">The map manager to work with.</param>
-        /// <param name="defManager">The definition manager to work with.</param>
-        /// <param name="gridId">The ID of the grid to generate and insert into the map manager.</param>
-        private static void NewDefaultMap(IMapManager mapManager, ITileDefinitionManager defManager, int gridID)
-        {
-            mapManager.SuppressOnTileChanged = true;
-            try
-            {
-                Logger.Log("Cannot find map. Generating blank map.", LogLevel.Warning);
-                var floor = defManager["Floor"].TileId;
-                Logger.Debug($"floor: {floor}");
-
-                Debug.Assert(floor > 0);
-
-                var map = mapManager.CreateMap(1); //TODO: default map
-                var grid = map.CreateGrid(1); //TODO: huh wha maybe? check grid ID
-
-                for (var y = -32; y <= 32; ++y)
-                {
-                    for (var x = -32; x <= 32; ++x)
-                    {
-                        grid.SetTile(new LocalCoordinates(x, y, gridID, 1), new Tile(floor)); //TODO: Fix this
-                    }
-                }
-            }
-            finally
-            {
-                mapManager.SuppressOnTileChanged = false;
-=======
             // positive edge triggers
             switch (level) {
                 case ServerRunLevel.PreGame:
                     _entities.Startup();
                     break;
->>>>>>> 8fdd7cf7
-            }
-        }
-        
+            }
+        }
+
         private void DisposeForRestart()
         {
             IoCManager.Resolve<IPlayerManager>().DetachAll();
@@ -599,41 +546,8 @@
             netMsg.PlayerIndex = session.Index;
 
             message.MsgChannel.SendMessage(netMsg);
-<<<<<<< HEAD
-
-
-        }
-
-        /// <summary>
-        /// Player session is fully built, player is an active member of the server. Player is prepaired to start
-        /// receiving states when they join the lobby.
-        /// </summary>
-        /// <param name="session">Fully built session</param>
-        public void PlayerJoinedServer(IPlayerSession session)
-        {
-            //TODO: There should be a way to notify the content
-
-            // send the player to the lobby screen
-            session.JoinLobby();
-        }
-
-        private void HandleAdminMessage(MsgAdmin msg)
-        {
-            if (msg.MsgId == NetMessages.RequestEntityDeletion)
-            {
-                //TODO: Admin Permissions, requires admin system.
-                //    IoCManager.Resolve<IPlayerManager>().GetSessionByConnection(msg.SenderConnection).
-                //        adminPermissions.isAdmin || true)
-
-                var delEnt = _entities.GetEntity(msg.EntityId);
-                if (delEnt != null) _entities.DeleteEntity(delEnt);
-            }
-        }
-
-=======
-        }
-        
->>>>>>> 8fdd7cf7
+        }
+
         private static void HandleErrorMessage(NetMessage msg)
         {
             Logger.Error($"[SRV] Unhandled NetMessage type: {msg.MsgName}");
