--- conflicted
+++ resolved
@@ -200,13 +200,7 @@
     <Compile Include="Interfaces\GameObjects\IServerEntityManagerInternal.cs" />
   </ItemGroup>
   <ItemGroup>
-<<<<<<< HEAD
-    <Folder Include="Chat" />
-    <Folder Include="GameObjects\Components\Mover" />
-    <Folder Include="Interfaces\Chat" />
-=======
     <Folder Include="GameObjects\Components\Mover\" />
->>>>>>> 613ad10f
   </ItemGroup>
   <Import Project="$(MSBuildBinPath)\Microsoft.CSharp.targets" />
   <Import Project="..\MSBuild\SS14.Engine.targets" />
