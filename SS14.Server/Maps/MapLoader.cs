--- conflicted
+++ resolved
@@ -249,16 +249,11 @@
 
                 var protoName = yamlEnt["id"].ToString();
 
-<<<<<<< HEAD
-
-                _protoMan.LoadData(entity, yamlEnt);
-=======
                 try
                 {
                     var entity = _entityMan.SpawnEntity(protoName);
 
                     _protoMan.LoadData(entity, yamlEnt);
->>>>>>> 8bd75741
 
                     // overwrite local position in the BP to the new map/grid ID
                     var transform = entity.GetComponent<IServerTransformComponent>();
