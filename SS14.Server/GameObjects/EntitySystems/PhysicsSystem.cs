--- conflicted
+++ resolved
@@ -1,13 +1,7 @@
 ﻿using SS14.Shared.GameObjects;
 using SS14.Shared.GameObjects.System;
-<<<<<<< HEAD
-using SS14.Shared.Interfaces.GameObjects.Components;
-using SS14.Shared.IoC;
-using SS14.Shared.Maths;
 using System;
 using System.Collections.Generic;
-=======
->>>>>>> 7585345b
 
 namespace SS14.Server.GameObjects.EntitySystems
 {
@@ -15,25 +9,13 @@
     {
         public PhysicsSystem()
         {
-<<<<<<< HEAD
             EntityQuery = new ComponentEntityQuery()
             {
                 AllSet = new List<Type>()
                 {
                     typeof(PhysicsComponent),
-                    typeof(ITransformComponent),
-                    typeof(IVelocityComponent),
-                },
-                ExclusionSet = new List<Type>()
-                {
-                    typeof(SlaveMoverComponent),
-                    typeof(PlayerInputMoverComponent),
                 },
             };
-=======
-            EntityQuery = new EntityQuery();
-            EntityQuery.AllSet.Add(typeof(PhysicsComponent));
->>>>>>> 7585345b
         }
 
         public override void Update(float frametime)
