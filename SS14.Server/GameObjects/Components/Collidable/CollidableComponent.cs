--- conflicted
+++ resolved
@@ -1,9 +1,4 @@
-<<<<<<< HEAD
 ﻿using Lidgren.Network;
-=======
-﻿using System;
-using Lidgren.Network;
->>>>>>> c7a64081
 using OpenTK;
 using SFML.Graphics;
 using SS14.Shared;
@@ -49,12 +44,11 @@
             return new CollidableComponentState(_collisionEnabled);
         }
 
-<<<<<<< HEAD
         /// <inheritdoc />
-        FloatRect ICollidable.WorldAABB => Owner.GetComponent<BoundingBoxComponent>().WorldAABB.Convert();
+        Box2 ICollidable.WorldAABB => Owner.GetComponent<BoundingBoxComponent>().WorldAABB;
 
         /// <inheritdoc />
-        FloatRect ICollidable.AABB => Owner.GetComponent<BoundingBoxComponent>().AABB.Convert();
+        Box2 ICollidable.AABB => Owner.GetComponent<BoundingBoxComponent>().AABB;
 
         /// <inheritdoc />
         public bool IsHardCollidable { get; } = true;
@@ -86,11 +80,6 @@
 
             base.OnRemove();
         }
-=======
-        public Box2 WorldAABB { get; }
-        public Box2 AABB { get; }
-        public bool IsHardCollidable { get; }
->>>>>>> c7a64081
 
         public bool TryCollision(Vector2 offset, bool bump = false)
         {
