--- conflicted
+++ resolved
@@ -2,15 +2,11 @@
 using SS14.Shared.GameObjects;
 using SS14.Shared.Interfaces.GameObjects;
 using System.Collections.Generic;
-<<<<<<< HEAD
-=======
 using System;
 using SS14.Shared.Maths;
 using SS14.Shared.Utility;
 using YamlDotNet.RepresentationModel;
 
-//TODO: Remove this when all NotImplementedExceptions are dealt with
->>>>>>> d340c98e
 
 namespace SS14.Server.GameObjects
 {
@@ -28,45 +24,8 @@
             _slaves = new List<IRenderableComponent>();
         }
 
-<<<<<<< HEAD
+
         public DrawDepth DrawDepth { get; set; } = DrawDepth.FloorTiles;
-=======
-        public DrawDepth drawDepth
-        {
-            get { return _drawDepth; }
-
-            set
-            {
-                if (value != _drawDepth)
-                {
-                    _drawDepth = value;
-                    SendDrawDepth(null);
-                }
-            }
-        }
-
-        public bool Visible
-        {
-            get { return visible; }
-
-            set
-            {
-                if (value == visible) return;
-                visible = value;
-                SendVisible(null);
-            }
-        }
-
-        /// <summary>
-        ///     Offsets the sprite from the entity origin by this many meters.
-        /// </summary>
-        public Vector2 Offset { get; set; }
-
-        private void SendVisible(NetConnection connection)
-        {
-            throw new NotImplementedException();
-        }
->>>>>>> d340c98e
 
         public bool Visible { get; set; } = true;
 
@@ -108,11 +67,7 @@
 
         public override ComponentState GetComponentState()
         {
-<<<<<<< HEAD
             return new SpriteComponentState(Visible, DrawDepth, _currentSpriteKey, _currentBaseName);
-=======
-            return new SpriteComponentState(Visible, drawDepth, _currentSpriteKey, _currentBaseName, Offset);
->>>>>>> d340c98e
         }
 
         public bool IsSlaved()
