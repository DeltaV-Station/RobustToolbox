<<<<<<< HEAD
using System.Runtime.CompilerServices;
=======
﻿using System.Runtime.CompilerServices;
>>>>>>> 53fb9d01
using System.Runtime.Intrinsics;
using System.Runtime.Intrinsics.X86;

namespace Robust.Shared.Maths
{
    /// <summary>
    ///     Helper stuff for SIMD code.
    /// </summary>
    internal static class SimdHelpers
    {
        /// <returns>A vector with the horizontal minimum and maximum values arranged as { min max min max} .</returns>
        [MethodImpl(MethodImplOptions.AggressiveInlining)]
        public static Vector128<float> MinMaxHorizontalSse(Vector128<float> input)
        {
            var tmp = Sse.Shuffle(input, input, 0b00_01_10_11);
            var min = Sse.Min(tmp, input);
            var max = Sse.Max(tmp, input);
            tmp = Sse.Shuffle(min, max, 0b01_00_00_01);
            min = Sse.Min(tmp, min);
            max = Sse.Max(tmp, max);
            tmp = Sse.MoveScalar(max, min);
            return Sse.Shuffle(tmp, tmp, 0b11_00_11_00);
        }

        /// <returns>A vector with the horizontal minimum and maximum values arranged as { max min max min} .</returns>
        [MethodImpl(MethodImplOptions.AggressiveInlining)]
        public static Vector128<float> MaxMinHorizontalSse(Vector128<float> input)
        {
            var tmp = Sse.Shuffle(input, input, 0b00_01_10_11);
            var min = Sse.Min(tmp, input);
            var max = Sse.Max(tmp, input);
            tmp = Sse.Shuffle(min, max, 0b01_00_00_01);
            min = Sse.Min(tmp, min);
            max = Sse.Max(tmp, max);
            tmp = Sse.MoveScalar(max, min);
            return Sse.Shuffle(tmp, tmp, 0b00_11_00_11);
        }


        /// <returns>The min value is broadcast to the whole vector.</returns>
        [MethodImpl(MethodImplOptions.AggressiveInlining)]
        public static Vector128<float> MinHorizontal128(Vector128<float> v)
        {
            var b = Vector128.Shuffle(v, Vector128.Create(1, 0, 3, 2));
            var m = Vector128.Min(b, v);
            var c = Vector128.Shuffle(m, Vector128.Create(2, 3, 0, 1));
            return Vector128.Min(c, m);
        }

        /// <returns>The max value is broadcast to the whole vector.</returns>
        [MethodImpl(MethodImplOptions.AggressiveInlining)]
        public static Vector128<float> MaxHorizontal128(Vector128<float> v)
        {
            var b = Vector128.Shuffle(v, Vector128.Create(1, 0, 3, 2));
            var m = Vector128.Max(b, v);
            var c = Vector128.Shuffle(m, Vector128.Create(2, 3, 0, 1));
            return Vector128.Max(c, m);
        }

        /// <returns>The added value is broadcast to the whole vector.</returns>
        [MethodImpl(MethodImplOptions.AggressiveInlining)]
        public static Vector128<float> AddHorizontal128(Vector128<float> v)
        {
            var b = Vector128.Shuffle(v, Vector128.Create(1, 0, 3, 2));
            var m = b + v;
            var c = Vector128.Shuffle(m, Vector128.Create(2, 3, 0, 1));
            return c + m;
        }

        /// <returns>The added value is broadcast to the whole vector.</returns>
        [MethodImpl(MethodImplOptions.AggressiveInlining)]
        public static Vector256<float> AddHorizontal256(Vector256<float> v)
        {
            var b = Vector256.Shuffle(v, Vector256.Create(1, 0, 3, 2, 5, 4, 7, 6));
            var m = b + v;
            var c = Vector256.Shuffle(m, Vector256.Create(2, 3, 0, 1, 6, 7, 4, 5));
            var n = c + m;
            var d = Vector256.Shuffle(n, Vector256.Create(4, 5, 6, 7, 0, 1, 2, 3));
            return n + d;
        }

        // Given the following vectors:
        // x:       X X X X
        // y:       Y Y Y Y
        // z:       Z Z Z Z
        // w:       W W W W
        // Returns: X Y Z W
        [MethodImpl(MethodImplOptions.AggressiveInlining)]
        public static Vector128<float> MergeRows128(
            Vector128<float> x,
            Vector128<float> y,
            Vector128<float> z,
            Vector128<float> w)
        {
            if (Sse.IsSupported)
            {
                var xy = Sse.UnpackLow(x, y);
                var zw = Sse.UnpackLow(z, w);
                return Sse.Shuffle(xy, zw, 0b11_10_01_00);
            }

            return Vector128.Create(
                x.GetElement(0),
                y.GetElement(0),
                z.GetElement(0),
                w.GetElement(0));
        }
    }
}<|MERGE_RESOLUTION|>--- conflicted
+++ resolved
@@ -1,8 +1,4 @@
-<<<<<<< HEAD
-using System.Runtime.CompilerServices;
-=======
 ﻿using System.Runtime.CompilerServices;
->>>>>>> 53fb9d01
 using System.Runtime.Intrinsics;
 using System.Runtime.Intrinsics.X86;
 
@@ -23,7 +19,7 @@
             tmp = Sse.Shuffle(min, max, 0b01_00_00_01);
             min = Sse.Min(tmp, min);
             max = Sse.Max(tmp, max);
-            tmp = Sse.MoveScalar(max, min);
+            tmp = Sse.MoveScalar(max, min); // no generic Vector128 equivalent :(
             return Sse.Shuffle(tmp, tmp, 0b11_00_11_00);
         }
 
@@ -37,7 +33,7 @@
             tmp = Sse.Shuffle(min, max, 0b01_00_00_01);
             min = Sse.Min(tmp, min);
             max = Sse.Max(tmp, max);
-            tmp = Sse.MoveScalar(max, min);
+            tmp = Sse.MoveScalar(max, min); // no generic Vector128 equivalent :(
             return Sse.Shuffle(tmp, tmp, 0b00_11_00_11);
         }
 
