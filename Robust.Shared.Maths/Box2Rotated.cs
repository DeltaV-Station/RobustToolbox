--- conflicted
+++ resolved
@@ -77,14 +77,18 @@
             var modX = allX * cos - allY * sin;
             var modY = allX * sin + allY * cos;
 
-<<<<<<< HEAD
-            // lrlr = vector containing [left right left right]
-            var lrlr = SimdHelpers.MinMaxHorizontalSse(allX);
-            var btbt = SimdHelpers.MinMaxHorizontalSse(allY);
-            var lbrt = Sse.UnpackLow(lrlr, btbt);
-=======
             allX = modX + originX;
             allY = modY + originY;
+
+            // lrlr = vector containing [left right left right]
+            Vector128<float> lbrt;
+
+            if (Sse.IsSupported)
+            {
+                var lrlr = SimdHelpers.MinMaxHorizontalSse(allX);
+                var btbt = SimdHelpers.MinMaxHorizontalSse(allY);
+                lbrt = Sse.UnpackLow(lrlr, btbt);
+            }
 
             var l = SimdHelpers.MinHorizontal128(allX);
             var b = SimdHelpers.MinHorizontal128(allY);
@@ -92,7 +96,6 @@
             var t = SimdHelpers.MaxHorizontal128(allY);
 
             var lbrt = SimdHelpers.MergeRows128(l, b, r, t);
->>>>>>> 53fb9d01
 
             return Unsafe.As<Vector128<float>, Box2>(ref lbrt);
         }
