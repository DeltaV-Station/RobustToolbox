// MIT License

// Copyright (c) 2019 Erin Catto

// Permission is hereby granted, free of charge, to any person obtaining a copy
// of this software and associated documentation files (the "Software"), to deal
// in the Software without restriction, including without limitation the rights
// to use, copy, modify, merge, publish, distribute, sublicense, and/or sell
// copies of the Software, and to permit persons to whom the Software is
// furnished to do so, subject to the following conditions:

// The above copyright notice and this permission notice shall be included in all
// copies or substantial portions of the Software.

// THE SOFTWARE IS PROVIDED "AS IS", WITHOUT WARRANTY OF ANY KIND, EXPRESS OR
// IMPLIED, INCLUDING BUT NOT LIMITED TO THE WARRANTIES OF MERCHANTABILITY,
// FITNESS FOR A PARTICULAR PURPOSE AND NONINFRINGEMENT. IN NO EVENT SHALL THE
// AUTHORS OR COPYRIGHT HOLDERS BE LIABLE FOR ANY CLAIM, DAMAGES OR OTHER
// LIABILITY, WHETHER IN AN ACTION OF CONTRACT, TORT OR OTHERWISE, ARISING FROM,
// OUT OF OR IN CONNECTION WITH THE SOFTWARE OR THE USE OR OTHER DEALINGS IN THE
// SOFTWARE.


using System;
using Robust.Server.Player;
using Robust.Shared.Console;
using Robust.Shared.GameObjects;
using Robust.Shared.IoC;
using Robust.Shared.Map;
using Robust.Shared.Maths;
using Robust.Shared.Physics;
using Robust.Shared.Physics.Collision.Shapes;
using Robust.Shared.Physics.Components;
using Robust.Shared.Physics.Controllers;
using Robust.Shared.Physics.Dynamics;
using Robust.Shared.Physics.Dynamics.Joints;
using Robust.Shared.Physics.Systems;
using Robust.Shared.Timing;

namespace Robust.Server.Console.Commands
{
    /*
     * I didn't use blueprints because this is way easier to iterate upon as I can shit out testbed upon testbed on new maps
     * and never have to leave my debugger.
     */

    /// <summary>
    ///     Copies of Box2D's physics testbed for debugging.
    /// </summary>
    public sealed class TestbedCommand : LocalizedCommands
    {
        [Dependency] private readonly IEntityManager _ent = default!;
        [Dependency] private readonly IMapManager _map = default!;

        public override string Command => "testbed";

        public override void Execute(IConsoleShell shell, string argStr, string[] args)
        {
            if (args.Length != 2)
            {
                shell.WriteError("Require 2 args for testbed!");
                return;
            }

            if (!int.TryParse(args[0], out var mapInt))
            {
                shell.WriteError($"Unable to parse map {args[0]}");
                return;
            }

            var mapId = new MapId(mapInt);

            if (shell.Player == null)
            {
                shell.WriteError("No player found");
                return;
            }

            Action testbed;
            SetupPlayer(mapId, shell);

            switch (args[1])
            {
                case "boxstack":
                    testbed = () => CreateBoxStack(mapId);
                    break;
                case "circlestack":
                    testbed = () => CreateCircleStack(mapId);
                    break;
                case "pyramid":
                    testbed = () => CreatePyramid(mapId);
                    break;
                case "tumbler":
                    testbed = () => CreateTumbler(mapId);
                    break;
                default:
                    shell.WriteError($"testbed {args[0]} not found!");
                    return;
            }

            Timer.Spawn(1000, () =>
            {
                if (!_map.MapExists(mapId)) return;
                testbed();
            });

            shell.WriteLine($"Testbed on map {mapId}");
        }

        private void SetupPlayer(MapId mapId, IConsoleShell shell)
        {
            if (mapId == MapId.Nullspace) return;

            if (!_map.MapExists(mapId))
            {
                _map.CreateMap(mapId);
            }

            _map.SetMapPaused(mapId, false);
            var mapUid = _map.GetMapEntityIdOrThrow(mapId);
<<<<<<< HEAD
            _ent.GetComponent<PhysicsMapComponent>(mapUid).Gravity = new Vector2(0, -9.8f);
=======
            _ent.System<Gravity2DController>().SetGravity(mapUid, new Vector2(0, -9.8f));
>>>>>>> c760b883

            shell.ExecuteCommand("aghost");
            shell.ExecuteCommand($"tp 0 0 {mapId}");
            shell.RemoteExecuteCommand($"physics shapes");

            return;
        }

        private void CreateBoxStack(MapId mapId)
        {
            var physics = _ent.System<SharedPhysicsSystem>();
            var fixtures = _ent.System<FixtureSystem>();

            var groundUid = _ent.SpawnEntity(null, new MapCoordinates(0, 0, mapId));
            var ground = _ent.AddComponent<PhysicsComponent>(groundUid);

            var horizontal = new EdgeShape(new Vector2(-40, 0), new Vector2(40, 0));
            var horizontalFixture = new Fixture(ground, horizontal)
            {
                CollisionLayer = 2,
                CollisionMask = 2,
                Hard = true
            };

            fixtures.CreateFixture(ground, horizontalFixture);

            var vertical = new EdgeShape(new Vector2(20, 0), new Vector2(20, 20));
            var verticalFixture = new Fixture(ground, vertical)
            {
                CollisionLayer = 2,
                CollisionMask = 2,
                Hard = true
            };

            fixtures.CreateFixture(ground, verticalFixture);

            var xs = new[]
            {
                0.0f, -10.0f, -5.0f, 5.0f, 10.0f
            };

            var columnCount = 1;
            var rowCount = 15;
            PolygonShape shape;

            for (var j = 0; j < columnCount; j++)
            {
                for (var i = 0; i < rowCount; i++)
                {
                    var x = 0.0f;

                    var boxUid = _ent.SpawnEntity(null,
                        new MapCoordinates(new Vector2(xs[j] + x, 0.55f + 1.1f * i), mapId));
                    var box = _ent.AddComponent<PhysicsComponent>(boxUid);

                    box.BodyType = BodyType.Dynamic;
                    shape = new PolygonShape();
                    shape.SetAsBox(0.5f, 0.5f);
                    box.FixedRotation = false;
                    // TODO: Need to detect shape and work out if we need to use fixedrotation

                    var fixture = new Fixture(box, shape)
                    {
                        CollisionMask = 2,
                        CollisionLayer = 2,
                        Hard = true,
                        Density = 1.0f,
                        Friction = 0.3f,
                    };

                    fixtures.CreateFixture(box, fixture);
                    physics.WakeBody(box);
                }
            }

            physics.WakeBody(ground);
        }

        private void CreateCircleStack(MapId mapId)
        {
            var physics = _ent.System<SharedPhysicsSystem>();
            var fixtures = _ent.System<FixtureSystem>();

            var groundUid = _ent.SpawnEntity(null, new MapCoordinates(0, 0, mapId));
            var ground = _ent.AddComponent<PhysicsComponent>(groundUid);

            var horizontal = new EdgeShape(new Vector2(-40, 0), new Vector2(40, 0));
            var horizontalFixture = new Fixture(ground, horizontal)
            {
                CollisionLayer = 2,
                CollisionMask = 2,
                Hard = true
            };

            fixtures.CreateFixture(ground, horizontalFixture);

            var vertical = new EdgeShape(new Vector2(10, 0), new Vector2(10, 10));
            var verticalFixture = new Fixture(ground, vertical)
            {
                CollisionLayer = 2,
                CollisionMask = 2,
                Hard = true
            };

            fixtures.CreateFixture(ground, verticalFixture);

            var xs = new[]
            {
                0.0f, -10.0f, -5.0f, 5.0f, 10.0f
            };

            var columnCount = 1;
            var rowCount = 15;
            PhysShapeCircle shape;

            for (var j = 0; j < columnCount; j++)
            {
                for (var i = 0; i < rowCount; i++)
                {
                    var x = 0.0f;

                    var boxUid = _ent.SpawnEntity(null,
                        new MapCoordinates(new Vector2(xs[j] + x, 0.55f + 2.1f * i), mapId));
                    var box = _ent.AddComponent<PhysicsComponent>(boxUid);

                    box.BodyType = BodyType.Dynamic;
                    shape = new PhysShapeCircle {Radius = 0.5f};
                    box.FixedRotation = false;
                    // TODO: Need to detect shape and work out if we need to use fixedrotation

                    var fixture = new Fixture(box, shape)
                    {
                        CollisionMask = 2,
                        CollisionLayer = 2,
                        Hard = true,
                        Density = 5.0f,
                    };

                    fixtures.CreateFixture(box, fixture);
                    physics.WakeBody(box);
                }
            }

            physics.WakeBody(ground);
        }

        private void CreatePyramid(MapId mapId)
        {
            const byte count = 20;

            // Setup ground
            var physics = _ent.System<SharedPhysicsSystem>();
            var fixtures = _ent.System<FixtureSystem>();
            var groundUid = _ent.SpawnEntity(null, new MapCoordinates(0, 0, mapId));
            var ground = _ent.AddComponent<PhysicsComponent>(groundUid);

            var horizontal = new EdgeShape(new Vector2(40, 0), new Vector2(-40, 0));
            var horizontalFixture = new Fixture(ground, horizontal)
            {
                CollisionLayer = 2,
                CollisionMask = 2,
                Hard = true
            };

            fixtures.CreateFixture(ground, horizontalFixture);
            physics.WakeBody(ground);

            // Setup boxes
            float a = 0.5f;
            PolygonShape shape = new();
            shape.SetAsBox(a, a);

            var x = new Vector2(-7.0f, 0.75f);
            Vector2 y;
            Vector2 deltaX = new Vector2(0.5625f, 1.25f);
            Vector2 deltaY = new Vector2(1.125f, 0.0f);

            for (var i = 0; i < count; ++i)
            {
                y = x;

                for (var j = i; j < count; ++j)
                {
                    var boxUid = _ent.SpawnEntity(null, new MapCoordinates(0, 0, mapId));
                    var box = _ent.AddComponent<PhysicsComponent>(boxUid);
                    box.BodyType = BodyType.Dynamic;
                    _ent.GetComponent<TransformComponent>(box.Owner).WorldPosition = y;
                    fixtures.CreateFixture(box,
                        new Fixture(box, shape) {
                        CollisionLayer = 2,
                        CollisionMask = 2,
                        Hard = true,
                        Density = 5.0f,
                    });
                    y += deltaY;

                    physics.WakeBody(box);
                }

                x += deltaX;
            }
        }

        private void CreateTumbler(MapId mapId)
        {
            var physics = _ent.System<SharedPhysicsSystem>();
            var fixtures = _ent.System<FixtureSystem>();

            var groundUid = _ent.SpawnEntity(null, new MapCoordinates(0f, 0f, mapId));
            var ground = _ent.AddComponent<PhysicsComponent>(groundUid);
            // Due to lookup changes fixtureless bodies are invalid, so
            var cShape = new PhysShapeCircle();
            fixtures.CreateFixture(ground, cShape);

            var bodyUid = _ent.SpawnEntity(null, new MapCoordinates(0f, 10f, mapId));
            var body = _ent.AddComponent<PhysicsComponent>(bodyUid);

            body.BodyType = BodyType.Dynamic;
            body.SleepingAllowed = false;
            body.FixedRotation = false;

            // TODO: Box2D just derefs, bleh shape structs someday
            var shape1 = new PolygonShape();
            shape1.SetAsBox(0.5f, 10.0f, new Vector2(10.0f, 0.0f), 0.0f);
            fixtures.CreateFixture(body, shape1, 20.0f, 2, 0);

            var shape2 = new PolygonShape();
            shape2.SetAsBox(0.5f, 10.0f, new Vector2(-10.0f, 0.0f), 0f);
            fixtures.CreateFixture(body, shape2, 20.0f, 2, 0);

            var shape3 = new PolygonShape();
            shape3.SetAsBox(10.0f, 0.5f, new Vector2(0.0f, 10.0f), 0f);
            fixtures.CreateFixture(body, shape3, 20.0f, 2, 0);

            var shape4 = new PolygonShape();
            shape4.SetAsBox(10.0f, 0.5f, new Vector2(0.0f, -10.0f), 0f);
            fixtures.CreateFixture(body, shape4, 20.0f, 2, 0);

            physics.WakeBody(ground);
            physics.WakeBody(body);
            var revolute = EntitySystem.Get<SharedJointSystem>().CreateRevoluteJoint(groundUid, bodyUid);
            revolute.LocalAnchorA = new Vector2(0f, 10f);
            revolute.LocalAnchorB = new Vector2(0f, 0f);
            revolute.ReferenceAngle = 0f;
            revolute.MotorSpeed = 0.05f * MathF.PI;
            revolute.MaxMotorTorque = 100000000f;
            revolute.EnableMotor = true;

            // Box2D has this as 800 which is jesus christo.
            // Wouldn't recommend higher than 100 in debug and higher than 300 on release unless
            // you really want a profile.
            var count = 300;

            for (var i = 0; i < count; i++)
            {
                Timer.Spawn(i * 20, () =>
                {
                    if (!_map.MapExists(mapId)) return;
                    var boxUid = _ent.SpawnEntity(null, new MapCoordinates(0f, 10f, mapId));
                    var box = _ent.AddComponent<PhysicsComponent>(boxUid);
                    box.BodyType = BodyType.Dynamic;
                    box.FixedRotation = false;
                    var shape = new PolygonShape();
                    shape.SetAsBox(0.125f, 0.125f);
                    fixtures.CreateFixture(box, shape, 0.0625f, 2, 2);
                    physics.WakeBody(box);
                });
            }
        }
    }
}<|MERGE_RESOLUTION|>--- conflicted
+++ resolved
@@ -118,11 +118,7 @@
 
             _map.SetMapPaused(mapId, false);
             var mapUid = _map.GetMapEntityIdOrThrow(mapId);
-<<<<<<< HEAD
-            _ent.GetComponent<PhysicsMapComponent>(mapUid).Gravity = new Vector2(0, -9.8f);
-=======
             _ent.System<Gravity2DController>().SetGravity(mapUid, new Vector2(0, -9.8f));
->>>>>>> c760b883
 
             shell.ExecuteCommand("aghost");
             shell.ExecuteCommand($"tp 0 0 {mapId}");
