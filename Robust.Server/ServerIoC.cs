using Robust.Server.Bql;
using Robust.Server.Configuration;
using Robust.Server.Console;
using Robust.Server.DataMetrics;
using Robust.Server.Debugging;
using Robust.Server.GameObjects;
using Robust.Server.GameStates;
using Robust.Server.Maps;
using Robust.Server.Placement;
using Robust.Server.Player;
using Robust.Server.Prototypes;
using Robust.Server.Reflection;
using Robust.Server.Scripting;
using Robust.Server.ServerHub;
using Robust.Server.ServerStatus;
using Robust.Server.ViewVariables;
using Robust.Shared;
using Robust.Shared.Configuration;
using Robust.Shared.Console;
using Robust.Shared.ContentPack;
using Robust.Shared.GameObjects;
using Robust.Shared.IoC;
using Robust.Shared.Map;
using Robust.Shared.Network;
using Robust.Shared.Physics;
using Robust.Shared.Players;
using Robust.Shared.Prototypes;
using Robust.Shared.Reflection;
using Robust.Shared.Timing;
using Robust.Shared.ViewVariables;

namespace Robust.Server
{
    internal static class ServerIoC
    {
        /// <summary>
        /// Registers all the types into the <see cref="IDependencyCollection"/>
        /// </summary>
        internal static void RegisterIoC(IDependencyCollection deps)
        {
            SharedIoC.RegisterIoC(deps);

<<<<<<< HEAD
            IoCManager.Register<IBaseServer, BaseServer>();
            IoCManager.Register<IBaseServerInternal, BaseServer>();
            IoCManager.Register<BaseServer, BaseServer>();
            IoCManager.Register<IGameTiming, GameTiming>();
            IoCManager.Register<IReflectionManager, ServerReflectionManager>();
            IoCManager.Register<IConsoleHost, ServerConsoleHost>();
            IoCManager.Register<IServerConsoleHost, ServerConsoleHost>();
            IoCManager.Register<IComponentFactory, ServerComponentFactory>();
            IoCManager.Register<IConGroupController, ConGroupController>();
            IoCManager.Register<IMapManager, NetworkedMapManager>();
            IoCManager.Register<IMapManagerInternal, NetworkedMapManager>();
            IoCManager.Register<INetworkedMapManager, NetworkedMapManager>();
            IoCManager.Register<IEntityManager, ServerEntityManager>();
            IoCManager.Register<IEntityNetworkManager, ServerEntityManager>();
            IoCManager.Register<IServerEntityNetworkManager, ServerEntityManager>();
            IoCManager.Register<IPlacementManager, PlacementManager>();
            IoCManager.Register<IPlayerManager, PlayerManager>();
            IoCManager.Register<ISharedPlayerManager, PlayerManager>();
            IoCManager.Register<IPrototypeManager, ServerPrototypeManager>();
            IoCManager.Register<IResourceManager, ResourceManager>();
            IoCManager.Register<IResourceManagerInternal, ResourceManager>();
            IoCManager.Register<EntityManager, ServerEntityManager>();
            IoCManager.Register<IServerEntityManager, ServerEntityManager>();
            IoCManager.Register<IServerEntityManagerInternal, ServerEntityManager>();
            IoCManager.Register<IServerGameStateManager, ServerGameStateManager>();
            IoCManager.Register<IServerNetManager, NetManager>();
            IoCManager.Register<IStatusHost, StatusHost>();
            IoCManager.Register<ISystemConsoleManager, SystemConsoleManager>();
            IoCManager.Register<ITileDefinitionManager, TileDefinitionManager>();
            IoCManager.Register<IViewVariablesManager, ServerViewVariablesManager>();
            IoCManager.Register<IServerViewVariablesInternal, ServerViewVariablesManager>();
            IoCManager.Register<IWatchdogApi, WatchdogApi>();
            IoCManager.Register<IScriptHost, ScriptHost>();
            IoCManager.Register<IMetricsManager, MetricsManager>();
            IoCManager.Register<IAuthManager, AuthManager>();
            IoCManager.Register<IPhysicsManager, PhysicsManager>();
            IoCManager.Register<IBqlQueryManager, BqlQueryManager>();
            IoCManager.Register<HubManager, HubManager>();
            IoCManager.Register<IConfigurationManager, ServerNetConfigurationManager>();
            IoCManager.Register<INetConfigurationManager, ServerNetConfigurationManager>();
            IoCManager.Register<IConfigurationManagerInternal, ServerNetConfigurationManager>();
            IoCManager.Register<IServerNetConfigurationManager, ServerNetConfigurationManager>();
=======
            deps.Register<IBaseServer, BaseServer>();
            deps.Register<IBaseServerInternal, BaseServer>();
            deps.Register<BaseServer, BaseServer>();
            deps.Register<IGameTiming, GameTiming>();
            deps.Register<IReflectionManager, ServerReflectionManager>();
            deps.Register<IConsoleHost, ServerConsoleHost>();
            deps.Register<IServerConsoleHost, ServerConsoleHost>();
            deps.Register<IComponentFactory, ServerComponentFactory>();
            deps.Register<IConGroupController, ConGroupController>();
            deps.Register<IMapManager, NetworkedMapManager>();
            deps.Register<IMapManagerInternal, NetworkedMapManager>();
            deps.Register<INetworkedMapManager, NetworkedMapManager>();
            deps.Register<IEntityManager, ServerEntityManager>();
            deps.Register<IEntityNetworkManager, ServerEntityManager>();
            deps.Register<IServerEntityNetworkManager, ServerEntityManager>();
            deps.Register<IPlacementManager, PlacementManager>();
            deps.Register<IPlayerManager, PlayerManager>();
            deps.Register<ISharedPlayerManager, PlayerManager>();
            deps.Register<IPrototypeManager, ServerPrototypeManager>();
            deps.Register<IResourceManager, ResourceManager>();
            deps.Register<IResourceManagerInternal, ResourceManager>();
            deps.Register<EntityManager, ServerEntityManager>();
            deps.Register<IServerEntityManager, ServerEntityManager>();
            deps.Register<IServerEntityManagerInternal, ServerEntityManager>();
            deps.Register<IServerGameStateManager, ServerGameStateManager>();
            deps.Register<IServerNetManager, NetManager>();
            deps.Register<IStatusHost, StatusHost>();
            deps.Register<ISystemConsoleManager, SystemConsoleManager>();
            deps.Register<ITileDefinitionManager, TileDefinitionManager>();
            deps.Register<IViewVariablesManager, ServerViewVariablesManager>();
            deps.Register<IServerViewVariablesInternal, ServerViewVariablesManager>();
            deps.Register<IWatchdogApi, WatchdogApi>();
            deps.Register<IScriptHost, ScriptHost>();
            deps.Register<IMetricsManager, MetricsManager>();
            deps.Register<IAuthManager, AuthManager>();
            deps.Register<IPhysicsManager, PhysicsManager>();
            deps.Register<IBqlQueryManager, BqlQueryManager>();
            deps.Register<HubManager, HubManager>();
>>>>>>> 16462970
        }
    }
}<|MERGE_RESOLUTION|>--- conflicted
+++ resolved
@@ -40,50 +40,6 @@
         {
             SharedIoC.RegisterIoC(deps);
 
-<<<<<<< HEAD
-            IoCManager.Register<IBaseServer, BaseServer>();
-            IoCManager.Register<IBaseServerInternal, BaseServer>();
-            IoCManager.Register<BaseServer, BaseServer>();
-            IoCManager.Register<IGameTiming, GameTiming>();
-            IoCManager.Register<IReflectionManager, ServerReflectionManager>();
-            IoCManager.Register<IConsoleHost, ServerConsoleHost>();
-            IoCManager.Register<IServerConsoleHost, ServerConsoleHost>();
-            IoCManager.Register<IComponentFactory, ServerComponentFactory>();
-            IoCManager.Register<IConGroupController, ConGroupController>();
-            IoCManager.Register<IMapManager, NetworkedMapManager>();
-            IoCManager.Register<IMapManagerInternal, NetworkedMapManager>();
-            IoCManager.Register<INetworkedMapManager, NetworkedMapManager>();
-            IoCManager.Register<IEntityManager, ServerEntityManager>();
-            IoCManager.Register<IEntityNetworkManager, ServerEntityManager>();
-            IoCManager.Register<IServerEntityNetworkManager, ServerEntityManager>();
-            IoCManager.Register<IPlacementManager, PlacementManager>();
-            IoCManager.Register<IPlayerManager, PlayerManager>();
-            IoCManager.Register<ISharedPlayerManager, PlayerManager>();
-            IoCManager.Register<IPrototypeManager, ServerPrototypeManager>();
-            IoCManager.Register<IResourceManager, ResourceManager>();
-            IoCManager.Register<IResourceManagerInternal, ResourceManager>();
-            IoCManager.Register<EntityManager, ServerEntityManager>();
-            IoCManager.Register<IServerEntityManager, ServerEntityManager>();
-            IoCManager.Register<IServerEntityManagerInternal, ServerEntityManager>();
-            IoCManager.Register<IServerGameStateManager, ServerGameStateManager>();
-            IoCManager.Register<IServerNetManager, NetManager>();
-            IoCManager.Register<IStatusHost, StatusHost>();
-            IoCManager.Register<ISystemConsoleManager, SystemConsoleManager>();
-            IoCManager.Register<ITileDefinitionManager, TileDefinitionManager>();
-            IoCManager.Register<IViewVariablesManager, ServerViewVariablesManager>();
-            IoCManager.Register<IServerViewVariablesInternal, ServerViewVariablesManager>();
-            IoCManager.Register<IWatchdogApi, WatchdogApi>();
-            IoCManager.Register<IScriptHost, ScriptHost>();
-            IoCManager.Register<IMetricsManager, MetricsManager>();
-            IoCManager.Register<IAuthManager, AuthManager>();
-            IoCManager.Register<IPhysicsManager, PhysicsManager>();
-            IoCManager.Register<IBqlQueryManager, BqlQueryManager>();
-            IoCManager.Register<HubManager, HubManager>();
-            IoCManager.Register<IConfigurationManager, ServerNetConfigurationManager>();
-            IoCManager.Register<INetConfigurationManager, ServerNetConfigurationManager>();
-            IoCManager.Register<IConfigurationManagerInternal, ServerNetConfigurationManager>();
-            IoCManager.Register<IServerNetConfigurationManager, ServerNetConfigurationManager>();
-=======
             deps.Register<IBaseServer, BaseServer>();
             deps.Register<IBaseServerInternal, BaseServer>();
             deps.Register<BaseServer, BaseServer>();
@@ -122,7 +78,10 @@
             deps.Register<IPhysicsManager, PhysicsManager>();
             deps.Register<IBqlQueryManager, BqlQueryManager>();
             deps.Register<HubManager, HubManager>();
->>>>>>> 16462970
+            deps.Register<IConfigurationManager, ServerNetConfigurationManager>();
+            deps.Register<INetConfigurationManager, ServerNetConfigurationManager>();
+            deps.Register<IConfigurationManagerInternal, ServerNetConfigurationManager>();
+            deps.Register<IServerNetConfigurationManager, ServerNetConfigurationManager>();
         }
     }
 }