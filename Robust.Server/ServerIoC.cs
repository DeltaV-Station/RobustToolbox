using Robust.Server.Bql;
using Robust.Server.Console;
using Robust.Server.DataMetrics;
using Robust.Server.Debugging;
using Robust.Server.GameObjects;
using Robust.Server.GameStates;
using Robust.Server.Maps;
using Robust.Server.Placement;
using Robust.Server.Player;
using Robust.Server.Prototypes;
using Robust.Server.Reflection;
using Robust.Server.Scripting;
using Robust.Server.ServerHub;
using Robust.Server.ServerStatus;
using Robust.Server.ViewVariables;
using Robust.Shared;
using Robust.Shared.Console;
using Robust.Shared.ContentPack;
using Robust.Shared.GameObjects;
using Robust.Shared.IoC;
using Robust.Shared.Map;
using Robust.Shared.Network;
using Robust.Shared.Physics;
using Robust.Shared.Players;
using Robust.Shared.Prototypes;
using Robust.Shared.Reflection;
using Robust.Shared.Timing;
using Robust.Shared.ViewVariables;

namespace Robust.Server
{
    internal static class ServerIoC
    {
        /// <summary>
        /// Registers all the types into the <see cref="IDependencyCollection"/>
        /// </summary>
        internal static void RegisterIoC(IDependencyCollection deps)
        {
            SharedIoC.RegisterIoC(deps);

<<<<<<< HEAD
            deps.Register<IBaseServer, BaseServer>();
            deps.Register<IBaseServerInternal, BaseServer>();
            deps.Register<BaseServer, BaseServer>();
            deps.Register<IGameTiming, GameTiming>();
            deps.Register<IReflectionManager, ServerReflectionManager>();
            deps.Register<IConsoleHost, ServerConsoleHost>();
            deps.Register<IServerConsoleHost, ServerConsoleHost>();
            deps.Register<IComponentFactory, ServerComponentFactory>();
            deps.Register<IConGroupController, ConGroupController>();
            deps.Register<IMapManager, NetworkedMapManager>();
            deps.Register<IMapManagerInternal, NetworkedMapManager>();
            deps.Register<INetworkedMapManager, NetworkedMapManager>();
            deps.Register<IEntityManager, ServerEntityManager>();
            deps.Register<IEntityNetworkManager, ServerEntityManager>();
            deps.Register<IServerEntityNetworkManager, ServerEntityManager>();
            deps.Register<IMapLoader, MapLoader>();
            deps.Register<IPlacementManager, PlacementManager>();
            deps.Register<IPlayerManager, PlayerManager>();
            deps.Register<ISharedPlayerManager, PlayerManager>();
            deps.Register<IPrototypeManager, ServerPrototypeManager>();
            deps.Register<IResourceManager, ResourceManager>();
            deps.Register<IResourceManagerInternal, ResourceManager>();
            deps.Register<EntityManager, ServerEntityManager>();
            deps.Register<IServerEntityManager, ServerEntityManager>();
            deps.Register<IServerEntityManagerInternal, ServerEntityManager>();
            deps.Register<IServerGameStateManager, ServerGameStateManager>();
            deps.Register<IServerNetManager, NetManager>();
            deps.Register<IStatusHost, StatusHost>();
            deps.Register<ISystemConsoleManager, SystemConsoleManager>();
            deps.Register<ITileDefinitionManager, TileDefinitionManager>();
            deps.Register<IViewVariablesManager, ServerViewVariablesManager>();
            deps.Register<IServerViewVariablesInternal, ServerViewVariablesManager>();
            deps.Register<IWatchdogApi, WatchdogApi>();
            deps.Register<IScriptHost, ScriptHost>();
            deps.Register<IMetricsManager, MetricsManager>();
            deps.Register<IAuthManager, AuthManager>();
            deps.Register<IPhysicsManager, PhysicsManager>();
            deps.Register<IBqlQueryManager, BqlQueryManager>();
            deps.Register<HubManager, HubManager>();
=======
            IoCManager.Register<IBaseServer, BaseServer>();
            IoCManager.Register<IBaseServerInternal, BaseServer>();
            IoCManager.Register<BaseServer, BaseServer>();
            IoCManager.Register<IGameTiming, GameTiming>();
            IoCManager.Register<IReflectionManager, ServerReflectionManager>();
            IoCManager.Register<IConsoleHost, ServerConsoleHost>();
            IoCManager.Register<IServerConsoleHost, ServerConsoleHost>();
            IoCManager.Register<IComponentFactory, ServerComponentFactory>();
            IoCManager.Register<IConGroupController, ConGroupController>();
            IoCManager.Register<IMapManager, NetworkedMapManager>();
            IoCManager.Register<IMapManagerInternal, NetworkedMapManager>();
            IoCManager.Register<INetworkedMapManager, NetworkedMapManager>();
            IoCManager.Register<IEntityManager, ServerEntityManager>();
            IoCManager.Register<IEntityNetworkManager, ServerEntityManager>();
            IoCManager.Register<IServerEntityNetworkManager, ServerEntityManager>();
            IoCManager.Register<IPlacementManager, PlacementManager>();
            IoCManager.Register<IPlayerManager, PlayerManager>();
            IoCManager.Register<ISharedPlayerManager, PlayerManager>();
            IoCManager.Register<IPrototypeManager, ServerPrototypeManager>();
            IoCManager.Register<IResourceManager, ResourceManager>();
            IoCManager.Register<IResourceManagerInternal, ResourceManager>();
            IoCManager.Register<EntityManager, ServerEntityManager>();
            IoCManager.Register<IServerEntityManager, ServerEntityManager>();
            IoCManager.Register<IServerEntityManagerInternal, ServerEntityManager>();
            IoCManager.Register<IServerGameStateManager, ServerGameStateManager>();
            IoCManager.Register<IServerNetManager, NetManager>();
            IoCManager.Register<IStatusHost, StatusHost>();
            IoCManager.Register<ISystemConsoleManager, SystemConsoleManager>();
            IoCManager.Register<ITileDefinitionManager, TileDefinitionManager>();
            IoCManager.Register<IViewVariablesManager, ServerViewVariablesManager>();
            IoCManager.Register<IServerViewVariablesInternal, ServerViewVariablesManager>();
            IoCManager.Register<IWatchdogApi, WatchdogApi>();
            IoCManager.Register<IScriptHost, ScriptHost>();
            IoCManager.Register<IMetricsManager, MetricsManager>();
            IoCManager.Register<IAuthManager, AuthManager>();
            IoCManager.Register<IPhysicsManager, PhysicsManager>();
            IoCManager.Register<IBqlQueryManager, BqlQueryManager>();
            IoCManager.Register<HubManager, HubManager>();
>>>>>>> c26c8fb8
        }
    }
}<|MERGE_RESOLUTION|>--- conflicted
+++ resolved
@@ -38,47 +38,6 @@
         {
             SharedIoC.RegisterIoC(deps);
 
-<<<<<<< HEAD
-            deps.Register<IBaseServer, BaseServer>();
-            deps.Register<IBaseServerInternal, BaseServer>();
-            deps.Register<BaseServer, BaseServer>();
-            deps.Register<IGameTiming, GameTiming>();
-            deps.Register<IReflectionManager, ServerReflectionManager>();
-            deps.Register<IConsoleHost, ServerConsoleHost>();
-            deps.Register<IServerConsoleHost, ServerConsoleHost>();
-            deps.Register<IComponentFactory, ServerComponentFactory>();
-            deps.Register<IConGroupController, ConGroupController>();
-            deps.Register<IMapManager, NetworkedMapManager>();
-            deps.Register<IMapManagerInternal, NetworkedMapManager>();
-            deps.Register<INetworkedMapManager, NetworkedMapManager>();
-            deps.Register<IEntityManager, ServerEntityManager>();
-            deps.Register<IEntityNetworkManager, ServerEntityManager>();
-            deps.Register<IServerEntityNetworkManager, ServerEntityManager>();
-            deps.Register<IMapLoader, MapLoader>();
-            deps.Register<IPlacementManager, PlacementManager>();
-            deps.Register<IPlayerManager, PlayerManager>();
-            deps.Register<ISharedPlayerManager, PlayerManager>();
-            deps.Register<IPrototypeManager, ServerPrototypeManager>();
-            deps.Register<IResourceManager, ResourceManager>();
-            deps.Register<IResourceManagerInternal, ResourceManager>();
-            deps.Register<EntityManager, ServerEntityManager>();
-            deps.Register<IServerEntityManager, ServerEntityManager>();
-            deps.Register<IServerEntityManagerInternal, ServerEntityManager>();
-            deps.Register<IServerGameStateManager, ServerGameStateManager>();
-            deps.Register<IServerNetManager, NetManager>();
-            deps.Register<IStatusHost, StatusHost>();
-            deps.Register<ISystemConsoleManager, SystemConsoleManager>();
-            deps.Register<ITileDefinitionManager, TileDefinitionManager>();
-            deps.Register<IViewVariablesManager, ServerViewVariablesManager>();
-            deps.Register<IServerViewVariablesInternal, ServerViewVariablesManager>();
-            deps.Register<IWatchdogApi, WatchdogApi>();
-            deps.Register<IScriptHost, ScriptHost>();
-            deps.Register<IMetricsManager, MetricsManager>();
-            deps.Register<IAuthManager, AuthManager>();
-            deps.Register<IPhysicsManager, PhysicsManager>();
-            deps.Register<IBqlQueryManager, BqlQueryManager>();
-            deps.Register<HubManager, HubManager>();
-=======
             IoCManager.Register<IBaseServer, BaseServer>();
             IoCManager.Register<IBaseServerInternal, BaseServer>();
             IoCManager.Register<BaseServer, BaseServer>();
@@ -117,7 +76,6 @@
             IoCManager.Register<IPhysicsManager, PhysicsManager>();
             IoCManager.Register<IBqlQueryManager, BqlQueryManager>();
             IoCManager.Register<HubManager, HubManager>();
->>>>>>> c26c8fb8
         }
     }
 }