--- conflicted
+++ resolved
@@ -1,11 +1,8 @@
 using System;
 using System.IO;
-<<<<<<< HEAD
-=======
 using System.Linq;
 using Robust.Server.GameObjects;
 using Robust.Shared.GameObjects;
->>>>>>> 72efb068
 using Robust.Shared.IoC;
 using Robust.Shared.Map;
 using Robust.Shared.Maths;
@@ -138,92 +135,4 @@
             throw new NotImplementedException();
         }
     }
-<<<<<<< HEAD
-=======
-
-    //todo paul make this be used
-    [TypeSerializer]
-    internal sealed class GridSerializer : ITypeSerializer<MapGrid, MappingDataNode>
-    {
-
-        public ValidationNode Validate(ISerializationManager serializationManager, MappingDataNode node,
-            IDependencyCollection dependencies, ISerializationContext? context = null)
-        {
-            throw new NotImplementedException();
-        }
-
-        public MapGrid Read(ISerializationManager serializationManager, MappingDataNode node,
-            IDependencyCollection dependencies, bool skipHook, ISerializationContext? context = null, MapGrid? grid = null)
-        {
-            var info = node.Get<MappingDataNode>("settings");
-            var chunks = node.Get<SequenceDataNode>("chunks");
-            ushort csz = 0;
-            ushort tsz = 0;
-            float sgsz = 0.0f;
-
-            foreach (var kvInfo in info.Cast<KeyValuePair<ValueDataNode, ValueDataNode>>())
-            {
-                var key = kvInfo.Key.Value;
-                var val = kvInfo.Value.Value;
-                if (key == "chunksize")
-                    csz = ushort.Parse(val);
-                else if (key == "tilesize")
-                    tsz = ushort.Parse(val);
-                else if (key == "snapsize")
-                    sgsz = float.Parse(val, CultureInfo.InvariantCulture);
-            }
-
-            //TODO: Pass in options
-            if (context is not MapLoaderSystem.MapSerializationContext)
-            {
-                throw new InvalidOperationException(
-                    $"Someone tried serializing a mapgrid without passing {nameof(MapLoaderSystem.MapSerializationContext)} as context.");
-            }
-
-            if (grid == null) throw new NotImplementedException();
-            //todo paul grid ??= dependencies.Resolve<MapManager>().CreateUnboundGrid(mapContext.TargetMap);
-
-            foreach (var chunkNode in chunks.Cast<MappingDataNode>())
-            {
-                var (chunkOffsetX, chunkOffsetY) =
-                    serializationManager.Read<Vector2i>(chunkNode["ind"], context, skipHook);
-                var chunk = grid.GetChunk(chunkOffsetX, chunkOffsetY);
-                serializationManager.Read(typeof(MapChunkSerializer), chunkNode, context, skipHook, chunk);
-            }
-
-            return grid;
-        }
-
-        public DataNode Write(ISerializationManager serializationManager, MapGrid value,
-            IDependencyCollection dependencies, bool alwaysWrite = false,
-            ISerializationContext? context = null)
-        {
-            var gridn = new MappingDataNode();
-            var info = new MappingDataNode();
-            var chunkSeq = new SequenceDataNode();
-
-            gridn.Add("uid", serializationManager.WriteValue(value.GridEntityId, alwaysWrite, context));
-            gridn.Add("settings", info);
-            gridn.Add("chunks", chunkSeq);
-
-            info.Add("chunksize", value.ChunkSize.ToString(CultureInfo.InvariantCulture));
-            info.Add("tilesize", value.TileSize.ToString(CultureInfo.InvariantCulture));
-
-            var chunks = value.GetMapChunks();
-            foreach (var chunk in chunks)
-            {
-                var chunkNode = serializationManager.WriteValue(chunk.Value);
-                chunkSeq.Add(chunkNode);
-            }
-
-            return gridn;
-        }
-
-        public MapGrid Copy(ISerializationManager serializationManager, MapGrid source, MapGrid target, bool skipHook,
-            ISerializationContext? context = null)
-        {
-            throw new NotImplementedException();
-        }
-    }
->>>>>>> 72efb068
 }