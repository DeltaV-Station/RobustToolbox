﻿using System;
using System.Collections.Generic;
using System.IO;
using Robust.Server.GameObjects;
using Robust.Shared.IoC;
using Robust.Shared.Map;
using Robust.Shared.Maths;
using Robust.Shared.Serialization;
using Robust.Shared.Serialization.Manager;
using Robust.Shared.Serialization.Manager.Attributes;
using Robust.Shared.Serialization.Markdown;
using Robust.Shared.Serialization.Markdown.Mapping;
using Robust.Shared.Serialization.Markdown.Validation;
using Robust.Shared.Serialization.Markdown.Value;
using Robust.Shared.Serialization.TypeSerializers.Interfaces;

namespace Robust.Server.Maps;

[TypeSerializer]
internal sealed class MapChunkSerializer : ITypeSerializer<MapChunk, MappingDataNode>, ITypeCopyCreator<MapChunk>
{
    public ValidationNode Validate(ISerializationManager serializationManager, MappingDataNode node,
        IDependencyCollection dependencies, ISerializationContext? context = null)
    {
        throw new NotImplementedException();
    }

<<<<<<< HEAD
        public MapChunk Read(ISerializationManager serializationManager, MappingDataNode node,
            IDependencyCollection dependencies, SerializationHookContext hookCtx,
            ISerializationContext? context = null, MapChunk? chunk = default)
        {
            var tileNode = (ValueDataNode)node["tiles"];
            var tileBytes = Convert.FromBase64String(tileNode.Value);
=======
    public MapChunk Read(ISerializationManager serializationManager, MappingDataNode node,
        IDependencyCollection dependencies, bool skipHook, ISerializationContext? context = null, ISerializationManager.InstantiationDelegate<MapChunk>? instantiationDelegate = null)
    {
        var ind = (Vector2i) serializationManager.Read(typeof(Vector2i), node["ind"], context, skipHook)!;
        var tileNode = (ValueDataNode)node["tiles"];
        var tileBytes = Convert.FromBase64String(tileNode.Value);
>>>>>>> 342d9ed2

        using var stream = new MemoryStream(tileBytes);
        using var reader = new BinaryReader(stream);

        var mapManager = dependencies.Resolve<IMapManager>();
        mapManager.SuppressOnTileChanged = true;

        ushort size = 16;

        // TODO: This should be on the context I think?
        if (node.TryGet("size", out ValueDataNode? sizeNode))
        {
            size = (ushort) serializationManager.Read(typeof(ushort), sizeNode, context)!;
        }

        var chunk = instantiationDelegate != null ? instantiationDelegate() : new MapChunk(ind.X, ind.Y, size);

        IReadOnlyDictionary<ushort, string>? tileMap = null;

        if (context is MapSerializationContext serContext)
        {
            tileMap = serContext.TileMap;
        }

        if (tileMap == null)
        {
            throw new InvalidOperationException(
                $"Someone tried deserializing a gridchunk before deserializing the tileMap.");
        }

        chunk.SuppressCollisionRegeneration = true;

        var tileDefinitionManager = dependencies.Resolve<ITileDefinitionManager>();

        for (ushort y = 0; y < chunk.ChunkSize; y++)
        {
            for (ushort x = 0; x < chunk.ChunkSize; x++)
            {
                var id = reader.ReadUInt16();
                var flags = (TileRenderFlag)reader.ReadByte();
                var variant = reader.ReadByte();

                var defName = tileMap[id];
                id = tileDefinitionManager[defName].TileId;

                var tile = new Tile(id, flags, variant);
                chunk.SetTile(x, y, tile);
            }
        }

        chunk.SuppressCollisionRegeneration = false;
        mapManager.SuppressOnTileChanged = false;

        return chunk;
    }

    public DataNode Write(ISerializationManager serializationManager, MapChunk value,
        IDependencyCollection dependencies, bool alwaysWrite = false,
        ISerializationContext? context = null)
    {
        var root = new MappingDataNode();
        var ind = new ValueDataNode($"{value.X},{value.Y}");
        root.Add("ind", ind);

        var gridNode = new ValueDataNode();
        root.Add("tiles", gridNode);

        gridNode.Value = SerializeTiles(value);

        return root;
    }

    private static string SerializeTiles(MapChunk chunk)
    {
        // number of bytes written per tile, because sizeof(Tile) is useless.
        const int structSize = 4;

        var nTiles = chunk.ChunkSize * chunk.ChunkSize * structSize;
        var barr = new byte[nTiles];

        using (var stream = new MemoryStream(barr))
        using (var writer = new BinaryWriter(stream))
        {
            for (ushort y = 0; y < chunk.ChunkSize; y++)
            {
                for (ushort x = 0; x < chunk.ChunkSize; x++)
                {
                    var tile = chunk.GetTile(x, y);
                    writer.Write(tile.TypeId);
                    writer.Write((byte)tile.Flags);
                    writer.Write(tile.Variant);
                }
            }
        }

<<<<<<< HEAD
        public MapChunk Copy(ISerializationManager serializationManager, MapChunk source, MapChunk target,
            SerializationHookContext hookCtx,
            ISerializationContext? context = null)
        {
            throw new NotImplementedException();
        }
=======
        return Convert.ToBase64String(barr);
>>>>>>> 342d9ed2
    }

    public MapChunk CreateCopy(ISerializationManager serializationManager, MapChunk source, bool skipHook,
        ISerializationContext? context = null)
    {
        var mapManager = ((SerializationManager)serializationManager).DependencyCollection.Resolve<IMapManager>();
        mapManager.SuppressOnTileChanged = true;
        var chunk = new MapChunk(source.X, source.Y, source.ChunkSize)
        {
            SuppressCollisionRegeneration = true
        };

<<<<<<< HEAD
        public MapGrid Read(ISerializationManager serializationManager, MappingDataNode node,
            IDependencyCollection dependencies, SerializationHookContext hookCtx,
            ISerializationContext? context = null, MapGrid? grid = default)
=======
        for (ushort y = 0; y < chunk.ChunkSize; y++)
>>>>>>> 342d9ed2
        {
            for (ushort x = 0; x < chunk.ChunkSize; x++)
            {
                chunk.SetTile(x, y, source.GetTile(x, y));
            }
<<<<<<< HEAD

            if (grid == null) throw new NotImplementedException();
            //todo paul grid ??= dependencies.Resolve<MapManager>().CreateUnboundGrid(mapContext.TargetMap);

            foreach (var chunkNode in chunks.Cast<MappingDataNode>())
            {
                var (chunkOffsetX, chunkOffsetY) =
                    serializationManager.Read<Vector2i>(chunkNode["ind"], hookCtx, context);
                var chunk = grid.GetChunk(chunkOffsetX, chunkOffsetY);
                serializationManager.Read(typeof(MapChunkSerializer), chunkNode, hookCtx, context, chunk);
            }

            return grid;
=======
>>>>>>> 342d9ed2
        }

        mapManager.SuppressOnTileChanged = false;
        chunk.SuppressCollisionRegeneration = false;

<<<<<<< HEAD
            var chunks = value.GetMapChunks();
            foreach (var chunk in chunks)
            {
                var chunkNode = serializationManager.WriteValue(chunk.Value);
                chunkSeq.Add(chunkNode);
            }

            return gridn;
        }

        public MapGrid Copy(ISerializationManager serializationManager, MapGrid source, MapGrid target,
            SerializationHookContext hookCtx,
            ISerializationContext? context = null)
        {
            throw new NotImplementedException();
        }
=======
        return chunk;
>>>>>>> 342d9ed2
    }
}<|MERGE_RESOLUTION|>--- conflicted
+++ resolved
@@ -25,21 +25,12 @@
         throw new NotImplementedException();
     }
 
-<<<<<<< HEAD
-        public MapChunk Read(ISerializationManager serializationManager, MappingDataNode node,
-            IDependencyCollection dependencies, SerializationHookContext hookCtx,
-            ISerializationContext? context = null, MapChunk? chunk = default)
-        {
-            var tileNode = (ValueDataNode)node["tiles"];
-            var tileBytes = Convert.FromBase64String(tileNode.Value);
-=======
     public MapChunk Read(ISerializationManager serializationManager, MappingDataNode node,
-        IDependencyCollection dependencies, bool skipHook, ISerializationContext? context = null, ISerializationManager.InstantiationDelegate<MapChunk>? instantiationDelegate = null)
+        IDependencyCollection dependencies, SerializationHookContext hookCtx, ISerializationContext? context = null, ISerializationManager.InstantiationDelegate<MapChunk>? instantiationDelegate = null)
     {
-        var ind = (Vector2i) serializationManager.Read(typeof(Vector2i), node["ind"], context, skipHook)!;
+        var ind = (Vector2i) serializationManager.Read(typeof(Vector2i), node["ind"], hookCtx, context)!;
         var tileNode = (ValueDataNode)node["tiles"];
         var tileBytes = Convert.FromBase64String(tileNode.Value);
->>>>>>> 342d9ed2
 
         using var stream = new MemoryStream(tileBytes);
         using var reader = new BinaryReader(stream);
@@ -135,19 +126,10 @@
             }
         }
 
-<<<<<<< HEAD
-        public MapChunk Copy(ISerializationManager serializationManager, MapChunk source, MapChunk target,
-            SerializationHookContext hookCtx,
-            ISerializationContext? context = null)
-        {
-            throw new NotImplementedException();
-        }
-=======
         return Convert.ToBase64String(barr);
->>>>>>> 342d9ed2
     }
 
-    public MapChunk CreateCopy(ISerializationManager serializationManager, MapChunk source, bool skipHook,
+    public MapChunk CreateCopy(ISerializationManager serializationManager, MapChunk source, SerializationHookContext hookCtx,
         ISerializationContext? context = null)
     {
         var mapManager = ((SerializationManager)serializationManager).DependencyCollection.Resolve<IMapManager>();
@@ -157,58 +139,17 @@
             SuppressCollisionRegeneration = true
         };
 
-<<<<<<< HEAD
-        public MapGrid Read(ISerializationManager serializationManager, MappingDataNode node,
-            IDependencyCollection dependencies, SerializationHookContext hookCtx,
-            ISerializationContext? context = null, MapGrid? grid = default)
-=======
         for (ushort y = 0; y < chunk.ChunkSize; y++)
->>>>>>> 342d9ed2
         {
             for (ushort x = 0; x < chunk.ChunkSize; x++)
             {
                 chunk.SetTile(x, y, source.GetTile(x, y));
             }
-<<<<<<< HEAD
-
-            if (grid == null) throw new NotImplementedException();
-            //todo paul grid ??= dependencies.Resolve<MapManager>().CreateUnboundGrid(mapContext.TargetMap);
-
-            foreach (var chunkNode in chunks.Cast<MappingDataNode>())
-            {
-                var (chunkOffsetX, chunkOffsetY) =
-                    serializationManager.Read<Vector2i>(chunkNode["ind"], hookCtx, context);
-                var chunk = grid.GetChunk(chunkOffsetX, chunkOffsetY);
-                serializationManager.Read(typeof(MapChunkSerializer), chunkNode, hookCtx, context, chunk);
-            }
-
-            return grid;
-=======
->>>>>>> 342d9ed2
         }
 
         mapManager.SuppressOnTileChanged = false;
         chunk.SuppressCollisionRegeneration = false;
 
-<<<<<<< HEAD
-            var chunks = value.GetMapChunks();
-            foreach (var chunk in chunks)
-            {
-                var chunkNode = serializationManager.WriteValue(chunk.Value);
-                chunkSeq.Add(chunkNode);
-            }
-
-            return gridn;
-        }
-
-        public MapGrid Copy(ISerializationManager serializationManager, MapGrid source, MapGrid target,
-            SerializationHookContext hookCtx,
-            ISerializationContext? context = null)
-        {
-            throw new NotImplementedException();
-        }
-=======
         return chunk;
->>>>>>> 342d9ed2
     }
 }