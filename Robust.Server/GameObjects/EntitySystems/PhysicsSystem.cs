﻿using JetBrains.Annotations;
using Robust.Server.Interfaces.Timing;
using Robust.Shared.GameObjects.Systems;
using Robust.Shared.IoC;
using System.Linq;
<<<<<<< HEAD
using Robust.Shared.Containers;
using Robust.Shared.Interfaces.Physics;
using Robust.Shared.Interfaces.Random;
=======
using Robust.Shared.GameObjects.Components;
>>>>>>> 99933499

namespace Robust.Server.GameObjects.EntitySystems
{
    [UsedImplicitly]
    public class PhysicsSystem : SharedPhysicsSystem
    {
        [Dependency] private readonly IPauseManager _pauseManager = default!;

        /// <inheritdoc />
        public override void Update(float frameTime)
        {
<<<<<<< HEAD
            SimulateWorld(frameTime, RelevantEntities.Where(e => !e.Deleted && !_pauseManager.IsEntityPaused(e)).ToList());
        }

        private void SimulateWorld(float frameTime, ICollection<IEntity> entities)
        {
            foreach (var entity in entities)
            {
                var physics = entity.GetComponent<PhysicsComponent>();

                physics.Controller?.UpdateBeforeProcessing();
            }

            // Calculate collisions and store them in the cache
            ProcessCollisions();

            // Remove all entities that were deleted during collision handling
            foreach (var entity in entities.Where(e => e.Deleted).ToList())
            {
                entities.Remove(entity);
            }

            // Process frictional forces
            foreach (var entity in entities)
            {
                ProcessFriction(entity, frameTime);
            }

            foreach (var entity in entities)
            {
                var physics = entity.GetComponent<PhysicsComponent>();

                physics.Controller?.UpdateAfterProcessing();
            }

            // Remove all entities that were deleted due to the controller
            foreach (var entity in entities.Where(e => e.Deleted).ToList())
            {
                entities.Remove(entity);
            }

            const float solveIterations = 3.0f;

            for (var i = 0; i < solveIterations; i++)
            {
                foreach (var entity in entities)
                {
                    UpdatePosition(entity, frameTime / solveIterations);
                }
                FixClipping(_collisionCache);
            }
        }

        // Runs collision behavior and updates cache
        private void ProcessCollisions()
        {
            _collisionCache.Clear();
            var collisionsWith = new Dictionary<ICollideBehavior, int>();
            var physicsComponents = new Dictionary<ICollidableComponent, PhysicsComponent>();

            foreach (var collision in FindCollisions(RelevantEntities, physicsComponents))
            {
                _collisionCache.Add(collision);
            }

            var counter = 0;

            while(GetNextCollision(_collisionCache, counter, out var collision))
            {
                counter++;
                var impulse = _physicsManager.SolveCollisionImpulse(collision);
                if (physicsComponents.ContainsKey(collision.A))
                {
                    physicsComponents[collision.A].Momentum -= impulse;
                }

                if (physicsComponents.ContainsKey(collision.B))
                {
                    physicsComponents[collision.B].Momentum += impulse;
                }
            }

            foreach (var collision in _collisionCache)
            {
                // Apply onCollide behavior
                var aBehaviors = (collision.A as CollidableComponent).Owner.GetAllComponents<ICollideBehavior>();
                foreach (var behavior in aBehaviors)
                {
                    var entity = (collision.B as CollidableComponent).Owner;
                    if (entity.Deleted) continue;
                    behavior.CollideWith(entity);
                    if (collisionsWith.ContainsKey(behavior))
                    {
                        collisionsWith[behavior] += 1;
                    }
                    else
                    {
                        collisionsWith[behavior] = 1;
                    }
                }
                var bBehaviors = (collision.B as CollidableComponent).Owner.GetAllComponents<ICollideBehavior>();
                foreach (var behavior in bBehaviors)
                {
                    var entity = (collision.A as CollidableComponent).Owner;
                    if (entity.Deleted) continue;
                    behavior.CollideWith(entity);
                    if (collisionsWith.ContainsKey(behavior))
                    {
                        collisionsWith[behavior] += 1;
                    }
                    else
                    {
                        collisionsWith[behavior] = 1;
                    }
                }
            }

            foreach (var behavior in collisionsWith.Keys)
            {
                behavior.PostCollide(collisionsWith[behavior]);
            }
        }

        private IEnumerable<Manifold> FindCollisions(IEnumerable<IEntity> entities, Dictionary<ICollidableComponent, PhysicsComponent> physicsComponents)
        {
            var combinations = new List<(EntityUid, EntityUid)>();
            foreach (var entity in entities)
            {
                if (entity.Deleted)
                {
                    continue;
                }

                if (entity.GetComponent<PhysicsComponent>().LinearVelocity == Vector2.Zero)
                {
                    continue;
                }

                if (!entity.TryGetComponent<CollidableComponent>(out var a)) continue;

                foreach (var collision in FindCollisionsFor(a, combinations, physicsComponents))
                {
                    yield return collision;
                }
            }
        }

        private IEnumerable<Manifold> FindCollisionsFor(CollidableComponent a,
            List<(EntityUid, EntityUid)> combinations,
            Dictionary<ICollidableComponent, PhysicsComponent> physicsComponents)
        {
            foreach (var b in a.GetCollidingEntities(Vector2.Zero).Select(e => e.GetComponent<CollidableComponent>()))
            {
                if (combinations.Contains((a.Owner.Uid, b.Owner.Uid)) ||
                    combinations.Contains((b.Owner.Uid, a.Owner.Uid)))
                {
                    continue;
                }

                combinations.Add((a.Owner.Uid, b.Owner.Uid));
                var aPhysics = a.Owner.GetComponent<PhysicsComponent>();
                physicsComponents[a] = aPhysics;
                if (b.Owner.TryGetComponent<PhysicsComponent>(out var bPhysics))
                {
                    physicsComponents[b] = bPhysics;
                    yield return new Manifold(a, b, aPhysics, bPhysics, !a.Hard || !b.Hard);
                }
                else
                {
                    yield return new Manifold(a, b, aPhysics, null, !a.Hard || !b.Hard);
                }
            }
        }

        private bool GetNextCollision(List<Manifold> collisions, int counter, out Manifold collision)
        {
            // The *4 is completely arbitrary
            if (counter > collisions.Count * 4)
            {
                collision = default;
                return false;
            }
            var indexes = new List<int>();
            for (int i = 0; i < collisions.Count; i++)
            {
                indexes.Add(i);
            }
            _random.Shuffle(indexes);
            foreach (var index in indexes)
            {
                if (collisions[index].Unresolved)
                {
                    collision = collisions[index];
                    return true;
                }
            }

            collision = default;
            return false;
        }

        private void ProcessFriction(IEntity entity, float frameTime)
        {
            // A constant that scales frictional force to work with the rest of the engine
            const float frictionScalingConstant = 60.0f;

            var physics = entity.GetComponent<PhysicsComponent>();

            if (physics.LinearVelocity == Vector2.Zero) return;

            // Calculate frictional force
            var friction = GetFriction(entity) * frameTime * frictionScalingConstant;

            // Clamp friction because friction can't make you accelerate backwards
            friction = Math.Min(friction, physics.LinearVelocity.Length);

            // No multiplication/division by mass here since that would be redundant.
            var frictionVelocityChange = physics.LinearVelocity.Normalized * -friction;

            physics.LinearVelocity += frictionVelocityChange;
        }

        private void UpdatePosition(IEntity entity, float frameTime)
        {
            var physics = entity.GetComponent<PhysicsComponent>();
            physics.LinearVelocity = new Vector2(Math.Abs(physics.LinearVelocity.X) < Epsilon ? 0.0f : physics.LinearVelocity.X, Math.Abs(physics.LinearVelocity.Y) < Epsilon ? 0.0f : physics.LinearVelocity.Y);
            if (physics.Anchored ||
                physics.LinearVelocity == Vector2.Zero && Math.Abs(physics.AngularVelocity) < Epsilon) return;

            if (ContainerHelpers.IsInContainer(entity) && physics.LinearVelocity != Vector2.Zero)
            {
                entity.Transform.Parent.Owner.SendMessage(entity.Transform, new RelayMovementEntityMessage(entity));
                // This prevents redundant messages from being sent if solveIterations > 1 and also simulates the entity "colliding" against the locker door when it opens.
                physics.LinearVelocity = Vector2.Zero;
            }

            physics.Owner.Transform.WorldRotation += physics.AngularVelocity * frameTime;
            physics.Owner.Transform.WorldPosition += physics.LinearVelocity * frameTime;
        }

        // Based off of Randy Gaul's ImpulseEngine code
        private void FixClipping(List<Manifold> collisions)
        {
            const float allowance = 0.05f;
            const float percent = 0.4f;
            foreach (var collision in collisions)
            {
                if (collision.Soft) continue;
                var penetration = _physicsManager.CalculatePenetration(collision.A, collision.B);
                if (penetration > allowance)
                {
                    var correction = collision.Normal * Math.Abs(penetration) * percent;
                    if (collision.APhysics != null && !(collision.APhysics as PhysicsComponent).Anchored && !collision.APhysics.Deleted)
                        collision.APhysics.Owner.Transform.WorldPosition -= correction;
                    if (collision.BPhysics != null && !(collision.BPhysics as PhysicsComponent).Anchored && !collision.BPhysics.Deleted)
                        collision.BPhysics.Owner.Transform.WorldPosition += correction;
                }
            }
        }

        private float GetFriction(IEntity entity)
        {
            if (entity.HasComponent<CollidableComponent>() && entity.TryGetComponent(out PhysicsComponent physics) && physics.OnGround)
            {
                var location = entity.Transform;
                var grid = _mapManager.GetGrid(location.GridPosition.GridID);
                var tile = grid.GetTileRef(location.GridPosition);
                var tileDef = _tileDefinitionManager[tile.Tile.TypeId];
                return tileDef.Friction;
            }
            return 0.0f;
=======
            SimulateWorld(frameTime,
                RelevantEntities.Where(e => !e.Deleted && !_pauseManager.IsEntityPaused(e))
                    .Select(p => p.GetComponent<PhysicsComponent>()).ToList());
>>>>>>> 99933499
        }
    }
}<|MERGE_RESOLUTION|>--- conflicted
+++ resolved
@@ -3,13 +3,7 @@
 using Robust.Shared.GameObjects.Systems;
 using Robust.Shared.IoC;
 using System.Linq;
-<<<<<<< HEAD
-using Robust.Shared.Containers;
-using Robust.Shared.Interfaces.Physics;
-using Robust.Shared.Interfaces.Random;
-=======
 using Robust.Shared.GameObjects.Components;
->>>>>>> 99933499
 
 namespace Robust.Server.GameObjects.EntitySystems
 {
@@ -21,282 +15,9 @@
         /// <inheritdoc />
         public override void Update(float frameTime)
         {
-<<<<<<< HEAD
-            SimulateWorld(frameTime, RelevantEntities.Where(e => !e.Deleted && !_pauseManager.IsEntityPaused(e)).ToList());
-        }
-
-        private void SimulateWorld(float frameTime, ICollection<IEntity> entities)
-        {
-            foreach (var entity in entities)
-            {
-                var physics = entity.GetComponent<PhysicsComponent>();
-
-                physics.Controller?.UpdateBeforeProcessing();
-            }
-
-            // Calculate collisions and store them in the cache
-            ProcessCollisions();
-
-            // Remove all entities that were deleted during collision handling
-            foreach (var entity in entities.Where(e => e.Deleted).ToList())
-            {
-                entities.Remove(entity);
-            }
-
-            // Process frictional forces
-            foreach (var entity in entities)
-            {
-                ProcessFriction(entity, frameTime);
-            }
-
-            foreach (var entity in entities)
-            {
-                var physics = entity.GetComponent<PhysicsComponent>();
-
-                physics.Controller?.UpdateAfterProcessing();
-            }
-
-            // Remove all entities that were deleted due to the controller
-            foreach (var entity in entities.Where(e => e.Deleted).ToList())
-            {
-                entities.Remove(entity);
-            }
-
-            const float solveIterations = 3.0f;
-
-            for (var i = 0; i < solveIterations; i++)
-            {
-                foreach (var entity in entities)
-                {
-                    UpdatePosition(entity, frameTime / solveIterations);
-                }
-                FixClipping(_collisionCache);
-            }
-        }
-
-        // Runs collision behavior and updates cache
-        private void ProcessCollisions()
-        {
-            _collisionCache.Clear();
-            var collisionsWith = new Dictionary<ICollideBehavior, int>();
-            var physicsComponents = new Dictionary<ICollidableComponent, PhysicsComponent>();
-
-            foreach (var collision in FindCollisions(RelevantEntities, physicsComponents))
-            {
-                _collisionCache.Add(collision);
-            }
-
-            var counter = 0;
-
-            while(GetNextCollision(_collisionCache, counter, out var collision))
-            {
-                counter++;
-                var impulse = _physicsManager.SolveCollisionImpulse(collision);
-                if (physicsComponents.ContainsKey(collision.A))
-                {
-                    physicsComponents[collision.A].Momentum -= impulse;
-                }
-
-                if (physicsComponents.ContainsKey(collision.B))
-                {
-                    physicsComponents[collision.B].Momentum += impulse;
-                }
-            }
-
-            foreach (var collision in _collisionCache)
-            {
-                // Apply onCollide behavior
-                var aBehaviors = (collision.A as CollidableComponent).Owner.GetAllComponents<ICollideBehavior>();
-                foreach (var behavior in aBehaviors)
-                {
-                    var entity = (collision.B as CollidableComponent).Owner;
-                    if (entity.Deleted) continue;
-                    behavior.CollideWith(entity);
-                    if (collisionsWith.ContainsKey(behavior))
-                    {
-                        collisionsWith[behavior] += 1;
-                    }
-                    else
-                    {
-                        collisionsWith[behavior] = 1;
-                    }
-                }
-                var bBehaviors = (collision.B as CollidableComponent).Owner.GetAllComponents<ICollideBehavior>();
-                foreach (var behavior in bBehaviors)
-                {
-                    var entity = (collision.A as CollidableComponent).Owner;
-                    if (entity.Deleted) continue;
-                    behavior.CollideWith(entity);
-                    if (collisionsWith.ContainsKey(behavior))
-                    {
-                        collisionsWith[behavior] += 1;
-                    }
-                    else
-                    {
-                        collisionsWith[behavior] = 1;
-                    }
-                }
-            }
-
-            foreach (var behavior in collisionsWith.Keys)
-            {
-                behavior.PostCollide(collisionsWith[behavior]);
-            }
-        }
-
-        private IEnumerable<Manifold> FindCollisions(IEnumerable<IEntity> entities, Dictionary<ICollidableComponent, PhysicsComponent> physicsComponents)
-        {
-            var combinations = new List<(EntityUid, EntityUid)>();
-            foreach (var entity in entities)
-            {
-                if (entity.Deleted)
-                {
-                    continue;
-                }
-
-                if (entity.GetComponent<PhysicsComponent>().LinearVelocity == Vector2.Zero)
-                {
-                    continue;
-                }
-
-                if (!entity.TryGetComponent<CollidableComponent>(out var a)) continue;
-
-                foreach (var collision in FindCollisionsFor(a, combinations, physicsComponents))
-                {
-                    yield return collision;
-                }
-            }
-        }
-
-        private IEnumerable<Manifold> FindCollisionsFor(CollidableComponent a,
-            List<(EntityUid, EntityUid)> combinations,
-            Dictionary<ICollidableComponent, PhysicsComponent> physicsComponents)
-        {
-            foreach (var b in a.GetCollidingEntities(Vector2.Zero).Select(e => e.GetComponent<CollidableComponent>()))
-            {
-                if (combinations.Contains((a.Owner.Uid, b.Owner.Uid)) ||
-                    combinations.Contains((b.Owner.Uid, a.Owner.Uid)))
-                {
-                    continue;
-                }
-
-                combinations.Add((a.Owner.Uid, b.Owner.Uid));
-                var aPhysics = a.Owner.GetComponent<PhysicsComponent>();
-                physicsComponents[a] = aPhysics;
-                if (b.Owner.TryGetComponent<PhysicsComponent>(out var bPhysics))
-                {
-                    physicsComponents[b] = bPhysics;
-                    yield return new Manifold(a, b, aPhysics, bPhysics, !a.Hard || !b.Hard);
-                }
-                else
-                {
-                    yield return new Manifold(a, b, aPhysics, null, !a.Hard || !b.Hard);
-                }
-            }
-        }
-
-        private bool GetNextCollision(List<Manifold> collisions, int counter, out Manifold collision)
-        {
-            // The *4 is completely arbitrary
-            if (counter > collisions.Count * 4)
-            {
-                collision = default;
-                return false;
-            }
-            var indexes = new List<int>();
-            for (int i = 0; i < collisions.Count; i++)
-            {
-                indexes.Add(i);
-            }
-            _random.Shuffle(indexes);
-            foreach (var index in indexes)
-            {
-                if (collisions[index].Unresolved)
-                {
-                    collision = collisions[index];
-                    return true;
-                }
-            }
-
-            collision = default;
-            return false;
-        }
-
-        private void ProcessFriction(IEntity entity, float frameTime)
-        {
-            // A constant that scales frictional force to work with the rest of the engine
-            const float frictionScalingConstant = 60.0f;
-
-            var physics = entity.GetComponent<PhysicsComponent>();
-
-            if (physics.LinearVelocity == Vector2.Zero) return;
-
-            // Calculate frictional force
-            var friction = GetFriction(entity) * frameTime * frictionScalingConstant;
-
-            // Clamp friction because friction can't make you accelerate backwards
-            friction = Math.Min(friction, physics.LinearVelocity.Length);
-
-            // No multiplication/division by mass here since that would be redundant.
-            var frictionVelocityChange = physics.LinearVelocity.Normalized * -friction;
-
-            physics.LinearVelocity += frictionVelocityChange;
-        }
-
-        private void UpdatePosition(IEntity entity, float frameTime)
-        {
-            var physics = entity.GetComponent<PhysicsComponent>();
-            physics.LinearVelocity = new Vector2(Math.Abs(physics.LinearVelocity.X) < Epsilon ? 0.0f : physics.LinearVelocity.X, Math.Abs(physics.LinearVelocity.Y) < Epsilon ? 0.0f : physics.LinearVelocity.Y);
-            if (physics.Anchored ||
-                physics.LinearVelocity == Vector2.Zero && Math.Abs(physics.AngularVelocity) < Epsilon) return;
-
-            if (ContainerHelpers.IsInContainer(entity) && physics.LinearVelocity != Vector2.Zero)
-            {
-                entity.Transform.Parent.Owner.SendMessage(entity.Transform, new RelayMovementEntityMessage(entity));
-                // This prevents redundant messages from being sent if solveIterations > 1 and also simulates the entity "colliding" against the locker door when it opens.
-                physics.LinearVelocity = Vector2.Zero;
-            }
-
-            physics.Owner.Transform.WorldRotation += physics.AngularVelocity * frameTime;
-            physics.Owner.Transform.WorldPosition += physics.LinearVelocity * frameTime;
-        }
-
-        // Based off of Randy Gaul's ImpulseEngine code
-        private void FixClipping(List<Manifold> collisions)
-        {
-            const float allowance = 0.05f;
-            const float percent = 0.4f;
-            foreach (var collision in collisions)
-            {
-                if (collision.Soft) continue;
-                var penetration = _physicsManager.CalculatePenetration(collision.A, collision.B);
-                if (penetration > allowance)
-                {
-                    var correction = collision.Normal * Math.Abs(penetration) * percent;
-                    if (collision.APhysics != null && !(collision.APhysics as PhysicsComponent).Anchored && !collision.APhysics.Deleted)
-                        collision.APhysics.Owner.Transform.WorldPosition -= correction;
-                    if (collision.BPhysics != null && !(collision.BPhysics as PhysicsComponent).Anchored && !collision.BPhysics.Deleted)
-                        collision.BPhysics.Owner.Transform.WorldPosition += correction;
-                }
-            }
-        }
-
-        private float GetFriction(IEntity entity)
-        {
-            if (entity.HasComponent<CollidableComponent>() && entity.TryGetComponent(out PhysicsComponent physics) && physics.OnGround)
-            {
-                var location = entity.Transform;
-                var grid = _mapManager.GetGrid(location.GridPosition.GridID);
-                var tile = grid.GetTileRef(location.GridPosition);
-                var tileDef = _tileDefinitionManager[tile.Tile.TypeId];
-                return tileDef.Friction;
-            }
-            return 0.0f;
-=======
             SimulateWorld(frameTime,
                 RelevantEntities.Where(e => !e.Deleted && !_pauseManager.IsEntityPaused(e))
                     .Select(p => p.GetComponent<PhysicsComponent>()).ToList());
->>>>>>> 99933499
         }
     }
 }