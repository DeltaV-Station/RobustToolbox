using System;
using System.Collections.Generic;
using System.Diagnostics.CodeAnalysis;
using System.Globalization;
using System.IO;
using System.Linq;
using Robust.Server.Maps;
using Robust.Shared.ContentPack;
using Robust.Shared.GameObjects;
using Robust.Shared.IoC;
using Robust.Shared.Log;
using Robust.Shared.Map;
using Robust.Shared.Map.Components;
using Robust.Shared.Maths;
using Robust.Shared.Prototypes;
using Robust.Shared.Serialization;
using Robust.Shared.Serialization.Manager;
using Robust.Shared.Serialization.Markdown;
using Robust.Shared.Serialization.Markdown.Mapping;
using Robust.Shared.Serialization.Markdown.Sequence;
using Robust.Shared.Serialization.Markdown.Value;
using Robust.Shared.Timing;
using Robust.Shared.Utility;
using YamlDotNet.Core;
using YamlDotNet.RepresentationModel;

namespace Robust.Server.GameObjects;

public sealed class MapLoaderSystem : EntitySystem
{
    /*
     * Not a partial of MapSystem so we don't have to deal with additional test dependencies.
     */

    [Dependency] private readonly IComponentFactory _factory = default!;
    [Dependency] private readonly IGameTiming _timing = default!;
    [Dependency] private readonly IMapManager _mapManager = default!;
    [Dependency] private readonly IPrototypeManager _prototypeManager = default!;
    [Dependency] private readonly IResourceManager _resourceManager = default!;
    [Dependency] private readonly ISerializationManager _serManager = default!;
                 private          IServerEntityManagerInternal _serverEntityManager = default!;
    [Dependency] private readonly ITileDefinitionManager _tileDefManager = default!;
    [Dependency] private readonly MetaDataSystem _meta = default!;
    [Dependency] private readonly SharedTransformSystem _transform = default!;
    [Dependency] private readonly IComponentFactory _componentFactory = default!;

    private ISawmill _logLoader = default!;

    private static readonly MapLoadOptions DefaultLoadOptions = new();
    private const int MapFormatVersion = 3;
    private const int BackwardsVersion = 2;

    private MapSerializationContext _context = default!;
    private Stopwatch _stopwatch = new();

    public override void Initialize()
    {
        base.Initialize();
        _serverEntityManager = (IServerEntityManagerInternal)EntityManager;
        _logLoader = Logger.GetSawmill("loader");
        _context = new MapSerializationContext();
    }

    #region Public

    [Obsolete("Use TryLoad")]
    public EntityUid? LoadGrid(MapId mapId, string path, MapLoadOptions? options = null)
    {
        if (!TryLoad(mapId, path, out var grids, options))
        {
            DebugTools.Assert(false);
            return null;
        }

        var actualGrids = new List<EntityUid>();
        var gridQuery = GetEntityQuery<MapGridComponent>();

        foreach (var ent in grids)
        {
            if (!gridQuery.HasComponent(ent))
                continue;

            actualGrids.Add(ent);
        }

        DebugTools.Assert(actualGrids.Count == 1);
        return actualGrids[0];
    }

    [Obsolete("Use TryLoad")]
    public IReadOnlyList<EntityUid> LoadMap(MapId mapId, string path, MapLoadOptions? options = null)
    {
        if (TryLoad(mapId, path, out var grids, options))
        {
            var actualGrids = new List<EntityUid>();
            var gridQuery = GetEntityQuery<MapGridComponent>();

            foreach (var ent in grids)
            {
                if (!gridQuery.HasComponent(ent))
                    continue;

                actualGrids.Add(ent);
            }

            return actualGrids;
        }

        DebugTools.Assert(false);
        return new List<EntityUid>();
    }

    public void Load(MapId mapId, string path, MapLoadOptions? options = null)
    {
        TryLoad(mapId, path, out _, options);
    }

    /// <summary>
    /// Tries to load the supplied path onto the supplied Mapid.
    /// Will return false if something went wrong and needs handling.
    /// </summary>
    /// <param name="mapId">The Mapid to load onto. Depending on the supplied options this map may or may not already exist.</param>
    /// <param name="path">The resource path to the required map.</param>
    /// <param name="rootUids">The root Uids of the map; not guaranteed to be grids!</param>
    /// <param name="options">The required options for loading.</param>
    /// <returns></returns>
    public bool TryLoad(MapId mapId, string path, [NotNullWhen(true)] out IReadOnlyList<EntityUid>? rootUids,
        MapLoadOptions? options = null)
    {
        options ??= DefaultLoadOptions;

        var resPath = new ResourcePath(path).ToRootedPath();

        if (!TryGetReader(resPath, out var reader))
        {
            rootUids = new List<EntityUid>();
            return false;
        }

        bool result;

        using (reader)
        {
            _logLoader.Info($"Loading Map: {resPath}");

            _stopwatch.Restart();
            var data = new MapData(mapId, reader, options);
            _logLoader.Debug($"Loaded yml stream in {_stopwatch.Elapsed}");
            var sw = new Stopwatch();
            sw.Start();
            result = Deserialize(data);
            _logLoader.Debug($"Loaded map in {sw.Elapsed}");

            var mapEnt = _mapManager.GetMapEntityId(mapId);
            var xformQuery = _serverEntityManager.GetEntityQuery<TransformComponent>();
            var rootEnts = new List<EntityUid>();
            foreach (var ent in data.Entities)
            {
               if (xformQuery.GetComponent(ent).ParentUid == mapEnt)
                    rootEnts.Add(ent);
            }
            rootUids = rootEnts;
        }

        _context.Clear();

#if DEBUG
        DebugTools.Assert(result);
#endif

        return result;
    }

    public void Save(EntityUid uid, string ymlPath)
    {
        if (!Exists(uid))
        {
            _logLoader.Error($"Unable to find entity {uid} for saving.");
            return;
        }

        if (Transform(uid).MapUid == null)
        {
            _logLoader.Error($"Found invalid map for {ToPrettyString(uid)}, aborting saving.");
            return;
        }

        _logLoader.Info($"Saving entity {ToPrettyString(uid)} to {ymlPath}");

        var document = new YamlDocument(GetSaveData(uid).ToYaml());

        var resPath = new ResourcePath(ymlPath).ToRootedPath();
        _resourceManager.UserData.CreateDir(resPath.Directory);

        using var writer = _resourceManager.UserData.OpenWriteText(resPath);
        {
            var stream = new YamlStream { document };
            stream.Save(new YamlMappingFix(new Emitter(writer)), false);
        }

        _logLoader.Info($"Saved {ToPrettyString(uid)} to {ymlPath}");
    }

    public void SaveMap(MapId mapId, string ymlPath)
    {
        if (!_mapManager.MapExists(mapId))
        {
            _logLoader.Error($"Unable to find map {mapId}");
            return;
        }

        Save(_mapManager.GetMapEntityId(mapId), ymlPath);
    }

    #endregion

    #region Loading

    private bool TryGetReader(ResourcePath resPath, [NotNullWhen(true)] out TextReader? reader)
    {
        // try user
        if (!_resourceManager.UserData.Exists(resPath))
        {
            _logLoader.Info($"No user map found: {resPath}");

            // fallback to content
            if (_resourceManager.TryContentFileRead(resPath, out var contentReader))
            {
                reader = new StreamReader(contentReader);
            }
            else
            {
                _logLoader.Error($"No map found: {resPath}");
                reader = null;
                return false;
            }
        }
        else
        {
            reader = _resourceManager.UserData.OpenText(resPath);
        }

        return true;
    }

    private bool Deserialize(MapData data)
    {
        // Verify that prototypes for all the entities exist
        if (!VerifyEntitiesExist(data))
            return false;

        // First we load map meta data like version.
        if (!ReadMetaSection(data))
            return false;

        // Tile map
        ReadTileMapSection(data);

        // Alloc entities
        AllocEntities(data);

        // Load the prototype data onto entities, e.g. transform parents, etc.
        LoadEntities(data);

        // Build the scene graph / transform hierarchy to know the order to startup entities.
        // This also allows us to swap out the root node up front if necessary.
        BuildEntityHierarchy(data);

        // From hierarchy work out root node; if we're loading onto an existing map then see if we need to swap out
        // the root from the yml.
        SwapRootNode(data);

        ReadGrids(data);

        // Then, go hierarchically in order and do the entity things.
        StartupEntities(data);

        return true;
    }

    private bool VerifyEntitiesExist(MapData data)
    {
        _stopwatch.Restart();
        var fail = false;
        var entities = data.RootMappingNode.Get<SequenceDataNode>("entities");
        var reportedError = new HashSet<string>();

        foreach (var entityDef in entities.Cast<MappingDataNode>())
        {
            if (entityDef.TryGet<ValueDataNode>("type", out var typeNode))
            {
                var type = typeNode.Value;
                if (!_prototypeManager.HasIndex<EntityPrototype>(type) && !reportedError.Contains(type))
                {
                    Logger.ErrorS("map", "Missing prototype for map: {0}", type);
                    fail = true;
                    reportedError.Add(type);
                }
            }
        }

        _logLoader.Debug($"Verified entities in {_stopwatch.Elapsed}");

        if (fail)
        {
            _logLoader.Error("Found missing prototypes in map file. Missing prototypes have been dumped to logs.");
            return false;
        }

        return true;
    }

    private bool ReadMetaSection(MapData data)
    {
        var meta = data.RootMappingNode.Get<MappingDataNode>("meta");
        var ver = meta.Get<ValueDataNode>("format").AsInt();
        if (ver != MapFormatVersion && ver != BackwardsVersion)
        {
            _logLoader.Error($"Cannot handle this map file version, found {ver} and require {MapFormatVersion}");
            return false;
        }

        data.Version = ver;

        if (meta.TryGet<ValueDataNode>("postmapinit", out var mapInitNode))
        {
            data.MapIsPostInit = mapInitNode.AsBool();
        }
        else
        {
            data.MapIsPostInit = true;
        }

        return true;
    }

    private void ReadTileMapSection(MapData data)
    {
        _stopwatch.Restart();

        // Load tile mapping so that we can map the stored tile IDs into the ones actually used at runtime.
        var tileMap = data.RootMappingNode.Get<MappingDataNode>("tilemap");
        _context.TileMap = new Dictionary<ushort, string>(tileMap.Count);

        foreach (var (key, value) in tileMap.Children)
        {
            var tileId = (ushort) ((ValueDataNode)key).AsInt();
            var tileDefName = ((ValueDataNode)value).Value;
            _context.TileMap.Add(tileId, tileDefName);
        }

        _logLoader.Debug($"Read tilemap in {_stopwatch.Elapsed}");
    }

    private void AllocEntities(MapData data)
    {
        _stopwatch.Restart();
        var entities = data.RootMappingNode.Get<SequenceDataNode>("entities");
        _context.Set(data.UidEntityMap, new Dictionary<EntityUid, int>());
        data.Entities.EnsureCapacity(entities.Count);
        data.UidEntityMap.EnsureCapacity(entities.Count);
        data.EntitiesToDeserialize.EnsureCapacity(entities.Count);

        foreach (var entityDef in entities.Cast<MappingDataNode>())
        {
            string? type = null;
            if (entityDef.TryGet<ValueDataNode>("type", out var typeNode))
            {
                type = typeNode.Value;
            }

            // TODO Fix this. If the entities are ever defined out of order, and if one of them does not have a
            // "uid" node, then defaulting to Entities.Count will error.
            var uid = data.Entities.Count;

            if (entityDef.TryGet<ValueDataNode>("uid", out var uidNode))
            {
                uid = uidNode.AsInt();
            }

            var entity = _serverEntityManager.AllocEntity(type);
            data.Entities.Add(entity);
            data.UidEntityMap.Add(uid, entity);
            data.EntitiesToDeserialize.Add(entity, entityDef);

            if (data.Options.StoreMapUids)
            {
                var comp = _serverEntityManager.AddComponent<MapSaveIdComponent>(entity);
                comp.Uid = uid;
            }
        }

        _logLoader.Debug($"Allocated {data.Entities.Count} entities in {_stopwatch.Elapsed}");
    }

    private void LoadEntities(MapData mapData)
    {
        _stopwatch.Restart();
        var metaQuery = GetEntityQuery<MetaDataComponent>();

        foreach (var (entity, data) in mapData.EntitiesToDeserialize)
        {
            LoadEntity(entity, data, metaQuery.GetComponent(entity));
        }

        _logLoader.Debug($"Loaded {mapData.Entities.Count} entities in {_stopwatch.Elapsed}");
    }

    private void LoadEntity(EntityUid uid, MappingDataNode data, MetaDataComponent meta)
    {
        _context.CurrentReadingEntityComponents.Clear();
        _context.CurrentlyIgnoredComponents.Clear();

        if (data.TryGet("components", out SequenceDataNode? componentList))
        {
            var prototype = meta.EntityPrototype;
            _context.CurrentReadingEntityComponents.EnsureCapacity(componentList.Count);
            foreach (var compData in componentList.Cast<MappingDataNode>())
            {
                var datanode = compData.Copy();
                datanode.Remove("type");
                var value = ((ValueDataNode)compData["type"]).Value;
                var compType = _componentFactory.GetRegistration(value).Type;
                if (prototype?.Components != null && prototype.Components.TryGetValue(value, out var protData))
                {
                    datanode =
                        _serManager.PushCompositionWithGenericNode(
                            compType,
                            new[] { protData.Mapping }, datanode, _context);
                }
                _context.CurrentReadingEntityComponents[value] = (IComponent) _serManager.Read(compType, datanode, _context)!;
            }
        }

        if (data.TryGet("missingComponents", out SequenceDataNode? missingComponentList))
            _context.CurrentlyIgnoredComponents = missingComponentList.Cast<ValueDataNode>().Select(x => x.Value).ToHashSet();

        _serverEntityManager.FinishEntityLoad(uid, meta.EntityPrototype, _context);
        if (_context.CurrentlyIgnoredComponents.Count > 0)
            meta.LastComponentRemoved = _timing.CurTick;
    }

    private void BuildEntityHierarchy(MapData mapData)
    {
        _stopwatch.Restart();
        var hierarchy = mapData.Hierarchy;
        var xformQuery = GetEntityQuery<TransformComponent>();

        foreach (var ent in mapData.Entities)
        {
            if (xformQuery.TryGetComponent(ent, out var xform))
            {
                hierarchy[ent] = xform.ParentUid;
            }
            else
            {
                hierarchy[ent] = EntityUid.Invalid;
            }
        }

        // mapData.Entities = new List<EntityUid>(mapData.Entities.Count);
        var added = new HashSet<EntityUid>(mapData.Entities.Count);
        mapData.Entities.Clear();

        while (hierarchy.Count > 0)
        {
            var enumerator = hierarchy.GetEnumerator();
            enumerator.MoveNext();
            var (current, parent) = enumerator.Current;
            BuildTopology(hierarchy, added, mapData.Entities, current, parent);
            enumerator.Dispose();
        }

        _logLoader.Debug($"Built entity hierarchy for {mapData.Entities.Count} entities in {_stopwatch.Elapsed}");
    }

    private void BuildTopology(Dictionary<EntityUid, EntityUid> hierarchy, HashSet<EntityUid> added, List<EntityUid> Entities, EntityUid current, EntityUid parent)
    {
        // If we've already added it then skip.
        if (!added.Add(current))
            return;

        // Ensure parent is done first.
        if (hierarchy.TryGetValue(parent, out var parentValue))
        {
            BuildTopology(hierarchy, added, Entities, parent, parentValue);
        }

        DebugTools.Assert(current.IsValid());
        // DebugTools.Assert(!Entities.Contains(current));
        Entities.Add(current);
        hierarchy.Remove(current);
    }

    private void SwapRootNode(MapData data)
    {
        _stopwatch.Restart();

        // There's 3 scenarios
        // 1. We're loading a map file onto an existing map. In this case dump the map file map and use the existing map
        // 2. We're loading a map file onto a new map. Use CreateMap (for now) and swap out the uid to the correct one
        // 3. We're loading a non-map file; in this case it depends whether the map exists or not, then proceed with the above.

        var rootNode = data.Entities[0];
        var xformQuery = GetEntityQuery<TransformComponent>();
        // We just need to cache the old mapuid and point to the new mapuid.

        if (HasComp<MapComponent>(rootNode))
        {
            // If map exists swap out
            if (_mapManager.MapExists(data.TargetMap))
            {
                if (data.Options.LoadMap)
                {
                    _logLoader.Warning($"Loading map file with a root node onto an existing map!");
                }

                var oldRootUid = data.Entities[0];
                var newRootUid = _mapManager.GetMapEntityId(data.TargetMap);
                data.Entities[0] = newRootUid;

                foreach (var ent in data.Entities)
                {
                    if (ent == newRootUid)
                        continue;

                    var xform = xformQuery.GetComponent(ent);

                    if (!xform.ParentUid.IsValid() || xform.ParentUid.Equals(oldRootUid))
                    {
                        _transform.SetParent(xform, newRootUid);
                    }
                }

                Del(oldRootUid);
            }
            else
            {
                // If we're loading a file with a map then swap out the entityuid
                // TODO: Mapmanager nonsense
                var AAAAA = _mapManager.CreateMap(data.TargetMap);

                if (!data.MapIsPostInit)
                {
                    _mapManager.AddUninitializedMap(data.TargetMap);
                }

                _mapManager.SetMapEntity(data.TargetMap, rootNode);

                // Nothing should have invalid uid except for the root node.
            }
        }
        else
        {
            // No map file root, in that case create a new map / get the one we're loading onto.
            var mapNode = _mapManager.GetMapEntityId(data.TargetMap);

            if (!mapNode.IsValid())
            {
                // Map doesn't exist so we'll start it up now so we can re-attach the preinit entities to it for later.
                _mapManager.CreateMap(data.TargetMap);
                _mapManager.AddUninitializedMap(data.TargetMap);
                mapNode = _mapManager.GetMapEntityId(data.TargetMap);
                DebugTools.Assert(mapNode.IsValid());
            }

            // If anything has an invalid parent (e.g. it's some form of root node) then parent it to the map.
            foreach (var ent in data.Entities)
            {
                // If it's the map itself don't reparent.
                if (ent.Equals(mapNode))
                    continue;

                var xform = xformQuery.GetComponent(ent);

                if (!xform.ParentUid.IsValid())
                {
                    _transform.SetParent(xform, mapNode);
                }
            }
        }

        data.MapIsPaused = _mapManager.IsMapPaused(data.TargetMap);
        _logLoader.Debug($"Swapped out root node in {_stopwatch.Elapsed}");
    }

    private void ReadGrids(MapData data)
    {
        // TODO: Kill this when we get map format v3 and remove grid-specific yml area.

        // MapGrids already contain their assigned GridId from their ctor, and the MapComponents just got deserialized.
        // Now we need to actually bind the MapGrids to their components so that you can resolve GridId -> EntityUid
        // After doing this, it should be 100% safe to use the MapManager API like normal.

        if (data.Version != BackwardsVersion)
            return;

        var yamlGrids = data.RootMappingNode.Get<SequenceDataNode>("grids");

        // There were no new grids, nothing to do here.
        if (yamlGrids.Count == 0)
            return;

        // get ents that the grids will bind to
        var gridComps = new MapGridComponent[yamlGrids.Count];
        var gridQuery = _serverEntityManager.GetEntityQuery<MapGridComponent>();

        // linear search for new grid comps
        foreach (var uid in data.EntitiesToDeserialize.Keys)
        {
            if (!gridQuery.TryGetComponent(uid, out var gridComp))
                continue;

            // These should actually be new, pre-init
            DebugTools.Assert(gridComp.LifeStage == ComponentLifeStage.Added);

            gridComps[gridComp.GridIndex] = gridComp;
        }

        for (var index = 0; index < yamlGrids.Count; index++)
        {
            // Here is where the implicit index pairing magic happens from the yaml.
            var yamlGrid = (MappingDataNode)yamlGrids[index];

            // designed to throw if something is broken, every grid must map to an ent
            var gridComp = gridComps[index];

            // TODO Once maps have been updated (save+load), remove GridComponent.GridIndex altogether and replace it with:
            // var savedUid = ((ValueDataNode)yamlGrid["uid"]).Value;
            // var gridUid = UidEntityMap[int.Parse(savedUid)];
            // var gridComp = gridQuery.GetComponent(gridUid);

            MappingDataNode yamlGridInfo = (MappingDataNode)yamlGrid["settings"];
            SequenceDataNode yamlGridChunks = (SequenceDataNode)yamlGrid["chunks"];

            var grid = AllocateMapGrid(gridComp, yamlGridInfo);

            foreach (var chunkNode in yamlGridChunks.Cast<MappingDataNode>())
            {
                var (chunkOffsetX, chunkOffsetY) = _serManager.Read<Vector2i>(chunkNode["ind"]);
                _serManager.Read(chunkNode, _context, instanceProvider: () => grid.GetOrAddChunk(chunkOffsetX, chunkOffsetY));
            }
        }
    }

    private static MapGridComponent AllocateMapGrid(MapGridComponent gridComp, MappingDataNode yamlGridInfo)
    {
        // sane defaults
        ushort csz = 16;
        ushort tsz = 1;

        foreach (var kvInfo in yamlGridInfo)
        {
            var key = ((ValueDataNode)kvInfo.Key).Value;
            var val = ((ValueDataNode)kvInfo.Value).Value;
            if (key == "chunksize")
                csz = ushort.Parse(val);
            else if (key == "tilesize")
                tsz = ushort.Parse(val);
            else if (key == "snapsize")
                continue; // obsolete
        }

        gridComp.ChunkSize = csz;
        gridComp.TileSize = tsz;

        return gridComp;
    }

    private void StartupEntities(MapData data)
    {
        _stopwatch.Restart();
        var metaQuery = GetEntityQuery<MetaDataComponent>();
        var rootEntity = data.Entities[0];
        var mapQuery = GetEntityQuery<MapComponent>();
        var xformQuery = GetEntityQuery<TransformComponent>();

        // If the root node is a map that's already existing don't bother with it.
        // If we're loading a grid then the map is already started up elsewhere in which case this
        // just loads the grid outside of the loop which is also fine.
        if (MetaData(rootEntity).EntityLifeStage < EntityLifeStage.Initialized)
        {
            StartupEntity(rootEntity, metaQuery.GetComponent(rootEntity), data);

            if (xformQuery.TryGetComponent(rootEntity, out var xform) && IsRoot(xform, mapQuery) && !HasComp<MapComponent>(rootEntity))
            {
                xform.LocalPosition = data.Options.TransformMatrix.Transform(xform.LocalPosition);
                xform.LocalRotation += data.Options.Rotation;
            }
        }

        for (var i = 1; i < data.Entities.Count; i++)
        {
            var entity = data.Entities[i];

            if (xformQuery.TryGetComponent(entity, out var xform) && IsRoot(xform, mapQuery))
            {
                // Don't want to trigger events
                xform._localPosition = data.Options.TransformMatrix.Transform(xform.LocalPosition);
                xform._localRotation += data.Options.Rotation;
            }

            StartupEntity(entity, metaQuery.GetComponent(entity), data);
        }

        _logLoader.Debug($"Started up {data.Entities.Count} entities in {_stopwatch.Elapsed}");
    }

    private bool IsRoot(TransformComponent xform, EntityQuery<MapComponent> mapQuery)
    {
        return !xform.ParentUid.IsValid() || mapQuery.HasComponent(xform.ParentUid);
    }

    private void StartupEntity(EntityUid uid, MetaDataComponent metadata, MapData data)
    {
        ResetNetTicks(uid, metadata, data.EntitiesToDeserialize[uid]);
        // TODO: Apply map transforms if root node.
        _serverEntityManager.FinishEntityInitialization(uid, metadata);
        _serverEntityManager.FinishEntityStartup(uid);
        MapInit(uid, metadata, data);
    }

    private void ResetNetTicks(EntityUid entity, MetaDataComponent metadata, MappingDataNode data)
    {
        if (!data.TryGet("components", out SequenceDataNode? componentList))
        {
            return;
        }

        if (metadata.EntityPrototype is not {} prototype)
        {
            return;
        }

        foreach (var (netId, component) in EntityManager.GetNetComponents(entity))
        {
            var compName = _factory.GetComponentName(component.GetType());

            if (componentList.Cast<MappingDataNode>().Any(p => ((ValueDataNode)p["type"]).Value == compName))
            {
                if (prototype.Components.ContainsKey(compName))
                {
                    // This component is modified by the map so we have to send state.
                    // Though it's still in the prototype itself so creation doesn't need to be sent.
                    component.ClearCreationTick();
                }

                continue;
            }

            // This component is not modified by the map file,
            // so the client will have the same data after instantiating it from prototype ID.
            component.ClearTicks();
        }
    }

    private void MapInit(EntityUid uid, MetaDataComponent metadata, MapData data)
    {
        var isPaused = data.MapIsPaused;

        if (data.MapIsPostInit)
        {
            metadata.EntityLifeStage = EntityLifeStage.MapInitialized;
        }
        else if (_mapManager.IsMapInitialized(data.TargetMap))
        {
            EntityManager.RunMapInit(uid, metadata);

            if (isPaused)
                _meta.SetEntityPaused(uid, true, metadata);

        }
        else if (isPaused)
        {
            _meta.SetEntityPaused(uid, true, metadata);
        }
    }

    #endregion

    #region Saving

    private MappingDataNode GetSaveData(EntityUid uid)
    {
        var data = new MappingDataNode();
        WriteMetaSection(data, uid);
        WriteTileMapSection(data);

        var entityUidMap = new Dictionary<EntityUid, int>();
        var uidEntityMap = new Dictionary<int, EntityUid>();
        var entities = new List<EntityUid>();

        _stopwatch.Restart();
        PopulateEntityList(uid, entities, uidEntityMap, entityUidMap);
        _logLoader.Debug($"Populated entity list in {_stopwatch.Elapsed}");
        _context.Set(uidEntityMap, entityUidMap);

        _stopwatch.Restart();
        WriteEntitySection(data, uidEntityMap, entityUidMap);
        _logLoader.Debug($"Wrote entity section for {entities.Count} entities in {_stopwatch.Elapsed}");
        _context.Clear();

        return data;
    }

    private void WriteMetaSection(MappingDataNode rootNode, EntityUid uid)
    {
        var meta = new MappingDataNode();
        rootNode.Add("meta", meta);
        meta.Add("format", MapFormatVersion.ToString(CultureInfo.InvariantCulture));
        // TODO: Make these values configurable.
        meta.Add("name", "DemoStation");
        meta.Add("author", "Space-Wizards");

        var xform = Transform(uid);
        var isPostInit = _mapManager.IsMapInitialized(xform.MapID);

        meta.Add("postmapinit", isPostInit ? "true" : "false");
    }

    private void WriteTileMapSection(MappingDataNode rootNode)
    {
        var tileMap = new MappingDataNode();
        rootNode.Add("tilemap", tileMap);
        foreach (var tileDefinition in _tileDefManager)
        {
            tileMap.Add(tileDefinition.TileId.ToString(CultureInfo.InvariantCulture), tileDefinition.ID);
        }
    }

    private void PopulateEntityList(EntityUid uid, List<EntityUid> entities, Dictionary<int, EntityUid> uidEntityMap, Dictionary<EntityUid, int> entityUidMap)
    {
        var withoutUid = new HashSet<EntityUid>();
        var saveCompQuery = GetEntityQuery<MapSaveIdComponent>();
        var transformCompQuery = GetEntityQuery<TransformComponent>();
        var metaCompQuery = GetEntityQuery<MetaDataComponent>();

        RecursivePopulate(uid, entities, uidEntityMap, withoutUid, metaCompQuery, transformCompQuery, saveCompQuery);

        var uidCounter = 0;
        foreach (var entity in withoutUid)
        {
            while (uidEntityMap.ContainsKey(uidCounter))
            {
                // Find next available UID.
                uidCounter += 1;
            }

            uidEntityMap.Add(uidCounter, entity);
            uidCounter += 1;
        }

        // Build a reverse lookup
        entityUidMap.EnsureCapacity(uidEntityMap.Count);
        foreach(var (saveId, mapId) in uidEntityMap)
        {
            entityUidMap.Add(mapId, saveId);
        }
    }

    private bool IsSaveable(EntityUid uid, EntityQuery<MetaDataComponent> metaQuery, EntityQuery<TransformComponent> transformQuery)
    {
        // Don't serialize things parented to un savable things.
        // For example clothes inside a person.
        while (uid.IsValid())
        {
            var meta = metaQuery.GetComponent(uid);

            if (meta.EntityDeleted || meta.EntityPrototype?.MapSavable == false) break;

            uid = transformQuery.GetComponent(uid).ParentUid;
        }

        // If we manage to get up to the map (root node) then it's saveable.
        return !uid.IsValid();
    }

    private void RecursivePopulate(EntityUid uid,
        List<EntityUid> entities,
        Dictionary<int, EntityUid> uidEntityMap,
        HashSet<EntityUid> withoutUid,
        EntityQuery<MetaDataComponent> metaQuery,
        EntityQuery<TransformComponent> transformQuery,
        EntityQuery<MapSaveIdComponent> saveCompQuery)
    {
        if (!IsSaveable(uid, metaQuery, transformQuery))
            return;

        entities.Add(uid);

        // TODO: Given there's some structure to this now we can probably omit the parent / child a bit.
        if (!saveCompQuery.TryGetComponent(uid, out var mapSaveComp) ||
            !uidEntityMap.TryAdd(mapSaveComp.Uid, uid))
        {
            // If the id was already saved before, or has no save component we need to find a new id for this entity
            withoutUid.Add(uid);
        }

        var enumerator = transformQuery.GetComponent(uid).ChildEnumerator;

        while (enumerator.MoveNext(out var child))
        {
            RecursivePopulate(child.Value, entities, uidEntityMap, withoutUid, metaQuery, transformQuery, saveCompQuery);
        }
    }

    private void WriteEntitySection(MappingDataNode rootNode, Dictionary<int, EntityUid> uidEntityMap, Dictionary<EntityUid, int> entityUidMap)
    {
        var metaQuery = GetEntityQuery<MetaDataComponent>();
        var entities = new SequenceDataNode();
        rootNode.Add("entities", entities);

        // As metadata isn't on components we'll special-case it.
        var metadataName = _factory.GetComponentName(typeof(MetaDataComponent));
        var prototypeCompCache = new Dictionary<string, Dictionary<string, MappingDataNode>>();

        foreach (var (saveId, entityUid) in uidEntityMap.OrderBy( e=> e.Key))
        {
            _context.CurrentWritingEntity = entityUid;
            var mapping = new MappingDataNode
            {
                {"uid", saveId.ToString(CultureInfo.InvariantCulture)}
            };

            var md = metaQuery.GetComponent(entityUid);

            Dictionary<string, MappingDataNode>? cache = null;

            if (md.EntityPrototype is {} prototype)
            {
                mapping.Add("type", prototype.ID);

                if (!prototypeCompCache.TryGetValue(prototype.ID, out cache))
                {
                    prototypeCompCache[prototype.ID] = cache = new Dictionary<string, MappingDataNode>(prototype.Components.Count);

                    foreach (var (compType, comp) in prototype.Components)
                    {
                        cache.Add(compType, _serManager.WriteValueAs<MappingDataNode>(comp.Component.GetType(), comp.Component));
                    }

                    cache.GetOrNew(metadataName);
                }
            }

            var components = new SequenceDataNode();

            // See engine#636 for why the Distinct() call.
            foreach (var component in EntityManager.GetComponents(entityUid))
            {
                if (component is MapSaveIdComponent)
                    continue;

                var compType = component.GetType();
                var compName = _factory.GetComponentName(compType);
                _context.CurrentWritingComponent = compName;
                var compMapping = _serManager.WriteValueAs<MappingDataNode>(compType, component, context: _context);

                MappingDataNode? protMapping = null;
                if (cache != null && cache.TryGetValue(compName, out protMapping))
                {
                    // This will NOT recursively call Except() on the values of the mapping. It will only remove
                    // key-value pairs if both the keys and values are equal.
                    compMapping = compMapping.Except(protMapping);
                    if(compMapping == null)
                        continue;
                }

                // Don't need to write it if nothing was written! Note that if this entity has no associated
                // prototype, we ALWAYS want to write the component, because merely the fact that it exists is
                // information that needs to be written.
                if (compMapping.Children.Count != 0 || protMapping == null)
                {
                    compMapping.Add("type", new ValueDataNode(compName));
                    // Something actually got written!
                    components.Add(compMapping);
                }
            }

            if (components.Count != 0)
            {
                mapping.Add("components", components);
            }

            if (md.EntityPrototype == null)
            {
                // No prototype - we are done.
                entities.Add(mapping);
                continue;
            }

            // an entity may have less components than the original prototype, so we need to check if any are missing.
            var missingComponents = new SequenceDataNode();
            foreach (var (name, comp) in md.EntityPrototype.Components)
            {
                // try comp instead of has-comp as it checks whether the component is supposed to have been
                // deleted.
                if (_serverEntityManager.TryGetComponent(entityUid, comp.Component.GetType(), out _))
                    continue;

                missingComponents.Add(new ValueDataNode(name));
            }

            if (missingComponents.Count != 0)
            {
                mapping.Add("missingComponents", missingComponents);
            }

            entities.Add(mapping);
        }
    }

    #endregion

<<<<<<< HEAD
    internal sealed class MapSerializationContext : ISerializationContext, IEntityLoadContext,
        ITypeSerializer<EntityUid, ValueDataNode>
    {
        private readonly IComponentFactory _factory;
        private readonly IEntityManager _entityManager;
        private readonly ISerializationManager _serializationManager;

        public Dictionary<(Type, Type), object> TypeReaders { get; }
        public Dictionary<Type, object> TypeWriters { get; }
        public Dictionary<Type, object> TypeCopiers => TypeWriters;
        public Dictionary<(Type, Type), object> TypeValidators => TypeReaders;

        // Run-specific data
        public Dictionary<ushort, string>? TileMap;
        public readonly Dictionary<string, MappingDataNode> CurrentReadingEntityComponents = new();
        public HashSet<string> CurrentlyIgnoredComponents = new();
        public string? CurrentWritingComponent;
        public EntityUid? CurrentWritingEntity;

        private Dictionary<int, EntityUid> _uidEntityMap = new();
        private Dictionary<EntityUid, int> _entityUidMap = new();

        public MapSerializationContext(IComponentFactory factory, IEntityManager entityManager, ISerializationManager serializationManager)
        {
            _factory = factory;
            _entityManager = entityManager;
            _serializationManager = serializationManager;

            TypeWriters = new Dictionary<Type, object>()
            {
                {typeof(EntityUid), this}
            };
            TypeReaders = new Dictionary<(Type, Type), object>()
            {
                {(typeof(EntityUid), typeof(ValueDataNode)), this}
            };
        }

        public void Set(Dictionary<int, EntityUid> uidEntityMap, Dictionary<EntityUid, int> entityUidMap)
        {
            _uidEntityMap = uidEntityMap;
            _entityUidMap = entityUidMap;
        }

        public void Clear()
        {
            CurrentReadingEntityComponents.Clear();
            CurrentlyIgnoredComponents.Clear();
            CurrentWritingComponent = null;
            CurrentWritingEntity = null;
        }

        // Create custom object serializers that will correctly allow data to be overriden by the map file.
        MappingDataNode IEntityLoadContext.GetComponentData(string componentName,
            MappingDataNode? protoData)
        {
            if (CurrentReadingEntityComponents == null)
            {
                throw new InvalidOperationException();
            }


            if (CurrentReadingEntityComponents.TryGetValue(componentName, out var mapping))
            {
                if (protoData == null) return mapping.Copy();

                return _serializationManager.PushCompositionWithGenericNode(
                    _factory.GetRegistration(componentName).Type, new[] { protoData }, mapping, this);
            }

            return protoData ?? new MappingDataNode();
        }

        public IEnumerable<string> GetExtraComponentTypes()
        {
            return CurrentReadingEntityComponents!.Keys;
        }

        public bool ShouldSkipComponent(string compName)
        {
            return CurrentlyIgnoredComponents.Contains(compName);
        }

        ValidationNode ITypeValidator<EntityUid, ValueDataNode>.Validate(ISerializationManager serializationManager,
            ValueDataNode node, IDependencyCollection dependencies, ISerializationContext? context)
        {
            if (node.Value == "null")
            {
                return new ValidatedValueNode(node);
            }

            if (!int.TryParse(node.Value, out var val) || !_uidEntityMap.ContainsKey(val))
            {
                return new ErrorNode(node, "Invalid EntityUid", true);
            }

            return new ValidatedValueNode(node);
        }

        public DataNode Write(ISerializationManager serializationManager, EntityUid value,
            IDependencyCollection dependencies, bool alwaysWrite = false,
            ISerializationContext? context = null)
        {
            if (!_entityUidMap.TryGetValue(value, out var entityUidMapped))
            {
                // Terrible hack to mute this warning on the grids themselves when serializing blueprints.
                if (CurrentWritingComponent != "Transform")
                {
                    Logger.WarningS("map", "Cannot write entity UID '{0}'.", value);
                }

                return new ValueDataNode("null");
            }

            return new ValueDataNode(entityUidMapped.ToString(CultureInfo.InvariantCulture));
        }

        EntityUid ITypeReader<EntityUid, ValueDataNode>.Read(ISerializationManager serializationManager,
            ValueDataNode node,
            IDependencyCollection dependencies,
            SerializationHookContext hookCtx,
            ISerializationContext? context, EntityUid _ = default)
        {
            if (node.Value == "null")
            {
                return EntityUid.Invalid;
            }

            var val = int.Parse(node.Value);

            if (!_uidEntityMap.TryGetValue(val, out var entity))
            {
                Logger.ErrorS("map", "Error in map file: found local entity UID '{0}' which does not exist.", val);
                return EntityUid.Invalid;
            }
            else
            {
                return entity;
            }
        }

        [MustUseReturnValue]
        public EntityUid Copy(ISerializationManager serializationManager, EntityUid source, EntityUid target,
            SerializationHookContext hookCtx,
            ISerializationContext? context = null)
        {
            return new((int)source);
        }
    }

=======
>>>>>>> 342d9ed2
    /// <summary>
    ///     Does basic pre-deserialization checks on map file load.
    ///     For example, let's not try to use maps with multiple grids as blueprints, shall we?
    /// </summary>
    private sealed class MapData
    {
        public MappingDataNode RootMappingNode { get; }

        public readonly MapId TargetMap;
        public bool MapIsPostInit;
        public bool MapIsPaused;
        public readonly MapLoadOptions Options;
        public int Version;

        // Loading data
        public readonly List<EntityUid> Entities = new();
        public readonly Dictionary<int, EntityUid> UidEntityMap = new();
        public readonly Dictionary<EntityUid, MappingDataNode> EntitiesToDeserialize = new();

        public readonly Dictionary<EntityUid, EntityUid> Hierarchy = new();

        public MapData(MapId mapId, TextReader reader, MapLoadOptions options)
        {
            var documents = DataNodeParser.ParseYamlStream(reader).ToArray();

            if (documents.Length < 1)
            {
                throw new InvalidDataException("Stream has no YAML documents.");
            }

            // Kinda wanted to just make this print a warning and pick [0] but screw that.
            // What is this, a hug box?
            if (documents.Length > 1)
            {
                throw new InvalidDataException("Stream too many YAML documents. Map files store exactly one.");
            }

            RootMappingNode = (MappingDataNode) documents[0].Root!;
            Options = options;
            TargetMap = mapId;
        }
    }
}<|MERGE_RESOLUTION|>--- conflicted
+++ resolved
@@ -1012,159 +1012,6 @@
 
     #endregion
 
-<<<<<<< HEAD
-    internal sealed class MapSerializationContext : ISerializationContext, IEntityLoadContext,
-        ITypeSerializer<EntityUid, ValueDataNode>
-    {
-        private readonly IComponentFactory _factory;
-        private readonly IEntityManager _entityManager;
-        private readonly ISerializationManager _serializationManager;
-
-        public Dictionary<(Type, Type), object> TypeReaders { get; }
-        public Dictionary<Type, object> TypeWriters { get; }
-        public Dictionary<Type, object> TypeCopiers => TypeWriters;
-        public Dictionary<(Type, Type), object> TypeValidators => TypeReaders;
-
-        // Run-specific data
-        public Dictionary<ushort, string>? TileMap;
-        public readonly Dictionary<string, MappingDataNode> CurrentReadingEntityComponents = new();
-        public HashSet<string> CurrentlyIgnoredComponents = new();
-        public string? CurrentWritingComponent;
-        public EntityUid? CurrentWritingEntity;
-
-        private Dictionary<int, EntityUid> _uidEntityMap = new();
-        private Dictionary<EntityUid, int> _entityUidMap = new();
-
-        public MapSerializationContext(IComponentFactory factory, IEntityManager entityManager, ISerializationManager serializationManager)
-        {
-            _factory = factory;
-            _entityManager = entityManager;
-            _serializationManager = serializationManager;
-
-            TypeWriters = new Dictionary<Type, object>()
-            {
-                {typeof(EntityUid), this}
-            };
-            TypeReaders = new Dictionary<(Type, Type), object>()
-            {
-                {(typeof(EntityUid), typeof(ValueDataNode)), this}
-            };
-        }
-
-        public void Set(Dictionary<int, EntityUid> uidEntityMap, Dictionary<EntityUid, int> entityUidMap)
-        {
-            _uidEntityMap = uidEntityMap;
-            _entityUidMap = entityUidMap;
-        }
-
-        public void Clear()
-        {
-            CurrentReadingEntityComponents.Clear();
-            CurrentlyIgnoredComponents.Clear();
-            CurrentWritingComponent = null;
-            CurrentWritingEntity = null;
-        }
-
-        // Create custom object serializers that will correctly allow data to be overriden by the map file.
-        MappingDataNode IEntityLoadContext.GetComponentData(string componentName,
-            MappingDataNode? protoData)
-        {
-            if (CurrentReadingEntityComponents == null)
-            {
-                throw new InvalidOperationException();
-            }
-
-
-            if (CurrentReadingEntityComponents.TryGetValue(componentName, out var mapping))
-            {
-                if (protoData == null) return mapping.Copy();
-
-                return _serializationManager.PushCompositionWithGenericNode(
-                    _factory.GetRegistration(componentName).Type, new[] { protoData }, mapping, this);
-            }
-
-            return protoData ?? new MappingDataNode();
-        }
-
-        public IEnumerable<string> GetExtraComponentTypes()
-        {
-            return CurrentReadingEntityComponents!.Keys;
-        }
-
-        public bool ShouldSkipComponent(string compName)
-        {
-            return CurrentlyIgnoredComponents.Contains(compName);
-        }
-
-        ValidationNode ITypeValidator<EntityUid, ValueDataNode>.Validate(ISerializationManager serializationManager,
-            ValueDataNode node, IDependencyCollection dependencies, ISerializationContext? context)
-        {
-            if (node.Value == "null")
-            {
-                return new ValidatedValueNode(node);
-            }
-
-            if (!int.TryParse(node.Value, out var val) || !_uidEntityMap.ContainsKey(val))
-            {
-                return new ErrorNode(node, "Invalid EntityUid", true);
-            }
-
-            return new ValidatedValueNode(node);
-        }
-
-        public DataNode Write(ISerializationManager serializationManager, EntityUid value,
-            IDependencyCollection dependencies, bool alwaysWrite = false,
-            ISerializationContext? context = null)
-        {
-            if (!_entityUidMap.TryGetValue(value, out var entityUidMapped))
-            {
-                // Terrible hack to mute this warning on the grids themselves when serializing blueprints.
-                if (CurrentWritingComponent != "Transform")
-                {
-                    Logger.WarningS("map", "Cannot write entity UID '{0}'.", value);
-                }
-
-                return new ValueDataNode("null");
-            }
-
-            return new ValueDataNode(entityUidMapped.ToString(CultureInfo.InvariantCulture));
-        }
-
-        EntityUid ITypeReader<EntityUid, ValueDataNode>.Read(ISerializationManager serializationManager,
-            ValueDataNode node,
-            IDependencyCollection dependencies,
-            SerializationHookContext hookCtx,
-            ISerializationContext? context, EntityUid _ = default)
-        {
-            if (node.Value == "null")
-            {
-                return EntityUid.Invalid;
-            }
-
-            var val = int.Parse(node.Value);
-
-            if (!_uidEntityMap.TryGetValue(val, out var entity))
-            {
-                Logger.ErrorS("map", "Error in map file: found local entity UID '{0}' which does not exist.", val);
-                return EntityUid.Invalid;
-            }
-            else
-            {
-                return entity;
-            }
-        }
-
-        [MustUseReturnValue]
-        public EntityUid Copy(ISerializationManager serializationManager, EntityUid source, EntityUid target,
-            SerializationHookContext hookCtx,
-            ISerializationContext? context = null)
-        {
-            return new((int)source);
-        }
-    }
-
-=======
->>>>>>> 342d9ed2
     /// <summary>
     ///     Does basic pre-deserialization checks on map file load.
     ///     For example, let's not try to use maps with multiple grids as blueprints, shall we?
