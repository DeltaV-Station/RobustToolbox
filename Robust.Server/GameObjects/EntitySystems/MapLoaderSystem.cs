using System;
using System.Collections.Generic;
using System.Diagnostics.CodeAnalysis;
using System.Globalization;
using System.IO;
using System.Linq;
using Robust.Server.Maps;
using Robust.Shared.Collections;
using Robust.Shared.ContentPack;
using Robust.Shared.GameObjects;
using Robust.Shared.IoC;
using Robust.Shared.Log;
using Robust.Shared.Map;
using Robust.Shared.Map.Components;
using Robust.Shared.Maths;
using Robust.Shared.Prototypes;
using Robust.Shared.Serialization;
using Robust.Shared.Serialization.Manager;
using Robust.Shared.Serialization.Markdown;
using Robust.Shared.Serialization.Markdown.Mapping;
using Robust.Shared.Serialization.Markdown.Sequence;
using Robust.Shared.Serialization.Markdown.Value;
using Robust.Shared.Timing;
using Robust.Shared.Utility;
using YamlDotNet.Core;
using YamlDotNet.RepresentationModel;

namespace Robust.Server.GameObjects;

public sealed class MapLoaderSystem : EntitySystem
{
    /*
     * Not a partial of MapSystem so we don't have to deal with additional test dependencies.
     */

    [Dependency] private readonly IComponentFactory _factory = default!;
    [Dependency] private readonly IGameTiming _timing = default!;
    [Dependency] private readonly IMapManager _mapManager = default!;
    [Dependency] private readonly IPrototypeManager _prototypeManager = default!;
    [Dependency] private readonly IResourceManager _resourceManager = default!;
    [Dependency] private readonly ISerializationManager _serManager = default!;
                 private          IServerEntityManagerInternal _serverEntityManager = default!;
    [Dependency] private readonly ITileDefinitionManager _tileDefManager = default!;
    [Dependency] private readonly MetaDataSystem _meta = default!;
    [Dependency] private readonly SharedTransformSystem _transform = default!;

    private ISawmill _logLoader = default!;

    private static readonly MapLoadOptions DefaultLoadOptions = new();
    private const int MapFormatVersion = 4;
    private const int BackwardsVersion = 2;

    private MapSerializationContext _context = default!;
    private Stopwatch _stopwatch = new();

    public override void Initialize()
    {
        base.Initialize();
        _serverEntityManager = (IServerEntityManagerInternal)EntityManager;
        _logLoader = Logger.GetSawmill("loader");
        _logLoader.Level = LogLevel.Info;
        _context = new MapSerializationContext();
    }

    #region Public

    [Obsolete("Use TryLoad")]
    public EntityUid? LoadGrid(MapId mapId, string path, MapLoadOptions? options = null)
    {
        if (!TryLoad(mapId, path, out var grids, options))
        {
            DebugTools.Assert(false);
            return null;
        }

        var actualGrids = new List<EntityUid>();
        var gridQuery = GetEntityQuery<MapGridComponent>();

        foreach (var ent in grids)
        {
            if (!gridQuery.HasComponent(ent))
                continue;

            actualGrids.Add(ent);
        }

        DebugTools.Assert(actualGrids.Count == 1);
        return actualGrids[0];
    }

    [Obsolete("Use TryLoad")]
    public IReadOnlyList<EntityUid> LoadMap(MapId mapId, string path, MapLoadOptions? options = null)
    {
        if (TryLoad(mapId, path, out var grids, options))
        {
            var actualGrids = new List<EntityUid>();
            var gridQuery = GetEntityQuery<MapGridComponent>();

            foreach (var ent in grids)
            {
                if (!gridQuery.HasComponent(ent))
                    continue;

                actualGrids.Add(ent);
            }

            return actualGrids;
        }

        DebugTools.Assert(false);
        return new List<EntityUid>();
    }

    public void Load(MapId mapId, string path, MapLoadOptions? options = null)
    {
        TryLoad(mapId, path, out _, options);
    }

    /// <summary>
    /// Tries to load the supplied path onto the supplied Mapid.
    /// Will return false if something went wrong and needs handling.
    /// </summary>
    /// <param name="mapId">The Mapid to load onto. Depending on the supplied options this map may or may not already exist.</param>
    /// <param name="path">The resource path to the required map.</param>
    /// <param name="rootUids">The root Uids of the map; not guaranteed to be grids!</param>
    /// <param name="options">The required options for loading.</param>
    /// <returns></returns>
    public bool TryLoad(MapId mapId, string path, [NotNullWhen(true)] out IReadOnlyList<EntityUid>? rootUids,
        MapLoadOptions? options = null)
    {
        options ??= DefaultLoadOptions;

        var resPath = new ResPath(path).ToRootedPath();

        if (!TryGetReader(resPath, out var reader))
        {
            rootUids = new List<EntityUid>();
            return false;
        }

        bool result;

        using (reader)
        {
            _logLoader.Info($"Loading Map: {resPath}");

            _stopwatch.Restart();
            var data = new MapData(mapId, reader, options);
            _logLoader.Debug($"Loaded yml stream in {_stopwatch.Elapsed}");
            var sw = new Stopwatch();
            sw.Start();
            result = Deserialize(data);
            _logLoader.Debug($"Loaded map in {sw.Elapsed}");

            var mapEnt = _mapManager.GetMapEntityId(mapId);
            var xformQuery = _serverEntityManager.GetEntityQuery<TransformComponent>();
            var rootEnts = new List<EntityUid>();
            // aeoeoeieioe content

            if (HasComp<MapGridComponent>(mapEnt))
            {
                rootEnts.Add(mapEnt);
            }
            else
            {
                foreach (var ent in data.Entities)
                {
                    if (xformQuery.GetComponent(ent).ParentUid == mapEnt)
                        rootEnts.Add(ent);
                }
            }

            rootUids = rootEnts;
        }

        _context.Clear();

#if DEBUG
        DebugTools.Assert(result);
#endif

        return result;
    }

    public void Save(EntityUid uid, string ymlPath)
    {
        if (!Exists(uid))
        {
            _logLoader.Error($"Unable to find entity {uid} for saving.");
            return;
        }

        if (Transform(uid).MapUid == null)
        {
            _logLoader.Error($"Found invalid map for {ToPrettyString(uid)}, aborting saving.");
            return;
        }

        _logLoader.Debug($"Saving entity {ToPrettyString(uid)} to {ymlPath}");

        var document = new YamlDocument(GetSaveData(uid).ToYaml());

        var resPath = new ResPath(ymlPath).ToRootedPath();
        _resourceManager.UserData.CreateDir(resPath.Directory);

        using var writer = _resourceManager.UserData.OpenWriteText(resPath);
        {
            var stream = new YamlStream { document };
            stream.Save(new YamlMappingFix(new Emitter(writer)), false);
        }

        _logLoader.Info($"Saved {ToPrettyString(uid)} to {ymlPath}");
    }

    public void SaveMap(MapId mapId, string ymlPath)
    {
        if (!_mapManager.MapExists(mapId))
        {
            _logLoader.Error($"Unable to find map {mapId}");
            return;
        }

        Save(_mapManager.GetMapEntityId(mapId), ymlPath);
    }

    #endregion

    #region Loading

    private bool TryGetReader(ResPath resPath, [NotNullWhen(true)] out TextReader? reader)
    {
        // try user
        if (!_resourceManager.UserData.Exists(resPath))
        {
            _logLoader.Info($"No user map found: {resPath}");

            // fallback to content
            if (_resourceManager.TryContentFileRead(resPath, out var contentReader))
            {
                reader = new StreamReader(contentReader);
            }
            else
            {
                _logLoader.Error($"No map found: {resPath}");
                reader = null;
                return false;
            }
        }
        else
        {
            reader = _resourceManager.UserData.OpenText(resPath);
        }

        return true;
    }

    private bool Deserialize(MapData data)
    {
        var ev = new BeforeEntityReadEvent();
        RaiseLocalEvent(ev);

        // First we load map meta data like version.
        if (!ReadMetaSection(data))
            return false;

        // Verify that prototypes for all the entities exist
        if (!VerifyEntitiesExist(data, ev))
            return false;

        // Tile map
        ReadTileMapSection(data);

        // Alloc entities
        var toDelete = AllocEntities(data, ev);

        // Load the prototype data onto entities, e.g. transform parents, etc.
        LoadEntities(data);

        // Build the scene graph / transform hierarchy to know the order to startup entities.
        // This also allows us to swap out the root node up front if necessary.
        BuildEntityHierarchy(data);

        // From hierarchy work out root node; if we're loading onto an existing map then see if we need to swap out
        // the root from the yml.
        SwapRootNode(data);

        ReadGrids(data);

        // Then, go hierarchically in order and do the entity things.
        StartupEntities(data);

        // At the very end, delete entities belonging to removed prototypes. This is being done after startup just in
        // case these entities have any children that somehow rely on startup in order to properly shut down.
        // This is pretty cursed and might cause unexpected errors.
        foreach (var uid in toDelete)
        {
           Del(uid);
           data.Entities.Remove(uid);
        }

        return true;
    }

    private bool VerifyEntitiesExist(MapData data, BeforeEntityReadEvent ev)
    {
        _stopwatch.Restart();
        var fail = false;
        var reportedError = new HashSet<string>();
        var key = data.Version >= 4 ? "proto" : "type";
        var entities = data.RootMappingNode.Get<SequenceDataNode>("entities");

        foreach (var metaDef in entities.Cast<MappingDataNode>())
        {
            if (!metaDef.TryGet<ValueDataNode>(key, out var typeNode))
                continue;

            var type = typeNode.Value;
            if (string.IsNullOrWhiteSpace(type))
                continue;

            if (ev.RenamedPrototypes.TryGetValue(type, out var newType))
                type = newType;

            if (_prototypeManager.HasIndex<EntityPrototype>(type))
                continue;

            if (!reportedError.Add(type))
                continue;

            if (ev.DeletedPrototypes.Contains(type))
            {
                _logLoader.Warning("Map contains an obsolete/removed prototype: {0}. This may cause unexpected errors.", type);
                continue;
            }

            _logLoader.Error("Missing prototype for map: {0}", type);
            fail = true;
            reportedError.Add(type);
        }

        _logLoader.Debug($"Verified entities in {_stopwatch.Elapsed}");

        if (fail)
        {
            _logLoader.Error("Found missing prototypes in map file. Missing prototypes have been dumped to logs.");
            return false;
        }

        return true;
    }

    private bool ReadMetaSection(MapData data)
    {
        var meta = data.RootMappingNode.Get<MappingDataNode>("meta");
        var ver = meta.Get<ValueDataNode>("format").AsInt();
        if (ver < BackwardsVersion)
        {
            _logLoader.Error($"Cannot handle this map file version, found {ver} and require {MapFormatVersion}");
            return false;
        }

        data.Version = ver;

        if (meta.TryGet<ValueDataNode>("postmapinit", out var mapInitNode))
        {
            data.MapIsPostInit = mapInitNode.AsBool();
        }
        else
        {
            data.MapIsPostInit = true;
        }

        return true;
    }

    private void ReadTileMapSection(MapData data)
    {
        _stopwatch.Restart();

        // Load tile mapping so that we can map the stored tile IDs into the ones actually used at runtime.
        var tileMap = data.RootMappingNode.Get<MappingDataNode>("tilemap");
        _context.TileMap = new Dictionary<ushort, string>(tileMap.Count);

        foreach (var (key, value) in tileMap.Children)
        {
            var tileId = (ushort) ((ValueDataNode)key).AsInt();
            var tileDefName = ((ValueDataNode)value).Value;
            _context.TileMap.Add(tileId, tileDefName);
        }

        _logLoader.Debug($"Read tilemap in {_stopwatch.Elapsed}");
    }

    private HashSet<EntityUid> AllocEntities(MapData data, BeforeEntityReadEvent ev)
    {
        _stopwatch.Restart();
        var mapUid = _mapManager.GetMapEntityId(data.TargetMap);
        var pauseTime = mapUid.IsValid() ? _meta.GetPauseTime(mapUid) : TimeSpan.Zero;
        _context.Set(data.UidEntityMap, new Dictionary<EntityUid, int>(), data.MapIsPostInit, pauseTime, null);
        HashSet<EntityUid> deletedPrototypeUids = new();

        if (data.Version >= 4)
        {
            var metaEntities = data.RootMappingNode.Get<SequenceDataNode>("entities");

            foreach (var metaDef in metaEntities.Cast<MappingDataNode>())
            {
                string? type = null;
                var deletedPrototype = false;
                if (metaDef.TryGet<ValueDataNode>("proto", out var typeNode)
                    && !string.IsNullOrWhiteSpace(typeNode.Value))
                {

                    if (ev.DeletedPrototypes.Contains(typeNode.Value))
                        deletedPrototype = true;
                    else if (ev.RenamedPrototypes.TryGetValue(typeNode.Value, out var newType))
                        type = newType;
                    else
                        type = typeNode.Value;
                }

                var entities = (SequenceDataNode) metaDef["entities"];

                foreach (var entityDef in entities.Cast<MappingDataNode>())
                {
                    var uid = entityDef.Get<ValueDataNode>("uid").AsInt();

                    var entity = _serverEntityManager.AllocEntity(type);
                    data.Entities.Add(entity);
                    data.UidEntityMap.Add(uid, entity);
                    data.EntitiesToDeserialize.Add(entity, entityDef);

                    if (deletedPrototype)
                    {
                        deletedPrototypeUids.Add(entity);
                    }
                    else if (data.Options.StoreMapUids)
                    {
                        var comp = _serverEntityManager.AddComponent<MapSaveIdComponent>(entity);
                        comp.Uid = uid;
                    }
                }
            }
        }
        else
        {
            var entities = data.RootMappingNode.Get<SequenceDataNode>("entities");

            foreach (var entityDef in entities.Cast<MappingDataNode>())
            {
                EntityUid entity;
                if (entityDef.TryGet<ValueDataNode>("type", out var typeNode))
                {
                    if (ev.DeletedPrototypes.Contains(typeNode.Value))
                    {
                        entity = _serverEntityManager.AllocEntity(null);
                        deletedPrototypeUids.Add(entity);
                    }
                    else if (ev.RenamedPrototypes.TryGetValue(typeNode.Value, out var newType))
                    {
                        entity = _serverEntityManager.AllocEntity(newType);
                    }
                    else
                    {
                        entity = _serverEntityManager.AllocEntity(typeNode.Value);
                    }
                }
                else
                {
                    entity = _serverEntityManager.AllocEntity(null);
                }

                var uid = entityDef.Get<ValueDataNode>("uid").AsInt();
                data.Entities.Add(entity);
                data.UidEntityMap.Add(uid, entity);
                data.EntitiesToDeserialize.Add(entity, entityDef);

                if (data.Options.StoreMapUids)
                {
                    var comp = _serverEntityManager.AddComponent<MapSaveIdComponent>(entity);
                    comp.Uid = uid;
                }
            }
        }

        _logLoader.Debug($"Allocated {data.Entities.Count} entities in {_stopwatch.Elapsed}");
        return deletedPrototypeUids;
    }

    private void LoadEntities(MapData mapData)
    {
        _stopwatch.Restart();
        var metaQuery = GetEntityQuery<MetaDataComponent>();

        foreach (var (entity, data) in mapData.EntitiesToDeserialize)
        {
            LoadEntity(entity, data, metaQuery.GetComponent(entity));
        }

        _logLoader.Debug($"Loaded {mapData.Entities.Count} entities in {_stopwatch.Elapsed}");
    }

    private void LoadEntity(EntityUid uid, MappingDataNode data, MetaDataComponent meta)
    {
        _context.CurrentReadingEntityComponents.Clear();
        _context.CurrentlyIgnoredComponents.Clear();

        if (data.TryGet("components", out SequenceDataNode? componentList))
        {
            var prototype = meta.EntityPrototype;
            _context.CurrentReadingEntityComponents.EnsureCapacity(componentList.Count);
            foreach (var compData in componentList.Cast<MappingDataNode>())
            {
                var datanode = compData.Copy();
                datanode.Remove("type");
                var value = ((ValueDataNode)compData["type"]).Value;
                if (!_factory.TryGetRegistration(value, out var reg))
                {
                    if (!_factory.IsIgnored(value))
                        _logLoader.Error($"Encountered unregistered component ({value}) while loading entity {ToPrettyString(uid)}");
                    continue;
                }

                var compType = reg.Type;
                if (prototype?.Components != null && prototype.Components.TryGetValue(value, out var protData))
                {
                    datanode =
                        _serManager.PushCompositionWithGenericNode(
                            compType,
                            new[] { protData.Mapping }, datanode, _context);
                }

<<<<<<< HEAD
                try
                {
                    _context.CurrentReadingEntityComponents[value] =
                        (IComponent)_serManager.Read(compType, datanode, _context)!;
                }
                // This is here because if serv3 blows up the error will be unreadable.
                catch (InvalidOperationException exc)
                {
                    _logLoader.Error($"Error reading component for {ToPrettyString(uid)} on map load");
                    throw exc;
                }
=======
                _context.CurrentComponent = value;
                _context.CurrentReadingEntityComponents[value] = (IComponent) _serManager.Read(compType, datanode, _context)!;
                _context.CurrentComponent = null;
>>>>>>> 14493027
            }
        }

        if (data.TryGet("missingComponents", out SequenceDataNode? missingComponentList))
            _context.CurrentlyIgnoredComponents = missingComponentList.Cast<ValueDataNode>().Select(x => x.Value).ToHashSet();

        _serverEntityManager.FinishEntityLoad(uid, meta.EntityPrototype, _context);
        if (_context.CurrentlyIgnoredComponents.Count > 0)
            meta.LastComponentRemoved = _timing.CurTick;
    }

    private void BuildEntityHierarchy(MapData mapData)
    {
        _stopwatch.Restart();
        var hierarchy = mapData.Hierarchy;
        var xformQuery = GetEntityQuery<TransformComponent>();

        foreach (var ent in mapData.Entities)
        {
            if (xformQuery.TryGetComponent(ent, out var xform))
            {
                hierarchy[ent] = xform.ParentUid;
            }
            else
            {
                hierarchy[ent] = EntityUid.Invalid;
            }
        }

        // mapData.Entities = new List<EntityUid>(mapData.Entities.Count);
        var added = new HashSet<EntityUid>(mapData.Entities.Count);
        mapData.Entities.Clear();

        while (hierarchy.Count > 0)
        {
            var enumerator = hierarchy.GetEnumerator();
            enumerator.MoveNext();
            var (current, parent) = enumerator.Current;
            BuildTopology(hierarchy, added, mapData.Entities, current, parent);
            enumerator.Dispose();
        }

        _logLoader.Debug($"Built entity hierarchy for {mapData.Entities.Count} entities in {_stopwatch.Elapsed}");
    }

    private void BuildTopology(Dictionary<EntityUid, EntityUid> hierarchy, HashSet<EntityUid> added, List<EntityUid> Entities, EntityUid current, EntityUid parent)
    {
        // If we've already added it then skip.
        if (!added.Add(current))
            return;

        // Ensure parent is done first.
        if (hierarchy.TryGetValue(parent, out var parentValue))
        {
            BuildTopology(hierarchy, added, Entities, parent, parentValue);
        }

        DebugTools.Assert(current.IsValid());
        // DebugTools.Assert(!Entities.Contains(current));
        Entities.Add(current);
        hierarchy.Remove(current);
    }

    private void SwapRootNode(MapData data)
    {
        _stopwatch.Restart();

        // There's 4 scenarios
        // 1. We're loading a map file onto an existing map. Dump the map file's map and use the existing one
        // 2. We're loading a map file onto an existing map. Use the map file's map and swap entities to it.
        // 3. We're loading a map file onto a new map. Use CreateMap (for now) and swap out the uid to the correct one
        // 4. We're loading a non-map file; in this case it depends whether the map exists or not, then proceed with the above.

        var rootNode = data.Entities[0];
        var xformQuery = GetEntityQuery<TransformComponent>();
        // We just need to cache the old mapuid and point to the new mapuid.

        if (HasComp<MapComponent>(rootNode))
        {
            // If map exists swap out
            if (_mapManager.MapExists(data.TargetMap))
            {
                // Map exists but we also have a map file with stuff on it soooo swap out the old map.
                if (data.Options.LoadMap)
                {
                    _logLoader.Info($"Loading map file with a root node onto an existing map!");

                    // Smelly
                    if (HasComp<MapGridComponent>(rootNode))
                    {
                        data.Options.Offset = Vector2.Zero;
                        data.Options.Rotation = Angle.Zero;
                    }

                    _mapManager.SetMapEntity(data.TargetMap, rootNode);
                    EnsureComp<LoadedMapComponent>(rootNode);
                }
                // Otherwise just ignore the map in the file.
                else
                {
                    var oldRootUid = data.Entities[0];
                    var newRootUid = _mapManager.GetMapEntityId(data.TargetMap);
                    data.Entities[0] = newRootUid;

                    foreach (var ent in data.Entities)
                    {
                        if (ent == newRootUid)
                            continue;

                        var xform = xformQuery.GetComponent(ent);

                        if (!xform.ParentUid.IsValid() || xform.ParentUid.Equals(oldRootUid))
                        {
                            _transform.SetParent(ent, xform, newRootUid);
                        }
                    }

                    Del(oldRootUid);
                }
            }
            else
            {
                // If we're loading a file with a map then swap out the entityuid
                // TODO: Mapmanager nonsense
                var AAAAA = _mapManager.CreateMap(data.TargetMap);

                if (!data.MapIsPostInit)
                {
                    _mapManager.AddUninitializedMap(data.TargetMap);
                }

                _mapManager.SetMapEntity(data.TargetMap, rootNode);
                EnsureComp<LoadedMapComponent>(rootNode);

                // Nothing should have invalid uid except for the root node.
            }
        }
        else
        {
            // No map file root, in that case create a new map / get the one we're loading onto.
            var mapNode = _mapManager.GetMapEntityId(data.TargetMap);

            if (!mapNode.IsValid())
            {
                // Map doesn't exist so we'll start it up now so we can re-attach the preinit entities to it for later.
                _mapManager.CreateMap(data.TargetMap);
                _mapManager.AddUninitializedMap(data.TargetMap);
                mapNode = _mapManager.GetMapEntityId(data.TargetMap);
                DebugTools.Assert(mapNode.IsValid());
            }

            // If anything has an invalid parent (e.g. it's some form of root node) then parent it to the map.
            foreach (var ent in data.Entities)
            {
                // If it's the map itself don't reparent.
                if (ent.Equals(mapNode))
                    continue;

                var xform = xformQuery.GetComponent(ent);

                if (!xform.ParentUid.IsValid())
                {
                    _transform.SetParent(ent, xform, mapNode);
                }
            }
        }

        data.MapIsPaused = _mapManager.IsMapPaused(data.TargetMap);
        _logLoader.Debug($"Swapped out root node in {_stopwatch.Elapsed}");
    }

    private void ReadGrids(MapData data)
    {
        // TODO: Kill this when we get map format v3 and remove grid-specific yml area.

        // MapGrids already contain their assigned GridId from their ctor, and the MapComponents just got deserialized.
        // Now we need to actually bind the MapGrids to their components so that you can resolve GridId -> EntityUid
        // After doing this, it should be 100% safe to use the MapManager API like normal.

        if (data.Version != BackwardsVersion)
            return;

        var yamlGrids = data.RootMappingNode.Get<SequenceDataNode>("grids");

        // There were no new grids, nothing to do here.
        if (yamlGrids.Count == 0)
            return;

        // get ents that the grids will bind to
        var gridComps = new MapGridComponent[yamlGrids.Count];
        var gridQuery = _serverEntityManager.GetEntityQuery<MapGridComponent>();

        // linear search for new grid comps
        foreach (var uid in data.EntitiesToDeserialize.Keys)
        {
            if (!gridQuery.TryGetComponent(uid, out var gridComp))
                continue;

            // These should actually be new, pre-init
            DebugTools.Assert(gridComp.LifeStage == ComponentLifeStage.Added);

            gridComps[gridComp.GridIndex] = gridComp;
        }

        for (var index = 0; index < yamlGrids.Count; index++)
        {
            // Here is where the implicit index pairing magic happens from the yaml.
            var yamlGrid = (MappingDataNode)yamlGrids[index];

            // designed to throw if something is broken, every grid must map to an ent
            var gridComp = gridComps[index];

            // TODO Once maps have been updated (save+load), remove GridComponent.GridIndex altogether and replace it with:
            // var savedUid = ((ValueDataNode)yamlGrid["uid"]).Value;
            // var gridUid = UidEntityMap[int.Parse(savedUid)];
            // var gridComp = gridQuery.GetComponent(gridUid);

            MappingDataNode yamlGridInfo = (MappingDataNode)yamlGrid["settings"];
            SequenceDataNode yamlGridChunks = (SequenceDataNode)yamlGrid["chunks"];

            var grid = AllocateMapGrid(gridComp, yamlGridInfo);

            foreach (var chunkNode in yamlGridChunks.Cast<MappingDataNode>())
            {
                var (chunkOffsetX, chunkOffsetY) = _serManager.Read<Vector2i>(chunkNode["ind"]);
                _serManager.Read(chunkNode, _context, instanceProvider: () => grid.GetOrAddChunk(chunkOffsetX, chunkOffsetY), notNullableOverride: true);
            }
        }
    }

    private static MapGridComponent AllocateMapGrid(MapGridComponent gridComp, MappingDataNode yamlGridInfo)
    {
        // sane defaults
        ushort csz = 16;
        ushort tsz = 1;

        foreach (var kvInfo in yamlGridInfo)
        {
            var key = ((ValueDataNode)kvInfo.Key).Value;
            var val = ((ValueDataNode)kvInfo.Value).Value;
            if (key == "chunksize")
                csz = ushort.Parse(val);
            else if (key == "tilesize")
                tsz = ushort.Parse(val);
            else if (key == "snapsize")
                continue; // obsolete
        }

        gridComp.ChunkSize = csz;
        gridComp.TileSize = tsz;

        return gridComp;
    }

    private void StartupEntities(MapData data)
    {
        _stopwatch.Restart();
        var metaQuery = GetEntityQuery<MetaDataComponent>();
        var rootEntity = data.Entities[0];
        var mapQuery = GetEntityQuery<MapComponent>();
        var xformQuery = GetEntityQuery<TransformComponent>();

        // If the root node is a map that's already existing don't bother with it.
        // If we're loading a grid then the map is already started up elsewhere in which case this
        // just loads the grid outside of the loop which is also fine.
        if (MetaData(rootEntity).EntityLifeStage < EntityLifeStage.Initialized)
        {
            StartupEntity(rootEntity, metaQuery.GetComponent(rootEntity), data);

            if (xformQuery.TryGetComponent(rootEntity, out var xform) && IsRoot(xform, mapQuery) && !HasComp<MapComponent>(rootEntity))
            {
                xform.LocalPosition = data.Options.TransformMatrix.Transform(xform.LocalPosition);
                xform.LocalRotation += data.Options.Rotation;
            }
        }

        for (var i = 1; i < data.Entities.Count; i++)
        {
            var entity = data.Entities[i];

            if (xformQuery.TryGetComponent(entity, out var xform) && IsRoot(xform, mapQuery))
            {
                // Don't want to trigger events
                xform._localPosition = data.Options.TransformMatrix.Transform(xform.LocalPosition);
                if (!xform.NoLocalRotation)
                    xform._localRotation += data.Options.Rotation;

                DebugTools.Assert(!xform.NoLocalRotation || xform.LocalRotation == 0);
            }

            StartupEntity(entity, metaQuery.GetComponent(entity), data);
        }

        _logLoader.Debug($"Started up {data.Entities.Count} entities in {_stopwatch.Elapsed}");
    }

    private bool IsRoot(TransformComponent xform, EntityQuery<MapComponent> mapQuery)
    {
        return !xform.ParentUid.IsValid() || mapQuery.HasComponent(xform.ParentUid);
    }

    private void StartupEntity(EntityUid uid, MetaDataComponent metadata, MapData data)
    {
        ResetNetTicks(uid, metadata, data.EntitiesToDeserialize[uid]);

        var isPaused = data is { MapIsPaused: true, MapIsPostInit: false };
        _meta.SetEntityPaused(uid, isPaused, metadata);

        // TODO: Apply map transforms if root node.
        _serverEntityManager.FinishEntityInitialization(uid, metadata);
        _serverEntityManager.FinishEntityStartup(uid);

        if (data.MapIsPostInit)
        {
            metadata.EntityLifeStage = EntityLifeStage.MapInitialized;
        }
        else if (_mapManager.IsMapInitialized(data.TargetMap))
        {
            _serverEntityManager.RunMapInit(uid, metadata);
        }
    }

    private void ResetNetTicks(EntityUid entity, MetaDataComponent metadata, MappingDataNode data)
    {
        if (!data.TryGet("components", out SequenceDataNode? componentList))
        {
            return;
        }

        if (metadata.EntityPrototype is not {} prototype)
        {
            return;
        }

        foreach (var (netId, component) in EntityManager.GetNetComponents(entity))
        {
            var compName = _factory.GetComponentName(component.GetType());

            if (componentList.Cast<MappingDataNode>().Any(p => ((ValueDataNode)p["type"]).Value == compName))
            {
                if (prototype.Components.ContainsKey(compName))
                {
                    // This component is modified by the map so we have to send state.
                    // Though it's still in the prototype itself so creation doesn't need to be sent.
                    component.ClearCreationTick();
                }

                continue;
            }

            // This component is not modified by the map file,
            // so the client will have the same data after instantiating it from prototype ID.
            component.ClearTicks();
        }
    }

    #endregion

    #region Saving

    private MappingDataNode GetSaveData(EntityUid uid)
    {
        var data = new MappingDataNode();
        WriteMetaSection(data, uid);

        var entityUidMap = new Dictionary<EntityUid, int>();
        var uidEntityMap = new Dictionary<int, EntityUid>();
        var entities = new List<EntityUid>();

        _stopwatch.Restart();
        PopulateEntityList(uid, entities, uidEntityMap, entityUidMap);
        WriteTileMapSection(data, entities);

        _logLoader.Debug($"Populated entity list in {_stopwatch.Elapsed}");
        var metadata = Comp<MetaDataComponent>(uid);
        var pauseTime = _meta.GetPauseTime(uid, metadata);
        var postInit = metadata.EntityLifeStage >= EntityLifeStage.MapInitialized;

        var rootXform = _serverEntityManager.GetComponent<TransformComponent>(uid);
        _context.Set(uidEntityMap, entityUidMap, postInit, pauseTime, rootXform.ParentUid);

        _stopwatch.Restart();
        WriteEntitySection(data, uidEntityMap, entityUidMap);
        _logLoader.Debug($"Wrote entity section for {entities.Count} entities in {_stopwatch.Elapsed}");
        _context.Clear();

        return data;
    }

    private void WriteMetaSection(MappingDataNode rootNode, EntityUid uid)
    {
        var meta = new MappingDataNode();
        rootNode.Add("meta", meta);
        meta.Add("format", MapFormatVersion.ToString(CultureInfo.InvariantCulture));
        // TODO: Make these values configurable.
        meta.Add("name", "DemoStation");
        meta.Add("author", "Space-Wizards");

        var xform = Transform(uid);
        var isPostInit = _mapManager.IsMapInitialized(xform.MapID);

        meta.Add("postmapinit", isPostInit ? "true" : "false");
    }

    private void WriteTileMapSection(MappingDataNode rootNode, List<EntityUid> entities)
    {
        // Although we could use tiledefmanager it might write tiledata we don't need so we'll compress it
        var gridQuery = GetEntityQuery<MapGridComponent>();
        var tileDefs = new HashSet<ushort>();

        foreach (var ent in entities)
        {
            if (!gridQuery.TryGetComponent(ent, out var grid))
                continue;

            var tileEnumerator = grid.GetAllTilesEnumerator(false);

            while (tileEnumerator.MoveNext(out var tileRef))
            {
                tileDefs.Add(tileRef.Value.Tile.TypeId);
            }
        }

        var tileMap = new MappingDataNode();
        rootNode.Add("tilemap", tileMap);
        var ordered = new List<ushort>(tileDefs);
        ordered.Sort();

        foreach (var tyleId in ordered)
        {
            var tileDef = _tileDefManager[tyleId];
            tileMap.Add(tyleId.ToString(CultureInfo.InvariantCulture), tileDef.ID);
        }
    }

    private void PopulateEntityList(EntityUid uid, List<EntityUid> entities, Dictionary<int, EntityUid> uidEntityMap, Dictionary<EntityUid, int> entityUidMap)
    {
        var withoutUid = new HashSet<EntityUid>();
        var saveCompQuery = GetEntityQuery<MapSaveIdComponent>();
        var transformCompQuery = GetEntityQuery<TransformComponent>();
        var metaCompQuery = GetEntityQuery<MetaDataComponent>();

        RecursivePopulate(uid, entities, uidEntityMap, withoutUid, metaCompQuery, transformCompQuery, saveCompQuery);

        var uidCounter = 1;
        foreach (var entity in withoutUid)
        {
            while (uidEntityMap.ContainsKey(uidCounter))
            {
                // Find next available UID.
                uidCounter += 1;
            }

            uidEntityMap.Add(uidCounter, entity);
            uidCounter += 1;
        }

        // Build a reverse lookup
        entityUidMap.EnsureCapacity(uidEntityMap.Count);
        foreach(var (saveId, mapId) in uidEntityMap)
        {
            entityUidMap.Add(mapId, saveId);
        }
    }

    private bool IsSaveable(EntityUid uid, EntityQuery<MetaDataComponent> metaQuery, EntityQuery<TransformComponent> transformQuery)
    {
        // Don't serialize things parented to un savable things.
        // For example clothes inside a person.
        while (uid.IsValid())
        {
            var meta = metaQuery.GetComponent(uid);

            if (meta.EntityDeleted || meta.EntityPrototype?.MapSavable == false) break;

            uid = transformQuery.GetComponent(uid).ParentUid;
        }

        // If we manage to get up to the map (root node) then it's saveable.
        return !uid.IsValid();
    }

    private void RecursivePopulate(EntityUid uid,
        List<EntityUid> entities,
        Dictionary<int, EntityUid> uidEntityMap,
        HashSet<EntityUid> withoutUid,
        EntityQuery<MetaDataComponent> metaQuery,
        EntityQuery<TransformComponent> transformQuery,
        EntityQuery<MapSaveIdComponent> saveCompQuery)
    {
        if (!IsSaveable(uid, metaQuery, transformQuery))
            return;

        entities.Add(uid);

        // TODO: Given there's some structure to this now we can probably omit the parent / child a bit.
        if (!saveCompQuery.TryGetComponent(uid, out var mapSaveComp)
            || mapSaveComp.Uid == 0
            || !uidEntityMap.TryAdd(mapSaveComp.Uid, uid))
        {
            // If the id was already saved before, or has no save component we need to find a new id for this entity
            withoutUid.Add(uid);
        }

        var enumerator = transformQuery.GetComponent(uid).ChildEnumerator;

        while (enumerator.MoveNext(out var child))
        {
            RecursivePopulate(child.Value, entities, uidEntityMap, withoutUid, metaQuery, transformQuery, saveCompQuery);
        }
    }

    private void WriteEntitySection(MappingDataNode rootNode, Dictionary<int, EntityUid> uidEntityMap, Dictionary<EntityUid, int> entityUidMap)
    {
        var metaQuery = GetEntityQuery<MetaDataComponent>();
        var metaName = _factory.GetComponentName(typeof(MetaDataComponent));
        var xformName = _factory.GetComponentName(typeof(TransformComponent));

        // As metadata isn't on components we'll special-case it.
        var prototypeCompCache = new Dictionary<string, Dictionary<string, MappingDataNode>>();

        var emptyMetaNode = _serManager.WriteValueAs<MappingDataNode>(typeof(MetaDataComponent), new MetaDataComponent(), alwaysWrite: true, context: _context);

        _context.CurrentComponent = _factory.GetComponentName(typeof(TransformComponent));
        var emptyXformNode = _serManager.WriteValueAs<MappingDataNode>(typeof(TransformComponent), new TransformComponent(), alwaysWrite: true, context: _context);
        _context.CurrentComponent = null;

        var prototypes = new Dictionary<string, List<int>>();

        foreach (var (entityUid, saveId) in entityUidMap)
        {
            var id = metaQuery.GetComponent(entityUid).EntityPrototype?.ID;
            id ??= string.Empty;
            var uids = prototypes.GetOrNew(id);
            uids.Add(saveId);
        }

        var protos = prototypes.Keys.ToList();
        protos.Sort();
        var entityPrototypes = new SequenceDataNode();
        rootNode.Add("entities", entityPrototypes);

        foreach (var proto in protos)
        {
            var saveIds = prototypes[proto];
            saveIds.Sort();
            var entities = new SequenceDataNode();

            var node = new MappingDataNode()
            {
                { "proto", proto },
                { "entities", entities},
            };

            entityPrototypes.Add(node);

            foreach (var saveId in saveIds)
            {
                var entityUid = uidEntityMap[saveId];

                _context.CurrentWritingEntity = entityUid;
                var mapping = new MappingDataNode
                {
                    {"uid", saveId.ToString(CultureInfo.InvariantCulture)}
                };

                var md = metaQuery.GetComponent(entityUid);

                Dictionary<string, MappingDataNode>? cache = null;

                if (md.EntityPrototype is {} prototype)
                {
                    if (!prototypeCompCache.TryGetValue(prototype.ID, out cache))
                    {
                        prototypeCompCache[prototype.ID] = cache = new Dictionary<string, MappingDataNode>(prototype.Components.Count);
                        _context.WritingReadingPrototypes = true;

                        foreach (var (compType, comp) in prototype.Components)
                        {
                            _context.CurrentComponent = compType;
                            cache.Add(compType, _serManager.WriteValueAs<MappingDataNode>(comp.Component.GetType(), comp.Component, alwaysWrite: true, context: _context));
                        }

                        _context.CurrentComponent = null;
                        _context.WritingReadingPrototypes = false;
                        cache.TryAdd(metaName, emptyMetaNode);
                        cache.TryAdd(xformName, emptyXformNode);
                    }
                }

                var components = new SequenceDataNode();

                var xform = Transform(entityUid);
                if (xform.NoLocalRotation && xform.LocalRotation != 0)
                {
                    Logger.Error($"Encountered a no-rotation entity with non-zero local rotation: {ToPrettyString(entityUid)}");
                    xform._localRotation = 0;
                }

                foreach (var component in EntityManager.GetComponents(entityUid))
                {
                    if (component is MapSaveIdComponent)
                        continue;

                    var compType = component.GetType();
                    var compName = _factory.GetComponentName(compType);
                    _context.CurrentComponent = compName;
                    MappingDataNode? compMapping;
                    MappingDataNode? protMapping = null;
                    if (cache != null && cache.TryGetValue(compName, out protMapping))
                    {
                        // If this has a prototype, we need to use alwaysWrite: true.
                        // E.g., an anchored prototype might have anchored: true. If we we are saving an un-anchored
                        // instance of this entity, and if we have alwaysWrite: false, then compMapping would not include
                        // the anchored data-field (as false is the default for this bool data field), so the entity would
                        // implicitly be saved as anchored.
                        compMapping = _serManager.WriteValueAs<MappingDataNode>(compType, component, alwaysWrite: true,
                            context: _context);

                        // This will NOT recursively call Except() on the values of the mapping. It will only remove
                        // key-value pairs if both the keys and values are equal.
                        compMapping = compMapping.Except(protMapping);
                        if(compMapping == null)
                            continue;
                    }
                    else
                    {
                        compMapping = _serManager.WriteValueAs<MappingDataNode>(compType, component, alwaysWrite: false,
                            context: _context);
                    }

                    // Don't need to write it if nothing was written! Note that if this entity has no associated
                    // prototype, we ALWAYS want to write the component, because merely the fact that it exists is
                    // information that needs to be written.
                    if (compMapping.Children.Count != 0 || protMapping == null)
                    {
                        compMapping.Add("type", new ValueDataNode(compName));
                        // Something actually got written!
                        components.Add(compMapping);
                    }
                }

                if (components.Count != 0)
                {
                    mapping.Add("components", components);
                }

                if (md.EntityPrototype == null)
                {
                    // No prototype - we are done.
                    entities.Add(mapping);
                    continue;
                }

                // an entity may have less components than the original prototype, so we need to check if any are missing.
                var missingComponents = new SequenceDataNode();
                foreach (var (name, comp) in md.EntityPrototype.Components)
                {
                    // try comp instead of has-comp as it checks whether the component is supposed to have been
                    // deleted.
                    if (_serverEntityManager.TryGetComponent(entityUid, comp.Component.GetType(), out _))
                        continue;

                    missingComponents.Add(new ValueDataNode(name));
                }

                if (missingComponents.Count != 0)
                {
                    mapping.Add("missingComponents", missingComponents);
                }

                entities.Add(mapping);
            }
        }
    }

    #endregion

    /// <summary>
    ///     Does basic pre-deserialization checks on map file load.
    ///     For example, let's not try to use maps with multiple grids as blueprints, shall we?
    /// </summary>
    private sealed class MapData
    {
        public MappingDataNode RootMappingNode { get; }

        public readonly MapId TargetMap;
        public bool MapIsPostInit;
        public bool MapIsPaused;
        public readonly MapLoadOptions Options;
        public int Version;

        // Loading data
        public readonly List<EntityUid> Entities = new();
        public readonly Dictionary<int, EntityUid> UidEntityMap = new();
        public readonly Dictionary<EntityUid, MappingDataNode> EntitiesToDeserialize = new();

        public readonly Dictionary<EntityUid, EntityUid> Hierarchy = new();

        public MapData(MapId mapId, TextReader reader, MapLoadOptions options)
        {
            var documents = DataNodeParser.ParseYamlStream(reader).ToArray();

            if (documents.Length < 1)
            {
                throw new InvalidDataException("Stream has no YAML documents.");
            }

            // Kinda wanted to just make this print a warning and pick [0] but screw that.
            // What is this, a hug box?
            if (documents.Length > 1)
            {
                throw new InvalidDataException("Stream too many YAML documents. Map files store exactly one.");
            }

            RootMappingNode = (MappingDataNode) documents[0].Root!;
            Options = options;
            TargetMap = mapId;
        }
    }
}<|MERGE_RESOLUTION|>--- conflicted
+++ resolved
@@ -530,23 +530,9 @@
                             new[] { protData.Mapping }, datanode, _context);
                 }
 
-<<<<<<< HEAD
-                try
-                {
-                    _context.CurrentReadingEntityComponents[value] =
-                        (IComponent)_serManager.Read(compType, datanode, _context)!;
-                }
-                // This is here because if serv3 blows up the error will be unreadable.
-                catch (InvalidOperationException exc)
-                {
-                    _logLoader.Error($"Error reading component for {ToPrettyString(uid)} on map load");
-                    throw exc;
-                }
-=======
                 _context.CurrentComponent = value;
                 _context.CurrentReadingEntityComponents[value] = (IComponent) _serManager.Read(compType, datanode, _context)!;
                 _context.CurrentComponent = null;
->>>>>>> 14493027
             }
         }
 
