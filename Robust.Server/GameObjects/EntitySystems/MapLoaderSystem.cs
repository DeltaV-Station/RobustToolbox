--- conflicted
+++ resolved
@@ -529,13 +529,8 @@
                         }
                     }
 
-<<<<<<< HEAD
                     Del(oldRootUid);
-                    data.MapIsPostInit = _mapManager.IsMapInitialized(data.TargetMap);
                 }
-=======
-                Del(oldRootUid);
->>>>>>> 3a05a829
             }
             else
             {
