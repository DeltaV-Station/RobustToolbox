--- conflicted
+++ resolved
@@ -4,11 +4,8 @@
 using DrawDepthTag = Robust.Shared.GameObjects.DrawDepth;
 using Robust.Shared.Log;
 using Robust.Shared.Maths;
-<<<<<<< HEAD
 using Robust.Shared.Prototypes;
-=======
 using Robust.Shared.Players;
->>>>>>> e0cdcd22
 using Robust.Shared.Serialization;
 using Robust.Shared.Serialization.Manager.Attributes;
 using Robust.Shared.Utility;
@@ -436,64 +433,7 @@
             Dirty();
         }
 
-<<<<<<< HEAD
-        public override ComponentState GetComponentState()
-=======
-        public override void ExposeData(ObjectSerializer serializer)
-        {
-            base.ExposeData(serializer);
-
-            serializer.DataFieldCached(ref _visible, "visible", true);
-            serializer.DataFieldCached(ref _drawDepth, "drawdepth", DrawDepthTag.Default, WithFormat.Constants<DrawDepthTag>());
-            serializer.DataFieldCached(ref _offset, "offset", Vector2.Zero);
-            serializer.DataFieldCached(ref _scale, "scale", Vector2.One);
-            serializer.DataFieldCached(ref _color, "color", Color.White);
-            serializer.DataFieldCached(ref _directional, "directional", true);
-            serializer.DataFieldCached(ref _baseRSIPath, "sprite", null);
-            serializer.DataFieldCached(ref _rotation, "rotation", Angle.Zero);
-
-            // TODO: Writing?
-            if (!serializer.Reading)
-            {
-                return;
-            }
-
-            if (serializer.TryGetCacheData<List<PrototypeLayerData>>(LayerSerializationCache, out var layers))
-            {
-                Layers = layers.ShallowClone();
-                return;
-            }
-
-            var layerData =
-                serializer.ReadDataField<List<PrototypeLayerData>>("layers", new List<PrototypeLayerData>());
-
-            if(layerData.Count == 0){
-                var baseState = serializer.ReadDataField<string?>("state", null);
-                var texturePath = serializer.ReadDataField<string?>("texture", null);
-
-                if (baseState != null || texturePath != null)
-                {
-                    var layerZeroData = PrototypeLayerData.New();
-                    if (!string.IsNullOrWhiteSpace(baseState))
-                    {
-                        layerZeroData.State = baseState;
-                    }
-
-                    if (!string.IsNullOrWhiteSpace(texturePath))
-                    {
-                        layerZeroData.TexturePath = texturePath;
-                    }
-
-                    layerData.Insert(0, layerZeroData);
-                }
-            }
-
-            serializer.SetCacheData(LayerSerializationCache, layerData.ShallowClone());
-            Layers = layerData;
-        }
-
         public override ComponentState GetComponentState(ICommonSession player)
->>>>>>> e0cdcd22
         {
             return new SpriteComponentState(Visible, DrawDepth, Scale, Rotation, Offset, Color, Directional,
                 BaseRSIPath, Layers, RenderOrder);
