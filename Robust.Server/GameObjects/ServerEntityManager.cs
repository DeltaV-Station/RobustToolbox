--- conflicted
+++ resolved
@@ -85,26 +85,15 @@
             StartEntity(entity);
         }
 
-<<<<<<< HEAD
-        private protected override EntityUid CreateEntity(string? prototypeName, out TransformComponent xform, IEntityLoadContext? context = null)
+        private protected override EntityUid CreateEntity(string? prototypeName, out MetaDataComponent metadata, IEntityLoadContext? context = null)
         {
             if (prototypeName == null)
-                return base.CreateEntity(prototypeName, out xform, context);
-=======
-        private protected override EntityUid CreateEntity(string? prototypeName, out MetaDataComponent metadata, IEntityLoadContext? context = null)
-        {
-            if (prototypeName == null)
-                return base.CreateEntity(prototypeName, out metadata, context);
->>>>>>> 54529fdb
+                return base.CreateEntity(prototypeName, out xform, out metadata, context);
 
             if (!PrototypeManager.TryIndex<EntityPrototype>(prototypeName, out var prototype))
                 throw new EntityCreationException($"Attempted to spawn an entity with an invalid prototype: {prototypeName}");
 
-<<<<<<< HEAD
-            var entity = base.CreateEntity(prototype, out xform, context);
-=======
-            var entity = base.CreateEntity(prototype, out metadata, context);
->>>>>>> 54529fdb
+            var entity = base.CreateEntity(prototype, out xform, out metadata, context);
 
             // At this point in time, all data configure on the entity *should* be purely from the prototype.
             // As such, we can reset the modified ticks to Zero,
