--- conflicted
+++ resolved
@@ -187,11 +187,7 @@
             var map = IoCManager.Resolve<IMapManager>();
             if (tileTy.TileId == 0)
             {
-<<<<<<< HEAD
-                return input.Where(e => entityManager.TryGetComponent<TransformComponent>(e, out var transform) && (transform.GridEuid == EntityUid.Invalid) ^ isInverted);
-=======
                 return input.Where(e => entityManager.TryGetComponent<TransformComponent>(e, out var transform) && (transform.GridUid is null) ^ isInverted);
->>>>>>> e34935c9
             }
             else
             {
@@ -199,12 +195,7 @@
                 {
                     if (!entityManager.TryGetComponent<TransformComponent>(e, out var transform)) return isInverted;
 
-<<<<<<< HEAD
-                    var gridId = transform.GridEuid;
-                    if (!map.EntityManager.TryGetComponent<MapGridComponent>((EntityUid?) gridId, out var grid))
-=======
                     if (!map.TryGetGrid(transform.GridUid, out var grid))
->>>>>>> e34935c9
                         return isInverted;
 
                     return (grid.GetTileRef(transform.Coordinates).Tile.TypeId == tileTy.TileId) ^ isInverted;
@@ -225,13 +216,8 @@
         public override IEnumerable<EntityUid> DoSelection(IEnumerable<EntityUid> input, IReadOnlyList<object> arguments, bool isInverted, IEntityManager entityManager)
         {
             // TODO: Probably easier and significantly faster to just iterate the grid's children.
-<<<<<<< HEAD
-            var gridId = new EntityUid((int) arguments[0]);
-            return input.Where(e => (entityManager.TryGetComponent<TransformComponent>(e, out var transform) && transform.GridEuid == gridId) ^ isInverted);
-=======
             var grid = new EntityUid((int) arguments[0]);
             return input.Where(e => (entityManager.TryGetComponent<TransformComponent>(e, out var transform) && transform.GridUid == grid) ^ isInverted);
->>>>>>> e34935c9
         }
     }
 
