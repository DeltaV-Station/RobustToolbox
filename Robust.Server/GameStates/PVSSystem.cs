using System;
using System.Collections.Generic;
<<<<<<< HEAD
using System.Composition;
=======
using System.Linq;
>>>>>>> a8a29e81
using System.Runtime.CompilerServices;
using Microsoft.Extensions.ObjectPool;
using NetSerializer;
using Robust.Server.GameObjects;
using Robust.Server.Player;
using Robust.Shared;
using Robust.Shared.Configuration;
using Robust.Shared.Containers;
using Robust.Shared.Enums;
using Robust.Shared.GameObjects;
using Robust.Shared.Map;
using Robust.Shared.Maths;
using Robust.Shared.Players;
using Robust.Shared.Timing;
using Robust.Shared.Utility;

namespace Robust.Server.GameStates;

internal sealed partial class PVSSystem : EntitySystem
{
    [Shared.IoC.Dependency] private readonly IMapManager _mapManager = default!;
    [Shared.IoC.Dependency] private readonly IPlayerManager _playerManager = default!;
    [Shared.IoC.Dependency] private readonly IConfigurationManager _configManager = default!;
    [Shared.IoC.Dependency] private readonly IServerEntityManager _serverEntManager = default!;
    [Shared.IoC.Dependency] private readonly IServerGameStateManager _stateManager = default!;
    [Shared.IoC.Dependency] private readonly SharedTransformSystem _transform = default!;

    public const float ChunkSize = 8;

    /// <summary>
    /// Maximum number of pooled objects
    /// </summary>
    private const int MaxVisPoolSize = 1024;

    /// <summary>
    /// Is view culling enabled, or will we send the whole map?
    /// </summary>
    public bool CullingEnabled { get; private set; }

    /// <summary>
    /// How many new entities we can send per tick (dont wanna nuke the clients mailbox).
    /// </summary>
    private int _newEntityBudget;

    /// <summary>
    /// How many entered entities can be sent per tick.
    /// </summary>
    private int _entityBudget;

    /// <summary>
    /// Size of the side of the view bounds square.
    /// </summary>
    private float _viewSize;

    /// <summary>
    /// If PVS disabled then we'll track if we've dumped all entities on the player.
    /// This way any future ticks can be orders of magnitude faster as we only send what changes.
    /// </summary>
    public HashSet<ICommonSession> SeenAllEnts = new();

    /// <summary>
    /// All <see cref="Robust.Shared.GameObjects.EntityUid"/>s a <see cref="ICommonSession"/> saw last iteration.
    /// </summary>
    private readonly Dictionary<ICommonSession, Dictionary<EntityUid, PVSEntityVisiblity>> _playerVisibleSets = new();
    /// <summary>
    /// All <see cref="Robust.Shared.GameObjects.EntityUid"/>s a <see cref="ICommonSession"/> saw along its entire connection.
    /// </summary>
    private readonly Dictionary<ICommonSession, HashSet<EntityUid>> _playerSeenSets = new();

    private PVSCollection<EntityUid> _entityPvsCollection = default!;
    public PVSCollection<EntityUid> EntityPVSCollection => _entityPvsCollection;
    private readonly List<IPVSCollection> _pvsCollections = new();

    private readonly ObjectPool<Dictionary<EntityUid, PVSEntityVisiblity>> _visSetPool
        = new DefaultObjectPool<Dictionary<EntityUid, PVSEntityVisiblity>>(
            new DictPolicy<EntityUid, PVSEntityVisiblity>(), MaxVisPoolSize);

    private readonly ObjectPool<HashSet<EntityUid>> _uidSetPool
        = new DefaultObjectPool<HashSet<EntityUid>>(new SetPolicy<EntityUid>(), MaxVisPoolSize);

    private readonly ObjectPool<Dictionary<EntityUid, MetaDataComponent>> _chunkCachePool =
        new DefaultObjectPool<Dictionary<EntityUid, MetaDataComponent>>(
            new DictPolicy<EntityUid, MetaDataComponent>(), MaxVisPoolSize);

    private readonly ObjectPool<HashSet<int>> _playerChunkPool =
        new DefaultObjectPool<HashSet<int>>(new SetPolicy<int>(), MaxVisPoolSize);

    private readonly ObjectPool<RobustTree<EntityUid>> _treePool =
        new DefaultObjectPool<RobustTree<EntityUid>>(new TreePolicy<EntityUid>());

    public override void Initialize()
    {
        base.Initialize();

        _entityPvsCollection = RegisterPVSCollection<EntityUid>();
        _mapManager.MapCreated += OnMapCreated;
        _mapManager.MapDestroyed += OnMapDestroyed;
        _mapManager.OnGridCreated += OnGridCreated;
        _mapManager.OnGridRemoved += OnGridRemoved;
        _playerManager.PlayerStatusChanged += OnPlayerStatusChanged;
        SubscribeLocalEvent<MoveEvent>(OnEntityMove);
        SubscribeLocalEvent<TransformComponent, ComponentStartup>(OnTransformStartup);
        EntityManager.EntityDeleted += OnEntityDeleted;

        _configManager.OnValueChanged(CVars.NetPVS, SetPvs, true);
        _configManager.OnValueChanged(CVars.NetMaxUpdateRange, OnViewsizeChanged, true);
        _configManager.OnValueChanged(CVars.NetPVSNewEntityBudget, OnNewEntityBudgetChanged, true);
        _configManager.OnValueChanged(CVars.NetPVSEntityBudget, OnEntityBudgetChanged, true);

        InitializeDirty();
    }

    private void OnEntityBudgetChanged(int obj)
    {
        _entityBudget = obj;
    }

    public override void Shutdown()
    {
        base.Shutdown();

        UnregisterPVSCollection(_entityPvsCollection);
        _mapManager.MapCreated -= OnMapCreated;
        _mapManager.MapDestroyed -= OnMapDestroyed;
        _mapManager.OnGridCreated -= OnGridCreated;
        _mapManager.OnGridRemoved -= OnGridRemoved;
        _playerManager.PlayerStatusChanged -= OnPlayerStatusChanged;
        EntityManager.EntityDeleted -= OnEntityDeleted;

        _configManager.UnsubValueChanged(CVars.NetPVS, SetPvs);
        _configManager.UnsubValueChanged(CVars.NetMaxUpdateRange, OnViewsizeChanged);
        _configManager.UnsubValueChanged(CVars.NetPVSEntityBudget, OnEntityBudgetChanged);

        ShutdownDirty();
    }

    private void OnViewsizeChanged(float obj)
    {
        _viewSize = obj * 2;
    }

    private void SetPvs(bool value)
    {
        CullingEnabled = value;
    }

    private void OnNewEntityBudgetChanged(int obj)
    {
        _newEntityBudget = obj;
    }

    public void ProcessCollections()
    {
        foreach (var collection in _pvsCollections)
        {
            collection.Process();
        }
    }

    public void Cleanup(IEnumerable<IPlayerSession> sessions)
    {
        var playerSessions = sessions.ToArray();

        if (!CullingEnabled)
        {
            foreach (var player in playerSessions)
            {
                SeenAllEnts.Add(player);
            }
        }
        else
        {
            SeenAllEnts.Clear();
        }

        CleanupDirty(playerSessions);
    }

    public void CullDeletionHistory(GameTick oldestAck)
    {
        _entityPvsCollection.CullDeletionHistoryUntil(oldestAck);
    }

    #region PVSCollection methods to maybe make public someday:tm:

    private PVSCollection<TIndex> RegisterPVSCollection<TIndex>() where TIndex : IComparable<TIndex>, IEquatable<TIndex>
    {
        var collection = new PVSCollection<TIndex>();
        _pvsCollections.Add(collection);
        return collection;
    }

    private bool UnregisterPVSCollection<TIndex>(PVSCollection<TIndex> pvsCollection) where TIndex : IComparable<TIndex>, IEquatable<TIndex> =>
        _pvsCollections.Remove(pvsCollection);

    #endregion

    #region PVSCollection Event Updates

    private void OnEntityDeleted(object? sender, EntityUid e)
    {
        _entityPvsCollection.RemoveIndex(EntityManager.CurrentTick, e);
    }

    private void OnEntityMove(ref MoveEvent ev)
    {
        var xformQuery = EntityManager.GetEntityQuery<TransformComponent>();
        var coordinates = _transform.GetMoverCoordinates(ev.Component);
        UpdateEntityRecursive(ev.Sender, ev.Component, coordinates, xformQuery, false);
    }

    private void OnTransformStartup(EntityUid uid, TransformComponent component, ComponentStartup args)
    {
        // use Startup because GridId is not set during the eventbus init yet!
        var xformQuery = EntityManager.GetEntityQuery<TransformComponent>();
        var coordinates = _transform.GetMoverCoordinates(component);
        UpdateEntityRecursive(uid, component, coordinates, xformQuery, false);
    }

    private void UpdateEntityRecursive(EntityUid uid, TransformComponent xform, EntityCoordinates coordinates, EntityQuery<TransformComponent> xformQuery, bool mover)
    {
        if (mover && !xform.LocalPosition.Equals(Vector2.Zero))
        {
            coordinates = _transform.GetMoverCoordinates(xform);
        }

        _entityPvsCollection.UpdateIndex(uid, coordinates);

        // since elements are cached grid-/map-relative, we dont need to update a given grids/maps children
        if(_mapManager.IsGrid(uid) || _mapManager.IsMap(uid)) return;

        var children = xform.ChildEnumerator;

        while (children.MoveNext(out var child))
        {
            UpdateEntityRecursive(child.Value, xformQuery.GetComponent(child.Value), coordinates, xformQuery, true);
        }
    }

    private void OnPlayerStatusChanged(object? sender, SessionStatusEventArgs e)
    {
        if (e.NewStatus == SessionStatus.InGame)
        {
            _playerVisibleSets.Add(e.Session, _visSetPool.Get());
            _playerSeenSets.Add(e.Session, new HashSet<EntityUid>());
            foreach (var pvsCollection in _pvsCollections)
            {
                pvsCollection.AddPlayer(e.Session);
            }
        }
        else if (e.NewStatus == SessionStatus.Disconnected)
        {
            var playerVisSet = _playerVisibleSets[e.Session];
            _playerVisibleSets.Remove(e.Session);
            _visSetPool.Return(playerVisSet);
            _playerSeenSets.Remove(e.Session);
            foreach (var pvsCollection in _pvsCollections)
            {
                pvsCollection.RemovePlayer(e.Session);
            }
        }
    }

    private void OnGridRemoved(MapId mapId, GridId gridId)
    {
        foreach (var pvsCollection in _pvsCollections)
        {
            pvsCollection.RemoveGrid(gridId);
        }
    }

    private void OnGridCreated(MapId mapId, GridId gridId)
    {
        foreach (var pvsCollection in _pvsCollections)
        {
            pvsCollection.AddGrid(gridId);
        }

        var euid = _mapManager.GetGridEuid(gridId);
        _entityPvsCollection.UpdateIndex(euid);
    }

    private void OnMapDestroyed(object? sender, MapEventArgs e)
    {
        foreach (var pvsCollection in _pvsCollections)
        {
            pvsCollection.RemoveMap(e.Map);
        }
    }

    private void OnMapCreated(object? sender, MapEventArgs e)
    {
        foreach (var pvsCollection in _pvsCollections)
        {
            pvsCollection.AddMap(e.Map);
        }

        if(e.Map == MapId.Nullspace) return;
        var uid = _mapManager.GetMapEntityId(e.Map);
        _entityPvsCollection.UpdateIndex(uid);
    }

    #endregion

    public (List<(uint, IChunkIndexLocation)> , HashSet<int>[], EntityUid[][] viewers) GetChunks(IPlayerSession[] sessions)
    {
        var chunkList = new List<(uint, IChunkIndexLocation)>();
        var playerChunks = new HashSet<int>[sessions.Length];
        var eyeQuery = EntityManager.GetEntityQuery<EyeComponent>();
        var transformQuery = EntityManager.GetEntityQuery<TransformComponent>();
        var viewerEntities = new EntityUid[sessions.Length][];

        // Keep track of the index of each chunk we use for a faster index lookup.
        var mapIndices = new Dictionary<uint, Dictionary<MapChunkLocation, int>>(4);
        var gridIndices = new Dictionary<uint, Dictionary<GridChunkLocation, int>>(4);

        for (int i = 0; i < sessions.Length; i++)
        {
            var session = sessions[i];
            playerChunks[i] = _playerChunkPool.Get();

            var viewers = GetSessionViewers(session);
            viewerEntities[i] = new EntityUid[viewers.Count];
            viewers.CopyTo(viewerEntities[i]);

            foreach (var eyeEuid in viewers)
            {
                var (viewPos, range, mapId) = CalcViewBounds(in eyeEuid, transformQuery);

                uint visMask = EyeComponent.DefaultVisibilityMask;
                if (eyeQuery.TryGetComponent(eyeEuid, out var eyeComp))
                    visMask = eyeComp.VisibilityMask;

                // Get the nyoom dictionary for index lookups.
                if (!mapIndices.TryGetValue(visMask, out var mapDict))
                {
                    mapDict = new Dictionary<MapChunkLocation, int>(32);
                    mapIndices[visMask] = mapDict;
                }

                var mapChunkEnumerator = new ChunkIndicesEnumerator(viewPos, range, ChunkSize);

                while (mapChunkEnumerator.MoveNext(out var chunkIndices))
                {
                    var chunkLocation = new MapChunkLocation(mapId, chunkIndices.Value);
                    var entry = (visMask, chunkLocation);

                    if (mapDict.TryGetValue(chunkLocation, out var indexOf))
                    {
                        playerChunks[i].Add(indexOf);
                    }
                    else
                    {
                        playerChunks[i].Add(chunkList.Count);
                        mapDict.Add(chunkLocation, chunkList.Count);
                        chunkList.Add(entry);
                    }
                }

                // Get the nyoom dictionary for index lookups.
                if (!gridIndices.TryGetValue(visMask, out var gridDict))
                {
                    gridDict = new Dictionary<GridChunkLocation, int>(32);
                    gridIndices[visMask] = gridDict;
                }

                _mapManager.FindGridsIntersectingEnumerator(mapId, new Box2(viewPos - range, viewPos + range), out var gridEnumerator, true);
                while (gridEnumerator.MoveNext(out var mapGrid))
                {
                    var localPos = transformQuery.GetComponent(mapGrid.GridEntityId).InvWorldMatrix.Transform(viewPos);

                    var gridChunkEnumerator =
                        new ChunkIndicesEnumerator(localPos, range, ChunkSize);

                    while (gridChunkEnumerator.MoveNext(out var gridChunkIndices))
                    {
                        var chunkLocation = new GridChunkLocation(mapGrid.Index, gridChunkIndices.Value);
                        var entry = (visMask, chunkLocation);

                        if (gridDict.TryGetValue(chunkLocation, out var indexOf))
                        {
                            playerChunks[i].Add(indexOf);
                        }
                        else
                        {
                            playerChunks[i].Add(chunkList.Count);
                            gridDict.Add(chunkLocation, chunkList.Count);
                            chunkList.Add(entry);
                        }
                    }
                }
            }

            _uidSetPool.Return(viewers);
        }

        return (chunkList, playerChunks, viewerEntities);
    }

    public (Dictionary<EntityUid, MetaDataComponent> mData, RobustTree<EntityUid> tree)? CalculateChunk(IChunkIndexLocation chunkLocation, uint visMask, EntityQuery<TransformComponent> transform, EntityQuery<MetaDataComponent> metadata)
    {
        var chunk = chunkLocation switch
        {
            GridChunkLocation gridChunkLocation => _entityPvsCollection.TryGetChunk(gridChunkLocation.GridId,
                gridChunkLocation.ChunkIndices, out var gridChunk)
                ? gridChunk
                : null,
            MapChunkLocation mapChunkLocation => _entityPvsCollection.TryGetChunk(mapChunkLocation.MapId,
                mapChunkLocation.ChunkIndices, out var mapChunk)
                ? mapChunk
                : null
        };
        if (chunk == null) return null;
        var chunkSet = _chunkCachePool.Get();
        var tree = _treePool.Get();
        foreach (var uid in chunk)
        {
            AddToChunkSetRecursively(in uid, visMask, tree, chunkSet, transform, metadata);
        }

        return (chunkSet, tree);
    }

    public void ReturnToPool((Dictionary<EntityUid, MetaDataComponent> metadata, RobustTree<EntityUid> tree)?[] chunkCache, HashSet<int>[] playerChunks)
    {
        foreach (var chunk in chunkCache)
        {
            if(!chunk.HasValue) continue;
            _chunkCachePool.Return(chunk.Value.metadata);
            _treePool.Return(chunk.Value.tree);
        }

        foreach (var playerChunk in playerChunks)
        {
            _playerChunkPool.Return(playerChunk);
        }
    }

    private bool AddToChunkSetRecursively(in EntityUid uid, uint visMask, RobustTree<EntityUid> tree, Dictionary<EntityUid, MetaDataComponent> set, EntityQuery<TransformComponent> transform,
        EntityQuery<MetaDataComponent> metadata)
    {
        //are we valid?
        //sometimes uids gets added without being valid YET (looking at you mapmanager) (mapcreate & gridcreated fire before the uids becomes valid)
        if (!uid.IsValid()) return false;

        if (set.ContainsKey(uid)) return true;

        var mComp = metadata.GetComponent(uid);

        // TODO: Don't need to know about parents so no longer need to use bool for this method.
        // If the eye is missing ANY layer this entity or any of its parents belongs to, it is considered invisible.
        if ((visMask & mComp.VisibilityMask) != mComp.VisibilityMask)
            return false;

        var parent = transform.GetComponent(uid).ParentUid;

        if (parent.IsValid() && //is it not a worldentity?
            !set.ContainsKey(parent) && //was the parent not yet added to toSend?
            !AddToChunkSetRecursively(in parent, visMask, tree, set, transform, metadata)) //did we just fail to add the parent?
            return false; //we failed? suppose we dont get added either

        //todo paul i want it to crash here if it gets added double bc that shouldnt happen and will add alot of unneeded cycles, make this a simpl assignment at some point maybe idk
        tree.Set(uid, parent);
        set.Add(uid, mComp);
        return true;
    }

    public (List<EntityState>? updates, List<EntityUid>? deletions) CalculateEntityStates(IPlayerSession session,
        GameTick fromTick, GameTick toTick,
        (Dictionary<EntityUid, MetaDataComponent> metadata, RobustTree<EntityUid> tree)?[] chunkCache,
        HashSet<int> chunkIndices, EntityQuery<MetaDataComponent> mQuery, EntityQuery<TransformComponent> tQuery,
        EntityUid[] viewerEntities)
    {
        DebugTools.Assert(session.Status == SessionStatus.InGame);
        var newEntitiesSent = 0;
        var entitiesSent = 0;
        var playerVisibleSet = _playerVisibleSets[session];
        var visibleEnts = _visSetPool.Get();
        var seenSet = _playerSeenSets[session];
        var deletions = _entityPvsCollection.GetDeletedIndices(fromTick);

        foreach (var i in chunkIndices)
        {
            var cache = chunkCache[i];
            if(!cache.HasValue) continue;
            var rootNodes = cache.Value.tree.GetRootNodes();
            foreach (var rootNode in rootNodes)
            {
                RecursivelyAddTreeNode(in rootNode, seenSet, playerVisibleSet, visibleEnts, fromTick, ref newEntitiesSent,
                        ref entitiesSent, cache.Value.metadata);
            }
            cache.Value.tree.ReturnRootNodes(rootNodes);
        }

        var globalEnumerator = _entityPvsCollection.GlobalOverridesEnumerator;
        while (globalEnumerator.MoveNext())
        {
            var uid = globalEnumerator.Current;
            RecursivelyAddOverride(in uid, seenSet, playerVisibleSet, visibleEnts, fromTick, ref newEntitiesSent,
                ref entitiesSent, mQuery, tQuery);
        }
        globalEnumerator.Dispose();

        var localEnumerator = _entityPvsCollection.GetElementsForSession(session);
        while (localEnumerator.MoveNext())
        {
            var uid = localEnumerator.Current;
            RecursivelyAddOverride(in uid, seenSet, playerVisibleSet, visibleEnts, fromTick, ref newEntitiesSent,
                ref entitiesSent, mQuery, tQuery);
        }
        localEnumerator.Dispose();

        foreach (var viewerEntity in viewerEntities)
        {
            RecursivelyAddOverride(in viewerEntity, seenSet, playerVisibleSet, visibleEnts, fromTick, ref newEntitiesSent,
                ref entitiesSent, mQuery, tQuery);
        }

        var entityStates = new List<EntityState>();

        foreach (var (entityUid, visiblity) in visibleEnts)
        {
            if (visiblity == PVSEntityVisiblity.StayedUnchanged)
                continue;

            var @new = visiblity == PVSEntityVisiblity.Entered;

            var state = GetEntityState(session, entityUid, @new ? GameTick.Zero : fromTick, mQuery);

            //this entity is not new & nothing changed
            if(!@new && state.Empty) continue;

            entityStates.Add(state);
        }

        foreach (var (entityUid, _) in playerVisibleSet)
        {
            // it was deleted, so we dont need to exit pvs
            if(deletions.Contains(entityUid)) continue;

            //TODO: HACK: somehow an entity left the view, transform does not exist (deleted?), but was not in the
            // deleted list. This seems to happen with the map entity on round restart.
            if (!EntityManager.EntityExists(entityUid))
                continue;

            entityStates.Add(new EntityState(entityUid, new NetListAsArray<ComponentChange>(new []
            {
                ComponentChange.Changed(_stateManager.TransformNetId, new TransformComponent.TransformComponentState(Vector2.Zero, Angle.Zero, EntityUid.Invalid, false, false)),
            }), true));
        }

        _playerVisibleSets[session] = visibleEnts;
        _visSetPool.Return(playerVisibleSet);

        if (deletions.Count == 0) deletions = default;
        if (entityStates.Count == 0) entityStates = default;
        return (entityStates, deletions);
    }

    [MethodImpl(MethodImplOptions.AggressiveOptimization)]
    private void RecursivelyAddTreeNode(
        in RobustTree<EntityUid>.TreeNode node,
        HashSet<EntityUid> seenSet,
        Dictionary<EntityUid, PVSEntityVisiblity> previousVisibleEnts,
        Dictionary<EntityUid, PVSEntityVisiblity> toSend,
        GameTick fromTick,
        ref int newEntitiesSent,
        ref int totalEnteredEntities,
        Dictionary<EntityUid, MetaDataComponent> metaDataCache)
    {
        //are we valid?
        //sometimes uids gets added without being valid YET (looking at you mapmanager) (mapcreate & gridcreated fire before the uids becomes valid)

        // As every map is parented to uid 0 in the tree we still need to get their children, plus because we go top-down
        // we may find duplicate parents with children we haven't encountered before
        // on different chunks (this is especially common with direct grid children)
        if (node.Value.IsValid() && !toSend.ContainsKey(node.Value))
        {
            //are we new?
            var (entered, budgetFail) = ProcessEntry(in node.Value, seenSet, previousVisibleEnts, ref newEntitiesSent,
                ref totalEnteredEntities);

            if (budgetFail) return;

            AddToSendSet(in node.Value, metaDataCache[node.Value], toSend, fromTick, entered);
        }

        //our children are important regardless! iterate them!
        foreach (var child in node.Children)
        {
            RecursivelyAddTreeNode(in child, seenSet, previousVisibleEnts, toSend, fromTick, ref newEntitiesSent,
                ref totalEnteredEntities, metaDataCache);
        }
    }

    public bool RecursivelyAddOverride(
        in EntityUid uid,
        HashSet<EntityUid> seenSet,
        Dictionary<EntityUid, PVSEntityVisiblity> previousVisibleEnts,
        Dictionary<EntityUid, PVSEntityVisiblity> toSend,
        GameTick fromTick,
        ref int newEntitiesSent,
        ref int totalEnteredEntities,
        EntityQuery<MetaDataComponent> metaQuery,
        EntityQuery<TransformComponent> transQuery)
    {
        //are we valid?
        //sometimes uids gets added without being valid YET (looking at you mapmanager) (mapcreate & gridcreated fire before the uids becomes valid)
        if (!uid.IsValid()) return false;

        //did we already get added?
        if (toSend.ContainsKey(uid)) return true;

        var parent = transQuery.GetComponent(uid).ParentUid;
        if (parent.IsValid() && !RecursivelyAddOverride(in parent, seenSet, previousVisibleEnts, toSend, fromTick,
                ref newEntitiesSent, ref totalEnteredEntities, metaQuery, transQuery))
            return false;

        var (entered, _) = ProcessEntry(in uid, seenSet, previousVisibleEnts, ref newEntitiesSent, ref totalEnteredEntities);

        AddToSendSet(in uid, metaQuery.GetComponent(uid), toSend, fromTick, entered);
        return true;
    }

    private (bool entered, bool budgetFail) ProcessEntry(in EntityUid uid, HashSet<EntityUid> seenSet,
        Dictionary<EntityUid, PVSEntityVisiblity> previousVisibleEnts,
        ref int newEntitiesSent,
        ref int totalEnteredEntities)
    {
        var @new = !seenSet.Contains(uid);
        var entered = @new | !previousVisibleEnts.Remove(uid);

        if (entered)
        {
            if (totalEnteredEntities >= _entityBudget)
                return (entered, true);

            totalEnteredEntities++;
        }

        if (@new)
        {
            //we just entered pvs, do we still have enough budget to send us?
            if(newEntitiesSent >= _newEntityBudget)
                return (entered, true);

            newEntitiesSent++;
            seenSet.Add(uid);
        }

        return (entered, false);
    }

    private void AddToSendSet(in EntityUid uid, MetaDataComponent metaDataComponent, Dictionary<EntityUid, PVSEntityVisiblity> toSend, GameTick fromTick, bool entered)
    {
        if (entered)
        {
            toSend.Add(uid, PVSEntityVisiblity.Entered);
            return;
        }

        if (metaDataComponent.EntityLastModifiedTick < fromTick)
        {
            //entity has been sent before and hasnt been updated since
            toSend.Add(uid, PVSEntityVisiblity.StayedUnchanged);
            return;
        }

        //add us
        toSend.Add(uid, PVSEntityVisiblity.StayedChanged);
    }

    /// <summary>
    ///     Gets all entity states that have been modified after and including the provided tick.
    /// </summary>
    public (List<EntityState>? updates, List<EntityUid>? deletions) GetAllEntityStates(ICommonSession player, GameTick fromTick, GameTick toTick)
    {
        var deletions = _entityPvsCollection.GetDeletedIndices(fromTick);
        // no point sending an empty collection
        if (deletions.Count == 0) deletions = default;

        var stateEntities = new List<EntityState>();
        var seenEnts = new HashSet<EntityUid>();
        var slowPath = false;
        var metadataQuery = EntityManager.GetEntityQuery<MetaDataComponent>();

        if (!SeenAllEnts.Contains(player))
        {
            // Give them E V E R Y T H I N G
            stateEntities = new List<EntityState>(EntityManager.EntityCount);

            // This is the same as iterating every existing entity.
            foreach (var md in EntityManager.EntityQuery<MetaDataComponent>(true))
            {
                DebugTools.Assert(md.EntityLifeStage >= EntityLifeStage.Initialized);
                stateEntities.Add(GetEntityState(player, md.Owner, GameTick.Zero));
            }

            return (stateEntities.Count == 0 ? default : stateEntities, deletions);
        }

        // Just get the relevant entities that have been dirtied
        // This should be extremely fast.
        if (!slowPath)
        {
            for (var i = fromTick.Value; i <= toTick.Value; i++)
            {
                // Fallback to dumping every entity on them.
                var tick = new GameTick(i);
                if (!TryGetTick(tick, out var add, out var dirty))
                {
                    slowPath = true;
                    break;
                }

                foreach (var uid in add)
                {
                    if (!seenEnts.Add(uid)) continue;
                    // This is essentially the same as IEntityManager.EntityExists, but returning MetaDataComponent.
                    if (!metadataQuery.TryGetComponent(uid, out var md)) continue;

<<<<<<< HEAD
                if (md.EntityLastModifiedTick >= fromTick)
                    stateEntities.Add(GetEntityState(player, uid, GameTick.Zero, metadataQuery));
            }
=======
                    DebugTools.Assert(md.EntityLifeStage >= EntityLifeStage.Initialized);
>>>>>>> a8a29e81

                    if (md.EntityLastModifiedTick >= fromTick)
                        stateEntities.Add(GetEntityState(player, uid, GameTick.Zero));
                }

                foreach (var uid in dirty)
                {
                    DebugTools.Assert(!add.Contains(uid));

                    if (!seenEnts.Add(uid)) continue;
                    if (!metadataQuery.TryGetComponent(uid, out var md)) continue;

<<<<<<< HEAD
                if (md.EntityLastModifiedTick >= fromTick)
                    stateEntities.Add(GetEntityState(player, uid, fromTick, metadataQuery));
=======
                    DebugTools.Assert(md.EntityLifeStage >= EntityLifeStage.Initialized);

                    if (md.EntityLastModifiedTick >= fromTick)
                        stateEntities.Add(GetEntityState(player, uid, fromTick));
                }
>>>>>>> a8a29e81
            }
        }

        if (!slowPath)
        {
            if (stateEntities.Count == 0) stateEntities = default;

            return (stateEntities, deletions);
        }

        stateEntities = new List<EntityState>(EntityManager.EntityCount);

        // This is the same as iterating every existing entity.
        foreach (var md in EntityManager.EntityQuery<MetaDataComponent>(true))
        {
            DebugTools.Assert(md.EntityLifeStage >= EntityLifeStage.Initialized);

            if (md.EntityLastModifiedTick >= fromTick)
                stateEntities.Add(GetEntityState(player, md.Owner, fromTick, metadataQuery));
        }

        // no point sending an empty collection
        if (stateEntities.Count == 0) stateEntities = default;

        return (stateEntities, deletions);
    }

    /// <summary>
    /// Generates a network entity state for the given entity.
    /// </summary>
    /// <param name="player">The player to generate this state for.</param>
    /// <param name="entityUid">Uid of the entity to generate the state from.</param>
    /// <param name="fromTick">Only provide delta changes from this tick.</param>
    /// <returns>New entity State for the given entity.</returns>
    private EntityState GetEntityState(ICommonSession player, EntityUid entityUid, GameTick fromTick, EntityQuery<MetaDataComponent> mQuery)
    {
        var bus = EntityManager.EventBus;
        var changed = new List<ComponentChange>();
        // Whether this entity has any component states that are only for a specific session.
        // TODO: This GetComp is probably expensive, less expensive than before, but ideally we'd cache it somewhere or something from a previous getcomp
        // Probably still needs tweaking but checking for add / changed states up front should do most of the work.
        var specificStates = (mQuery.GetComponent(entityUid).Flags & MetaDataFlags.EntitySpecific) == MetaDataFlags.EntitySpecific;

        foreach (var (netId, component) in EntityManager.GetNetComponents(entityUid))
        {
            DebugTools.Assert(component.Initialized);

            // NOTE: When LastModifiedTick or CreationTick are 0 it means that the relevant data is
            // "not different from entity creation".
            // i.e. when the client spawns the entity and loads the entity prototype,
            // the data it deserializes from the prototype SHOULD be equal
            // to what the component state / ComponentChange would send.
            // As such, we can avoid sending this data in this case since the client "already has it".

            DebugTools.Assert(component.LastModifiedTick >= component.CreationTick);

            var addState = false;
            var changeState = false;

            // We'll check the properties first; if we ever have specific states then doing the struct event is expensive.
            if (component.CreationTick != GameTick.Zero && component.CreationTick >= fromTick && !component.Deleted)
                addState = true;
            else if (component.NetSyncEnabled && component.LastModifiedTick != GameTick.Zero && component.LastModifiedTick >= fromTick)
                changeState = true;

            if (!addState && !changeState)
                continue;

            if (specificStates && !EntityManager.CanGetComponentState(bus, component, player))
                continue;

            if (addState)
            {
                ComponentState? state = null;
                if (component.NetSyncEnabled && component.LastModifiedTick != GameTick.Zero &&
                    component.LastModifiedTick >= fromTick)
                    state = EntityManager.GetComponentState(bus, component);

                // Can't be null since it's returned by GetNetComponents
                // ReSharper disable once PossibleInvalidOperationException
                changed.Add(ComponentChange.Added(netId, state));
            }
            else
            {
                DebugTools.Assert(changeState);
                changed.Add(ComponentChange.Changed(netId, EntityManager.GetComponentState(bus, component)));
            }
        }

        foreach (var netId in _serverEntManager.GetDeletedComponents(entityUid, fromTick))
        {
            changed.Add(ComponentChange.Removed(netId));
        }

        return new EntityState(entityUid, changed.ToArray());
    }

    private HashSet<EntityUid> GetSessionViewers(ICommonSession session)
    {
        var viewers = _uidSetPool.Get();
        if (session.Status != SessionStatus.InGame)
            return viewers;

        if (session.AttachedEntity != null)
            viewers.Add(session.AttachedEntity.Value);

        // This is awful, but we're not gonna add the list of view subscriptions to common session.
        if (session is IPlayerSession playerSession)
        {
            foreach (var uid in playerSession.ViewSubscriptions)
            {
                viewers.Add(uid);
            }
        }

        return viewers;
    }

    // Read Safe
    private (Vector2 worldPos, float range, MapId mapId) CalcViewBounds(in EntityUid euid, EntityQuery<TransformComponent> transformQuery)
    {
        var xform = transformQuery.GetComponent(euid);
        return (xform.WorldPosition, _viewSize / 2f, xform.MapID);
    }

    public sealed class SetPolicy<T> : PooledObjectPolicy<HashSet<T>>
    {
        public override HashSet<T> Create()
        {
            return new HashSet<T>();
        }

        public override bool Return(HashSet<T> obj)
        {
            obj.Clear();
            return true;
        }
    }

    public sealed class ListPolicy<T> : PooledObjectPolicy<List<T>>
    {
        public override List<T> Create()
        {
            return new();
        }

        public override bool Return(List<T> obj)
        {
            obj.Clear();
            return true;
        }
    }

    public sealed class DictPolicy<T1, T2> : PooledObjectPolicy<Dictionary<T1, T2>> where T1 : notnull
    {
        public override Dictionary<T1, T2> Create()
        {
            return new Dictionary<T1, T2>();
        }

        public override bool Return(Dictionary<T1, T2> obj)
        {
            obj.Clear();
            return true;
        }
    }

    public sealed class TreePolicy<T> : PooledObjectPolicy<RobustTree<T>> where T : notnull
    {
        private readonly ObjectPool<HashSet<RobustTree<T>.TreeNode>> _treeNodeSetPool =
            new DefaultObjectPool<HashSet<RobustTree<T>.TreeNode>>(new SetPolicy<RobustTree<T>.TreeNode>());

        public override RobustTree<T> Create()
        {
            return new RobustTree<T>(_treeNodeSetPool.Get, _treeNodeSetPool.Return);
        }

        public override bool Return(RobustTree<T> obj)
        {
            obj.Clear();
            return true;
        }
    }
}

[ByRefEvent]
public readonly struct ExpandPvsEvent
{
    public readonly IPlayerSession Session;
    public readonly List<EntityUid> Entities;

    public ExpandPvsEvent(IPlayerSession session, List<EntityUid> entities)
    {
        Session = session;
        Entities = entities;
    }
}<|MERGE_RESOLUTION|>--- conflicted
+++ resolved
@@ -1,10 +1,7 @@
 using System;
 using System.Collections.Generic;
-<<<<<<< HEAD
+using System.Linq;
 using System.Composition;
-=======
-using System.Linq;
->>>>>>> a8a29e81
 using System.Runtime.CompilerServices;
 using Microsoft.Extensions.ObjectPool;
 using NetSerializer;
@@ -726,13 +723,7 @@
                     // This is essentially the same as IEntityManager.EntityExists, but returning MetaDataComponent.
                     if (!metadataQuery.TryGetComponent(uid, out var md)) continue;
 
-<<<<<<< HEAD
-                if (md.EntityLastModifiedTick >= fromTick)
-                    stateEntities.Add(GetEntityState(player, uid, GameTick.Zero, metadataQuery));
-            }
-=======
                     DebugTools.Assert(md.EntityLifeStage >= EntityLifeStage.Initialized);
->>>>>>> a8a29e81
 
                     if (md.EntityLastModifiedTick >= fromTick)
                         stateEntities.Add(GetEntityState(player, uid, GameTick.Zero));
@@ -745,16 +736,11 @@
                     if (!seenEnts.Add(uid)) continue;
                     if (!metadataQuery.TryGetComponent(uid, out var md)) continue;
 
-<<<<<<< HEAD
-                if (md.EntityLastModifiedTick >= fromTick)
-                    stateEntities.Add(GetEntityState(player, uid, fromTick, metadataQuery));
-=======
                     DebugTools.Assert(md.EntityLifeStage >= EntityLifeStage.Initialized);
 
                     if (md.EntityLastModifiedTick >= fromTick)
                         stateEntities.Add(GetEntityState(player, uid, fromTick));
                 }
->>>>>>> a8a29e81
             }
         }
 
