--- conflicted
+++ resolved
@@ -297,27 +297,11 @@
             TryAddToVisibleEnts(entityUid, seenSet, playerVisibleSet, visibleEnts, fromTick, ref newEntitiesSent, ref entitiesSent);
         }
 
-<<<<<<< HEAD
-                    //Always include viewable ent itself
-                    RecursiveAdd(eyeEuid, visibleEnts, includedChunks, chunksSeen);
-
-                    // grid entity should be added through this
-                    // assume there are no deleted ents in here, cull them first in ent/comp manager
-                    _lookup.FastEntitiesIntersecting(in mapId, ref viewBox, entity =>
-                    {
-                        var entVisible = _entMan.GetComponent<MetaDataComponent>(entity.Uid).VisibilityMask;
-
-                        if ((entVisible & visMask) != entVisible) return;
-
-                        RecursiveAdd(entity.Uid, visibleEnts, includedChunks, chunksSeen);
-                    }, LookupFlags.None);
-=======
         var viewers = GetSessionViewers(session);
 
         foreach (var eyeEuid in viewers)
         {
             var (viewBox, mapId) = CalcViewBounds(in eyeEuid);
->>>>>>> 1afeac4b
 
             uint visMask = 0;
             if (EntityManager.TryGetComponent<EyeComponent>(eyeEuid, out var eyeComp))
@@ -361,14 +345,7 @@
         viewers.Clear();
         _viewerEntsPool.Return(viewers);
 
-<<<<<<< HEAD
-            foreach (var (gridId, chunks) in includedChunks)
-            {
-                // at least 1 anchored entity is going to be added, so add the grid (all anchored ents are parented to grid)
-                RecursiveAdd(_mapManager.GetGrid(gridId).GridEntityId, visibleEnts, includedChunks, chunksSeen);
-=======
         var entityStates = new List<EntityState>();
->>>>>>> 1afeac4b
 
         foreach (var (entityUid, visiblity) in visibleEnts)
         {
@@ -570,17 +547,6 @@
         var bus = EntityManager.EventBus;
         var changed = new List<ComponentChange>();
 
-<<<<<<< HEAD
-        [MethodImpl(MethodImplOptions.AggressiveOptimization)]
-        private void RecursiveAdd(EntityUid uid, HashSet<EntityUid> visSet, Dictionary<GridId, HashSet<IMapChunkInternal>> includedChunks, Dictionary<IMapChunkInternal, GameTick> chunksSeen)
-        {
-            // we are done, this ent has already been checked and is visible
-            if (visSet.Contains(uid))
-                return;
-
-            var xform = _entMan.GetComponent<TransformComponent>(uid);
-            var parentUid = xform.ParentUid;
-=======
         foreach (var (netId, component) in EntityManager.GetNetComponents(entityUid))
         {
             DebugTools.Assert(component.Initialized);
@@ -596,35 +562,9 @@
 
             if (!EntityManager.CanGetComponentState(bus, component, player))
                 continue;
->>>>>>> 1afeac4b
 
             if (component.CreationTick != GameTick.Zero && component.CreationTick >= fromTick && !component.Deleted)
             {
-<<<<<<< HEAD
-                visSet.Add(uid);
-                return;
-            }
-
-            // Make sure any chunks the entity depends on (e.g. parented to an anchored entity) are included.
-            // This often happens with stuff like containers on anchored entities.
-            EnsureAnchoredChunk(xform, includedChunks, chunksSeen);
-
-            // parent is already in the set
-            if (visSet.Contains(parentUid))
-            {
-                if (!xform.Anchored)
-                    visSet.Add(uid);
-
-                return;
-            }
-
-            // Add parents
-            RecursiveAdd(parentUid, visSet, includedChunks, chunksSeen);
-
-            // add us
-            if (!xform.Anchored)
-                visSet.Add(uid);
-=======
                 ComponentState? state = null;
                 if (component.NetSyncEnabled && component.LastModifiedTick != GameTick.Zero &&
                     component.LastModifiedTick >= fromTick)
@@ -639,7 +579,6 @@
             {
                 changed.Add(ComponentChange.Changed(netId, EntityManager.GetComponentState(bus, component)));
             }
->>>>>>> 1afeac4b
         }
 
         foreach (var netId in ((IServerEntityManager)EntityManager).GetDeletedComponents(entityUid, fromTick))
