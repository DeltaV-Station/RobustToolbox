using System;
using System.Collections.Generic;
using System.Runtime.CompilerServices;
using Microsoft.Extensions.ObjectPool;
using NetSerializer;
using Robust.Server.GameObjects;
using Robust.Server.Player;
using Robust.Shared;
using Robust.Shared.Configuration;
using Robust.Shared.Containers;
using Robust.Shared.Enums;
using Robust.Shared.GameObjects;
using Robust.Shared.Map;
using Robust.Shared.Maths;
using Robust.Shared.Players;
using Robust.Shared.Timing;
using Robust.Shared.Utility;

namespace Robust.Server.GameStates;

internal partial class PVSSystem : EntitySystem
{
    [Shared.IoC.Dependency] private readonly IMapManager _mapManager = default!;
    [Shared.IoC.Dependency] private readonly IPlayerManager _playerManager = default!;
    [Shared.IoC.Dependency] private readonly IConfigurationManager _configManager = default!;
    [Shared.IoC.Dependency] private readonly IServerGameStateManager _stateManager = default!;

    public const float ChunkSize = 8;

    /// <summary>
    /// Maximum number of pooled objects
    /// </summary>
    private const int MaxVisPoolSize = 1024;

    /// <summary>
    /// Is view culling enabled, or will we send the whole map?
    /// </summary>
    private bool _cullingEnabled;

    /// <summary>
    /// How many new entities we can send per tick (dont wanna nuke the clients mailbox).
    /// </summary>
    private int _newEntityBudget;

    /// <summary>
    /// How many entered entities can be sent per tick.
    /// </summary>
    private int _entityBudget;

    /// <summary>
    /// Size of the side of the view bounds square.
    /// </summary>
    private float _viewSize;

    /// <summary>
    /// All <see cref="Robust.Shared.GameObjects.EntityUid"/>s a <see cref="ICommonSession"/> saw last iteration.
    /// </summary>
    private readonly Dictionary<ICommonSession, Dictionary<EntityUid, PVSEntityVisiblity>> _playerVisibleSets = new();
    private readonly Dictionary<ICommonSession, HashSet<EntityUid>> _playerSeenSets = new();

    private PVSCollection<EntityUid> _entityPvsCollection = default!;
    public PVSCollection<EntityUid> EntityPVSCollection => _entityPvsCollection;
    private readonly List<IPVSCollection> _pvsCollections = new();

    private readonly ObjectPool<Dictionary<EntityUid, PVSEntityVisiblity>> _visSetPool =
        new DefaultObjectPool<Dictionary<EntityUid, PVSEntityVisiblity>>(
            new DefaultPooledObjectPolicy<Dictionary<EntityUid, PVSEntityVisiblity>>(), MaxVisPoolSize);
    private readonly ObjectPool<HashSet<EntityUid>> _viewerEntsPool
        = new DefaultObjectPool<HashSet<EntityUid>>(new DefaultPooledObjectPolicy<HashSet<EntityUid>>(), MaxVisPoolSize);

    public override void Initialize()
    {
        base.Initialize();

        _entityPvsCollection = RegisterPVSCollection<EntityUid>();
        _mapManager.MapCreated += OnMapCreated;
        _mapManager.MapDestroyed += OnMapDestroyed;
        _mapManager.OnGridCreated += OnGridCreated;
        _mapManager.OnGridRemoved += OnGridRemoved;
        _playerManager.PlayerStatusChanged += OnPlayerStatusChanged;
        SubscribeLocalEvent<MoveEvent>(OnEntityMove);
        SubscribeLocalEvent<TransformComponent, ComponentInit>(OnTransformInit);
        EntityManager.EntityDeleted += OnEntityDeleted;

        _configManager.OnValueChanged(CVars.NetPVS, SetPvs, true);
        _configManager.OnValueChanged(CVars.NetMaxUpdateRange, OnViewsizeChanged, true);
        _configManager.OnValueChanged(CVars.NetPVSNewEntityBudget, OnNewEntityBudgetChanged, true);
        _configManager.OnValueChanged(CVars.NetPVSEntityBudget, OnEntityBudgetChanged, true);

        InitializeDirty();
    }

    private void OnEntityBudgetChanged(int obj)
    {
        _entityBudget = obj;
    }

    public override void Shutdown()
    {
        base.Shutdown();

        UnregisterPVSCollection(_entityPvsCollection);
        _mapManager.MapCreated -= OnMapCreated;
        _mapManager.MapDestroyed -= OnMapDestroyed;
        _mapManager.OnGridCreated -= OnGridCreated;
        _mapManager.OnGridRemoved -= OnGridRemoved;
        _playerManager.PlayerStatusChanged -= OnPlayerStatusChanged;
        EntityManager.EntityDeleted -= OnEntityDeleted;

        _configManager.UnsubValueChanged(CVars.NetPVS, SetPvs);
        _configManager.UnsubValueChanged(CVars.NetMaxUpdateRange, OnViewsizeChanged);
        _configManager.UnsubValueChanged(CVars.NetPVSEntityBudget, OnEntityBudgetChanged);

        ShutdownDirty();
    }

    private void OnViewsizeChanged(float obj)
    {
        _viewSize = obj * 2;
    }

    private void SetPvs(bool value)
    {
        _cullingEnabled = value;
    }

    private void OnNewEntityBudgetChanged(int obj)
    {
        _newEntityBudget = obj;
    }

    public void ProcessCollections()
    {
        foreach (var collection in _pvsCollections)
        {
            collection.Process();
        }
    }

    public void Cleanup(IEnumerable<IPlayerSession> sessions)
    {
        CleanupDirty(sessions);
    }

    public void CullDeletionHistory(GameTick oldestAck)
    {
        _entityPvsCollection.CullDeletionHistoryUntil(oldestAck);
    }

    #region PVSCollection methods to maybe make public someday:tm:

    private PVSCollection<TIndex> RegisterPVSCollection<TIndex>() where TIndex : IComparable<TIndex>, IEquatable<TIndex>
    {
        var collection = new PVSCollection<TIndex>();
        _pvsCollections.Add(collection);
        return collection;
    }

    private bool UnregisterPVSCollection<TIndex>(PVSCollection<TIndex> pvsCollection) where TIndex : IComparable<TIndex>, IEquatable<TIndex> =>
        _pvsCollections.Remove(pvsCollection);

    #endregion

    #region PVSCollection Event Updates

    private void OnEntityDeleted(object? sender, EntityUid e)
    {
        _entityPvsCollection.RemoveIndex(EntityManager.CurrentTick, e);
    }

    private void OnEntityMove(ref MoveEvent ev)
    {
        UpdateEntityRecursive(ev.Sender, ev.Component);
    }

    private void OnTransformInit(EntityUid uid, TransformComponent component, ComponentInit args)
    {
        UpdateEntityRecursive(uid, component);
    }

    private void UpdateEntityRecursive(EntityUid uid, TransformComponent? transformComponent = null)
    {
        if(!Resolve(uid, ref transformComponent))
            return;

        _entityPvsCollection.UpdateIndex(uid, transformComponent.Coordinates);

        // since elements are cached grid-/map-relative, we dont need to update a given grids/maps children
        if(_mapManager.IsGrid(uid) || _mapManager.IsMap(uid)) return;

        foreach (var componentChild in transformComponent.ChildEntities)
        {
            UpdateEntityRecursive(componentChild);
        }
    }

    private void OnPlayerStatusChanged(object? sender, SessionStatusEventArgs e)
    {
        if (e.NewStatus == SessionStatus.InGame)
        {
            _playerVisibleSets.Add(e.Session, _visSetPool.Get());
            _playerSeenSets.Add(e.Session, new HashSet<EntityUid>());
            foreach (var pvsCollection in _pvsCollections)
            {
                pvsCollection.AddPlayer(e.Session);
            }
        }
        else if (e.NewStatus == SessionStatus.Disconnected)
        {
            _visSetPool.Return(_playerVisibleSets[e.Session]);
            _playerVisibleSets.Remove(e.Session);
            _playerSeenSets.Remove(e.Session);
            foreach (var pvsCollection in _pvsCollections)
            {
                pvsCollection.RemovePlayer(e.Session);
            }
        }
    }

    private void OnGridRemoved(MapId mapId, GridId gridId)
    {
        foreach (var pvsCollection in _pvsCollections)
        {
            pvsCollection.RemoveGrid(gridId);
        }
    }

    private void OnGridCreated(MapId mapId, GridId gridId)
    {
        foreach (var pvsCollection in _pvsCollections)
        {
            pvsCollection.AddGrid(gridId);
        }

        var uid = _mapManager.GetGrid(gridId).GridEntityId;
        _entityPvsCollection.UpdateIndex(uid);
    }

    private void OnMapDestroyed(object? sender, MapEventArgs e)
    {
        foreach (var pvsCollection in _pvsCollections)
        {
            pvsCollection.RemoveMap(e.Map);
        }
    }

    private void OnMapCreated(object? sender, MapEventArgs e)
    {
        foreach (var pvsCollection in _pvsCollections)
        {
            pvsCollection.AddMap(e.Map);
        }

        if(e.Map == MapId.Nullspace) return;
        var uid = _mapManager.GetMapEntityId(e.Map);
        _entityPvsCollection.UpdateIndex(uid);
    }

    #endregion

    public (List<EntityState>? updates, List<EntityUid>? deletions) CalculateEntityStates(ICommonSession session,
        GameTick fromTick, GameTick toTick)
    {
        DebugTools.Assert(session.Status == SessionStatus.InGame);
        var newEntitiesSent = 0;
        var entitiesSent = 0;

        var deletions = _entityPvsCollection.GetDeletedIndices(fromTick);
        if (!_cullingEnabled)
        {
            var allStates = GetAllEntityStates(session, fromTick, toTick);
            return (allStates, deletions);
        }

        var playerVisibleSet = _playerVisibleSets[session];
        var visibleEnts = _visSetPool.Get();
        var seenSet = _playerSeenSets[session];

        visibleEnts.Clear();

        var globalOverridesEnumerator = _entityPvsCollection.GlobalOverridesEnumerator;
        while(globalOverridesEnumerator.MoveNext())
        {
            var uid = globalOverridesEnumerator.Current;
            TryAddToVisibleEnts(in uid, seenSet, playerVisibleSet, visibleEnts, fromTick, ref newEntitiesSent, ref entitiesSent);
        }
        globalOverridesEnumerator.Dispose();

        var localOverridesEnumerator = _entityPvsCollection.GetElementsForSession(session);
        while (localOverridesEnumerator.MoveNext())
        {
            var uid = localOverridesEnumerator.Current;
            TryAddToVisibleEnts(in uid, seenSet, playerVisibleSet, visibleEnts, fromTick, ref newEntitiesSent, ref entitiesSent);
        }
        localOverridesEnumerator.Dispose();

        var expandEvent = new ExpandPvsEvent((IPlayerSession) session, new List<EntityUid>());
        RaiseLocalEvent(ref expandEvent);
        foreach (var entityUid in expandEvent.Entities)
        {
            TryAddToVisibleEnts(in entityUid, seenSet, playerVisibleSet, visibleEnts, fromTick, ref newEntitiesSent, ref entitiesSent);
        }

        var viewers = GetSessionViewers(session);

        foreach (var eyeEuid in viewers)
        {
            var (viewBox, mapId) = CalcViewBounds(in eyeEuid);

            uint visMask = 0;
            if (EntityManager.TryGetComponent<EyeComponent>(eyeEuid, out var eyeComp))
                visMask = eyeComp.VisibilityMask;

            //todo at some point just register the viewerentities as localoverrides
            TryAddToVisibleEnts(in eyeEuid, seenSet, playerVisibleSet, visibleEnts, fromTick, ref newEntitiesSent, ref entitiesSent, visMask);

            var mapChunkEnumerator = new ChunkIndicesEnumerator(viewBox, ChunkSize);

            while (mapChunkEnumerator.MoveNext(out var chunkIndices))
            {
                if(_entityPvsCollection.TryGetChunk(mapId, chunkIndices.Value, out var chunk))
                {
                    foreach (var index in chunk)
                    {
                        TryAddToVisibleEnts(in index, seenSet, playerVisibleSet, visibleEnts, fromTick, ref newEntitiesSent, ref entitiesSent, visMask);
                    }
                }
            }

            _mapManager.FindGridsIntersectingEnumerator(mapId, viewBox, out var gridEnumerator, true);
            while (gridEnumerator.MoveNext(out var mapGrid))
            {
                var gridChunkEnumerator =
                    new ChunkIndicesEnumerator(mapGrid.InvWorldMatrix.TransformBox(viewBox), ChunkSize);

                while (gridChunkEnumerator.MoveNext(out var gridChunkIndices))
                {
                    if (_entityPvsCollection.TryGetChunk(mapGrid.Index, gridChunkIndices.Value, out var chunk))
                    {
                        foreach (var index in chunk)
                        {
                            TryAddToVisibleEnts(in index, seenSet, playerVisibleSet, visibleEnts, fromTick, ref newEntitiesSent, ref entitiesSent, visMask);
                        }
                    }
                }
            }
        }

        viewers.Clear();
        _viewerEntsPool.Return(viewers);

        var entityStates = new List<EntityState>();

        foreach (var (entityUid, visiblity) in visibleEnts)
        {
            if (visiblity == PVSEntityVisiblity.StayedUnchanged)
                continue;

            var @new = visiblity == PVSEntityVisiblity.Entered;

            var state = GetEntityState(session, entityUid, @new ? GameTick.Zero : fromTick);

            //this entity is not new & nothing changed
            if(!@new && state.Empty) continue;

            entityStates.Add(state);
        }

        foreach (var (entityUid, _) in playerVisibleSet)
        {
            // it was deleted, so we dont need to exit pvs
            if(deletions.Contains(entityUid)) continue;

            //TODO: HACK: somehow an entity left the view, transform does not exist (deleted?), but was not in the
            // deleted list. This seems to happen with the map entity on round restart.
            if (!EntityManager.EntityExists(entityUid))
                continue;

            entityStates.Add(new EntityState(entityUid, new NetListAsArray<ComponentChange>(new []
            {
                ComponentChange.Changed(_stateManager.TransformNetId, new TransformComponent.TransformComponentState(Vector2.Zero, Angle.Zero, EntityUid.Invalid, false, false)),
            }), true));
        }

        _playerVisibleSets[session] = visibleEnts;
        _visSetPool.Return(playerVisibleSet);

        if (deletions.Count == 0) deletions = default;
        if (entityStates.Count == 0) entityStates = default;
        return (entityStates, deletions);
    }

    [MethodImpl(MethodImplOptions.AggressiveOptimization)]
    private bool TryAddToVisibleEnts(in EntityUid uid, HashSet<EntityUid> seenSet, Dictionary<EntityUid, PVSEntityVisiblity> previousVisibleEnts, Dictionary<EntityUid, PVSEntityVisiblity> toSend, GameTick fromTick, ref int newEntitiesSent, ref int totalEnteredEntities, uint? visMask = null, bool dontSkip = false, bool trustParent = false)
    {
        //are we valid yet?
        //sometimes uids gets added without being valid YET (looking at you mapmanager) (mapcreate & gridcreated fire before the uids becomes valid)
        if (!uid.IsValid()) return false;

        //did we already get added?
        if (toSend.ContainsKey(uid)) return true;

        // if we are invisible, we are not going into the visSet, so don't worry about parents, and children are not going in
        if (visMask != null && EntityManager.TryGetComponent(uid, out VisibilityComponent visibility))
        {
            if ((visMask & visibility.Layer) == 0)
                return false;
        }

        var parent = Transform(uid).ParentUid;

        if (!trustParent && //do we have it on good authority the parent exists?
            parent.IsValid() && //is it not a worldentity?
            !toSend.ContainsKey(parent) && //was the parent not yet added to toSend?
            !TryAddToVisibleEnts(in parent, seenSet, previousVisibleEnts, toSend, fromTick, ref newEntitiesSent, ref totalEnteredEntities, visMask)) //did we just fail to add the parent?
            return false; //we failed? suppose we dont get added either

        //did we already get added through the parent call?
        if (toSend.ContainsKey(uid)) return true;

        //are we new?
        var @new = !seenSet.Contains(uid);
        var entered = @new | !previousVisibleEnts.Remove(uid);

        if (entered)
        {
            if (!dontSkip && totalEnteredEntities >= _entityBudget)
                return false;

            totalEnteredEntities++;
        }

        if (@new)
        {
            //we just entered pvs, do we still have enough budget to send us?
            if(!dontSkip && newEntitiesSent >= _newEntityBudget)
                return false;

            newEntitiesSent++;
            seenSet.Add(uid);
        }

<<<<<<< HEAD
=======
        //we *need* to send out contained entities too as part of the intial state
        if (EntityManager.TryGetComponent(uid, out ContainerManagerComponent? containerManager))
        {
            foreach (var container in containerManager.GetAllContainers())
            {
                // For loop to avoid allocation.
                // ReSharper disable once ForCanBeConvertedToForeach
                for (var i = 0; i < container.ContainedEntities.Count; i++)
                {
                    var containedEntity = container.ContainedEntities[i];
                    TryAddToVisibleEnts(in containedEntity, seenSet, previousVisibleEnts, toSend, fromTick,
                        ref newEntitiesSent, ref totalEnteredEntities, null,
                        true, true);
                }
            }
        }

>>>>>>> 1e32eb13
        if (entered)
        {
            toSend.Add(uid, PVSEntityVisiblity.Entered);
            return true;
        }

        if (MetaData(uid).EntityLastModifiedTick < fromTick)
        {
            //entity has been sent before and hasnt been updated since
            toSend.Add(uid, PVSEntityVisiblity.StayedUnchanged);
            return true;
        }

        //add us
        toSend.Add(uid, PVSEntityVisiblity.StayedChanged);
        return true;
    }

    /// <summary>
    ///     Gets all entity states that have been modified after and including the provided tick.
    /// </summary>
    private List<EntityState>? GetAllEntityStates(ICommonSession player, GameTick fromTick, GameTick toTick)
    {
        List<EntityState> stateEntities;

        stateEntities = new List<EntityState>();
        var seenEnts = new HashSet<EntityUid>();
        var slowPath = false;

        for (var i = fromTick.Value; i <= toTick.Value; i++)
        {
            var tick = new GameTick(i);
            if (!TryGetTick(tick, out var add, out var dirty))
            {
                slowPath = true;
                break;
            }

            foreach (var uid in add)
            {
                if (!seenEnts.Add(uid)) continue;
                // This is essentially the same as IEntityManager.EntityExists, but returning MetaDataComponent.
                if (!EntityManager.TryGetComponent(uid, out MetaDataComponent? md)) continue;

                DebugTools.Assert(md.EntityLifeStage >= EntityLifeStage.Initialized);

                if (md.EntityLastModifiedTick >= fromTick)
                    stateEntities.Add(GetEntityState(player, uid, GameTick.Zero));
            }

            foreach (var uid in dirty)
            {
                DebugTools.Assert(!add.Contains(uid));

                if (!seenEnts.Add(uid)) continue;
                if (!EntityManager.TryGetComponent(uid, out MetaDataComponent? md)) continue;

                DebugTools.Assert(md.EntityLifeStage >= EntityLifeStage.Initialized);

                if (md.EntityLastModifiedTick >= fromTick)
                    stateEntities.Add(GetEntityState(player, uid, fromTick));
            }
        }

        if (!slowPath)
        {
            return stateEntities.Count == 0 ? default : stateEntities;
        }

        stateEntities = new List<EntityState>(EntityManager.EntityCount);

        // This is the same as iterating every existing entity.
        foreach (var md in EntityManager.EntityQuery<MetaDataComponent>(true))
        {
            DebugTools.Assert(md.EntityLifeStage >= EntityLifeStage.Initialized);

            if (md.EntityLastModifiedTick >= fromTick)
                stateEntities.Add(GetEntityState(player, md.Owner, fromTick));
        }

        // no point sending an empty collection
        return stateEntities.Count == 0 ? default : stateEntities;
    }

    /// <summary>
    /// Generates a network entity state for the given entity.
    /// </summary>
    /// <param name="player">The player to generate this state for.</param>
    /// <param name="entityUid">Uid of the entity to generate the state from.</param>
    /// <param name="fromTick">Only provide delta changes from this tick.</param>
    /// <returns>New entity State for the given entity.</returns>
    private EntityState GetEntityState(ICommonSession player, EntityUid entityUid, GameTick fromTick)
    {
        var bus = EntityManager.EventBus;
        var changed = new List<ComponentChange>();

        foreach (var (netId, component) in EntityManager.GetNetComponents(entityUid))
        {
            DebugTools.Assert(component.Initialized);

            // NOTE: When LastModifiedTick or CreationTick are 0 it means that the relevant data is
            // "not different from entity creation".
            // i.e. when the client spawns the entity and loads the entity prototype,
            // the data it deserializes from the prototype SHOULD be equal
            // to what the component state / ComponentChange would send.
            // As such, we can avoid sending this data in this case since the client "already has it".

            DebugTools.Assert(component.LastModifiedTick >= component.CreationTick);

            if (!EntityManager.CanGetComponentState(bus, component, player))
                continue;

            if (component.CreationTick != GameTick.Zero && component.CreationTick >= fromTick && !component.Deleted)
            {
                ComponentState? state = null;
                if (component.NetSyncEnabled && component.LastModifiedTick != GameTick.Zero &&
                    component.LastModifiedTick >= fromTick)
                    state = EntityManager.GetComponentState(bus, component);

                // Can't be null since it's returned by GetNetComponents
                // ReSharper disable once PossibleInvalidOperationException
                changed.Add(ComponentChange.Added(netId, state));
            }
            else if (component.NetSyncEnabled && component.LastModifiedTick != GameTick.Zero &&
                     component.LastModifiedTick >= fromTick)
            {
                changed.Add(ComponentChange.Changed(netId, EntityManager.GetComponentState(bus, component)));
            }
        }

        foreach (var netId in ((IServerEntityManager)EntityManager).GetDeletedComponents(entityUid, fromTick))
        {
            changed.Add(ComponentChange.Removed(netId));
        }

        return new EntityState(entityUid, changed.ToArray());
    }

    private HashSet<EntityUid> GetSessionViewers(ICommonSession session)
    {
        var viewers = _viewerEntsPool.Get();
        if (session.Status != SessionStatus.InGame)
            return viewers;

        if (session.AttachedEntity != null)
            viewers.Add(session.AttachedEntity.Value);

        // This is awful, but we're not gonna add the list of view subscriptions to common session.
        if (session is IPlayerSession playerSession)
        {
            foreach (var uid in playerSession.ViewSubscriptions)
            {
                viewers.Add(uid);
            }
        }

        return viewers;
    }

    // Read Safe
    private (Box2 view, MapId mapId) CalcViewBounds(in EntityUid euid)
    {
        var xform = EntityManager.GetComponent<TransformComponent>(euid);

        var view = Box2.UnitCentered.Scale(_viewSize).Translated(xform.WorldPosition);
        var map = xform.MapID;

        return (view, map);
    }
}

public readonly struct ExpandPvsEvent
{
    public readonly IPlayerSession Session;
    public readonly List<EntityUid> Entities;

    public ExpandPvsEvent(IPlayerSession session, List<EntityUid> entities)
    {
        Session = session;
        Entities = entities;
    }
}<|MERGE_RESOLUTION|>--- conflicted
+++ resolved
@@ -440,26 +440,6 @@
             seenSet.Add(uid);
         }
 
-<<<<<<< HEAD
-=======
-        //we *need* to send out contained entities too as part of the intial state
-        if (EntityManager.TryGetComponent(uid, out ContainerManagerComponent? containerManager))
-        {
-            foreach (var container in containerManager.GetAllContainers())
-            {
-                // For loop to avoid allocation.
-                // ReSharper disable once ForCanBeConvertedToForeach
-                for (var i = 0; i < container.ContainedEntities.Count; i++)
-                {
-                    var containedEntity = container.ContainedEntities[i];
-                    TryAddToVisibleEnts(in containedEntity, seenSet, previousVisibleEnts, toSend, fromTick,
-                        ref newEntitiesSent, ref totalEnteredEntities, null,
-                        true, true);
-                }
-            }
-        }
-
->>>>>>> 1e32eb13
         if (entered)
         {
             toSend.Add(uid, PVSEntityVisiblity.Entered);
