--- conflicted
+++ resolved
@@ -549,7 +549,6 @@
         ref int totalEnteredEntities,
         Dictionary<EntityUid, MetaDataComponent> metaDataCache)
     {
-<<<<<<< HEAD
         //are we valid?
         //sometimes uids gets added without being valid YET (looking at you mapmanager) (mapcreate & gridcreated fire before the uids becomes valid)
 
@@ -557,11 +556,6 @@
         // we may find duplicate parents with children we haven't encountered before
         // on different chunks (this is especially common with direct grid children)
         if (node.Value.IsValid() && !toSend.ContainsKey(node.Value))
-=======
-        //are we valid? sometimes uids gets added without being valid YET (looking at you mapmanager) (mapcreate & gridcreated fire before the uids becomes valid)
-        //and did we already get added?
-        if (!toSend.ContainsKey(node.Value) && node.Value.IsValid())
->>>>>>> 94696c84
         {
             //are we new?
             var (entered, budgetFail) = ProcessEntry(in node.Value, seenSet, previousVisibleEnts, ref newEntitiesSent,
@@ -571,15 +565,8 @@
 
             AddToSendSet(in node.Value, metaDataCache[node.Value], toSend, fromTick, entered);
         }
-<<<<<<< HEAD
-
-        //did we already get added?
-        // if (toSend.ContainsKey(node.Value)) return;
-
-=======
 
         //our children are important regardless! iterate them!
->>>>>>> 94696c84
         foreach (var child in node.Children)
         {
             RecursivelyAddTreeNode(in child, seenSet, previousVisibleEnts, toSend, fromTick, ref newEntitiesSent,
