using System;
using System.Collections.Generic;
using System.Linq;
using System.Numerics;
using System.Runtime.CompilerServices;
using System.Text;
using Microsoft.Extensions.ObjectPool;
using Robust.Server.Configuration;
using Robust.Server.GameObjects;
using Robust.Server.Player;
using Robust.Shared;
using Robust.Shared.Collections;
using Robust.Shared.Configuration;
using Robust.Shared.Enums;
using Robust.Shared.GameObjects;
using Robust.Shared.Log;
using Robust.Shared.Map;
using Robust.Shared.Map.Components;
using Robust.Shared.Maths;
using Robust.Shared.Physics;
using Robust.Shared.Players;
using Robust.Shared.Threading;
using Robust.Shared.Timing;
using Robust.Shared.Utility;

namespace Robust.Server.GameStates;

internal sealed partial class PvsSystem : EntitySystem
{
    [Shared.IoC.Dependency] private readonly IMapManagerInternal _mapManager = default!;
    [Shared.IoC.Dependency] private readonly IPlayerManager _playerManager = default!;
    [Shared.IoC.Dependency] private readonly IConfigurationManager _configManager = default!;
    [Shared.IoC.Dependency] private readonly SharedTransformSystem _transform = default!;
    [Shared.IoC.Dependency] private readonly IServerNetConfigurationManager _netConfigManager = default!;
    [Shared.IoC.Dependency] private readonly IServerGameStateManager _serverGameStateManager = default!;
    [Shared.IoC.Dependency] private readonly IParallelManager _parallelManager = default!;

    public const float ChunkSize = 8;

    // TODO make this a cvar. Make it in terms of seconds and tie it to tick rate?
    public const int DirtyBufferSize = 20;
    // Note: If a client has ping higher than TickBuffer / TickRate, then the server will treat every entity as if it
    // had entered PVS for the first time. Note that due to the PVS budget, this buffer is easily overwhelmed.

    /// <summary>
    /// Maximum number of pooled objects
    /// </summary>
    private const int MaxVisPoolSize = 1024;

    /// <summary>
    /// Is view culling enabled, or will we send the whole map?
    /// </summary>
    public bool CullingEnabled { get; private set; }

    /// <summary>
    /// Size of the side of the view bounds square.
    /// </summary>
    private float _viewSize;

    /// <summary>
    /// If PVS disabled then we'll track if we've dumped all entities on the player.
    /// This way any future ticks can be orders of magnitude faster as we only send what changes.
    /// </summary>
    private HashSet<ICommonSession> _seenAllEnts = new();

    internal readonly Dictionary<ICommonSession, SessionPVSData> PlayerData = new();

    private PVSCollection<EntityUid> _entityPvsCollection = default!;
    public PVSCollection<EntityUid> EntityPVSCollection => _entityPvsCollection;

    private readonly List<IPVSCollection> _pvsCollections = new();

    private readonly ObjectPool<Dictionary<EntityUid, PvsEntityVisibility>> _visSetPool
        = new DefaultObjectPool<Dictionary<EntityUid, PvsEntityVisibility>>(
            new DictPolicy<EntityUid, PvsEntityVisibility>(), MaxVisPoolSize);

    private readonly ObjectPool<Stack<EntityUid>> _stackPool
        = new DefaultObjectPool<Stack<EntityUid>>(
            new StackPolicy<EntityUid>(), MaxVisPoolSize);

    private readonly ObjectPool<HashSet<EntityUid>> _uidSetPool
        = new DefaultObjectPool<HashSet<EntityUid>>(new SetPolicy<EntityUid>(), MaxVisPoolSize);

    private readonly ObjectPool<Dictionary<EntityUid, MetaDataComponent>> _chunkCachePool =
        new DefaultObjectPool<Dictionary<EntityUid, MetaDataComponent>>(
            new DictPolicy<EntityUid, MetaDataComponent>(), MaxVisPoolSize);

    private readonly ObjectPool<HashSet<int>> _playerChunkPool =
        new DefaultObjectPool<HashSet<int>>(new SetPolicy<int>(), MaxVisPoolSize);

    private readonly ObjectPool<RobustTree<EntityUid>> _treePool =
        new DefaultObjectPool<RobustTree<EntityUid>>(new TreePolicy<EntityUid>(), MaxVisPoolSize);

    private readonly ObjectPool<Dictionary<MapChunkLocation, int>> _mapChunkPool =
        new DefaultObjectPool<Dictionary<MapChunkLocation, int>>(
            new ChunkPoolPolicy<MapChunkLocation>(), MaxVisPoolSize);

    private readonly ObjectPool<Dictionary<GridChunkLocation, int>> _gridChunkPool =
        new DefaultObjectPool<Dictionary<GridChunkLocation, int>>(
            new ChunkPoolPolicy<GridChunkLocation>(), MaxVisPoolSize);

    private readonly Dictionary<uint, Dictionary<MapChunkLocation, int>> _mapIndices = new(4);
    private readonly Dictionary<uint, Dictionary<GridChunkLocation, int>> _gridIndices = new(4);
    private readonly List<(uint, IChunkIndexLocation)> _chunkList = new(64);
    internal readonly HashSet<ICommonSession> PendingAcks = new();

    private EntityQuery<EyeComponent> _eyeQuery;
    private EntityQuery<TransformComponent> _xformQuery;

    private ISawmill _sawmill = default!;

    public override void Initialize()
    {
        base.Initialize();

        _eyeQuery = GetEntityQuery<EyeComponent>();
        _xformQuery = GetEntityQuery<TransformComponent>();
        _sawmill = Logger.GetSawmill("PVS");

        _entityPvsCollection = RegisterPVSCollection<EntityUid>();

        SubscribeLocalEvent<MapChangedEvent>(ev =>
        {
            if (ev.Created)
                OnMapCreated(ev);
            else
                OnMapDestroyed(ev);
        });

        SubscribeLocalEvent<GridInitializeEvent>(OnGridCreated);
        SubscribeLocalEvent<GridRemovalEvent>(OnGridRemoved);

        _playerManager.PlayerStatusChanged += OnPlayerStatusChanged;
        SubscribeLocalEvent<MoveEvent>(OnEntityMove);
        SubscribeLocalEvent<TransformComponent, TransformStartupEvent>(OnTransformStartup);
        EntityManager.EntityDeleted += OnEntityDeleted;

        _configManager.OnValueChanged(CVars.NetPVS, SetPvs, true);
        _configManager.OnValueChanged(CVars.NetMaxUpdateRange, OnViewsizeChanged, true);

        _serverGameStateManager.ClientAck += OnClientAck;
        _serverGameStateManager.ClientRequestFull += OnClientRequestFull;

        InitializeDirty();
    }

    public override void Shutdown()
    {
        base.Shutdown();

        UnregisterPVSCollection(_entityPvsCollection);
        _playerManager.PlayerStatusChanged -= OnPlayerStatusChanged;
        EntityManager.EntityDeleted -= OnEntityDeleted;

        _configManager.UnsubValueChanged(CVars.NetPVS, SetPvs);
        _configManager.UnsubValueChanged(CVars.NetMaxUpdateRange, OnViewsizeChanged);

        _serverGameStateManager.ClientAck -= OnClientAck;
        _serverGameStateManager.ClientRequestFull -= OnClientRequestFull;

        ShutdownDirty();
    }

    // TODO rate limit this?
    private void OnClientRequestFull(ICommonSession session, GameTick tick, EntityUid? missingEntity)
    {
        if (!PlayerData.TryGetValue(session, out var sessionData))
            return;

        // Update acked tick so that OnClientAck doesn't get invoked by any late acks.
        var lastAcked = sessionData.LastReceivedAck;
        sessionData.LastReceivedAck = _gameTiming.CurTick;

        var sb = new StringBuilder();
        sb.Append($"Client {session} requested full state on tick {tick}. Last Acked: {lastAcked}.");

        if (missingEntity != null)
        {
            sb.Append($" Apparently they received an entity without metadata: {ToPrettyString(missingEntity.Value)}.");

            if (sessionData.LastSeenAt.TryGetValue(missingEntity.Value, out var lastSeenTick))
                sb.Append($" Entity last sent: {lastSeenTick.Value}");
        }

        _sawmill.Warning(sb.ToString());

        sessionData.LastSeenAt.Clear();

        if (sessionData.Overflow != null)
        {
            _visSetPool.Return(sessionData.Overflow.Value.SentEnts);
            sessionData.Overflow = null;
        }

        // return last acked to pool, but only if it is not still in the OverflowDictionary.
        if (sessionData.LastAcked != null && !sessionData.SentEntities.ContainsKey(sessionData.LastAcked.Value.Tick))
        {
            DebugTools.Assert(sessionData.SentEntities.Values.Contains(sessionData.LastAcked.Value.Data));
            _visSetPool.Return(sessionData.LastAcked.Value.Data);
        }

        sessionData.LastAcked = null;
        sessionData.RequestedFull = true;
    }

    private void OnViewsizeChanged(float obj)
    {
        _viewSize = obj * 2;
    }

    private void SetPvs(bool value)
    {
        _seenAllEnts.Clear();
        CullingEnabled = value;
    }

    public void ProcessCollections()
    {
        foreach (var collection in _pvsCollections)
        {
            collection.Process();
        }
    }

    public void CullDeletionHistory(GameTick oldestAck)
    {
        _entityPvsCollection.CullDeletionHistoryUntil(oldestAck);
    }

    #region PVSCollection methods to maybe make public someday:tm:

    private PVSCollection<TIndex> RegisterPVSCollection<TIndex>() where TIndex : IComparable<TIndex>, IEquatable<TIndex>
    {
        var collection = new PVSCollection<TIndex>(_sawmill, EntityManager, _transform);
        _pvsCollections.Add(collection);
        return collection;
    }

    private bool UnregisterPVSCollection<TIndex>(PVSCollection<TIndex> pvsCollection) where TIndex : IComparable<TIndex>, IEquatable<TIndex> =>
        _pvsCollections.Remove(pvsCollection);

    #endregion

    #region PVSCollection Event Updates

    private void OnEntityDeleted(EntityUid e)
    {
        _entityPvsCollection.RemoveIndex(EntityManager.CurrentTick, e);

        var previousTick = _gameTiming.CurTick - 1;

        foreach (var sessionData in PlayerData.Values)
        {
            sessionData.LastSeenAt.Remove(e);
            if (sessionData.SentEntities.TryGetValue(previousTick, out var ents))
                ents.Remove(e);
        }
    }

    private void OnEntityMove(ref MoveEvent ev)
    {
        // GriddUid is only set after init.
        if (!ev.Component._gridInitialized)
            _transform.InitializeGridUid(ev.Sender, ev.Component);

        // since elements are cached grid-/map-relative, we dont need to update a given grids/maps children
        if (ev.Component.GridUid == ev.Sender)
            return;
        DebugTools.Assert(!_mapManager.IsGrid(ev.Sender));

        if (!ev.Component.ParentUid.IsValid())
        {
            // This entity is either a map, terminating, or a rare null-space entity.
            if (Terminating(ev.Sender))
                return;

            if (ev.Component.MapUid == ev.Sender)
                return;
        }

        DebugTools.Assert(!_mapManager.IsMap(ev.Sender));

        var coordinates = _transform.GetMoverCoordinates(ev.Sender, ev.Component);
        UpdateEntityRecursive(ev.Sender, ev.Component, coordinates, false, ev.ParentChanged);
    }

    private void OnTransformStartup(EntityUid uid, TransformComponent component, ref TransformStartupEvent args)
    {
        // use Startup because GridId is not set during the eventbus init yet!

        // since elements are cached grid-/map-relative, we dont need to update a given grids/maps children
        if (component.GridUid == uid)
            return;
        DebugTools.Assert(!_mapManager.IsGrid(uid));

        if (component.MapUid == uid)
            return;
        DebugTools.Assert(!_mapManager.IsMap(uid));

        var coordinates = _transform.GetMoverCoordinates(uid, component);
        UpdateEntityRecursive(uid, component, coordinates, false, false);
    }

    private void UpdateEntityRecursive(EntityUid uid, TransformComponent xform, EntityCoordinates coordinates, bool mover, bool forceDirty)
    {
        if (mover && !xform.LocalPosition.Equals(Vector2.Zero))
        {
            coordinates = _transform.GetMoverCoordinates(uid, xform);
        }

        // since elements are cached grid-/map-relative, we don't need to update a given grids/maps children
        DebugTools.Assert(!_mapManager.IsGrid(uid) && !_mapManager.IsMap(uid));

        var indices = PVSCollection<EntityUid>.GetChunkIndices(coordinates.Position);
        if (xform.GridUid != null)
            _entityPvsCollection.UpdateIndex(uid, xform.GridUid.Value, indices, forceDirty: forceDirty);
        else
            _entityPvsCollection.UpdateIndex(uid, xform.MapID, indices, forceDirty: forceDirty);

        var children = xform.ChildEnumerator;

        // TODO PERFORMANCE
        // Given uid is the parent of its children, we already know that the child xforms will have to be relative to
        // coordiantes.EntityId. So instead of calling GetMoverCoordinates() for each child we should just calculate it
        // directly.
        while (children.MoveNext(out var child))
        {
            UpdateEntityRecursive(child.Value, _xformQuery.GetComponent(child.Value), coordinates, true, forceDirty);
        }
    }

    private void OnPlayerStatusChanged(object? sender, SessionStatusEventArgs e)
    {
        if (e.NewStatus == SessionStatus.InGame)
        {
            if (!PlayerData.TryAdd(e.Session, new()))
                _sawmill.Error($"Attempted to add player to _playerVisibleSets, but they were already present? Session:{e.Session}");

            foreach (var pvsCollection in _pvsCollections)
            {
                if (!pvsCollection.AddPlayer(e.Session))
                    _sawmill.Error($"Attempted to add player to pvsCollection, but they were already present? Session:{e.Session}");
            }
            return;
        }

        if (e.NewStatus != SessionStatus.Disconnected)
            return;

        if (!PlayerData.Remove(e.Session, out var data))
            return;

        foreach (var pvsCollection in _pvsCollections)
        {
            if (!pvsCollection.RemovePlayer(e.Session))
                _sawmill.Error($"Attempted to remove player from pvsCollection, but they were already removed? Session:{e.Session}");
        }

        if (data.Overflow != null)
            _visSetPool.Return(data.Overflow.Value.SentEnts);
        data.Overflow = null;

        var acked = data.LastAcked?.Data;
        if (acked != null)
            _visSetPool.Return(acked);

        foreach (var visSet in data.SentEntities.Values)
        {
            if (visSet != acked)
                _visSetPool.Return(visSet);
        }

        data.LastAcked = null;
    }

    private void OnGridRemoved(GridRemovalEvent ev)
    {
        foreach (var pvsCollection in _pvsCollections)
        {
            pvsCollection.RemoveGrid(ev.EntityUid);
        }
    }

    private void OnGridCreated(GridInitializeEvent ev)
    {
        var gridId = ev.EntityUid;
        foreach (var pvsCollection in _pvsCollections)
        {
            pvsCollection.AddGrid(gridId);
        }

        _entityPvsCollection.UpdateIndex(gridId);
    }

    private void OnMapDestroyed(MapChangedEvent e)
    {
        foreach (var pvsCollection in _pvsCollections)
        {
            pvsCollection.RemoveMap(e.Map);
        }
    }

    private void OnMapCreated(MapChangedEvent e)
    {
        foreach (var pvsCollection in _pvsCollections)
        {
            pvsCollection.AddMap(e.Map);
        }

        if(e.Map == MapId.Nullspace) return;
        var uid = _mapManager.GetMapEntityId(e.Map);
        _entityPvsCollection.UpdateIndex(uid);
    }

    #endregion

    public (List<(uint, IChunkIndexLocation)> , HashSet<int>[], EntityUid[][] viewers) GetChunks(IPlayerSession[] sessions)
    {
        var playerChunks = new HashSet<int>[sessions.Length];
        var viewerEntities = new EntityUid[sessions.Length][];

        _chunkList.Clear();
        // Keep track of the index of each chunk we use for a faster index lookup.
        // Pool it because this will allocate a lot across ticks as we scale in players.
        foreach (var chunks in _mapIndices.Values)
        {
            _mapChunkPool.Return(chunks);
        }

        foreach (var chunks in _gridIndices.Values)
        {
            _gridChunkPool.Return(chunks);
        }

        _mapIndices.Clear();
        _gridIndices.Clear();

        for (int i = 0; i < sessions.Length; i++)
        {
            var session = sessions[i];
            playerChunks[i] = _playerChunkPool.Get();

            var viewers = GetSessionViewers(session);
            viewerEntities[i] = viewers;

            for (var j = 0; j < viewers.Length; j++)
            {
                var eyeEuid = viewers[j];
                var (viewPos, range, mapId) = CalcViewBounds(in eyeEuid);

                if (mapId == MapId.Nullspace) continue;

                uint visMask = EyeComponent.DefaultVisibilityMask;
                if (_eyeQuery.TryGetComponent(eyeEuid, out var eyeComp))
                    visMask = eyeComp.VisibilityMask;

                // Get the nyoom dictionary for index lookups.
                if (!_mapIndices.TryGetValue(visMask, out var mapDict))
                {
                    mapDict = _mapChunkPool.Get();
                    _mapIndices[visMask] = mapDict;
                }

                var mapChunkEnumerator = new ChunkIndicesEnumerator(viewPos, range, ChunkSize);

                while (mapChunkEnumerator.MoveNext(out var chunkIndices))
                {
                    var chunkLocation = new MapChunkLocation(mapId, chunkIndices.Value);
                    var entry = (visMask, chunkLocation);

                    if (mapDict.TryGetValue(chunkLocation, out var indexOf))
                    {
                        playerChunks[i].Add(indexOf);
                    }
                    else
                    {
                        playerChunks[i].Add(_chunkList.Count);
                        mapDict.Add(chunkLocation, _chunkList.Count);
                        _chunkList.Add(entry);
                    }
                }

                // Get the nyoom dictionary for index lookups.
                if (!_gridIndices.TryGetValue(visMask, out var gridDict))
                {
                    gridDict = _gridChunkPool.Get();
                    _gridIndices[visMask] = gridDict;
                }

<<<<<<< HEAD
                var state = (i, transformQuery, viewPos, range, visMask, gridDict, playerChunks, _chunkList, _transform);
                var rangeVec = new Vector2(range, range);
=======
                var state = (i, _xformQuery, viewPos, range, visMask, gridDict, playerChunks, _chunkList, _transform);
>>>>>>> a6957317

                _mapManager.FindGridsIntersecting(mapId, new Box2(viewPos - rangeVec, viewPos + rangeVec),
                    ref state, static (
                        EntityUid gridUid,
                        MapGridComponent _,
                        ref (int i,
                            EntityQuery<TransformComponent> transformQuery,
                            Vector2 viewPos,
                            float range,
                            uint visMask,
                            Dictionary<GridChunkLocation, int> gridDict,
                            HashSet<int>[] playerChunks,
                            List<(uint, IChunkIndexLocation)> _chunkList,
                            SharedTransformSystem xformSystem) tuple) =>
                    {
                        {
                            var localPos = tuple.xformSystem.GetInvWorldMatrix(gridUid, tuple.transformQuery).Transform(tuple.viewPos);

                            var gridChunkEnumerator =
                                new ChunkIndicesEnumerator(localPos, tuple.range, ChunkSize);

                            while (gridChunkEnumerator.MoveNext(out var gridChunkIndices))
                            {
                                var chunkLocation = new GridChunkLocation(gridUid, gridChunkIndices.Value);
                                var entry = (tuple.visMask, chunkLocation);

                                if (tuple.gridDict.TryGetValue(chunkLocation, out var indexOf))
                                {
                                    tuple.playerChunks[tuple.i].Add(indexOf);
                                }
                                else
                                {
                                    tuple.playerChunks[tuple.i].Add(tuple._chunkList.Count);
                                    tuple.gridDict.Add(chunkLocation, tuple._chunkList.Count);
                                    tuple._chunkList.Add(entry);
                                }
                            }

                            return true;
                        }
                    });
            }
        }

        return (_chunkList, playerChunks, viewerEntities);
    }

    private Dictionary<(uint visMask, IChunkIndexLocation location), (Dictionary<EntityUid, MetaDataComponent> metadata,
        RobustTree<EntityUid> tree)?> _previousTrees = new();

    private HashSet<(uint visMask, IChunkIndexLocation location)> _reusedTrees = new();

    public void RegisterNewPreviousChunkTrees(
        List<(uint, IChunkIndexLocation)> chunks,
        (Dictionary<EntityUid, MetaDataComponent> metadata, RobustTree<EntityUid> tree)?[] trees,
        bool[] reuse)
    {
        // For any chunks able to re-used we'll chuck them in a dictionary for faster lookup.
        for (var i = 0; i < chunks.Count; i++)
        {
            var canReuse = reuse[i];
            if (!canReuse) continue;

            _reusedTrees.Add(chunks[i]);
        }

        var previousIndices = _previousTrees.Keys.ToArray();
        for (var i = 0; i < previousIndices.Length; i++)
        {
            var index = previousIndices[i];
            // ReSharper disable once InconsistentlySynchronizedField
            if (_reusedTrees.Contains(index)) continue;
            var chunk = _previousTrees[index];
            if (chunk.HasValue)
            {
                _chunkCachePool.Return(chunk.Value.metadata);
                _treePool.Return(chunk.Value.tree);
            }

            if (!chunks.Contains(index))
            {
                _previousTrees.Remove(index);
            }
        }

        _previousTrees.EnsureCapacity(chunks.Count);
        for (int i = 0; i < chunks.Count; i++)
        {
            //this is a redundant assign if the tree has been reused. the assumption is that this is cheaper than a .Contains call
            _previousTrees[chunks[i]] = trees[i];
        }
        // ReSharper disable once InconsistentlySynchronizedField
        _reusedTrees.Clear();
    }

    public bool TryCalculateChunk(
        IChunkIndexLocation chunkLocation,
        uint visMask,
        EntityQuery<TransformComponent> transform,
        EntityQuery<MetaDataComponent> metadata,
        out (Dictionary<EntityUid, MetaDataComponent> mData, RobustTree<EntityUid> tree)? result)
    {
        if (!_entityPvsCollection.IsDirty(chunkLocation) && _previousTrees.TryGetValue((visMask, chunkLocation), out var previousTree))
        {
            result = previousTree;
            return true;
        }

        var chunk = chunkLocation switch
        {
            GridChunkLocation gridChunkLocation => _entityPvsCollection.TryGetChunk(gridChunkLocation.GridId,
                gridChunkLocation.ChunkIndices, out var gridChunk)
                ? gridChunk
                : null,
            MapChunkLocation mapChunkLocation => _entityPvsCollection.TryGetChunk(mapChunkLocation.MapId,
                mapChunkLocation.ChunkIndices, out var mapChunk)
                ? mapChunk
                : null,
            _ => null
        };
        if (chunk == null)
        {
            result = null;
            return false;
        }
        var chunkSet = _chunkCachePool.Get();
        var tree = _treePool.Get();
        foreach (var uid in chunk)
        {
            AddToChunkSetRecursively(in uid, visMask, tree, chunkSet, transform, metadata);
#if DEBUG
            var xform = transform.GetComponent(uid);
            if (chunkLocation is MapChunkLocation)
                DebugTools.Assert(xform.GridUid == null || xform.GridUid == uid);
            else if (chunkLocation is GridChunkLocation)
                DebugTools.Assert(xform.ParentUid != xform.MapUid || xform.GridUid == xform.MapUid);
#endif
        }

        if (tree.RootNodes.Count == 0)
        {
            // This can happen if the only entity in a chunk is invisible
            // (e.g., when a ghost moves from from a grid into empty space).
            DebugTools.Assert(chunkSet.Count == 0);
            _treePool.Return(tree);
            _chunkCachePool.Return(chunkSet);
            result = null;
            return true;
        }
        DebugTools.Assert(chunkSet.Count > 0);

        result = (chunkSet, tree);
        return false;
    }

    public void ReturnToPool(HashSet<int>[] playerChunks)
    {
        for (var i = 0; i < playerChunks.Length; i++)
        {
            _playerChunkPool.Return(playerChunks[i]);
        }
    }

    private bool AddToChunkSetRecursively(in EntityUid uid, uint visMask, RobustTree<EntityUid> tree, Dictionary<EntityUid, MetaDataComponent> set, EntityQuery<TransformComponent> transform,
        EntityQuery<MetaDataComponent> metadata)
    {
        if (set.ContainsKey(uid))
            return true;

        var mComp = metadata.GetComponent(uid);

        // TODO: Don't need to know about parents so no longer need to use bool for this method.
        // If the eye is missing ANY layer this entity or any of its parents belongs to, it is considered invisible.
        if ((visMask & mComp.VisibilityMask) != mComp.VisibilityMask)
            return false;

        var xform = transform.GetComponent(uid);

        // is this a map or grid?
        var isRoot = !xform.ParentUid.IsValid() || uid == xform.GridUid;
        if (isRoot)
        {
            DebugTools.Assert(_mapManager.IsGrid(uid) || _mapManager.IsMap(uid));
            tree.Set(uid);
            set.Add(uid, mComp);
            return true;
        }

        DebugTools.Assert(!_mapManager.IsGrid(uid) && !_mapManager.IsMap(uid));

        var parent = xform.ParentUid;
        if (!set.ContainsKey(parent) && //was the parent not yet added to toSend?
            !AddToChunkSetRecursively(in parent, visMask, tree, set, transform, metadata)) //did we just fail to add the parent?
            return false; //we failed? suppose we dont get added either

        //i want it to crash here if it gets added double bc that shouldnt happen and will add alot of unneeded cycles
        tree.Set(uid, parent);
        set.Add(uid, mComp);
        return true;
    }

    internal (List<EntityState>? updates, List<EntityUid>? deletions, List<EntityUid>? leftPvs, GameTick fromTick)
        CalculateEntityStates(IPlayerSession session,
            GameTick fromTick,
            GameTick toTick,
            EntityQuery<MetaDataComponent> mQuery,
            EntityQuery<TransformComponent> tQuery,
            (Dictionary<EntityUid, MetaDataComponent> metadata, RobustTree<EntityUid> tree)?[] chunks,
            HashSet<int> visibleChunks,
            EntityUid[] viewers)
    {
        DebugTools.Assert(session.Status == SessionStatus.InGame);
        var newEntityBudget = _netConfigManager.GetClientCVar(session.ConnectedClient, CVars.NetPVSEntityBudget);
        var enteredEntityBudget = _netConfigManager.GetClientCVar(session.ConnectedClient, CVars.NetPVSEntityEnterBudget);
        var newEntityCount = 0;
        var enteredEntityCount = 0;
        var sessionData = PlayerData[session];
        sessionData.SentEntities.TryGetValue(toTick - 1, out var lastSent);
        var lastAcked = sessionData.LastAcked?.Data;
        var lastSeen = sessionData.LastSeenAt;
        var visibleEnts = _visSetPool.Get();

        if (visibleEnts.Count != 0)
            throw new Exception("Encountered non-empty object inside of _visSetPool. Was the same object returned to the pool more than once?");

        var deletions = _entityPvsCollection.GetDeletedIndices(fromTick);

        var entStateCount = 0;

        var stack = _stackPool.Get();
        // TODO reorder chunks to prioritize those that are closest to the viewer? Helps make pop-in less visible.
        foreach (var i in visibleChunks)
        {
            var cache = chunks[i];
            if(!cache.HasValue) continue;

#if DEBUG
            // Each root nodes should simply be a map or a grid entity.
            DebugTools.Assert(cache.Value.tree.RootNodes.Count == 1,
                $"Root node count is {cache.Value.tree.RootNodes.Count} instead of 1. Session: {session}");
            var ent = cache.Value.tree.RootNodes.FirstOrDefault();
            DebugTools.Assert(Exists(ent), $"Root node does not exist. Node {ent}. Session: {session}");
            DebugTools.Assert(HasComp<MapComponent>(ent) || HasComp<MapGridComponent>(ent));
#endif

            foreach (var rootNode in cache.Value.tree.RootNodes)
            {
                RecursivelyAddTreeNode(in rootNode, cache.Value.tree, lastAcked, lastSent, visibleEnts, lastSeen, cache.Value.metadata, stack, in fromTick,
                        ref newEntityCount, ref enteredEntityCount, ref entStateCount,  in newEntityBudget, in enteredEntityBudget);
            }
        }
        _stackPool.Return(stack);

        var globalEnumerator = _entityPvsCollection.GlobalOverridesEnumerator;
        while (globalEnumerator.MoveNext())
        {
            var uid = globalEnumerator.Current;
            RecursivelyAddOverride(in uid, lastAcked, lastSent, visibleEnts, lastSeen, in mQuery, in tQuery, in fromTick,
                ref newEntityCount, ref enteredEntityCount, ref entStateCount, in newEntityBudget, in enteredEntityBudget);
        }
        globalEnumerator.Dispose();

        var localEnumerator = _entityPvsCollection.GetElementsForSession(session);
        while (localEnumerator.MoveNext())
        {
            var uid = localEnumerator.Current;
            RecursivelyAddOverride(in uid, lastAcked, lastSent, visibleEnts, lastSeen, in mQuery, in tQuery, in fromTick,
                ref newEntityCount, ref enteredEntityCount, ref entStateCount, in newEntityBudget, in enteredEntityBudget);
        }
        localEnumerator.Dispose();

        foreach (var viewerEntity in viewers)
        {
            RecursivelyAddOverride(in viewerEntity, lastAcked, lastSent, visibleEnts, lastSeen, in mQuery, in tQuery, in fromTick,
                ref newEntityCount, ref enteredEntityCount, ref entStateCount, in newEntityBudget, in enteredEntityBudget);
        }

        var expandEvent = new ExpandPvsEvent(session, new List<EntityUid>());
        RaiseLocalEvent(ref expandEvent);
        foreach (var entityUid in expandEvent.Entities)
        {
            RecursivelyAddOverride(in entityUid, lastAcked, lastSent, visibleEnts, lastSeen, in mQuery, in tQuery, in fromTick,
                ref newEntityCount, ref enteredEntityCount, ref entStateCount, in newEntityBudget, in enteredEntityBudget);
        }

        var entityStates = new List<EntityState>(entStateCount);

        foreach (var (uid, visiblity) in visibleEnts)
        {
            // if an entity is visible, its parents should always be visible.
            DebugTools.Assert((tQuery.GetComponent(uid).ParentUid is not { Valid: true } parent) || visibleEnts.ContainsKey(parent),
                $"Attempted to send an entity without sending it's parents. Entity: {ToPrettyString(uid)}.");

            if (sessionData.RequestedFull)
            {
                entityStates.Add(GetFullEntityState(session, uid, mQuery.GetComponent(uid)));
                continue;
            }

            if (visiblity == PvsEntityVisibility.StayedUnchanged)
                continue;

            var entered = visiblity == PvsEntityVisibility.Entered;
            var entFromTick = entered ? lastSeen.GetValueOrDefault(uid) : fromTick;
            var state = GetEntityState(session, uid, entFromTick, mQuery.GetComponent(uid));

            if (entered || !state.Empty)
                entityStates.Add(state);
        }

        // tell a client to detach entities that have left their view
        var leftView = ProcessLeavePVS(visibleEnts, lastSent);

        if (sessionData.SentEntities.Add(toTick, visibleEnts, out var oldEntry))
        {
            if (oldEntry.Value.Key > fromTick && sessionData.Overflow == null)
            {
                // The clients last ack is too late, the overflow dictionary size has been exceeded, and we will no
                // longer have information about the sent entities. This means we would no longer be able to add
                // entities to _ackedEnts.
                //
                // If the client has enough latency, this result in a situation where we must constantly assume that every entity
                // that needs to get sent to the client is being received by them for the first time.
                //
                // In order to avoid this, while also keeping the overflow dictionary limited in size, we keep a single
                // overflow state, so we can at least periodically update the acked entities.

                // This is pretty shit and there is probably a better way of doing this.
                sessionData.Overflow = oldEntry.Value;

#if DEBUG
                // This happens relatively frequently for the current TickBuffer value, and doesn't really provide any
                // useful info when not debugging/testing locally. Hence only enable on DEBUG.
                _sawmill.Debug($"Client {session} exceeded tick buffer.");
#endif
            }
            else if (oldEntry.Value.Value != lastAcked)
                _visSetPool.Return(oldEntry.Value.Value);
        }

        if (entityStates.Count == 0) entityStates = default;
        return (entityStates, deletions, leftView, sessionData.RequestedFull ? GameTick.Zero : fromTick);
    }

    /// <summary>
    ///     Figure out what entities are no longer visible to the client. These entities are sent reliably to the client
    ///     in a separate net message.
    /// </summary>
    private List<EntityUid>? ProcessLeavePVS(
        Dictionary<EntityUid, PvsEntityVisibility> visibleEnts,
        Dictionary<EntityUid, PvsEntityVisibility>? lastSent)
    {
        if (lastSent == null)
            return null;

        var leftView = new List<EntityUid>();
        foreach (var uid in lastSent.Keys)
        {
            if (!visibleEnts.ContainsKey(uid))
                leftView.Add(uid);
        }

        return leftView.Count > 0 ? leftView : null;
    }

    private void RecursivelyAddTreeNode(in EntityUid nodeIndex,
        RobustTree<EntityUid> tree,
        Dictionary<EntityUid, PvsEntityVisibility>? lastAcked,
        Dictionary<EntityUid, PvsEntityVisibility>? lastSent,
        Dictionary<EntityUid, PvsEntityVisibility> toSend,
        Dictionary<EntityUid, GameTick> lastSeen,
        Dictionary<EntityUid, MetaDataComponent> metaDataCache,
        Stack<EntityUid> stack,
        in GameTick fromTick,
        ref int newEntityCount,
        ref int enteredEntityCount,
        ref int entStateCount,
        in int newEntityBudget,
        in int enteredEntityBudget)
    {
        stack.Push(nodeIndex);

        while (stack.TryPop(out var currentNodeIndex))
        {
            DebugTools.Assert(currentNodeIndex.IsValid());

            // As every map is parented to uid 0 in the tree we still need to get their children, plus because we go top-down
            // we may find duplicate parents with children we haven't encountered before
            // on different chunks (this is especially common with direct grid children)
            if (!toSend.ContainsKey(currentNodeIndex))
            {
                var (entered, shouldAdd) = ProcessEntry(in currentNodeIndex, lastAcked, lastSent, lastSeen,
                    ref newEntityCount, ref enteredEntityCount, newEntityBudget, enteredEntityBudget);

                if (!shouldAdd)
                    continue;

                AddToSendSet(in currentNodeIndex, metaDataCache[currentNodeIndex], toSend, fromTick, in entered, ref entStateCount);
            }

            var node = tree[currentNodeIndex];
            if (node.Children == null)
                continue;

            foreach (var child in node.Children)
            {
                stack.Push(child);
            }
        }
    }

    public bool RecursivelyAddOverride(
        in EntityUid uid,
        Dictionary<EntityUid, PvsEntityVisibility>? lastAcked,
        Dictionary<EntityUid, PvsEntityVisibility>? lastSent,
        Dictionary<EntityUid, PvsEntityVisibility> toSend,
        Dictionary<EntityUid, GameTick> lastSeen,
        in EntityQuery<MetaDataComponent> metaQuery,
        in EntityQuery<TransformComponent> transQuery,
        in GameTick fromTick,
        ref int newEntityCount,
        ref int enteredEntityCount,
        ref int entStateCount,
        in int newEntityBudget,
        in int enteredEntityBudget)
    {
        //are we valid?
        //sometimes uids gets added without being valid YET (looking at you mapmanager) (mapcreate & gridcreated fire before the uids becomes valid)
        if (!uid.IsValid()) return false;

        var parent = transQuery.GetComponent(uid).ParentUid;
        if (parent.IsValid() && !RecursivelyAddOverride(in parent, lastAcked, lastSent, toSend, lastSeen, in metaQuery, in transQuery, in fromTick,
                ref newEntityCount, ref enteredEntityCount, ref entStateCount, in newEntityBudget, in enteredEntityBudget))
            return false;

        //did we already get added?
        if (toSend.ContainsKey(uid)) return true;
        // Note that we check this AFTER adding parents. This is because while this entity may already have been added
        // to the toSend set, it doesn't guarantee that its parents have been. E.g., if a player ghost just teleported
        // to follow a far away entity, the player's own entity is still being sent, but we need to ensure that we also
        // send the new parents, which may otherwise be delayed because of the PVS budget..

        // TODO PERFORMANCE.
        // ProcessEntry() unnecessarily checks lastSent.ContainsKey() and maybe lastSeen.Contains(). Given that at this
        // point the budgets are just ignored, this should just bypass those checks. But then again 99% of the time this
        // is just the player's own entity + maybe a singularity. So currently not all that performance intensive.
        var (entered, _) = ProcessEntry(in uid, lastAcked, lastSent, lastSeen, ref newEntityCount, ref enteredEntityCount, newEntityBudget, enteredEntityBudget);

        AddToSendSet(in uid, metaQuery.GetComponent(uid), toSend, fromTick, in entered, ref entStateCount);
        return true;
    }

    private (bool Entered, bool ShouldAdd) ProcessEntry(in EntityUid uid,
        Dictionary<EntityUid, PvsEntityVisibility>? lastAcked,
        Dictionary<EntityUid, PvsEntityVisibility>? lastSent,
        Dictionary<EntityUid, GameTick> lastSeen,
        ref int newEntityCount,
        ref int enteredEntityCount,
        in int newEntityBudget,
        in int enteredEntityBudget)
    {
        var enteredSinceLastSent = lastSent == null || !lastSent.ContainsKey(uid);

        var entered = enteredSinceLastSent || // OR, entered since last ack:
                        lastAcked == null || !lastAcked.ContainsKey(uid);

        // If the entity is entering, but we already sent this entering entity in the last message, we won't add it to
        // the budget. Chances are the packet will arrive in a nice and orderly fashion, and the client will stick to
        // their requested budget. However this can cause issues if a packet gets dropped, because a player may create
        // 2x or more times the normal entity creation budget.
        //
        // The fix for that would be to just also give the PVS budget a client-side aspect that controls entity creation
        // rate.
        if (enteredSinceLastSent)
        {
            if (newEntityCount >= newEntityBudget || enteredEntityCount >= enteredEntityBudget)
                return (entered, false);

            enteredEntityCount++;
            if (!lastSeen.ContainsKey(uid))
                newEntityCount++;
        }

        return (entered, true);
    }

    private void AddToSendSet(in EntityUid uid, MetaDataComponent metaDataComponent, Dictionary<EntityUid, PvsEntityVisibility> toSend, GameTick fromTick, in bool entered, ref int entStateCount)
    {
        if (metaDataComponent.EntityLifeStage >= EntityLifeStage.Terminating)
        {
            var rep = new EntityStringRepresentation(uid, metaDataComponent.EntityDeleted, metaDataComponent.EntityName, metaDataComponent.EntityPrototype?.ID);
            _sawmill.Error($"Attempted to add a deleted entity to PVS send set: '{rep}'. Trace:\n{Environment.StackTrace}");
            return;
        }

        if (entered)
        {
            toSend.Add(uid, PvsEntityVisibility.Entered);
            entStateCount++;
            return;
        }

        if (metaDataComponent.EntityLastModifiedTick <= fromTick)
        {
            //entity has been sent before and hasnt been updated since
            toSend.Add(uid, PvsEntityVisibility.StayedUnchanged);
            return;
        }

        //add us
        toSend.Add(uid, PvsEntityVisibility.StayedChanged);
        entStateCount++;
    }

    /// <summary>
    ///     Gets all entity states that have been modified after and including the provided tick.
    /// </summary>
    public (List<EntityState>?, List<EntityUid>?, GameTick fromTick) GetAllEntityStates(ICommonSession? player, GameTick fromTick, GameTick toTick)
    {
        List<EntityState>? stateEntities;
        var toSend = _uidSetPool.Get();
        DebugTools.Assert(toSend.Count == 0);
        bool enumerateAll = false;

        if (player == null)
        {
            enumerateAll = fromTick == GameTick.Zero;
        }
        else if (!_seenAllEnts.Contains(player))
        {
            enumerateAll = true;
            fromTick = GameTick.Zero;
        }

        if (_gameTiming.CurTick.Value - fromTick.Value > DirtyBufferSize)
        {
            // Fall back to enumerating over all entities.
            enumerateAll = true;
        }

        if (enumerateAll)
        {
            stateEntities = new List<EntityState>(EntityManager.EntityCount);
            var query = EntityManager.AllEntityQueryEnumerator<MetaDataComponent>();
            while (query.MoveNext(out var uid, out var md))
            {
                DebugTools.Assert(md.EntityLifeStage >= EntityLifeStage.Initialized);
                DebugTools.Assert(md.EntityLastModifiedTick >= md.CreationTick);
                if (md.EntityLastModifiedTick > fromTick)
                    stateEntities.Add(GetEntityState(player, uid, fromTick, md));
            }
        }
        else
        {
            stateEntities = new();
            var metaQuery = EntityManager.GetEntityQuery<MetaDataComponent>();
            for (var i = fromTick.Value + 1; i <= toTick.Value; i++)
            {
                if (!TryGetDirtyEntities(new GameTick(i), out var add, out var dirty))
                {
                    // This should be unreachable if `enumerateAll` is false.
                    throw new Exception($"Failed to get tick dirty data. tick: {i}, from: {fromTick}, to {toTick}, buffer: {DirtyBufferSize}");
                }

                foreach (var uid in add)
                {
                    if (!toSend.Add(uid) || !metaQuery.TryGetComponent(uid, out var md))
                        continue;

                    DebugTools.Assert(md.EntityLifeStage >= EntityLifeStage.Initialized);
                    DebugTools.Assert(md.EntityLastModifiedTick >= md.CreationTick || md.EntityLastModifiedTick == GameTick.Zero);
                    DebugTools.Assert(md.EntityLastModifiedTick > fromTick || md.EntityLastModifiedTick == GameTick.Zero);
                    stateEntities.Add(GetEntityState(player, uid, fromTick, md));
                }

                foreach (var uid in dirty)
                {
                    DebugTools.Assert(!add.Contains(uid));
                    if (!toSend.Add(uid) || !metaQuery.TryGetComponent(uid, out var md))
                        continue;

                    DebugTools.Assert(md.EntityLifeStage >= EntityLifeStage.Initialized);
                    DebugTools.Assert(md.EntityLastModifiedTick >= md.CreationTick || md.EntityLastModifiedTick == GameTick.Zero);
                    DebugTools.Assert(md.EntityLastModifiedTick > fromTick || md.EntityLastModifiedTick == GameTick.Zero);
                    stateEntities.Add(GetEntityState(player, uid, fromTick, md));
                }
            }
        }

        _uidSetPool.Return(toSend);
        var deletions = _entityPvsCollection.GetDeletedIndices(fromTick);

        if (stateEntities.Count == 0)
            stateEntities = null;

        return (stateEntities, deletions, fromTick);
    }

    /// <summary>
    /// Generates a network entity state for the given entity.
    /// </summary>
    /// <param name="player">The player to generate this state for. This may be null if the state is for replay recordings.</param>
    /// <param name="entityUid">Uid of the entity to generate the state from.</param>
    /// <param name="fromTick">Only provide delta changes from this tick.</param>
    /// <param name="meta">The entity's metadata component</param>
    /// <returns>New entity State for the given entity.</returns>
    private EntityState GetEntityState(ICommonSession? player, EntityUid entityUid, GameTick fromTick, MetaDataComponent meta)
    {
        var bus = EntityManager.EventBus;
        var changed = new List<ComponentChange>();

        bool sendCompList = meta.LastComponentRemoved > fromTick;
        HashSet<ushort>? netComps = sendCompList ? new() : null;

        foreach (var (netId, component) in EntityManager.GetNetComponents(entityUid))
        {
            if (!component.NetSyncEnabled)
                continue;

            if (component.Deleted || !component.Initialized)
            {
                _sawmill.Error("Entity manager returned deleted or uninitialized components while sending entity data");
                continue;
            }

            if (component.SendOnlyToOwner && player != null && player.AttachedEntity != entityUid)
                continue;

            if (component.LastModifiedTick <= fromTick)
            {
                if (sendCompList && (!component.SessionSpecific || player == null || EntityManager.CanGetComponentState(bus, component, player)))
                    netComps!.Add(netId);
                continue;
            }

            if (component.SessionSpecific && player != null && !EntityManager.CanGetComponentState(bus, component, player))
                continue;

            var state = EntityManager.GetComponentState(bus, component, player, fromTick);
            DebugTools.Assert(fromTick > component.CreationTick || state is not IComponentDeltaState delta || delta.FullState);
            changed.Add(new ComponentChange(netId, state, component.LastModifiedTick));

            if (sendCompList)
                netComps!.Add(netId);
        }

        DebugTools.Assert(meta.EntityLastModifiedTick >= meta.LastComponentRemoved);
        var entState = new EntityState(entityUid, changed, meta.EntityLastModifiedTick, netComps);

        return entState;
    }

    /// <summary>
    ///     Variant of <see cref="GetEntityState"/> that includes all entity data, including data that can be inferred implicitly from the entity prototype.
    /// </summary>
    private EntityState GetFullEntityState(ICommonSession player, EntityUid entityUid, MetaDataComponent meta)
    {
        var bus = EntityManager.EventBus;
        var changed = new List<ComponentChange>();

        HashSet<ushort> netComps = new();

        foreach (var (netId, component) in EntityManager.GetNetComponents(entityUid))
        {
            if (!component.NetSyncEnabled)
                continue;

            if (component.SendOnlyToOwner && player.AttachedEntity != entityUid)
                continue;

            if (component.SessionSpecific && !EntityManager.CanGetComponentState(bus, component, player))
                continue;

            var state = EntityManager.GetComponentState(bus, component, player, GameTick.Zero);
            DebugTools.Assert(state is not IComponentDeltaState delta || delta.FullState);
            changed.Add(new ComponentChange(netId, state, component.LastModifiedTick));
            netComps.Add(netId);
        }

        var entState = new EntityState(entityUid, changed, meta.EntityLastModifiedTick, netComps);

        return entState;
    }

    private EntityUid[] GetSessionViewers(ICommonSession session)
    {
        if (session.Status != SessionStatus.InGame)
            return Array.Empty<EntityUid>();

        var viewers = _uidSetPool.Get();

        if (session.AttachedEntity != null)
        {
            // Fast path
            if (session is IPlayerSession { ViewSubscriptionCount: 0 })
            {
                _uidSetPool.Return(viewers);
                return new[] { session.AttachedEntity.Value };
            }

            viewers.Add(session.AttachedEntity.Value);
        }

        // This is awful, but we're not gonna add the list of view subscriptions to common session.
        if (session is IPlayerSession playerSession)
        {
            foreach (var uid in playerSession.ViewSubscriptions)
            {
                viewers.Add(uid);
            }
        }

        var viewerArray = viewers.ToArray();

        _uidSetPool.Return(viewers);
        return viewerArray;
    }

    // Read Safe
    private (Vector2 worldPos, float range, MapId mapId) CalcViewBounds(in EntityUid euid)
    {
        var xform = _xformQuery.GetComponent(euid);
        return (_transform.GetWorldPosition(xform, _xformQuery), _viewSize / 2f, xform.MapID);
    }

    public sealed class TreePolicy<T> : PooledObjectPolicy<RobustTree<T>> where T : notnull
    {
        public override RobustTree<T> Create()
        {
            var pool = new DefaultObjectPool<HashSet<T>>(new SetPolicy<T>(), MaxVisPoolSize);
            return new RobustTree<T>(pool);
        }

        public override bool Return(RobustTree<T> obj)
        {
            obj.Clear();
            return true;
        }
    }

    private sealed class ChunkPoolPolicy<T> : PooledObjectPolicy<Dictionary<T, int>> where T : notnull
    {
        public override Dictionary<T, int> Create()
        {
            return new Dictionary<T, int>(32);
        }

        public override bool Return(Dictionary<T, int> obj)
        {
            obj.Clear();
            return true;
        }
    }

    /// <summary>
    ///     Class used to store per-session data in order to avoid having to lock dictionaries.
    /// </summary>
    internal sealed class SessionPVSData
    {
        /// <summary>
        /// All <see cref="EntityUid"/>s that this session saw during the last <see cref="DirtyBufferSize"/> ticks.
        /// </summary>
        public readonly OverflowDictionary<GameTick, Dictionary<EntityUid, PvsEntityVisibility>> SentEntities = new(DirtyBufferSize);

        /// <summary>
        ///     The most recently acked entities
        /// </summary>
        public (GameTick Tick, Dictionary<EntityUid, PvsEntityVisibility> Data)? LastAcked;

        /// <summary>
        ///     Stores the last tick at which a given entity was acked by a player. Used to avoid re-sending the whole entity
        ///     state when an item re-enters PVS.
        /// </summary>
        public readonly Dictionary<EntityUid, GameTick> LastSeenAt = new();

        /// <summary>
        ///     <see cref="SentEntities"/> overflow in case a player's last ack is more than <see cref="DirtyBufferSize"/> ticks behind the current tick.
        /// </summary>
        public (GameTick Tick, Dictionary<EntityUid, PvsEntityVisibility> SentEnts)? Overflow;

        /// <summary>
        ///     If true, the client has explicitly requested a full state. Unlike the first state, we will send them
        ///     all data, not just data that cannot be implicitly inferred from entity prototypes.
        /// </summary>
        public bool RequestedFull = false;

        /// <summary>
        ///     The tick of the most recently received client Ack. Will be used to update <see cref="LastAcked"/>
        /// </summary>
        /// <remarks>
        ///     As the server delays processing acks, this might not currently be the same as <see cref="LastAcked"/>
        /// </remarks>
        public GameTick LastReceivedAck;
    }
}

[ByRefEvent]
public readonly struct ExpandPvsEvent
{
    public readonly IPlayerSession Session;
    public readonly List<EntityUid> Entities;

    public ExpandPvsEvent(IPlayerSession session, List<EntityUid> entities)
    {
        Session = session;
        Entities = entities;
    }
}<|MERGE_RESOLUTION|>--- conflicted
+++ resolved
@@ -487,12 +487,8 @@
                     _gridIndices[visMask] = gridDict;
                 }
 
-<<<<<<< HEAD
-                var state = (i, transformQuery, viewPos, range, visMask, gridDict, playerChunks, _chunkList, _transform);
+                var state = (i, _xformQuery, viewPos, range, visMask, gridDict, playerChunks, _chunkList, _transform);
                 var rangeVec = new Vector2(range, range);
-=======
-                var state = (i, _xformQuery, viewPos, range, visMask, gridDict, playerChunks, _chunkList, _transform);
->>>>>>> a6957317
 
                 _mapManager.FindGridsIntersecting(mapId, new Box2(viewPos - rangeVec, viewPos + rangeVec),
                     ref state, static (
