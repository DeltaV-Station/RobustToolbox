--- conflicted
+++ resolved
@@ -764,13 +764,8 @@
         {
             var netEntity = sessionOverrides.Current;
             var uid = GetEntity(netEntity);
-<<<<<<< HEAD
-            RecursivelyAddOverride(in uid, lastAcked, lastSent, visibleEnts, lastSeen, lastLeft,in fromTick,
-                ref newEntityCount, ref enteredEntityCount, ref entStateCount, in newEntityBudget, in enteredEntityBudget);
-=======
-            RecursivelyAddOverride(in uid, lastAcked, lastSent, visibleEnts, lastSeen,in fromTick,
+            RecursivelyAddOverride(in uid, lastAcked, lastSent, visibleEnts, lastSeen, lastLeft, in fromTick,
                 ref newEntityCount, ref enteredEntityCount, ref entStateCount, in newEntityBudget, in enteredEntityBudget, true);
->>>>>>> 2ade6c04
         }
         sessionOverrides.Dispose();
 
@@ -784,30 +779,20 @@
         RaiseLocalEvent(ref expandEvent);
         if (expandEvent.Entities != null)
         {
-<<<<<<< HEAD
-            RecursivelyAddOverride(in entityUid, lastAcked, lastSent, visibleEnts, lastSeen, lastLeft, in fromTick,
-                ref newEntityCount, ref enteredEntityCount, ref entStateCount, in newEntityBudget, in enteredEntityBudget);
-=======
             foreach (var entityUid in expandEvent.Entities)
             {
-                RecursivelyAddOverride(in entityUid, lastAcked, lastSent, visibleEnts, lastSeen, in fromTick,
+                RecursivelyAddOverride(in entityUid, lastAcked, lastSent, visibleEnts, lastSeen, lastLeft, in fromTick,
                     ref newEntityCount, ref enteredEntityCount, ref entStateCount, in newEntityBudget, in enteredEntityBudget);
             }
->>>>>>> 2ade6c04
         }
 
         if (expandEvent.RecursiveEntities != null)
         {
-<<<<<<< HEAD
-            RecursivelyAddOverride(in entityUid, lastAcked, lastSent, visibleEnts, lastSeen, lastLeft, in fromTick,
-                ref newEntityCount, ref enteredEntityCount, ref entStateCount, in newEntityBudget, in enteredEntityBudget, true);
-=======
             foreach (var entityUid in expandEvent.RecursiveEntities)
             {
-                RecursivelyAddOverride(in entityUid, lastAcked, lastSent, visibleEnts, lastSeen,in fromTick,
+                RecursivelyAddOverride(in entityUid, lastAcked, lastSent, visibleEnts, lastSeen, lastLeft, in fromTick,
                     ref newEntityCount, ref enteredEntityCount, ref entStateCount, in newEntityBudget, in enteredEntityBudget, true);
             }
->>>>>>> 2ade6c04
         }
 
         var entityStates = new List<EntityState>(entStateCount);
