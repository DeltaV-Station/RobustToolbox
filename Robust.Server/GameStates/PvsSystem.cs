using System;
using System.Collections.Generic;
using System.Linq;
using System.Numerics;
using System.Text;
using Microsoft.Extensions.ObjectPool;
using Robust.Server.Configuration;
using Robust.Server.Player;
using Robust.Shared;
using Robust.Shared.Collections;
using Robust.Shared.Configuration;
using Robust.Shared.Enums;
using Robust.Shared.GameObjects;
using Robust.Shared.Map;
using Robust.Shared.Map.Components;
using Robust.Shared.Maths;
using Robust.Shared.Players;
using Robust.Shared.Threading;
using Robust.Shared.Timing;
using Robust.Shared.Utility;

namespace Robust.Server.GameStates;

internal sealed partial class PvsSystem : EntitySystem
{
    [Shared.IoC.Dependency] private readonly IConfigurationManager _configManager = default!;
    [Shared.IoC.Dependency] private readonly IMapManagerInternal _mapManager = default!;
    [Shared.IoC.Dependency] private readonly IPlayerManager _playerManager = default!;
    [Shared.IoC.Dependency] private readonly IParallelManager _parallelManager = default!;
    [Shared.IoC.Dependency] private readonly IServerGameStateManager _serverGameStateManager = default!;
    [Shared.IoC.Dependency] private readonly IServerNetConfigurationManager _netConfigManager = default!;
    [Shared.IoC.Dependency] private readonly SharedTransformSystem _transform = default!;

    public const float ChunkSize = 8;

    // TODO make this a cvar. Make it in terms of seconds and tie it to tick rate?
    public const int DirtyBufferSize = 20;
    // Note: If a client has ping higher than TickBuffer / TickRate, then the server will treat every entity as if it
    // had entered PVS for the first time. Note that due to the PVS budget, this buffer is easily overwhelmed.

    /// <summary>
    /// Maximum number of pooled objects
    /// </summary>
    private const int MaxVisPoolSize = 1024;

    /// <summary>
    /// Is view culling enabled, or will we send the whole map?
    /// </summary>
    public bool CullingEnabled { get; private set; }

    /// <summary>
    /// Size of the side of the view bounds square.
    /// </summary>
    private float _viewSize;

    /// <summary>
    /// If PVS disabled then we'll track if we've dumped all entities on the player.
    /// This way any future ticks can be orders of magnitude faster as we only send what changes.
    /// </summary>
    private HashSet<ICommonSession> _seenAllEnts = new();

    internal readonly Dictionary<ICommonSession, SessionPVSData> PlayerData = new();

    private PVSCollection<NetEntity> _entityPvsCollection = default!;
    public PVSCollection<NetEntity> EntityPVSCollection => _entityPvsCollection;

    private readonly List<IPVSCollection> _pvsCollections = new();

    private readonly ObjectPool<Dictionary<NetEntity, PvsEntityVisibility>> _visSetPool
        = new DefaultObjectPool<Dictionary<NetEntity, PvsEntityVisibility>>(
            new DictPolicy<NetEntity, PvsEntityVisibility>(), MaxVisPoolSize);

    private readonly ObjectPool<Stack<NetEntity>> _stackPool
        = new DefaultObjectPool<Stack<NetEntity>>(
            new StackPolicy<NetEntity>(), MaxVisPoolSize);

    private readonly ObjectPool<Dictionary<NetEntity, MetaDataComponent>> _chunkCachePool =
        new DefaultObjectPool<Dictionary<NetEntity, MetaDataComponent>>(
            new DictPolicy<NetEntity, MetaDataComponent>(), MaxVisPoolSize);

    private readonly ObjectPool<HashSet<int>> _playerChunkPool =
        new DefaultObjectPool<HashSet<int>>(new SetPolicy<int>(), MaxVisPoolSize);

    private readonly ObjectPool<RobustTree<NetEntity>> _treePool =
        new DefaultObjectPool<RobustTree<NetEntity>>(new TreePolicy<NetEntity>(), MaxVisPoolSize);

    private readonly ObjectPool<Dictionary<MapChunkLocation, int>> _mapChunkPool =
        new DefaultObjectPool<Dictionary<MapChunkLocation, int>>(
            new ChunkPoolPolicy<MapChunkLocation>(), MaxVisPoolSize);

    private readonly ObjectPool<Dictionary<GridChunkLocation, int>> _gridChunkPool =
        new DefaultObjectPool<Dictionary<GridChunkLocation, int>>(
            new ChunkPoolPolicy<GridChunkLocation>(), MaxVisPoolSize);

    private readonly Dictionary<int, Dictionary<MapChunkLocation, int>> _mapIndices = new(4);
    private readonly Dictionary<int, Dictionary<GridChunkLocation, int>> _gridIndices = new(4);
    private readonly List<(int, IChunkIndexLocation)> _chunkList = new(64);
    internal readonly HashSet<ICommonSession> PendingAcks = new();

    private readonly Dictionary<(uint visMask, IChunkIndexLocation location), (Dictionary<NetEntity, MetaDataComponent> metadata,
        RobustTree<NetEntity> tree)?> _previousTrees = new();

    private readonly HashSet<(uint visMask, IChunkIndexLocation location)> _reusedTrees = new();

    private EntityQuery<EyeComponent> _eyeQuery;
    private EntityQuery<MetaDataComponent> _metaQuery;
    private EntityQuery<TransformComponent> _xformQuery;

    public override void Initialize()
    {
        base.Initialize();

        _eyeQuery = GetEntityQuery<EyeComponent>();
        _metaQuery = GetEntityQuery<MetaDataComponent>();
        _xformQuery = GetEntityQuery<TransformComponent>();
        _metaQuery = GetEntityQuery<MetaDataComponent>();

        _entityPvsCollection = RegisterPVSCollection<NetEntity>();

        SubscribeLocalEvent<MapChangedEvent>(ev =>
        {
            if (ev.Created)
                OnMapCreated(ev);
            else
                OnMapDestroyed(ev);
        });

        SubscribeLocalEvent<GridInitializeEvent>(OnGridCreated);
        SubscribeLocalEvent<GridRemovalEvent>(OnGridRemoved);

        _playerManager.PlayerStatusChanged += OnPlayerStatusChanged;
        SubscribeLocalEvent<MoveEvent>(OnEntityMove);
        SubscribeLocalEvent<TransformComponent, TransformStartupEvent>(OnTransformStartup);
        EntityManager.EntityDeleted += OnEntityDeleted;

        _configManager.OnValueChanged(CVars.NetPVS, SetPvs, true);
        _configManager.OnValueChanged(CVars.NetMaxUpdateRange, OnViewsizeChanged, true);

        _serverGameStateManager.ClientAck += OnClientAck;
        _serverGameStateManager.ClientRequestFull += OnClientRequestFull;

        InitializeDirty();
    }

    public override void Shutdown()
    {
        base.Shutdown();

        UnregisterPVSCollection(_entityPvsCollection);
        _playerManager.PlayerStatusChanged -= OnPlayerStatusChanged;
        EntityManager.EntityDeleted -= OnEntityDeleted;

        _configManager.UnsubValueChanged(CVars.NetPVS, SetPvs);
        _configManager.UnsubValueChanged(CVars.NetMaxUpdateRange, OnViewsizeChanged);

        _serverGameStateManager.ClientAck -= OnClientAck;
        _serverGameStateManager.ClientRequestFull -= OnClientRequestFull;

        ShutdownDirty();
    }

    // TODO rate limit this?
    private void OnClientRequestFull(ICommonSession session, GameTick tick, NetEntity? missingEntity)
    {
        if (!PlayerData.TryGetValue(session, out var sessionData))
            return;

        // Update acked tick so that OnClientAck doesn't get invoked by any late acks.
        var lastAcked = sessionData.LastReceivedAck;
        sessionData.LastReceivedAck = _gameTiming.CurTick;

        var sb = new StringBuilder();
        sb.Append($"Client {session} requested full state on tick {tick}. Last Acked: {lastAcked}.");

        if (missingEntity != null)
        {
            var entity = GetEntity(missingEntity)!;
            sb.Append($" Apparently they received an entity without metadata: {ToPrettyString(entity.Value)}.");

            if (sessionData.LastSeenAt.TryGetValue(missingEntity.Value, out var lastSeenTick))
                sb.Append($" Entity last sent: {lastSeenTick.Value}");
        }

        Log.Warning(sb.ToString());

        sessionData.LastSeenAt.Clear();

        if (sessionData.Overflow != null)
        {
            _visSetPool.Return(sessionData.Overflow.Value.SentEnts);
            sessionData.Overflow = null;
        }

        // return last acked to pool, but only if it is not still in the OverflowDictionary.
        if (sessionData.LastAcked != null && !sessionData.SentEntities.ContainsKey(sessionData.LastAcked.Value.Tick))
        {
            DebugTools.Assert(sessionData.SentEntities.Values.Contains(sessionData.LastAcked.Value.Data));
            _visSetPool.Return(sessionData.LastAcked.Value.Data);
        }

        sessionData.LastAcked = null;
        sessionData.RequestedFull = true;
    }

    private void OnViewsizeChanged(float obj)
    {
        _viewSize = obj * 2;
    }

    private void SetPvs(bool value)
    {
        _seenAllEnts.Clear();
        CullingEnabled = value;
    }

    public void ProcessCollections()
    {
        foreach (var collection in _pvsCollections)
        {
            collection.Process();
        }
    }

    public void CullDeletionHistory(GameTick oldestAck)
    {
        _entityPvsCollection.CullDeletionHistoryUntil(oldestAck);
    }

    #region PVSCollection methods to maybe make public someday:tm:

    private PVSCollection<TIndex> RegisterPVSCollection<TIndex>() where TIndex : IComparable<TIndex>, IEquatable<TIndex>
    {
        var collection = new PVSCollection<TIndex>(Log, EntityManager, _transform);
        _pvsCollections.Add(collection);
        return collection;
    }

    private bool UnregisterPVSCollection<TIndex>(PVSCollection<TIndex> pvsCollection) where TIndex : IComparable<TIndex>, IEquatable<TIndex> =>
        _pvsCollections.Remove(pvsCollection);

    #endregion

    #region PVSCollection Event Updates

    private void OnEntityDeleted(EntityUid e, MetaDataComponent metadata)
    {
        _entityPvsCollection.RemoveIndex(EntityManager.CurrentTick, metadata.NetEntity);

        var previousTick = _gameTiming.CurTick - 1;

        foreach (var sessionData in PlayerData.Values)
        {
            sessionData.LastSeenAt.Remove(metadata.NetEntity);
            if (sessionData.SentEntities.TryGetValue(previousTick, out var ents))
                ents.Remove(metadata.NetEntity);
        }
    }

    private void OnEntityMove(ref MoveEvent ev)
    {
        // GriddUid is only set after init.
        if (!ev.Component._gridInitialized)
            _transform.InitializeGridUid(ev.Sender, ev.Component);

        // since elements are cached grid-/map-relative, we dont need to update a given grids/maps children
        if (ev.Component.GridUid == ev.Sender)
            return;
        DebugTools.Assert(!_mapManager.IsGrid(ev.Sender));

        if (!ev.Component.ParentUid.IsValid())
        {
            // This entity is either a map, terminating, or a rare null-space entity.
            if (Terminating(ev.Sender))
                return;

            if (ev.Component.MapUid == ev.Sender)
                return;
        }

        DebugTools.Assert(!_mapManager.IsMap(ev.Sender));

        var coordinates = _transform.GetMoverCoordinates(ev.Sender, ev.Component);
        UpdateEntityRecursive(ev.Sender, _metaQuery.GetComponent(ev.Sender), ev.Component, coordinates, false, ev.ParentChanged);
    }

    private void OnTransformStartup(EntityUid uid, TransformComponent component, ref TransformStartupEvent args)
    {
        // use Startup because GridId is not set during the eventbus init yet!

        // since elements are cached grid-/map-relative, we dont need to update a given grids/maps children
        if (component.GridUid == uid)
            return;
        DebugTools.Assert(!_mapManager.IsGrid(uid));

        if (component.MapUid == uid)
            return;
        DebugTools.Assert(!_mapManager.IsMap(uid));

        var coordinates = _transform.GetMoverCoordinates(uid, component);
        UpdateEntityRecursive(uid, _metaQuery.GetComponent(uid), component, coordinates, false, false);
    }

    private void UpdateEntityRecursive(EntityUid uid, MetaDataComponent metadata, TransformComponent xform, EntityCoordinates coordinates, bool mover, bool forceDirty)
    {
        if (mover && !xform.LocalPosition.Equals(Vector2.Zero))
        {
            coordinates = _transform.GetMoverCoordinates(uid, xform);
        }

        // since elements are cached grid-/map-relative, we don't need to update a given grids/maps children
        DebugTools.Assert(!_mapManager.IsGrid(uid) && !_mapManager.IsMap(uid));

        var indices = PVSCollection<EntityUid>.GetChunkIndices(coordinates.Position);
        if (xform.GridUid != null)
            _entityPvsCollection.UpdateIndex(metadata.NetEntity, xform.GridUid.Value, indices, forceDirty: forceDirty);
        else
            _entityPvsCollection.UpdateIndex(metadata.NetEntity, xform.MapID, indices, forceDirty: forceDirty);

        var children = xform.ChildEnumerator;

        // TODO PERFORMANCE
        // Given uid is the parent of its children, we already know that the child xforms will have to be relative to
        // coordinates.EntityId. So instead of calling GetMoverCoordinates() for each child we should just calculate it
        // directly.
        while (children.MoveNext(out var child))
        {
            UpdateEntityRecursive(child.Value, _metaQuery.GetComponent(child.Value), _xformQuery.GetComponent(child.Value), coordinates, true, forceDirty);
        }
    }

    private void OnPlayerStatusChanged(object? sender, SessionStatusEventArgs e)
    {
        if (e.NewStatus == SessionStatus.InGame)
        {
            if (!PlayerData.TryAdd(e.Session, new()))
                Log.Error($"Attempted to add player to _playerVisibleSets, but they were already present? Session:{e.Session}");

            foreach (var pvsCollection in _pvsCollections)
            {
                if (!pvsCollection.AddPlayer(e.Session))
                    Log.Error($"Attempted to add player to pvsCollection, but they were already present? Session:{e.Session}");
            }
            return;
        }

        if (e.NewStatus != SessionStatus.Disconnected)
            return;

        if (!PlayerData.Remove(e.Session, out var data))
            return;

        foreach (var pvsCollection in _pvsCollections)
        {
            if (!pvsCollection.RemovePlayer(e.Session))
                Log.Error($"Attempted to remove player from pvsCollection, but they were already removed? Session:{e.Session}");
        }

        if (data.Overflow != null)
            _visSetPool.Return(data.Overflow.Value.SentEnts);
        data.Overflow = null;

        var acked = data.LastAcked?.Data;
        if (acked != null)
            _visSetPool.Return(acked);

        foreach (var visSet in data.SentEntities.Values)
        {
            if (visSet != acked)
                _visSetPool.Return(visSet);
        }

        data.LastAcked = null;
    }

    private void OnGridRemoved(GridRemovalEvent ev)
    {
        foreach (var pvsCollection in _pvsCollections)
        {
            pvsCollection.RemoveGrid(ev.EntityUid);
        }
    }

    private void OnGridCreated(GridInitializeEvent ev)
    {
        var gridId = ev.EntityUid;
        foreach (var pvsCollection in _pvsCollections)
        {
            pvsCollection.AddGrid(gridId);
        }

        _entityPvsCollection.AddGlobalOverride(_metaQuery.GetComponent(gridId).NetEntity, true, false);
    }

    private void OnMapDestroyed(MapChangedEvent e)
    {
        foreach (var pvsCollection in _pvsCollections)
        {
            pvsCollection.RemoveMap(e.Map);
        }
    }

    private void OnMapCreated(MapChangedEvent e)
    {
        foreach (var pvsCollection in _pvsCollections)
        {
            pvsCollection.AddMap(e.Map);
        }

        if(e.Map == MapId.Nullspace) return;
        var uid = _mapManager.GetMapEntityId(e.Map);
        _entityPvsCollection.AddGlobalOverride(_metaQuery.GetComponent(uid).NetEntity, true, false);
    }

    #endregion

    public (List<(int, IChunkIndexLocation)> , HashSet<int>[], EntityUid[][] viewers) GetChunks(IPlayerSession[] sessions)
    {
        var playerChunks = new HashSet<int>[sessions.Length];
        var viewerEntities = new EntityUid[sessions.Length][];

        _chunkList.Clear();
        // Keep track of the index of each chunk we use for a faster index lookup.
        // Pool it because this will allocate a lot across ticks as we scale in players.
        foreach (var chunks in _mapIndices.Values)
        {
            _mapChunkPool.Return(chunks);
        }

        foreach (var chunks in _gridIndices.Values)
        {
            _gridChunkPool.Return(chunks);
        }

        _mapIndices.Clear();
        _gridIndices.Clear();

        for (int i = 0; i < sessions.Length; i++)
        {
            var session = sessions[i];
            playerChunks[i] = _playerChunkPool.Get();

            var viewers = GetSessionViewers(session);
            viewerEntities[i] = viewers;

            for (var j = 0; j < viewers.Length; j++)
            {
                var eyeEuid = viewers[j];
                var (viewPos, range, mapId) = CalcViewBounds(in eyeEuid);

                if (mapId == MapId.Nullspace) continue;

                int visMask = EyeComponent.DefaultVisibilityMask;
                if (_eyeQuery.TryGetComponent(eyeEuid, out var eyeComp))
                    visMask = eyeComp.VisibilityMask;

                // Get the nyoom dictionary for index lookups.
                if (!_mapIndices.TryGetValue(visMask, out var mapDict))
                {
                    mapDict = _mapChunkPool.Get();
                    _mapIndices[visMask] = mapDict;
                }

                var mapChunkEnumerator = new ChunkIndicesEnumerator(viewPos, range, ChunkSize);

                while (mapChunkEnumerator.MoveNext(out var chunkIndices))
                {
                    var chunkLocation = new MapChunkLocation(mapId, chunkIndices.Value);
                    var entry = (visMask, chunkLocation);

                    if (mapDict.TryGetValue(chunkLocation, out var indexOf))
                    {
                        playerChunks[i].Add(indexOf);
                    }
                    else
                    {
                        playerChunks[i].Add(_chunkList.Count);
                        mapDict.Add(chunkLocation, _chunkList.Count);
                        _chunkList.Add(entry);
                    }
                }

                // Get the nyoom dictionary for index lookups.
                if (!_gridIndices.TryGetValue(visMask, out var gridDict))
                {
                    gridDict = _gridChunkPool.Get();
                    _gridIndices[visMask] = gridDict;
                }

                var state = (i, _xformQuery, viewPos, range, visMask, gridDict, playerChunks, _chunkList, _transform);
                var rangeVec = new Vector2(range, range);

                _mapManager.FindGridsIntersecting(mapId, new Box2(viewPos - rangeVec, viewPos + rangeVec),
                    ref state, static (
                        EntityUid gridUid,
                        MapGridComponent _,
                        ref (int i,
                            EntityQuery<TransformComponent> transformQuery,
                            Vector2 viewPos,
                            float range,
                            int visMask,
                            Dictionary<GridChunkLocation, int> gridDict,
                            HashSet<int>[] playerChunks,
                            List<(int, IChunkIndexLocation)> _chunkList,
                            SharedTransformSystem xformSystem) tuple) =>
                    {
                        {
                            var localPos = tuple.xformSystem.GetInvWorldMatrix(gridUid, tuple.transformQuery).Transform(tuple.viewPos);

                            var gridChunkEnumerator =
                                new ChunkIndicesEnumerator(localPos, tuple.range, ChunkSize);

                            while (gridChunkEnumerator.MoveNext(out var gridChunkIndices))
                            {
                                var chunkLocation = new GridChunkLocation(gridUid, gridChunkIndices.Value);
                                var entry = (tuple.visMask, chunkLocation);

                                if (tuple.gridDict.TryGetValue(chunkLocation, out var indexOf))
                                {
                                    tuple.playerChunks[tuple.i].Add(indexOf);
                                }
                                else
                                {
                                    tuple.playerChunks[tuple.i].Add(tuple._chunkList.Count);
                                    tuple.gridDict.Add(chunkLocation, tuple._chunkList.Count);
                                    tuple._chunkList.Add(entry);
                                }
                            }

                            return true;
                        }
                    });
            }
        }

        return (_chunkList, playerChunks, viewerEntities);
    }

<<<<<<< HEAD
    private Dictionary<(int visMask, IChunkIndexLocation location), (Dictionary<EntityUid, MetaDataComponent> metadata,
        RobustTree<EntityUid> tree)?> _previousTrees = new();

    private HashSet<(int visMask, IChunkIndexLocation location)> _reusedTrees = new();

    public void RegisterNewPreviousChunkTrees(
        List<(int, IChunkIndexLocation)> chunks,
        (Dictionary<EntityUid, MetaDataComponent> metadata, RobustTree<EntityUid> tree)?[] trees,
=======
    public void RegisterNewPreviousChunkTrees(
        List<(uint, IChunkIndexLocation)> chunks,
        (Dictionary<NetEntity, MetaDataComponent> metadata, RobustTree<NetEntity> tree)?[] trees,
>>>>>>> 5486bc76
        bool[] reuse)
    {
        // For any chunks able to re-used we'll chuck them in a dictionary for faster lookup.
        for (var i = 0; i < chunks.Count; i++)
        {
            var canReuse = reuse[i];
            if (!canReuse) continue;

            _reusedTrees.Add(chunks[i]);
        }

        var previousIndices = _previousTrees.Keys.ToArray();
        for (var i = 0; i < previousIndices.Length; i++)
        {
            var index = previousIndices[i];
            // ReSharper disable once InconsistentlySynchronizedField
            if (_reusedTrees.Contains(index)) continue;
            var chunk = _previousTrees[index];
            if (chunk.HasValue)
            {
                _chunkCachePool.Return(chunk.Value.metadata);
                _treePool.Return(chunk.Value.tree);
            }

            if (!chunks.Contains(index))
            {
                _previousTrees.Remove(index);
            }
        }

        _previousTrees.EnsureCapacity(chunks.Count);
        for (int i = 0; i < chunks.Count; i++)
        {
            //this is a redundant assign if the tree has been reused. the assumption is that this is cheaper than a .Contains call
            _previousTrees[chunks[i]] = trees[i];
        }
        // ReSharper disable once InconsistentlySynchronizedField
        _reusedTrees.Clear();
    }

    public bool TryCalculateChunk(
        IChunkIndexLocation chunkLocation,
<<<<<<< HEAD
        int visMask,
        EntityQuery<TransformComponent> transform,
        EntityQuery<MetaDataComponent> metadata,
        out (Dictionary<EntityUid, MetaDataComponent> mData, RobustTree<EntityUid> tree)? result)
=======
        uint visMask,
        out (Dictionary<NetEntity, MetaDataComponent> mData, RobustTree<NetEntity> tree)? result)
>>>>>>> 5486bc76
    {
        if (!_entityPvsCollection.IsDirty(chunkLocation) && _previousTrees.TryGetValue((visMask, chunkLocation), out var previousTree))
        {
            result = previousTree;
            return true;
        }

        var chunk = chunkLocation switch
        {
            GridChunkLocation gridChunkLocation => _entityPvsCollection.TryGetChunk(gridChunkLocation.GridId,
                gridChunkLocation.ChunkIndices, out var gridChunk)
                ? gridChunk
                : null,
            MapChunkLocation mapChunkLocation => _entityPvsCollection.TryGetChunk(mapChunkLocation.MapId,
                mapChunkLocation.ChunkIndices, out var mapChunk)
                ? mapChunk
                : null,
            _ => null
        };
        if (chunk == null)
        {
            result = null;
            return false;
        }
        var chunkSet = _chunkCachePool.Get();
        var tree = _treePool.Get();
        foreach (var netEntity in chunk)
        {
            var uid = GetEntity(netEntity);
            AddToChunkSetRecursively(in uid, in netEntity, visMask, tree, chunkSet);
#if DEBUG
            var xform = _xformQuery.GetComponent(uid);
            if (chunkLocation is MapChunkLocation)
                DebugTools.Assert(xform.GridUid == null || xform.GridUid == uid);
            else if (chunkLocation is GridChunkLocation)
                DebugTools.Assert(xform.ParentUid != xform.MapUid || xform.GridUid == xform.MapUid);
#endif
        }

        if (tree.RootNodes.Count == 0)
        {
            // This can happen if the only entity in a chunk is invisible
            // (e.g., when a ghost moves from from a grid into empty space).
            DebugTools.Assert(chunkSet.Count == 0);
            _treePool.Return(tree);
            _chunkCachePool.Return(chunkSet);
            result = null;
            return true;
        }
        DebugTools.Assert(chunkSet.Count > 0);

        result = (chunkSet, tree);
        return false;
    }

    public void ReturnToPool(HashSet<int>[] playerChunks)
    {
        for (var i = 0; i < playerChunks.Length; i++)
        {
            _playerChunkPool.Return(playerChunks[i]);
        }
    }

<<<<<<< HEAD
    private bool AddToChunkSetRecursively(in EntityUid uid, int visMask, RobustTree<EntityUid> tree, Dictionary<EntityUid, MetaDataComponent> set, EntityQuery<TransformComponent> transform,
        EntityQuery<MetaDataComponent> metadata)
=======
    private bool AddToChunkSetRecursively(in EntityUid uid, in NetEntity netEntity, uint visMask, RobustTree<NetEntity> tree, Dictionary<NetEntity, MetaDataComponent> set)
>>>>>>> 5486bc76
    {
        if (set.ContainsKey(netEntity))
            return true;

        var mComp = _metaQuery.GetComponent(uid);

        // TODO: Don't need to know about parents so no longer need to use bool for this method.
        // If the eye is missing ANY layer this entity or any of its parents belongs to, it is considered invisible.
        if ((visMask & mComp.VisibilityMask) != mComp.VisibilityMask)
            return false;

        var xform = _xformQuery.GetComponent(uid);

        // is this a map or grid?
        var isRoot = !xform.ParentUid.IsValid() || uid == xform.GridUid;
        if (isRoot)
        {
            DebugTools.Assert(_mapManager.IsGrid(uid) || _mapManager.IsMap(uid));
            tree.Set(netEntity);
            set.Add(netEntity, mComp);
            return true;
        }

        DebugTools.Assert(!_mapManager.IsGrid(uid) && !_mapManager.IsMap(uid));

        var parent = xform.ParentUid;
        var parentNetEntity = _metaQuery.GetComponent(parent).NetEntity;

        // TODO performance
        // AddToChunkSetRecursively will result in a redundant set.ContainsKey() check.
        // This can probably be avoided somehow
        if (!set.ContainsKey(parentNetEntity) && //was the parent not yet added to toSend?
            !AddToChunkSetRecursively(in parent, in parentNetEntity, visMask, tree, set)) //did we just fail to add the parent?
        {
            return false; //we failed? suppose we dont get added either
        }

        //i want it to crash here if it gets added double bc that shouldnt happen and will add alot of unneeded cycles
        tree.Set(netEntity, parentNetEntity);
        set.Add(netEntity, mComp);
        return true;
    }

    internal (List<EntityState>? updates, List<NetEntity>? deletions, List<NetEntity>? leftPvs, GameTick fromTick)
        CalculateEntityStates(IPlayerSession session,
            GameTick fromTick,
            GameTick toTick,
            (Dictionary<NetEntity, MetaDataComponent> metadata, RobustTree<NetEntity> tree)?[] chunks,
            HashSet<int> visibleChunks,
            EntityUid[] viewers)
    {
        DebugTools.Assert(session.Status == SessionStatus.InGame);
        var newEntityBudget = _netConfigManager.GetClientCVar(session.ConnectedClient, CVars.NetPVSEntityBudget);
        var enteredEntityBudget = _netConfigManager.GetClientCVar(session.ConnectedClient, CVars.NetPVSEntityEnterBudget);
        var newEntityCount = 0;
        var enteredEntityCount = 0;
        var sessionData = PlayerData[session];
        sessionData.SentEntities.TryGetValue(toTick - 1, out var lastSent);
        var lastAcked = sessionData.LastAcked?.Data;
        var lastSeen = sessionData.LastSeenAt;
        var visibleEnts = _visSetPool.Get();

        if (visibleEnts.Count != 0)
            throw new Exception("Encountered non-empty object inside of _visSetPool. Was the same object returned to the pool more than once?");

        var deletions = _entityPvsCollection.GetDeletedIndices(fromTick);
        var entStateCount = 0;

        var stack = _stackPool.Get();
        // TODO reorder chunks to prioritize those that are closest to the viewer? Helps make pop-in less visible.
        foreach (var i in visibleChunks)
        {
            var cache = chunks[i];
            if(!cache.HasValue) continue;

#if DEBUG
            // Each root nodes should simply be a map or a grid entity.
            DebugTools.Assert(cache.Value.tree.RootNodes.Count == 1,
                $"Root node count is {cache.Value.tree.RootNodes.Count} instead of 1. Session: {session}");
            var nent = cache.Value.tree.RootNodes.FirstOrDefault();
            var ent = GetEntity(nent);
            DebugTools.Assert(Exists(ent), $"Root node does not exist. Node {ent}. Session: {session}");
            DebugTools.Assert(HasComp<MapComponent>(ent) || HasComp<MapGridComponent>(ent));
#endif

            foreach (var rootNode in cache.Value.tree.RootNodes)
            {
                RecursivelyAddTreeNode(in rootNode, cache.Value.tree, lastAcked, lastSent, visibleEnts, lastSeen, stack, in fromTick,
                        ref newEntityCount, ref enteredEntityCount, ref entStateCount,  in newEntityBudget, in enteredEntityBudget);
            }
        }
        _stackPool.Return(stack);

        var globalEnumerator = _entityPvsCollection.GlobalOverridesEnumerator;
        while (globalEnumerator.MoveNext())
        {
            var netEntity = globalEnumerator.Current;
            var uid = GetEntity(netEntity);
            RecursivelyAddOverride(in uid, lastAcked, lastSent, visibleEnts, lastSeen, in fromTick,
                ref newEntityCount, ref enteredEntityCount, ref entStateCount, in newEntityBudget, in enteredEntityBudget);
        }
        globalEnumerator.Dispose();


        var globalRecursiveEnumerator = _entityPvsCollection.GlobalRecursiveOverridesEnumerator;
        while (globalRecursiveEnumerator.MoveNext())
        {
            var netEntity = globalRecursiveEnumerator.Current;
            var uid = GetEntity(netEntity);
            RecursivelyAddOverride(in uid, lastAcked, lastSent, visibleEnts, lastSeen, in fromTick,
                ref newEntityCount, ref enteredEntityCount, ref entStateCount, in newEntityBudget, in enteredEntityBudget, true);
        }
        globalRecursiveEnumerator.Dispose();

        var localEnumerator = _entityPvsCollection.GetElementsForSession(session);
        while (localEnumerator.MoveNext())
        {
            var netEntity = localEnumerator.Current;
            var uid = GetEntity(netEntity);
            RecursivelyAddOverride(in uid, lastAcked, lastSent, visibleEnts, lastSeen,in fromTick,
                ref newEntityCount, ref enteredEntityCount, ref entStateCount, in newEntityBudget, in enteredEntityBudget);
        }
        localEnumerator.Dispose();

        foreach (var viewerEntity in viewers)
        {
            RecursivelyAddOverride(in viewerEntity, lastAcked, lastSent, visibleEnts, lastSeen, in fromTick,
                ref newEntityCount, ref enteredEntityCount, ref entStateCount, in newEntityBudget, in enteredEntityBudget);
        }

        var expandEvent = new ExpandPvsEvent(session);
        RaiseLocalEvent(ref expandEvent);
        foreach (var entityUid in expandEvent.Entities)
        {
            RecursivelyAddOverride(in entityUid, lastAcked, lastSent, visibleEnts, lastSeen, in fromTick,
                ref newEntityCount, ref enteredEntityCount, ref entStateCount, in newEntityBudget, in enteredEntityBudget);
        }

        foreach (var entityUid in expandEvent.RecursiveEntities)
        {
            RecursivelyAddOverride(in entityUid, lastAcked, lastSent, visibleEnts, lastSeen,in fromTick,
                ref newEntityCount, ref enteredEntityCount, ref entStateCount, in newEntityBudget, in enteredEntityBudget, true);
        }

        var entityStates = new List<EntityState>(entStateCount);

        foreach (var (netEntity, visiblity) in visibleEnts)
        {
            var uid = GetEntity(netEntity);

#if DEBUG
            // if an entity is visible, its parents should always be visible.
            DebugTools.Assert((_xformQuery.GetComponent(uid).ParentUid is not { Valid: true } parent) ||
                              visibleEnts.ContainsKey(_metaQuery.GetComponent(parent).NetEntity),
                $"Attempted to send an entity without sending it's parents. Entity: {ToPrettyString(uid)}.");
#endif

            if (sessionData.RequestedFull)
            {
                entityStates.Add(GetFullEntityState(session, uid, _metaQuery.GetComponent(uid)));
                continue;
            }

            if (visiblity == PvsEntityVisibility.StayedUnchanged)
                continue;

            var entered = visiblity == PvsEntityVisibility.Entered;
            var entFromTick = entered ? lastSeen.GetValueOrDefault(netEntity) : fromTick;
            var state = GetEntityState(session, uid, entFromTick, _metaQuery.GetComponent(uid));

            if (entered || !state.Empty)
                entityStates.Add(state);
        }

        // tell a client to detach entities that have left their view
        var leftView = ProcessLeavePVS(visibleEnts, lastSent);

        if (sessionData.SentEntities.Add(toTick, visibleEnts, out var oldEntry))
        {
            if (oldEntry.Value.Key > fromTick && sessionData.Overflow == null)
            {
                // The clients last ack is too late, the overflow dictionary size has been exceeded, and we will no
                // longer have information about the sent entities. This means we would no longer be able to add
                // entities to _ackedEnts.
                //
                // If the client has enough latency, this result in a situation where we must constantly assume that every entity
                // that needs to get sent to the client is being received by them for the first time.
                //
                // In order to avoid this, while also keeping the overflow dictionary limited in size, we keep a single
                // overflow state, so we can at least periodically update the acked entities.

                // This is pretty shit and there is probably a better way of doing this.
                sessionData.Overflow = oldEntry.Value;

#if DEBUG
                // This happens relatively frequently for the current TickBuffer value, and doesn't really provide any
                // useful info when not debugging/testing locally. Hence only enable on DEBUG.
                Log.Debug($"Client {session} exceeded tick buffer.");
#endif
            }
            else if (oldEntry.Value.Value != lastAcked)
                _visSetPool.Return(oldEntry.Value.Value);
        }

        if (entityStates.Count == 0) entityStates = default;
        return (entityStates, deletions, leftView, sessionData.RequestedFull ? GameTick.Zero : fromTick);
    }

    /// <summary>
    ///     Figure out what entities are no longer visible to the client. These entities are sent reliably to the client
    ///     in a separate net message.
    /// </summary>
    private List<NetEntity>? ProcessLeavePVS(
        Dictionary<NetEntity, PvsEntityVisibility> visibleEnts,
        Dictionary<NetEntity, PvsEntityVisibility>? lastSent)
    {
        if (lastSent == null)
            return null;

        var leftView = new List<NetEntity>();
        foreach (var netEntity in lastSent.Keys)
        {
            if (!visibleEnts.ContainsKey(netEntity))
                leftView.Add(netEntity);
        }

        return leftView.Count > 0 ? leftView : null;
    }

    private void RecursivelyAddTreeNode(in NetEntity nodeIndex,
        RobustTree<NetEntity> tree,
        Dictionary<NetEntity, PvsEntityVisibility>? lastAcked,
        Dictionary<NetEntity, PvsEntityVisibility>? lastSent,
        Dictionary<NetEntity, PvsEntityVisibility> toSend,
        Dictionary<NetEntity, GameTick> lastSeen,
        Stack<NetEntity> stack,
        in GameTick fromTick,
        ref int newEntityCount,
        ref int enteredEntityCount,
        ref int entStateCount,
        in int newEntityBudget,
        in int enteredEntityBudget)
    {
        stack.Push(nodeIndex);

        while (stack.TryPop(out var currentNodeIndex))
        {
            DebugTools.Assert(currentNodeIndex.IsValid());

            // As every map is parented to uid 0 in the tree we still need to get their children, plus because we go top-down
            // we may find duplicate parents with children we haven't encountered before
            // on different chunks (this is especially common with direct grid children)
            if (!toSend.ContainsKey(currentNodeIndex))
            {
                var (entered, shouldAdd) = ProcessEntry(in currentNodeIndex, lastAcked, lastSent, lastSeen,
                    ref newEntityCount, ref enteredEntityCount, newEntityBudget, enteredEntityBudget);

                if (!shouldAdd)
                    continue;

                var entity = GetEntity(currentNodeIndex);
                AddToSendSet(in currentNodeIndex, _metaQuery.GetComponent(entity), toSend, fromTick, in entered, ref entStateCount);
            }

            var node = tree[currentNodeIndex];
            if (node.Children == null)
                continue;

            foreach (var child in node.Children)
            {
                stack.Push(child);
            }
        }
    }

    public bool RecursivelyAddOverride(in EntityUid uid,
        Dictionary<NetEntity, PvsEntityVisibility>? lastAcked,
        Dictionary<NetEntity, PvsEntityVisibility>? lastSent,
        Dictionary<NetEntity, PvsEntityVisibility> toSend,
        Dictionary<NetEntity, GameTick> lastSeen,
        in GameTick fromTick,
        ref int newEntityCount,
        ref int enteredEntityCount,
        ref int entStateCount,
        in int newEntityBudget,
        in int enteredEntityBudget,
        bool addChildren = false)
    {
        //are we valid?
        //sometimes uids gets added without being valid YET (looking at you mapmanager) (mapcreate & gridcreated fire before the uids becomes valid)
        if (!uid.IsValid())
            return false;

        var xform = _xformQuery.GetComponent(uid);
        var parent = xform.ParentUid;
        if (parent.IsValid() && !RecursivelyAddOverride(in parent, lastAcked, lastSent, toSend, lastSeen, in fromTick,
                ref newEntityCount, ref enteredEntityCount, ref entStateCount, in newEntityBudget,
                in enteredEntityBudget))
        {
            return false;
        }

        var metadata = _metaQuery.GetComponent(uid);
        var netEntity = GetNetEntity(uid, metadata);

        //did we already get added?
        // Note that we check this AFTER adding parents. This is because while this entity may already have been added
        // to the toSend set, it doesn't guarantee that its parents have been. E.g., if a player ghost just teleported
        // to follow a far away entity, the player's own entity is still being sent, but we need to ensure that we also
        // send the new parents, which may otherwise be delayed because of the PVS budget..
        if (!toSend.ContainsKey(netEntity))
        {
            // TODO PERFORMANCE.
            // ProcessEntry() unnecessarily checks lastSent.ContainsKey() and maybe lastSeen.Contains(). Given that at this
            // point the budgets are just ignored, this should just bypass those checks. But then again 99% of the time this
            // is just the player's own entity + maybe a singularity. So currently not all that performance intensive.
            var (entered, _) = ProcessEntry(in netEntity, lastAcked, lastSent, lastSeen, ref newEntityCount, ref enteredEntityCount, newEntityBudget, enteredEntityBudget);
            AddToSendSet(in netEntity, _metaQuery.GetComponent(uid), toSend, fromTick, in entered, ref entStateCount);
        }

        if (addChildren)
        {
            RecursivelyAddChildren(xform, lastAcked, lastSent, toSend, lastSeen, fromTick, ref newEntityCount,
                ref enteredEntityCount, ref entStateCount, in newEntityBudget, in enteredEntityBudget);
        }

        return true;
    }

    private void RecursivelyAddChildren(TransformComponent xform,
        Dictionary<NetEntity, PvsEntityVisibility>? lastAcked,
        Dictionary<NetEntity, PvsEntityVisibility>? lastSent,
        Dictionary<NetEntity, PvsEntityVisibility> toSend,
        Dictionary<NetEntity, GameTick> lastSeen,
        in GameTick fromTick,
        ref int newEntityCount,
        ref int enteredEntityCount,
        ref int entStateCount,
        in int newEntityBudget,
        in int enteredEntityBudget)
    {
        foreach (var child in xform.ChildEntities)
        {
            if (!_xformQuery.TryGetComponent(child, out var childXform))
                continue;

            var metadata = _metaQuery.GetComponent(child);
            var childNetEntity = GetNetEntity(child, metadata);

            if (!toSend.ContainsKey(childNetEntity))
            {
                var (entered, _) = ProcessEntry(in childNetEntity, lastAcked, lastSent, lastSeen, ref newEntityCount,
                    ref enteredEntityCount, newEntityBudget, enteredEntityBudget);

                AddToSendSet(in childNetEntity, metadata, toSend, fromTick, in entered, ref entStateCount);
            }

            RecursivelyAddChildren(childXform, lastAcked, lastSent, toSend, lastSeen, fromTick, ref newEntityCount,
                ref enteredEntityCount, ref entStateCount, in newEntityBudget, in enteredEntityBudget);
        }
    }

    private (bool Entered, bool ShouldAdd) ProcessEntry(
        in NetEntity netEntity,
        Dictionary<NetEntity, PvsEntityVisibility>? lastAcked,
        Dictionary<NetEntity, PvsEntityVisibility>? lastSent,
        Dictionary<NetEntity, GameTick> lastSeen,
        ref int newEntityCount,
        ref int enteredEntityCount,
        in int newEntityBudget,
        in int enteredEntityBudget)
    {
        var enteredSinceLastSent = lastSent == null || !lastSent.ContainsKey(netEntity);

        var entered = enteredSinceLastSent || // OR, entered since last ack:
                        lastAcked == null || !lastAcked.ContainsKey(netEntity);

        // If the entity is entering, but we already sent this entering entity in the last message, we won't add it to
        // the budget. Chances are the packet will arrive in a nice and orderly fashion, and the client will stick to
        // their requested budget. However this can cause issues if a packet gets dropped, because a player may create
        // 2x or more times the normal entity creation budget.
        //
        // The fix for that would be to just also give the PVS budget a client-side aspect that controls entity creation
        // rate.
        if (enteredSinceLastSent)
        {
            if (newEntityCount >= newEntityBudget || enteredEntityCount >= enteredEntityBudget)
                return (entered, false);

            enteredEntityCount++;
            if (!lastSeen.ContainsKey(netEntity))
                newEntityCount++;
        }

        return (entered, true);
    }

    private void AddToSendSet(in NetEntity netEntity, MetaDataComponent metaDataComponent, Dictionary<NetEntity, PvsEntityVisibility> toSend, GameTick fromTick, in bool entered, ref int entStateCount)
    {
        if (metaDataComponent.EntityLifeStage >= EntityLifeStage.Terminating)
        {
            var rep = new EntityStringRepresentation(GetEntity(netEntity), metaDataComponent.EntityDeleted, metaDataComponent.EntityName, metaDataComponent.EntityPrototype?.ID);
            Log.Error($"Attempted to add a deleted entity to PVS send set: '{rep}'. Trace:\n{Environment.StackTrace}");
            return;
        }

        if (entered)
        {
            toSend.Add(netEntity, PvsEntityVisibility.Entered);
            entStateCount++;
            return;
        }

        if (metaDataComponent.EntityLastModifiedTick <= fromTick)
        {
            //entity has been sent before and hasnt been updated since
            toSend.Add(netEntity, PvsEntityVisibility.StayedUnchanged);
            return;
        }

        //add us
        toSend.Add(netEntity, PvsEntityVisibility.StayedChanged);
        entStateCount++;
    }

    /// <summary>
    ///     Gets all entity states that have been modified after and including the provided tick.
    /// </summary>
    public (List<EntityState>?, List<NetEntity>?, GameTick fromTick) GetAllEntityStates(ICommonSession? player, GameTick fromTick, GameTick toTick)
    {
        List<EntityState>? stateEntities;
        var toSend = new HashSet<EntityUid>();
        DebugTools.Assert(toSend.Count == 0);
        bool enumerateAll = false;

        if (player == null)
        {
            enumerateAll = fromTick == GameTick.Zero;
        }
        else if (!_seenAllEnts.Contains(player))
        {
            enumerateAll = true;
            fromTick = GameTick.Zero;
        }

        if (_gameTiming.CurTick.Value - fromTick.Value > DirtyBufferSize)
        {
            // Fall back to enumerating over all entities.
            enumerateAll = true;
        }

        if (enumerateAll)
        {
            stateEntities = new List<EntityState>(EntityManager.EntityCount);
            var query = EntityManager.AllEntityQueryEnumerator<MetaDataComponent>();
            while (query.MoveNext(out var uid, out var md))
            {
                DebugTools.Assert(md.EntityLifeStage >= EntityLifeStage.Initialized);
                DebugTools.Assert(md.EntityLifeStage < EntityLifeStage.Terminating);
                if (md.EntityLastModifiedTick <= fromTick)
                    continue;

                var state = GetEntityState(player, uid, fromTick, md);

                if (state.Empty)
                {
                    Log.Error($@"{nameof(GetEntityState)} returned an empty state while enumerating entities.
Tick: {fromTick}--{_gameTiming.CurTick}
Entity: {ToPrettyString(uid)}
Last modified: {md.EntityLastModifiedTick}
Metadata last modified: {md.LastModifiedTick}
Transform last modified: {Transform(uid).LastModifiedTick}");
                }

                stateEntities.Add(state);
            }
        }
        else
        {
            stateEntities = new();
            var metaQuery = EntityManager.GetEntityQuery<MetaDataComponent>();
            for (var i = fromTick.Value + 1; i <= toTick.Value; i++)
            {
                if (!TryGetDirtyEntities(new GameTick(i), out var add, out var dirty))
                {
                    // This should be unreachable if `enumerateAll` is false.
                    throw new Exception($"Failed to get tick dirty data. tick: {i}, from: {fromTick}, to {toTick}, buffer: {DirtyBufferSize}");
                }

                foreach (var uid in add)
                {
                    if (!toSend.Add(uid) || !metaQuery.TryGetComponent(uid, out var md))
                        continue;

                    DebugTools.Assert(md.EntityLifeStage >= EntityLifeStage.Initialized);
                    DebugTools.Assert(md.EntityLifeStage < EntityLifeStage.Terminating);
                    DebugTools.Assert(md.EntityLastModifiedTick >= md.CreationTick);
                    DebugTools.Assert(md.EntityLastModifiedTick > fromTick);

                    var state = GetEntityState(player, uid, fromTick, md);

                    if (state.Empty)
                    {
                        Log.Error($@"{nameof(GetEntityState)} returned an empty state for a new entity.
Tick: {fromTick}--{_gameTiming.CurTick}
Entity: {ToPrettyString(uid)}
Last modified: {md.EntityLastModifiedTick}
Metadata last modified: {md.LastModifiedTick}
Transform last modified: {Transform(uid).LastModifiedTick}");
                        continue;
                    }

                    stateEntities.Add(state);
                }

                foreach (var uid in dirty)
                {
                    DebugTools.Assert(!add.Contains(uid));
                    if (!toSend.Add(uid) || !metaQuery.TryGetComponent(uid, out var md))
                        continue;

                    DebugTools.Assert(md.EntityLifeStage >= EntityLifeStage.Initialized);
                    DebugTools.Assert(md.EntityLifeStage < EntityLifeStage.Terminating);
                    DebugTools.Assert(md.EntityLastModifiedTick >= md.CreationTick);
                    DebugTools.Assert(md.EntityLastModifiedTick > fromTick);

                    var state = GetEntityState(player, uid, fromTick, md);
                    if (!state.Empty)
                        stateEntities.Add(state);
                }
            }
        }

        var deletions = _entityPvsCollection.GetDeletedIndices(fromTick);

        if (stateEntities.Count == 0)
            stateEntities = null;

        return (stateEntities, deletions, fromTick);
    }

    /// <summary>
    /// Generates a network entity state for the given entity.
    /// </summary>
    /// <param name="player">The player to generate this state for. This may be null if the state is for replay recordings.</param>
    /// <param name="entityUid">Uid of the entity to generate the state from.</param>
    /// <param name="fromTick">Only provide delta changes from this tick.</param>
    /// <param name="meta">The entity's metadata component</param>
    /// <returns>New entity State for the given entity.</returns>
    private EntityState GetEntityState(ICommonSession? player, EntityUid entityUid, GameTick fromTick, MetaDataComponent meta)
    {
        var bus = EntityManager.EventBus;
        var changed = new List<ComponentChange>();

        bool sendCompList = meta.LastComponentRemoved > fromTick;
        HashSet<ushort>? netComps = sendCompList ? new() : null;

        foreach (var (netId, component) in EntityManager.GetNetComponents(entityUid))
        {
            if (!component.NetSyncEnabled)
                continue;

            if (component.Deleted || !component.Initialized)
            {
                Log.Error("Entity manager returned deleted or uninitialized components while sending entity data");
                continue;
            }

            if (component.SendOnlyToOwner && player != null && player.AttachedEntity != entityUid)
                continue;

            if (component.LastModifiedTick <= fromTick)
            {
                if (sendCompList && (!component.SessionSpecific || player == null || EntityManager.CanGetComponentState(bus, component, player)))
                    netComps!.Add(netId);
                continue;
            }

            if (component.SessionSpecific && player != null && !EntityManager.CanGetComponentState(bus, component, player))
                continue;

            var state = EntityManager.GetComponentState(bus, component, player, fromTick);
            DebugTools.Assert(fromTick > component.CreationTick || state is not IComponentDeltaState delta || delta.FullState);
            changed.Add(new ComponentChange(netId, state, component.LastModifiedTick));

            if (sendCompList)
                netComps!.Add(netId);
        }

        DebugTools.Assert(meta.EntityLastModifiedTick >= meta.LastComponentRemoved);
        DebugTools.Assert(GetEntity(meta.NetEntity) == entityUid);
        var entState = new EntityState(meta.NetEntity, changed, meta.EntityLastModifiedTick, netComps);

        return entState;
    }

    /// <summary>
    ///     Variant of <see cref="GetEntityState"/> that includes all entity data, including data that can be inferred implicitly from the entity prototype.
    /// </summary>
    private EntityState GetFullEntityState(ICommonSession player, EntityUid entityUid, MetaDataComponent meta)
    {
        var bus = EntityManager.EventBus;
        var changed = new List<ComponentChange>();

        HashSet<ushort> netComps = new();

        foreach (var (netId, component) in EntityManager.GetNetComponents(entityUid))
        {
            if (!component.NetSyncEnabled)
                continue;

            if (component.SendOnlyToOwner && player.AttachedEntity != entityUid)
                continue;

            if (component.SessionSpecific && !EntityManager.CanGetComponentState(bus, component, player))
                continue;

            var state = EntityManager.GetComponentState(bus, component, player, GameTick.Zero);
            DebugTools.Assert(state is not IComponentDeltaState delta || delta.FullState);
            changed.Add(new ComponentChange(netId, state, component.LastModifiedTick));
            netComps.Add(netId);
        }

        var entState = new EntityState(meta.NetEntity, changed, meta.EntityLastModifiedTick, netComps);

        return entState;
    }

    private EntityUid[] GetSessionViewers(ICommonSession session)
    {
        if (session.Status != SessionStatus.InGame)
            return Array.Empty<EntityUid>();

        var viewers = new HashSet<EntityUid>();

        if (session.AttachedEntity != null)
        {
            // Fast path
            if (session is IPlayerSession { ViewSubscriptionCount: 0 })
            {
                return new[] { session.AttachedEntity.Value };
            }

            viewers.Add(session.AttachedEntity.Value);
        }

        // This is awful, but we're not gonna add the list of view subscriptions to common session.
        if (session is IPlayerSession playerSession)
        {
            foreach (var uid in playerSession.ViewSubscriptions)
            {
                viewers.Add(uid);
            }
        }

        var viewerArray = viewers.ToArray();

        return viewerArray;
    }

    // Read Safe
    private (Vector2 worldPos, float range, MapId mapId) CalcViewBounds(in EntityUid euid)
    {
        var xform = _xformQuery.GetComponent(euid);
        return (_transform.GetWorldPosition(xform, _xformQuery), _viewSize / 2f, xform.MapID);
    }

    public sealed class TreePolicy<T> : PooledObjectPolicy<RobustTree<T>> where T : notnull
    {
        public override RobustTree<T> Create()
        {
            var pool = new DefaultObjectPool<HashSet<T>>(new SetPolicy<T>(), MaxVisPoolSize);
            return new RobustTree<T>(pool);
        }

        public override bool Return(RobustTree<T> obj)
        {
            obj.Clear();
            return true;
        }
    }

    private sealed class ChunkPoolPolicy<T> : PooledObjectPolicy<Dictionary<T, int>> where T : notnull
    {
        public override Dictionary<T, int> Create()
        {
            return new Dictionary<T, int>(32);
        }

        public override bool Return(Dictionary<T, int> obj)
        {
            obj.Clear();
            return true;
        }
    }

    /// <summary>
    ///     Class used to store per-session data in order to avoid having to lock dictionaries.
    /// </summary>
    internal sealed class SessionPVSData
    {
        /// <summary>
        /// All <see cref="EntityUid"/>s that this session saw during the last <see cref="DirtyBufferSize"/> ticks.
        /// </summary>
        public readonly OverflowDictionary<GameTick, Dictionary<NetEntity, PvsEntityVisibility>> SentEntities = new(DirtyBufferSize);

        /// <summary>
        ///     The most recently acked entities
        /// </summary>
        public (GameTick Tick, Dictionary<NetEntity, PvsEntityVisibility> Data)? LastAcked;

        /// <summary>
        ///     Stores the last tick at which a given entity was acked by a player. Used to avoid re-sending the whole entity
        ///     state when an item re-enters PVS.
        /// </summary>
        public readonly Dictionary<NetEntity, GameTick> LastSeenAt = new();

        /// <summary>
        ///     <see cref="SentEntities"/> overflow in case a player's last ack is more than <see cref="DirtyBufferSize"/> ticks behind the current tick.
        /// </summary>
        public (GameTick Tick, Dictionary<NetEntity, PvsEntityVisibility> SentEnts)? Overflow;

        /// <summary>
        ///     If true, the client has explicitly requested a full state. Unlike the first state, we will send them
        ///     all data, not just data that cannot be implicitly inferred from entity prototypes.
        /// </summary>
        public bool RequestedFull = false;

        /// <summary>
        ///     The tick of the most recently received client Ack. Will be used to update <see cref="LastAcked"/>
        /// </summary>
        /// <remarks>
        ///     As the server delays processing acks, this might not currently be the same as <see cref="LastAcked"/>
        /// </remarks>
        public GameTick LastReceivedAck;
    }
}

[ByRefEvent]
public readonly struct ExpandPvsEvent
{
    public readonly IPlayerSession Session;

    /// <summary>
    /// List of entities that will get added to this session's PVS set.
    /// </summary>
    public readonly List<EntityUid> Entities = new();

    /// <summary>
    /// List of entities that will get added to this session's PVS set. Unlike <see cref="Entities"/> this will also
    /// recursively add all children of the given entity.
    /// </summary>
    public readonly List<EntityUid> RecursiveEntities = new();

    public ExpandPvsEvent(IPlayerSession session)
    {
        Session = session;
    }
}<|MERGE_RESOLUTION|>--- conflicted
+++ resolved
@@ -535,20 +535,9 @@
         return (_chunkList, playerChunks, viewerEntities);
     }
 
-<<<<<<< HEAD
-    private Dictionary<(int visMask, IChunkIndexLocation location), (Dictionary<EntityUid, MetaDataComponent> metadata,
-        RobustTree<EntityUid> tree)?> _previousTrees = new();
-
-    private HashSet<(int visMask, IChunkIndexLocation location)> _reusedTrees = new();
-
-    public void RegisterNewPreviousChunkTrees(
-        List<(int, IChunkIndexLocation)> chunks,
-        (Dictionary<EntityUid, MetaDataComponent> metadata, RobustTree<EntityUid> tree)?[] trees,
-=======
     public void RegisterNewPreviousChunkTrees(
         List<(uint, IChunkIndexLocation)> chunks,
         (Dictionary<NetEntity, MetaDataComponent> metadata, RobustTree<NetEntity> tree)?[] trees,
->>>>>>> 5486bc76
         bool[] reuse)
     {
         // For any chunks able to re-used we'll chuck them in a dictionary for faster lookup.
@@ -591,15 +580,8 @@
 
     public bool TryCalculateChunk(
         IChunkIndexLocation chunkLocation,
-<<<<<<< HEAD
-        int visMask,
-        EntityQuery<TransformComponent> transform,
-        EntityQuery<MetaDataComponent> metadata,
-        out (Dictionary<EntityUid, MetaDataComponent> mData, RobustTree<EntityUid> tree)? result)
-=======
         uint visMask,
         out (Dictionary<NetEntity, MetaDataComponent> mData, RobustTree<NetEntity> tree)? result)
->>>>>>> 5486bc76
     {
         if (!_entityPvsCollection.IsDirty(chunkLocation) && _previousTrees.TryGetValue((visMask, chunkLocation), out var previousTree))
         {
@@ -663,12 +645,7 @@
         }
     }
 
-<<<<<<< HEAD
-    private bool AddToChunkSetRecursively(in EntityUid uid, int visMask, RobustTree<EntityUid> tree, Dictionary<EntityUid, MetaDataComponent> set, EntityQuery<TransformComponent> transform,
-        EntityQuery<MetaDataComponent> metadata)
-=======
     private bool AddToChunkSetRecursively(in EntityUid uid, in NetEntity netEntity, uint visMask, RobustTree<NetEntity> tree, Dictionary<NetEntity, MetaDataComponent> set)
->>>>>>> 5486bc76
     {
         if (set.ContainsKey(netEntity))
             return true;
