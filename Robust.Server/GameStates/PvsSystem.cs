using System;
using System.Collections.Generic;
using System.Linq;
using System.Numerics;
using System.Runtime.CompilerServices;
using System.Text;
using Microsoft.Extensions.ObjectPool;
using Robust.Server.Configuration;
using Robust.Server.GameObjects;
using Robust.Server.Player;
using Robust.Shared;
using Robust.Shared.Collections;
using Robust.Shared.Configuration;
using Robust.Shared.Enums;
using Robust.Shared.GameObjects;
using Robust.Shared.Log;
using Robust.Shared.Map;
using Robust.Shared.Map.Components;
using Robust.Shared.Maths;
using Robust.Shared.Physics;
using Robust.Shared.Players;
using Robust.Shared.Threading;
using Robust.Shared.Timing;
using Robust.Shared.Utility;

namespace Robust.Server.GameStates;

internal sealed partial class PvsSystem : EntitySystem
{
    [Shared.IoC.Dependency] private readonly IMapManagerInternal _mapManager = default!;
    [Shared.IoC.Dependency] private readonly IPlayerManager _playerManager = default!;
    [Shared.IoC.Dependency] private readonly IConfigurationManager _configManager = default!;
    [Shared.IoC.Dependency] private readonly SharedTransformSystem _transform = default!;
    [Shared.IoC.Dependency] private readonly IServerNetConfigurationManager _netConfigManager = default!;
    [Shared.IoC.Dependency] private readonly IServerGameStateManager _serverGameStateManager = default!;
    [Shared.IoC.Dependency] private readonly IParallelManager _parallelManager = default!;
    [Shared.IoC.Dependency] private readonly IComponentFactory _factory = default!;

    public const float ChunkSize = 8;

    // TODO make this a cvar. Make it in terms of seconds and tie it to tick rate?
    public const int DirtyBufferSize = 20;
    // Note: If a client has ping higher than TickBuffer / TickRate, then the server will treat every entity as if it
    // had entered PVS for the first time. Note that due to the PVS budget, this buffer is easily overwhelmed.

    /// <summary>
    /// Maximum number of pooled objects
    /// </summary>
    private const int MaxVisPoolSize = 1024;

    /// <summary>
    /// Is view culling enabled, or will we send the whole map?
    /// </summary>
    public bool CullingEnabled { get; private set; }

    /// <summary>
    /// Size of the side of the view bounds square.
    /// </summary>
    private float _viewSize;

    /// <summary>
    /// If PVS disabled then we'll track if we've dumped all entities on the player.
    /// This way any future ticks can be orders of magnitude faster as we only send what changes.
    /// </summary>
    private HashSet<ICommonSession> _seenAllEnts = new();

    internal readonly Dictionary<ICommonSession, SessionPVSData> PlayerData = new();

    private PVSCollection<EntityUid> _entityPvsCollection = default!;
    public PVSCollection<EntityUid> EntityPVSCollection => _entityPvsCollection;

    private readonly List<IPVSCollection> _pvsCollections = new();

    private readonly ObjectPool<Dictionary<EntityUid, PvsEntityVisibility>> _visSetPool
        = new DefaultObjectPool<Dictionary<EntityUid, PvsEntityVisibility>>(
            new DictPolicy<EntityUid, PvsEntityVisibility>(), MaxVisPoolSize);

    private readonly ObjectPool<Stack<EntityUid>> _stackPool
        = new DefaultObjectPool<Stack<EntityUid>>(
            new StackPolicy<EntityUid>(), MaxVisPoolSize);

    private readonly ObjectPool<HashSet<EntityUid>> _uidSetPool
        = new DefaultObjectPool<HashSet<EntityUid>>(new SetPolicy<EntityUid>(), MaxVisPoolSize);

    private readonly ObjectPool<Dictionary<EntityUid, MetaDataComponent>> _chunkCachePool =
        new DefaultObjectPool<Dictionary<EntityUid, MetaDataComponent>>(
            new DictPolicy<EntityUid, MetaDataComponent>(), MaxVisPoolSize);

    private readonly ObjectPool<HashSet<int>> _playerChunkPool =
        new DefaultObjectPool<HashSet<int>>(new SetPolicy<int>(), MaxVisPoolSize);

    private readonly ObjectPool<RobustTree<EntityUid>> _treePool =
        new DefaultObjectPool<RobustTree<EntityUid>>(new TreePolicy<EntityUid>(), MaxVisPoolSize);

    private readonly ObjectPool<Dictionary<MapChunkLocation, int>> _mapChunkPool =
        new DefaultObjectPool<Dictionary<MapChunkLocation, int>>(
            new ChunkPoolPolicy<MapChunkLocation>(), MaxVisPoolSize);

    private readonly ObjectPool<Dictionary<GridChunkLocation, int>> _gridChunkPool =
        new DefaultObjectPool<Dictionary<GridChunkLocation, int>>(
            new ChunkPoolPolicy<GridChunkLocation>(), MaxVisPoolSize);

    private readonly Dictionary<uint, Dictionary<MapChunkLocation, int>> _mapIndices = new(4);
    private readonly Dictionary<uint, Dictionary<GridChunkLocation, int>> _gridIndices = new(4);
    private readonly List<(uint, IChunkIndexLocation)> _chunkList = new(64);
    internal readonly HashSet<ICommonSession> PendingAcks = new();

    private EntityQuery<EyeComponent> _eyeQuery;
    private EntityQuery<TransformComponent> _xformQuery;

    public override void Initialize()
    {
        base.Initialize();

        _eyeQuery = GetEntityQuery<EyeComponent>();
        _xformQuery = GetEntityQuery<TransformComponent>();

        _entityPvsCollection = RegisterPVSCollection<EntityUid>();

        SubscribeLocalEvent<MapChangedEvent>(ev =>
        {
            if (ev.Created)
                OnMapCreated(ev);
            else
                OnMapDestroyed(ev);
        });

        SubscribeLocalEvent<GridInitializeEvent>(OnGridCreated);
        SubscribeLocalEvent<GridRemovalEvent>(OnGridRemoved);

        _playerManager.PlayerStatusChanged += OnPlayerStatusChanged;
        SubscribeLocalEvent<MoveEvent>(OnEntityMove);
        SubscribeLocalEvent<TransformComponent, TransformStartupEvent>(OnTransformStartup);
        EntityManager.EntityDeleted += OnEntityDeleted;

        _configManager.OnValueChanged(CVars.NetPVS, SetPvs, true);
        _configManager.OnValueChanged(CVars.NetMaxUpdateRange, OnViewsizeChanged, true);

        _serverGameStateManager.ClientAck += OnClientAck;
        _serverGameStateManager.ClientRequestFull += OnClientRequestFull;

        InitializeDirty();
    }

    public override void Shutdown()
    {
        base.Shutdown();

        UnregisterPVSCollection(_entityPvsCollection);
        _playerManager.PlayerStatusChanged -= OnPlayerStatusChanged;
        EntityManager.EntityDeleted -= OnEntityDeleted;

        _configManager.UnsubValueChanged(CVars.NetPVS, SetPvs);
        _configManager.UnsubValueChanged(CVars.NetMaxUpdateRange, OnViewsizeChanged);

        _serverGameStateManager.ClientAck -= OnClientAck;
        _serverGameStateManager.ClientRequestFull -= OnClientRequestFull;

        ShutdownDirty();
    }

    // TODO rate limit this?
    private void OnClientRequestFull(ICommonSession session, GameTick tick, EntityUid? missingEntity)
    {
        if (!PlayerData.TryGetValue(session, out var sessionData))
            return;

        // Update acked tick so that OnClientAck doesn't get invoked by any late acks.
        var lastAcked = sessionData.LastReceivedAck;
        sessionData.LastReceivedAck = _gameTiming.CurTick;

        var sb = new StringBuilder();
        sb.Append($"Client {session} requested full state on tick {tick}. Last Acked: {lastAcked}.");

        if (missingEntity != null)
        {
            sb.Append($" Apparently they received an entity without metadata: {ToPrettyString(missingEntity.Value)}.");

            if (sessionData.LastSeenAt.TryGetValue(missingEntity.Value, out var lastSeenTick))
                sb.Append($" Entity last sent: {lastSeenTick.Value}");
        }

        Log.Warning(sb.ToString());

        sessionData.LastSeenAt.Clear();

        if (sessionData.Overflow != null)
        {
            _visSetPool.Return(sessionData.Overflow.Value.SentEnts);
            sessionData.Overflow = null;
        }

        // return last acked to pool, but only if it is not still in the OverflowDictionary.
        if (sessionData.LastAcked != null && !sessionData.SentEntities.ContainsKey(sessionData.LastAcked.Value.Tick))
        {
            DebugTools.Assert(sessionData.SentEntities.Values.Contains(sessionData.LastAcked.Value.Data));
            _visSetPool.Return(sessionData.LastAcked.Value.Data);
        }

        sessionData.LastAcked = null;
        sessionData.RequestedFull = true;
    }

    private void OnViewsizeChanged(float obj)
    {
        _viewSize = obj * 2;
    }

    private void SetPvs(bool value)
    {
        _seenAllEnts.Clear();
        CullingEnabled = value;
    }

    public void ProcessCollections()
    {
        foreach (var collection in _pvsCollections)
        {
            collection.Process();
        }
    }

    public void CullDeletionHistory(GameTick oldestAck)
    {
        _entityPvsCollection.CullDeletionHistoryUntil(oldestAck);
    }

    #region PVSCollection methods to maybe make public someday:tm:

    private PVSCollection<TIndex> RegisterPVSCollection<TIndex>() where TIndex : IComparable<TIndex>, IEquatable<TIndex>
    {
        var collection = new PVSCollection<TIndex>(Log, EntityManager, _transform);
        _pvsCollections.Add(collection);
        return collection;
    }

    private bool UnregisterPVSCollection<TIndex>(PVSCollection<TIndex> pvsCollection) where TIndex : IComparable<TIndex>, IEquatable<TIndex> =>
        _pvsCollections.Remove(pvsCollection);

    #endregion

    #region PVSCollection Event Updates

    private void OnEntityDeleted(EntityUid e)
    {
        _entityPvsCollection.RemoveIndex(EntityManager.CurrentTick, e);

        var previousTick = _gameTiming.CurTick - 1;

        foreach (var sessionData in PlayerData.Values)
        {
            sessionData.LastSeenAt.Remove(e);
            if (sessionData.SentEntities.TryGetValue(previousTick, out var ents))
                ents.Remove(e);
        }
    }

    private void OnEntityMove(ref MoveEvent ev)
    {
        // GriddUid is only set after init.
        if (!ev.Component._gridInitialized)
            _transform.InitializeGridUid(ev.Sender, ev.Component);

        // since elements are cached grid-/map-relative, we dont need to update a given grids/maps children
        if (ev.Component.GridUid == ev.Sender)
            return;
        DebugTools.Assert(!_mapManager.IsGrid(ev.Sender));

        if (!ev.Component.ParentUid.IsValid())
        {
            // This entity is either a map, terminating, or a rare null-space entity.
            if (Terminating(ev.Sender))
                return;

            if (ev.Component.MapUid == ev.Sender)
                return;
        }

        DebugTools.Assert(!_mapManager.IsMap(ev.Sender));

        var coordinates = _transform.GetMoverCoordinates(ev.Sender, ev.Component);
        UpdateEntityRecursive(ev.Sender, ev.Component, coordinates, false, ev.ParentChanged);
    }

    private void OnTransformStartup(EntityUid uid, TransformComponent component, ref TransformStartupEvent args)
    {
        // use Startup because GridId is not set during the eventbus init yet!

        // since elements are cached grid-/map-relative, we dont need to update a given grids/maps children
        if (component.GridUid == uid)
            return;
        DebugTools.Assert(!_mapManager.IsGrid(uid));

        if (component.MapUid == uid)
            return;
        DebugTools.Assert(!_mapManager.IsMap(uid));

        var coordinates = _transform.GetMoverCoordinates(uid, component);
        UpdateEntityRecursive(uid, component, coordinates, false, false);
    }

    private void UpdateEntityRecursive(EntityUid uid, TransformComponent xform, EntityCoordinates coordinates, bool mover, bool forceDirty)
    {
        if (mover && !xform.LocalPosition.Equals(Vector2.Zero))
        {
            coordinates = _transform.GetMoverCoordinates(uid, xform);
        }

        // since elements are cached grid-/map-relative, we don't need to update a given grids/maps children
        DebugTools.Assert(!_mapManager.IsGrid(uid) && !_mapManager.IsMap(uid));

        var indices = PVSCollection<EntityUid>.GetChunkIndices(coordinates.Position);
        if (xform.GridUid != null)
            _entityPvsCollection.UpdateIndex(uid, xform.GridUid.Value, indices, forceDirty: forceDirty);
        else
            _entityPvsCollection.UpdateIndex(uid, xform.MapID, indices, forceDirty: forceDirty);

        var children = xform.ChildEnumerator;

        // TODO PERFORMANCE
        // Given uid is the parent of its children, we already know that the child xforms will have to be relative to
        // coordinates.EntityId. So instead of calling GetMoverCoordinates() for each child we should just calculate it
        // directly.
        while (children.MoveNext(out var child))
        {
            UpdateEntityRecursive(child.Value, _xformQuery.GetComponent(child.Value), coordinates, true, forceDirty);
        }
    }

    private void OnPlayerStatusChanged(object? sender, SessionStatusEventArgs e)
    {
        if (e.NewStatus == SessionStatus.InGame)
        {
            if (!PlayerData.TryAdd(e.Session, new()))
                Log.Error($"Attempted to add player to _playerVisibleSets, but they were already present? Session:{e.Session}");

            foreach (var pvsCollection in _pvsCollections)
            {
                if (!pvsCollection.AddPlayer(e.Session))
                    Log.Error($"Attempted to add player to pvsCollection, but they were already present? Session:{e.Session}");
            }
            return;
        }

        if (e.NewStatus != SessionStatus.Disconnected)
            return;

        if (!PlayerData.Remove(e.Session, out var data))
            return;

        foreach (var pvsCollection in _pvsCollections)
        {
            if (!pvsCollection.RemovePlayer(e.Session))
                Log.Error($"Attempted to remove player from pvsCollection, but they were already removed? Session:{e.Session}");
        }

        if (data.Overflow != null)
            _visSetPool.Return(data.Overflow.Value.SentEnts);
        data.Overflow = null;

        var acked = data.LastAcked?.Data;
        if (acked != null)
            _visSetPool.Return(acked);

        foreach (var visSet in data.SentEntities.Values)
        {
            if (visSet != acked)
                _visSetPool.Return(visSet);
        }

        data.LastAcked = null;
    }

    private void OnGridRemoved(GridRemovalEvent ev)
    {
        foreach (var pvsCollection in _pvsCollections)
        {
            pvsCollection.RemoveGrid(ev.EntityUid);
        }
    }

    private void OnGridCreated(GridInitializeEvent ev)
    {
        var gridId = ev.EntityUid;
        foreach (var pvsCollection in _pvsCollections)
        {
            pvsCollection.AddGrid(gridId);
        }

        _entityPvsCollection.UpdateIndex(gridId);
    }

    private void OnMapDestroyed(MapChangedEvent e)
    {
        foreach (var pvsCollection in _pvsCollections)
        {
            pvsCollection.RemoveMap(e.Map);
        }
    }

    private void OnMapCreated(MapChangedEvent e)
    {
        foreach (var pvsCollection in _pvsCollections)
        {
            pvsCollection.AddMap(e.Map);
        }

        if(e.Map == MapId.Nullspace) return;
        var uid = _mapManager.GetMapEntityId(e.Map);
        _entityPvsCollection.UpdateIndex(uid);
    }

    #endregion

    public (List<(uint, IChunkIndexLocation)> , HashSet<int>[], EntityUid[][] viewers) GetChunks(IPlayerSession[] sessions)
    {
        var playerChunks = new HashSet<int>[sessions.Length];
        var viewerEntities = new EntityUid[sessions.Length][];

        _chunkList.Clear();
        // Keep track of the index of each chunk we use for a faster index lookup.
        // Pool it because this will allocate a lot across ticks as we scale in players.
        foreach (var chunks in _mapIndices.Values)
        {
            _mapChunkPool.Return(chunks);
        }

        foreach (var chunks in _gridIndices.Values)
        {
            _gridChunkPool.Return(chunks);
        }

        _mapIndices.Clear();
        _gridIndices.Clear();

        for (int i = 0; i < sessions.Length; i++)
        {
            var session = sessions[i];
            playerChunks[i] = _playerChunkPool.Get();

            var viewers = GetSessionViewers(session);
            viewerEntities[i] = viewers;

            for (var j = 0; j < viewers.Length; j++)
            {
                var eyeEuid = viewers[j];
                var (viewPos, range, mapId) = CalcViewBounds(in eyeEuid);

                if (mapId == MapId.Nullspace) continue;

                uint visMask = EyeComponent.DefaultVisibilityMask;
                if (_eyeQuery.TryGetComponent(eyeEuid, out var eyeComp))
                    visMask = eyeComp.VisibilityMask;

                // Get the nyoom dictionary for index lookups.
                if (!_mapIndices.TryGetValue(visMask, out var mapDict))
                {
                    mapDict = _mapChunkPool.Get();
                    _mapIndices[visMask] = mapDict;
                }

                var mapChunkEnumerator = new ChunkIndicesEnumerator(viewPos, range, ChunkSize);

                while (mapChunkEnumerator.MoveNext(out var chunkIndices))
                {
                    var chunkLocation = new MapChunkLocation(mapId, chunkIndices.Value);
                    var entry = (visMask, chunkLocation);

                    if (mapDict.TryGetValue(chunkLocation, out var indexOf))
                    {
                        playerChunks[i].Add(indexOf);
                    }
                    else
                    {
                        playerChunks[i].Add(_chunkList.Count);
                        mapDict.Add(chunkLocation, _chunkList.Count);
                        _chunkList.Add(entry);
                    }
                }

                // Get the nyoom dictionary for index lookups.
                if (!_gridIndices.TryGetValue(visMask, out var gridDict))
                {
                    gridDict = _gridChunkPool.Get();
                    _gridIndices[visMask] = gridDict;
                }

                var state = (i, _xformQuery, viewPos, range, visMask, gridDict, playerChunks, _chunkList, _transform);
                var rangeVec = new Vector2(range, range);

                _mapManager.FindGridsIntersecting(mapId, new Box2(viewPos - rangeVec, viewPos + rangeVec),
                    ref state, static (
                        EntityUid gridUid,
                        MapGridComponent _,
                        ref (int i,
                            EntityQuery<TransformComponent> transformQuery,
                            Vector2 viewPos,
                            float range,
                            uint visMask,
                            Dictionary<GridChunkLocation, int> gridDict,
                            HashSet<int>[] playerChunks,
                            List<(uint, IChunkIndexLocation)> _chunkList,
                            SharedTransformSystem xformSystem) tuple) =>
                    {
                        {
                            var localPos = tuple.xformSystem.GetInvWorldMatrix(gridUid, tuple.transformQuery).Transform(tuple.viewPos);

                            var gridChunkEnumerator =
                                new ChunkIndicesEnumerator(localPos, tuple.range, ChunkSize);

                            while (gridChunkEnumerator.MoveNext(out var gridChunkIndices))
                            {
                                var chunkLocation = new GridChunkLocation(gridUid, gridChunkIndices.Value);
                                var entry = (tuple.visMask, chunkLocation);

                                if (tuple.gridDict.TryGetValue(chunkLocation, out var indexOf))
                                {
                                    tuple.playerChunks[tuple.i].Add(indexOf);
                                }
                                else
                                {
                                    tuple.playerChunks[tuple.i].Add(tuple._chunkList.Count);
                                    tuple.gridDict.Add(chunkLocation, tuple._chunkList.Count);
                                    tuple._chunkList.Add(entry);
                                }
                            }

                            return true;
                        }
                    });
            }
        }

        return (_chunkList, playerChunks, viewerEntities);
    }

    private Dictionary<(uint visMask, IChunkIndexLocation location), (Dictionary<EntityUid, MetaDataComponent> metadata,
        RobustTree<EntityUid> tree)?> _previousTrees = new();

    private HashSet<(uint visMask, IChunkIndexLocation location)> _reusedTrees = new();

    public void RegisterNewPreviousChunkTrees(
        List<(uint, IChunkIndexLocation)> chunks,
        (Dictionary<EntityUid, MetaDataComponent> metadata, RobustTree<EntityUid> tree)?[] trees,
        bool[] reuse)
    {
        // For any chunks able to re-used we'll chuck them in a dictionary for faster lookup.
        for (var i = 0; i < chunks.Count; i++)
        {
            var canReuse = reuse[i];
            if (!canReuse) continue;

            _reusedTrees.Add(chunks[i]);
        }

        var previousIndices = _previousTrees.Keys.ToArray();
        for (var i = 0; i < previousIndices.Length; i++)
        {
            var index = previousIndices[i];
            // ReSharper disable once InconsistentlySynchronizedField
            if (_reusedTrees.Contains(index)) continue;
            var chunk = _previousTrees[index];
            if (chunk.HasValue)
            {
                _chunkCachePool.Return(chunk.Value.metadata);
                _treePool.Return(chunk.Value.tree);
            }

            if (!chunks.Contains(index))
            {
                _previousTrees.Remove(index);
            }
        }

        _previousTrees.EnsureCapacity(chunks.Count);
        for (int i = 0; i < chunks.Count; i++)
        {
            //this is a redundant assign if the tree has been reused. the assumption is that this is cheaper than a .Contains call
            _previousTrees[chunks[i]] = trees[i];
        }
        // ReSharper disable once InconsistentlySynchronizedField
        _reusedTrees.Clear();
    }

    public bool TryCalculateChunk(
        IChunkIndexLocation chunkLocation,
        uint visMask,
        EntityQuery<TransformComponent> transform,
        EntityQuery<MetaDataComponent> metadata,
        out (Dictionary<EntityUid, MetaDataComponent> mData, RobustTree<EntityUid> tree)? result)
    {
        if (!_entityPvsCollection.IsDirty(chunkLocation) && _previousTrees.TryGetValue((visMask, chunkLocation), out var previousTree))
        {
            result = previousTree;
            return true;
        }

        var chunk = chunkLocation switch
        {
            GridChunkLocation gridChunkLocation => _entityPvsCollection.TryGetChunk(gridChunkLocation.GridId,
                gridChunkLocation.ChunkIndices, out var gridChunk)
                ? gridChunk
                : null,
            MapChunkLocation mapChunkLocation => _entityPvsCollection.TryGetChunk(mapChunkLocation.MapId,
                mapChunkLocation.ChunkIndices, out var mapChunk)
                ? mapChunk
                : null,
            _ => null
        };
        if (chunk == null)
        {
            result = null;
            return false;
        }
        var chunkSet = _chunkCachePool.Get();
        var tree = _treePool.Get();
        foreach (var uid in chunk)
        {
            AddToChunkSetRecursively(in uid, visMask, tree, chunkSet, transform, metadata);
#if DEBUG
            var xform = transform.GetComponent(uid);
            if (chunkLocation is MapChunkLocation)
                DebugTools.Assert(xform.GridUid == null || xform.GridUid == uid);
            else if (chunkLocation is GridChunkLocation)
                DebugTools.Assert(xform.ParentUid != xform.MapUid || xform.GridUid == xform.MapUid);
#endif
        }

        if (tree.RootNodes.Count == 0)
        {
            // This can happen if the only entity in a chunk is invisible
            // (e.g., when a ghost moves from from a grid into empty space).
            DebugTools.Assert(chunkSet.Count == 0);
            _treePool.Return(tree);
            _chunkCachePool.Return(chunkSet);
            result = null;
            return true;
        }
        DebugTools.Assert(chunkSet.Count > 0);

        result = (chunkSet, tree);
        return false;
    }

    public void ReturnToPool(HashSet<int>[] playerChunks)
    {
        for (var i = 0; i < playerChunks.Length; i++)
        {
            _playerChunkPool.Return(playerChunks[i]);
        }
    }

    private bool AddToChunkSetRecursively(in EntityUid uid, uint visMask, RobustTree<EntityUid> tree, Dictionary<EntityUid, MetaDataComponent> set, EntityQuery<TransformComponent> transform,
        EntityQuery<MetaDataComponent> metadata)
    {
        if (set.ContainsKey(uid))
            return true;

        var mComp = metadata.GetComponent(uid);

        // TODO: Don't need to know about parents so no longer need to use bool for this method.
        // If the eye is missing ANY layer this entity or any of its parents belongs to, it is considered invisible.
        if ((visMask & mComp.VisibilityMask) != mComp.VisibilityMask)
            return false;

        var xform = transform.GetComponent(uid);

        // is this a map or grid?
        var isRoot = !xform.ParentUid.IsValid() || uid == xform.GridUid;
        if (isRoot)
        {
            DebugTools.Assert(_mapManager.IsGrid(uid) || _mapManager.IsMap(uid));
            tree.Set(uid);
            set.Add(uid, mComp);
            return true;
        }

        DebugTools.Assert(!_mapManager.IsGrid(uid) && !_mapManager.IsMap(uid));

        var parent = xform.ParentUid;
        if (!set.ContainsKey(parent) && //was the parent not yet added to toSend?
            !AddToChunkSetRecursively(in parent, visMask, tree, set, transform, metadata)) //did we just fail to add the parent?
            return false; //we failed? suppose we dont get added either

        //i want it to crash here if it gets added double bc that shouldnt happen and will add alot of unneeded cycles
        tree.Set(uid, parent);
        set.Add(uid, mComp);
        return true;
    }

    internal (List<EntityState>? updates, List<EntityUid>? deletions, List<EntityUid>? leftPvs, GameTick fromTick)
        CalculateEntityStates(IPlayerSession session,
            GameTick fromTick,
            GameTick toTick,
            EntityQuery<MetaDataComponent> mQuery,
            EntityQuery<TransformComponent> tQuery,
            (Dictionary<EntityUid, MetaDataComponent> metadata, RobustTree<EntityUid> tree)?[] chunks,
            HashSet<int> visibleChunks,
            EntityUid[] viewers)
    {
        DebugTools.Assert(session.Status == SessionStatus.InGame);
        var newEntityBudget = _netConfigManager.GetClientCVar(session.ConnectedClient, CVars.NetPVSEntityBudget);
        var enteredEntityBudget = _netConfigManager.GetClientCVar(session.ConnectedClient, CVars.NetPVSEntityEnterBudget);
        var newEntityCount = 0;
        var enteredEntityCount = 0;
        var sessionData = PlayerData[session];
        sessionData.SentEntities.TryGetValue(toTick - 1, out var lastSent);
        var lastAcked = sessionData.LastAcked?.Data;
        var lastSeen = sessionData.LastSeenAt;
        var visibleEnts = _visSetPool.Get();

        if (visibleEnts.Count != 0)
            throw new Exception("Encountered non-empty object inside of _visSetPool. Was the same object returned to the pool more than once?");

        var deletions = _entityPvsCollection.GetDeletedIndices(fromTick);

        var entStateCount = 0;

        var stack = _stackPool.Get();
        // TODO reorder chunks to prioritize those that are closest to the viewer? Helps make pop-in less visible.
        foreach (var i in visibleChunks)
        {
            var cache = chunks[i];
            if(!cache.HasValue) continue;

#if DEBUG
            // Each root nodes should simply be a map or a grid entity.
            DebugTools.Assert(cache.Value.tree.RootNodes.Count == 1,
                $"Root node count is {cache.Value.tree.RootNodes.Count} instead of 1. Session: {session}");
            var ent = cache.Value.tree.RootNodes.FirstOrDefault();
            DebugTools.Assert(Exists(ent), $"Root node does not exist. Node {ent}. Session: {session}");
            DebugTools.Assert(HasComp<MapComponent>(ent) || HasComp<MapGridComponent>(ent));
#endif

            foreach (var rootNode in cache.Value.tree.RootNodes)
            {
                RecursivelyAddTreeNode(in rootNode, cache.Value.tree, lastAcked, lastSent, visibleEnts, lastSeen, cache.Value.metadata, stack, in fromTick,
                        ref newEntityCount, ref enteredEntityCount, ref entStateCount,  in newEntityBudget, in enteredEntityBudget);
            }
        }
        _stackPool.Return(stack);

        var globalEnumerator = _entityPvsCollection.GlobalOverridesEnumerator;
        while (globalEnumerator.MoveNext())
        {
            var uid = globalEnumerator.Current;
            RecursivelyAddOverride(in uid, lastAcked, lastSent, visibleEnts, lastSeen, in mQuery, in tQuery, in fromTick,
                ref newEntityCount, ref enteredEntityCount, ref entStateCount, in newEntityBudget, in enteredEntityBudget);
        }
        globalEnumerator.Dispose();

        var localEnumerator = _entityPvsCollection.GetElementsForSession(session);
        while (localEnumerator.MoveNext())
        {
            var uid = localEnumerator.Current;
            RecursivelyAddOverride(in uid, lastAcked, lastSent, visibleEnts, lastSeen, in mQuery, in tQuery, in fromTick,
                ref newEntityCount, ref enteredEntityCount, ref entStateCount, in newEntityBudget, in enteredEntityBudget);
        }
        localEnumerator.Dispose();

        foreach (var viewerEntity in viewers)
        {
            RecursivelyAddOverride(in viewerEntity, lastAcked, lastSent, visibleEnts, lastSeen, in mQuery, in tQuery, in fromTick,
                ref newEntityCount, ref enteredEntityCount, ref entStateCount, in newEntityBudget, in enteredEntityBudget);
        }

        var expandEvent = new ExpandPvsEvent(session, new List<EntityUid>());
        RaiseLocalEvent(ref expandEvent);
        foreach (var entityUid in expandEvent.Entities)
        {
            RecursivelyAddOverride(in entityUid, lastAcked, lastSent, visibleEnts, lastSeen, in mQuery, in tQuery, in fromTick,
                ref newEntityCount, ref enteredEntityCount, ref entStateCount, in newEntityBudget, in enteredEntityBudget);
        }

        var entityStates = new List<EntityState>(entStateCount);

        foreach (var (uid, visiblity) in visibleEnts)
        {
            // if an entity is visible, its parents should always be visible.
            DebugTools.Assert((tQuery.GetComponent(uid).ParentUid is not { Valid: true } parent) || visibleEnts.ContainsKey(parent),
                $"Attempted to send an entity without sending it's parents. Entity: {ToPrettyString(uid)}.");

            if (sessionData.RequestedFull)
            {
                entityStates.Add(GetFullEntityState(session, uid, mQuery.GetComponent(uid)));
                continue;
            }

            if (visiblity == PvsEntityVisibility.StayedUnchanged)
                continue;

            var entered = visiblity == PvsEntityVisibility.Entered;
            var entFromTick = entered ? lastSeen.GetValueOrDefault(uid) : fromTick;
            var state = GetEntityState(session, uid, entFromTick, mQuery.GetComponent(uid));

            if (entered || !state.Empty)
                entityStates.Add(state);
        }

        // tell a client to detach entities that have left their view
        var leftView = ProcessLeavePVS(visibleEnts, lastSent);

        if (sessionData.SentEntities.Add(toTick, visibleEnts, out var oldEntry))
        {
            if (oldEntry.Value.Key > fromTick && sessionData.Overflow == null)
            {
                // The clients last ack is too late, the overflow dictionary size has been exceeded, and we will no
                // longer have information about the sent entities. This means we would no longer be able to add
                // entities to _ackedEnts.
                //
                // If the client has enough latency, this result in a situation where we must constantly assume that every entity
                // that needs to get sent to the client is being received by them for the first time.
                //
                // In order to avoid this, while also keeping the overflow dictionary limited in size, we keep a single
                // overflow state, so we can at least periodically update the acked entities.

                // This is pretty shit and there is probably a better way of doing this.
                sessionData.Overflow = oldEntry.Value;

#if DEBUG
                // This happens relatively frequently for the current TickBuffer value, and doesn't really provide any
                // useful info when not debugging/testing locally. Hence only enable on DEBUG.
                Log.Debug($"Client {session} exceeded tick buffer.");
#endif
            }
            else if (oldEntry.Value.Value != lastAcked)
                _visSetPool.Return(oldEntry.Value.Value);
        }

        if (entityStates.Count == 0) entityStates = default;
        return (entityStates, deletions, leftView, sessionData.RequestedFull ? GameTick.Zero : fromTick);
    }

    /// <summary>
    ///     Figure out what entities are no longer visible to the client. These entities are sent reliably to the client
    ///     in a separate net message.
    /// </summary>
    private List<EntityUid>? ProcessLeavePVS(
        Dictionary<EntityUid, PvsEntityVisibility> visibleEnts,
        Dictionary<EntityUid, PvsEntityVisibility>? lastSent)
    {
        if (lastSent == null)
            return null;

        var leftView = new List<EntityUid>();
        foreach (var uid in lastSent.Keys)
        {
            if (!visibleEnts.ContainsKey(uid))
                leftView.Add(uid);
        }

        return leftView.Count > 0 ? leftView : null;
    }

    private void RecursivelyAddTreeNode(in EntityUid nodeIndex,
        RobustTree<EntityUid> tree,
        Dictionary<EntityUid, PvsEntityVisibility>? lastAcked,
        Dictionary<EntityUid, PvsEntityVisibility>? lastSent,
        Dictionary<EntityUid, PvsEntityVisibility> toSend,
        Dictionary<EntityUid, GameTick> lastSeen,
        Dictionary<EntityUid, MetaDataComponent> metaDataCache,
        Stack<EntityUid> stack,
        in GameTick fromTick,
        ref int newEntityCount,
        ref int enteredEntityCount,
        ref int entStateCount,
        in int newEntityBudget,
        in int enteredEntityBudget)
    {
        stack.Push(nodeIndex);

        while (stack.TryPop(out var currentNodeIndex))
        {
            DebugTools.Assert(currentNodeIndex.IsValid());

            // As every map is parented to uid 0 in the tree we still need to get their children, plus because we go top-down
            // we may find duplicate parents with children we haven't encountered before
            // on different chunks (this is especially common with direct grid children)
            if (!toSend.ContainsKey(currentNodeIndex))
            {
                var (entered, shouldAdd) = ProcessEntry(in currentNodeIndex, lastAcked, lastSent, lastSeen,
                    ref newEntityCount, ref enteredEntityCount, newEntityBudget, enteredEntityBudget);

                if (!shouldAdd)
                    continue;

                AddToSendSet(in currentNodeIndex, metaDataCache[currentNodeIndex], toSend, fromTick, in entered, ref entStateCount);
            }

            var node = tree[currentNodeIndex];
            if (node.Children == null)
                continue;

            foreach (var child in node.Children)
            {
                stack.Push(child);
            }
        }
    }

    public bool RecursivelyAddOverride(
        in EntityUid uid,
        Dictionary<EntityUid, PvsEntityVisibility>? lastAcked,
        Dictionary<EntityUid, PvsEntityVisibility>? lastSent,
        Dictionary<EntityUid, PvsEntityVisibility> toSend,
        Dictionary<EntityUid, GameTick> lastSeen,
        in EntityQuery<MetaDataComponent> metaQuery,
        in EntityQuery<TransformComponent> transQuery,
        in GameTick fromTick,
        ref int newEntityCount,
        ref int enteredEntityCount,
        ref int entStateCount,
        in int newEntityBudget,
        in int enteredEntityBudget)
    {
        //are we valid?
        //sometimes uids gets added without being valid YET (looking at you mapmanager) (mapcreate & gridcreated fire before the uids becomes valid)
        if (!uid.IsValid()) return false;

        var parent = transQuery.GetComponent(uid).ParentUid;
        if (parent.IsValid() && !RecursivelyAddOverride(in parent, lastAcked, lastSent, toSend, lastSeen, in metaQuery, in transQuery, in fromTick,
                ref newEntityCount, ref enteredEntityCount, ref entStateCount, in newEntityBudget, in enteredEntityBudget))
            return false;

        //did we already get added?
        if (toSend.ContainsKey(uid)) return true;
        // Note that we check this AFTER adding parents. This is because while this entity may already have been added
        // to the toSend set, it doesn't guarantee that its parents have been. E.g., if a player ghost just teleported
        // to follow a far away entity, the player's own entity is still being sent, but we need to ensure that we also
        // send the new parents, which may otherwise be delayed because of the PVS budget..

        // TODO PERFORMANCE.
        // ProcessEntry() unnecessarily checks lastSent.ContainsKey() and maybe lastSeen.Contains(). Given that at this
        // point the budgets are just ignored, this should just bypass those checks. But then again 99% of the time this
        // is just the player's own entity + maybe a singularity. So currently not all that performance intensive.
        var (entered, _) = ProcessEntry(in uid, lastAcked, lastSent, lastSeen, ref newEntityCount, ref enteredEntityCount, newEntityBudget, enteredEntityBudget);

        AddToSendSet(in uid, metaQuery.GetComponent(uid), toSend, fromTick, in entered, ref entStateCount);
        return true;
    }

    private (bool Entered, bool ShouldAdd) ProcessEntry(in EntityUid uid,
        Dictionary<EntityUid, PvsEntityVisibility>? lastAcked,
        Dictionary<EntityUid, PvsEntityVisibility>? lastSent,
        Dictionary<EntityUid, GameTick> lastSeen,
        ref int newEntityCount,
        ref int enteredEntityCount,
        in int newEntityBudget,
        in int enteredEntityBudget)
    {
        var enteredSinceLastSent = lastSent == null || !lastSent.ContainsKey(uid);

        var entered = enteredSinceLastSent || // OR, entered since last ack:
                        lastAcked == null || !lastAcked.ContainsKey(uid);

        // If the entity is entering, but we already sent this entering entity in the last message, we won't add it to
        // the budget. Chances are the packet will arrive in a nice and orderly fashion, and the client will stick to
        // their requested budget. However this can cause issues if a packet gets dropped, because a player may create
        // 2x or more times the normal entity creation budget.
        //
        // The fix for that would be to just also give the PVS budget a client-side aspect that controls entity creation
        // rate.
        if (enteredSinceLastSent)
        {
            if (newEntityCount >= newEntityBudget || enteredEntityCount >= enteredEntityBudget)
                return (entered, false);

            enteredEntityCount++;
            if (!lastSeen.ContainsKey(uid))
                newEntityCount++;
        }

        return (entered, true);
    }

    private void AddToSendSet(in EntityUid uid, MetaDataComponent metaDataComponent, Dictionary<EntityUid, PvsEntityVisibility> toSend, GameTick fromTick, in bool entered, ref int entStateCount)
    {
        if (metaDataComponent.EntityLifeStage >= EntityLifeStage.Terminating)
        {
            var rep = new EntityStringRepresentation(uid, metaDataComponent.EntityDeleted, metaDataComponent.EntityName, metaDataComponent.EntityPrototype?.ID);
            Log.Error($"Attempted to add a deleted entity to PVS send set: '{rep}'. Trace:\n{Environment.StackTrace}");
            return;
        }

        if (entered)
        {
            toSend.Add(uid, PvsEntityVisibility.Entered);
            entStateCount++;
            return;
        }

        if (metaDataComponent.EntityLastModifiedTick <= fromTick)
        {
            //entity has been sent before and hasnt been updated since
            toSend.Add(uid, PvsEntityVisibility.StayedUnchanged);
            return;
        }

        //add us
        toSend.Add(uid, PvsEntityVisibility.StayedChanged);
        entStateCount++;
    }

    /// <summary>
    ///     Gets all entity states that have been modified after and including the provided tick.
    /// </summary>
    public (List<EntityState>?, List<EntityUid>?, GameTick fromTick) GetAllEntityStates(ICommonSession? player, GameTick fromTick, GameTick toTick)
    {
        List<EntityState>? stateEntities;
        var toSend = _uidSetPool.Get();
        DebugTools.Assert(toSend.Count == 0);
        bool enumerateAll = false;

        if (player == null)
        {
            enumerateAll = fromTick == GameTick.Zero;
        }
        else if (!_seenAllEnts.Contains(player))
        {
            enumerateAll = true;
            fromTick = GameTick.Zero;
        }

        if (_gameTiming.CurTick.Value - fromTick.Value > DirtyBufferSize)
        {
            // Fall back to enumerating over all entities.
            enumerateAll = true;
        }

        if (enumerateAll)
        {
            stateEntities = new List<EntityState>(EntityManager.EntityCount);
            var query = EntityManager.AllEntityQueryEnumerator<MetaDataComponent>();
            while (query.MoveNext(out var uid, out var md))
            {
                DebugTools.Assert(md.EntityLifeStage >= EntityLifeStage.Initialized);
<<<<<<< HEAD
                DebugTools.Assert(md.EntityLastModifiedTick >= md.CreationTick);
                if (md.EntityLastModifiedTick <= fromTick)
                    continue;

                var state = GetEntityState(player, uid, fromTick, md);

                // Temporary debugging code.
                // TODO REMOVE TEMPORARY CODE
                if (state.Empty)
                {
                    var msg = $"{nameof(GetEntityState)} returned an empty state while enumerating all. Entity {ToPrettyString(uid)}. Net component Data:";
                    foreach (var (_, cmp) in EntityManager.GetNetComponents(uid))
                    {
                        msg += $"\nName: {_factory.GetComponentName(cmp.GetType())}" +
                               $"Enabled: {cmp.NetSyncEnabled}, " +
                               $"Lifestage: {cmp.LifeStage}, " +
                               $"OwnerOnly: {cmp.SendOnlyToOwner}, " +
                               $"SessionSpecific: {cmp.SessionSpecific}, " +
                               $"LastModified: {cmp.LastModifiedTick}";
                    }
                    Log.Error(msg);
                }

                stateEntities.Add(state);
=======
                if (md.EntityLastModifiedTick > fromTick)
                    stateEntities.Add(GetEntityState(player, uid, fromTick, md));
>>>>>>> e48cc62d
            }
        }
        else
        {
            stateEntities = new();
            var metaQuery = EntityManager.GetEntityQuery<MetaDataComponent>();
            for (var i = fromTick.Value + 1; i <= toTick.Value; i++)
            {
                if (!TryGetDirtyEntities(new GameTick(i), out var add, out var dirty))
                {
                    // This should be unreachable if `enumerateAll` is false.
                    throw new Exception($"Failed to get tick dirty data. tick: {i}, from: {fromTick}, to {toTick}, buffer: {DirtyBufferSize}");
                }

                foreach (var uid in add)
                {
                    if (!toSend.Add(uid) || !metaQuery.TryGetComponent(uid, out var md))
                        continue;

                    DebugTools.Assert(md.EntityLifeStage >= EntityLifeStage.Initialized);
                    DebugTools.Assert(md.EntityLastModifiedTick >= md.CreationTick || md.EntityLastModifiedTick == GameTick.Zero);
                    DebugTools.Assert(md.EntityLastModifiedTick > fromTick || md.EntityLastModifiedTick == GameTick.Zero);

                    var state = GetEntityState(player, uid, fromTick, md);

                    // Temporary debugging code.
                    // TODO REMOVE TEMPORARY CODE
                    if (state.Empty)
                    {
                        var msg = $"{nameof(GetEntityState)} returned an empty state for new entity {ToPrettyString(uid)}. Net component Data:";
                        foreach (var (_, cmp) in EntityManager.GetNetComponents(uid))
                        {
                            msg += $"\nName: {_factory.GetComponentName(cmp.GetType())}" +
                                   $"Enabled: {cmp.NetSyncEnabled}, " +
                                   $"Lifestage: {cmp.LifeStage}, " +
                                   $"OwnerOnly: {cmp.SendOnlyToOwner}, " +
                                   $"SessionSpecific: {cmp.SessionSpecific}, " +
                                   $"LastModified: {cmp.LastModifiedTick}";
                        }
                        Log.Error(msg);
                    }

                    stateEntities.Add(state);
                }

                foreach (var uid in dirty)
                {
                    DebugTools.Assert(!add.Contains(uid));
                    if (!toSend.Add(uid) || !metaQuery.TryGetComponent(uid, out var md))
                        continue;

                    DebugTools.Assert(md.EntityLifeStage >= EntityLifeStage.Initialized);
                    DebugTools.Assert(md.EntityLastModifiedTick >= md.CreationTick || md.EntityLastModifiedTick == GameTick.Zero);
                    DebugTools.Assert(md.EntityLastModifiedTick > fromTick || md.EntityLastModifiedTick == GameTick.Zero);

                    var state = GetEntityState(player, uid, fromTick, md);
                    if (!state.Empty)
                        stateEntities.Add(state);
                }
            }
        }

        _uidSetPool.Return(toSend);
        var deletions = _entityPvsCollection.GetDeletedIndices(fromTick);

        if (stateEntities.Count == 0)
            stateEntities = null;

        return (stateEntities, deletions, fromTick);
    }

    /// <summary>
    /// Generates a network entity state for the given entity.
    /// </summary>
    /// <param name="player">The player to generate this state for. This may be null if the state is for replay recordings.</param>
    /// <param name="entityUid">Uid of the entity to generate the state from.</param>
    /// <param name="fromTick">Only provide delta changes from this tick.</param>
    /// <param name="meta">The entity's metadata component</param>
    /// <returns>New entity State for the given entity.</returns>
    private EntityState GetEntityState(ICommonSession? player, EntityUid entityUid, GameTick fromTick, MetaDataComponent meta)
    {
        var bus = EntityManager.EventBus;
        var changed = new List<ComponentChange>();

        bool sendCompList = meta.LastComponentRemoved > fromTick;
        HashSet<ushort>? netComps = sendCompList ? new() : null;

        foreach (var (netId, component) in EntityManager.GetNetComponents(entityUid))
        {
            if (!component.NetSyncEnabled)
                continue;

            if (component.Deleted || !component.Initialized)
            {
                Log.Error("Entity manager returned deleted or uninitialized components while sending entity data");
                continue;
            }

            if (component.SendOnlyToOwner && player != null && player.AttachedEntity != entityUid)
                continue;

            if (component.LastModifiedTick <= fromTick)
            {
                if (sendCompList && (!component.SessionSpecific || player == null || EntityManager.CanGetComponentState(bus, component, player)))
                    netComps!.Add(netId);
                continue;
            }

            if (component.SessionSpecific && player != null && !EntityManager.CanGetComponentState(bus, component, player))
                continue;

            var state = EntityManager.GetComponentState(bus, component, player, fromTick);
            DebugTools.Assert(fromTick > component.CreationTick || state is not IComponentDeltaState delta || delta.FullState);
            changed.Add(new ComponentChange(netId, state, component.LastModifiedTick));

            if (sendCompList)
                netComps!.Add(netId);
        }

        DebugTools.Assert(meta.EntityLastModifiedTick >= meta.LastComponentRemoved);
        var entState = new EntityState(entityUid, changed, meta.EntityLastModifiedTick, netComps);

        return entState;
    }

    /// <summary>
    ///     Variant of <see cref="GetEntityState"/> that includes all entity data, including data that can be inferred implicitly from the entity prototype.
    /// </summary>
    private EntityState GetFullEntityState(ICommonSession player, EntityUid entityUid, MetaDataComponent meta)
    {
        var bus = EntityManager.EventBus;
        var changed = new List<ComponentChange>();

        HashSet<ushort> netComps = new();

        foreach (var (netId, component) in EntityManager.GetNetComponents(entityUid))
        {
            if (!component.NetSyncEnabled)
                continue;

            if (component.SendOnlyToOwner && player.AttachedEntity != entityUid)
                continue;

            if (component.SessionSpecific && !EntityManager.CanGetComponentState(bus, component, player))
                continue;

            var state = EntityManager.GetComponentState(bus, component, player, GameTick.Zero);
            DebugTools.Assert(state is not IComponentDeltaState delta || delta.FullState);
            changed.Add(new ComponentChange(netId, state, component.LastModifiedTick));
            netComps.Add(netId);
        }

        var entState = new EntityState(entityUid, changed, meta.EntityLastModifiedTick, netComps);

        return entState;
    }

    private EntityUid[] GetSessionViewers(ICommonSession session)
    {
        if (session.Status != SessionStatus.InGame)
            return Array.Empty<EntityUid>();

        var viewers = _uidSetPool.Get();

        if (session.AttachedEntity != null)
        {
            // Fast path
            if (session is IPlayerSession { ViewSubscriptionCount: 0 })
            {
                _uidSetPool.Return(viewers);
                return new[] { session.AttachedEntity.Value };
            }

            viewers.Add(session.AttachedEntity.Value);
        }

        // This is awful, but we're not gonna add the list of view subscriptions to common session.
        if (session is IPlayerSession playerSession)
        {
            foreach (var uid in playerSession.ViewSubscriptions)
            {
                viewers.Add(uid);
            }
        }

        var viewerArray = viewers.ToArray();

        _uidSetPool.Return(viewers);
        return viewerArray;
    }

    // Read Safe
    private (Vector2 worldPos, float range, MapId mapId) CalcViewBounds(in EntityUid euid)
    {
        var xform = _xformQuery.GetComponent(euid);
        return (_transform.GetWorldPosition(xform, _xformQuery), _viewSize / 2f, xform.MapID);
    }

    public sealed class TreePolicy<T> : PooledObjectPolicy<RobustTree<T>> where T : notnull
    {
        public override RobustTree<T> Create()
        {
            var pool = new DefaultObjectPool<HashSet<T>>(new SetPolicy<T>(), MaxVisPoolSize);
            return new RobustTree<T>(pool);
        }

        public override bool Return(RobustTree<T> obj)
        {
            obj.Clear();
            return true;
        }
    }

    private sealed class ChunkPoolPolicy<T> : PooledObjectPolicy<Dictionary<T, int>> where T : notnull
    {
        public override Dictionary<T, int> Create()
        {
            return new Dictionary<T, int>(32);
        }

        public override bool Return(Dictionary<T, int> obj)
        {
            obj.Clear();
            return true;
        }
    }

    /// <summary>
    ///     Class used to store per-session data in order to avoid having to lock dictionaries.
    /// </summary>
    internal sealed class SessionPVSData
    {
        /// <summary>
        /// All <see cref="EntityUid"/>s that this session saw during the last <see cref="DirtyBufferSize"/> ticks.
        /// </summary>
        public readonly OverflowDictionary<GameTick, Dictionary<EntityUid, PvsEntityVisibility>> SentEntities = new(DirtyBufferSize);

        /// <summary>
        ///     The most recently acked entities
        /// </summary>
        public (GameTick Tick, Dictionary<EntityUid, PvsEntityVisibility> Data)? LastAcked;

        /// <summary>
        ///     Stores the last tick at which a given entity was acked by a player. Used to avoid re-sending the whole entity
        ///     state when an item re-enters PVS.
        /// </summary>
        public readonly Dictionary<EntityUid, GameTick> LastSeenAt = new();

        /// <summary>
        ///     <see cref="SentEntities"/> overflow in case a player's last ack is more than <see cref="DirtyBufferSize"/> ticks behind the current tick.
        /// </summary>
        public (GameTick Tick, Dictionary<EntityUid, PvsEntityVisibility> SentEnts)? Overflow;

        /// <summary>
        ///     If true, the client has explicitly requested a full state. Unlike the first state, we will send them
        ///     all data, not just data that cannot be implicitly inferred from entity prototypes.
        /// </summary>
        public bool RequestedFull = false;

        /// <summary>
        ///     The tick of the most recently received client Ack. Will be used to update <see cref="LastAcked"/>
        /// </summary>
        /// <remarks>
        ///     As the server delays processing acks, this might not currently be the same as <see cref="LastAcked"/>
        /// </remarks>
        public GameTick LastReceivedAck;
    }
}

[ByRefEvent]
public readonly struct ExpandPvsEvent
{
    public readonly IPlayerSession Session;
    public readonly List<EntityUid> Entities;

    public ExpandPvsEvent(IPlayerSession session, List<EntityUid> entities)
    {
        Session = session;
        Entities = entities;
    }
}<|MERGE_RESOLUTION|>--- conflicted
+++ resolved
@@ -1034,8 +1034,6 @@
             while (query.MoveNext(out var uid, out var md))
             {
                 DebugTools.Assert(md.EntityLifeStage >= EntityLifeStage.Initialized);
-<<<<<<< HEAD
-                DebugTools.Assert(md.EntityLastModifiedTick >= md.CreationTick);
                 if (md.EntityLastModifiedTick <= fromTick)
                     continue;
 
@@ -1059,10 +1057,6 @@
                 }
 
                 stateEntities.Add(state);
-=======
-                if (md.EntityLastModifiedTick > fromTick)
-                    stateEntities.Add(GetEntityState(player, uid, fromTick, md));
->>>>>>> e48cc62d
             }
         }
         else
