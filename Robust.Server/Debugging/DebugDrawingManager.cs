<<<<<<< HEAD
﻿using System.Diagnostics;
using Robust.Server.Interfaces.Debugging;
using Robust.Shared.GameObjects;
using Robust.Shared.GameObjects.Systems;
using Robust.Shared.Interfaces.GameObjects;
using Robust.Shared.Interfaces.Network;
using Robust.Shared.Interfaces.Physics;
=======
using System.Diagnostics;
>>>>>>> 5187040a
using Robust.Shared.IoC;
using Robust.Shared.Network;
using Robust.Shared.Network.Messages;
using Robust.Shared.Physics;
<<<<<<< HEAD
using Robust.Shared.Physics.Broadphase;
=======
>>>>>>> 5187040a

namespace Robust.Server.Debugging
{
    internal class DebugDrawingManager : IDebugDrawingManager, IEntityEventSubscriber
    {
        [Dependency] private readonly IServerNetManager _net = default!;

        public void Initialize()
        {
            _net.RegisterNetMessage<MsgRay>(MsgRay.NAME);
            IoCManager
                .Resolve<IEntityManager>()
                .EventBus
                .SubscribeEvent<DebugDrawRayMessage>(EventSource.Local, this, msg =>
                {
                    PhysicsOnDebugDrawRay(msg.Data);
                });
        }

        [Conditional("DEBUG")]
        private void PhysicsOnDebugDrawRay(DebugRayData data)
        {
            var msg = _net.CreateNetMessage<MsgRay>();
            msg.RayOrigin = data.Ray.Position;
            if (data.Results != null)
            {
                msg.DidHit = true;
                msg.RayHit = data.Results.Value.HitPos;
            }
            else
            {
                msg.RayHit = data.Ray.Position + data.Ray.Direction * data.MaxLength;
            }

            _net.ServerSendToAll(msg);
        }
    }
}<|MERGE_RESOLUTION|>--- conflicted
+++ resolved
@@ -1,39 +1,20 @@
-<<<<<<< HEAD
-﻿using System.Diagnostics;
-using Robust.Server.Interfaces.Debugging;
-using Robust.Shared.GameObjects;
-using Robust.Shared.GameObjects.Systems;
-using Robust.Shared.Interfaces.GameObjects;
-using Robust.Shared.Interfaces.Network;
-using Robust.Shared.Interfaces.Physics;
-=======
 using System.Diagnostics;
->>>>>>> 5187040a
 using Robust.Shared.IoC;
 using Robust.Shared.Network;
 using Robust.Shared.Network.Messages;
 using Robust.Shared.Physics;
-<<<<<<< HEAD
-using Robust.Shared.Physics.Broadphase;
-=======
->>>>>>> 5187040a
 
 namespace Robust.Server.Debugging
 {
-    internal class DebugDrawingManager : IDebugDrawingManager, IEntityEventSubscriber
+    internal class DebugDrawingManager : IDebugDrawingManager
     {
         [Dependency] private readonly IServerNetManager _net = default!;
+        [Dependency] private readonly IPhysicsManager _physics = default!;
 
         public void Initialize()
         {
             _net.RegisterNetMessage<MsgRay>(MsgRay.NAME);
-            IoCManager
-                .Resolve<IEntityManager>()
-                .EventBus
-                .SubscribeEvent<DebugDrawRayMessage>(EventSource.Local, this, msg =>
-                {
-                    PhysicsOnDebugDrawRay(msg.Data);
-                });
+            _physics.DebugDrawRay += data => PhysicsOnDebugDrawRay(data);
         }
 
         [Conditional("DEBUG")]
