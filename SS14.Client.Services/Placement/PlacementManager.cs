﻿using SS14.Client.Graphics.CluwneLib.Sprite;
using SS14.Shared.Maths;
using Lidgren.Network;
using SS14.Client.ClientWindow;
using SS14.Client.GameObjects;
using SS14.Client.Interfaces.Collision;
using SS14.Client.Interfaces.GOC;
using SS14.Client.Interfaces.Map;
using SS14.Client.Interfaces.Network;
using SS14.Client.Interfaces.Placement;
using SS14.Client.Interfaces.Player;
using SS14.Client.Interfaces.Resource;
using SS14.Client.Interfaces.UserInterface;
using SS14.Client.Services.Map;
using SS14.Shared;
using SS14.Shared.GameObjects;
using SS14.Shared.GO;
using SS14.Shared.IoC;
using System;
using System.Collections.Generic;
using System.Drawing;
using System.Linq;
using System.Reflection;
using SS14.Client.Graphics.CluwneLib;

namespace SS14.Client.Services.Placement
{
    public class PlacementManager : IPlacementManager
    {
        public readonly ICollisionManager CollisionManager;
        public readonly INetworkManager NetworkManager;
        public readonly IPlayerManager PlayerManager;
        public readonly IResourceManager ResourceManager;
        private readonly Dictionary<string, Type> _modeDictionary = new Dictionary<string, Type>();

		public CluwneSprite CurrentBaseSprite;
        public PlacementMode CurrentMode;
        public PlacementInformation CurrentPermission;
        public EntityTemplate CurrentTemplate;
        public Direction Direction = Direction.South;
        public Boolean ValidPosition;

        public PlacementManager(IResourceManager resourceManager, INetworkManager networkManager,
                                ICollisionManager collisionManager, IPlayerManager playerManager)
        {
            ResourceManager = resourceManager;
            NetworkManager = networkManager;
            CollisionManager = collisionManager;
            PlayerManager = playerManager;

            Type type = typeof (PlacementMode);
            List<Assembly> assemblies = AppDomain.CurrentDomain.GetAssemblies().ToList();
            List<Type> types = assemblies.SelectMany(t => t.GetTypes()).Where(p => type.IsAssignableFrom(p)).ToList();

            _modeDictionary.Clear();
            foreach (Type t in types)
                _modeDictionary.Add(t.Name, t);

            Clear();
        }

        #region IPlacementManager Members

        public Boolean IsActive { get; private set; }
        public Boolean Eraser { get; private set; }

        public event EventHandler PlacementCanceled;

        public void HandleNetMessage(NetIncomingMessage msg)
        {
            var messageType = (PlacementManagerMessage) msg.ReadByte();

            switch (messageType)
            {
                case PlacementManagerMessage.StartPlacement:
                    HandleStartPlacement(msg);
                    break;
                case PlacementManagerMessage.CancelPlacement:
                    Clear();
                    break;
                case PlacementManagerMessage.PlacementFailed:
                    //Sad trombone here.
                    break;
            }
        }

        public void Clear()
        {
            CurrentBaseSprite = null;
            CurrentTemplate = null;
            CurrentPermission = null;
            CurrentMode = null;
            if (PlacementCanceled != null && IsActive && !Eraser) PlacementCanceled(this, null);
            IsActive = false;
            Eraser = false;
        }

        public void Rotate()
        {
            switch (Direction)
            {
                case Direction.North:
                    Direction = Direction.East;
                    break;
                case Direction.East:
                    Direction = Direction.South;
                    break;
                case Direction.South:
                    Direction = Direction.West;
                    break;
                case Direction.West:
                    Direction = Direction.North;
                    break;
            }
        }

        public void HandlePlacement()
        {
            if (IsActive && !Eraser)
                RequestPlacement();
        }

        public void HandleDeletion(Entity entity)
        {
            if (!IsActive || !Eraser) return;

            NetOutgoingMessage message = NetworkManager.CreateMessage();
            message.Write((byte) NetMessage.RequestEntityDeletion);
            message.Write(entity.Uid);
            NetworkManager.SendMessage(message, NetDeliveryMethod.ReliableUnordered);
        }

        public void ToggleEraser()
        {
            if (!Eraser && !IsActive)
            {
                IsActive = true;
                Eraser = true;
            }
            else Clear();
        }

        public void BeginPlacing(PlacementInformation info)
        {
            Clear();

            IoCManager.Resolve<IUserInterfaceManager>().CancelTargeting();
            IoCManager.Resolve<IUserInterfaceManager>().DragInfo.Reset();

            CurrentPermission = info;

            if (!_modeDictionary.Any(pair => pair.Key.Equals(CurrentPermission.PlacementOption)))
            {
                Clear();
                return;
            }

            Type modeType = _modeDictionary.First(pair => pair.Key.Equals(CurrentPermission.PlacementOption)).Value;
            CurrentMode = (PlacementMode) Activator.CreateInstance(modeType, this);

            if (info.IsTile)
                PreparePlacementTile((Tile)info.TileType);
            else
                PreparePlacement(info.EntityType);
        }

        public void Update(Vector2 mouseScreen, IMapManager currentMap)
        {
            if (currentMap == null || CurrentPermission == null || CurrentMode == null) return;

            ValidPosition = CurrentMode.Update(mouseScreen, currentMap);
        }

        public void Render()
        {
            if (CurrentMode != null)
                CurrentMode.Render();

            if (CurrentPermission != null && CurrentPermission.Range > 0)
            {
<<<<<<< HEAD
                var pos = ClientWindowData.Singleton.WorldToScreen(PlayerManager.ControlledEntity.GetComponent<TransformComponent>(ComponentFamily.Transform).Position);
                Gorgon.CurrentRenderTarget.Circle(
                    pos.X,
                    pos.Y,
=======
                 CluwneLib.drawCircle(
                    PlayerManager.ControlledEntity.GetComponent<TransformComponent>(ComponentFamily.Transform).Position.
                        X - ClientWindowData.Singleton.ScreenOrigin.X,
                    PlayerManager.ControlledEntity.GetComponent<TransformComponent>(ComponentFamily.Transform).Position.
                        Y - ClientWindowData.Singleton.ScreenOrigin.Y,
>>>>>>> 9c7cf888
                    CurrentPermission.Range,
                    Color.White,
                    new Vector2(2, 2));
            }
        }

        #endregion

        private void HandleStartPlacement(NetIncomingMessage msg)
        {
            CurrentPermission = new PlacementInformation
                                    {
                                        Range = msg.ReadInt32(),
                                        IsTile = msg.ReadBoolean()
                                    };

            var mapMgr = (MapManager) IoCManager.Resolve<IMapManager>();

            if (CurrentPermission.IsTile) CurrentPermission.TileType = msg.ReadUInt16();
            else CurrentPermission.EntityType = msg.ReadString();
            CurrentPermission.PlacementOption = msg.ReadString();

            BeginPlacing(CurrentPermission);
        }

        private void PreparePlacement(string templateName)
        {
            EntityTemplate template =
                IoCManager.Resolve<IEntityManagerContainer>().EntityManager.EntityTemplateDatabase.GetTemplate(
                    templateName);
            if (template == null) return;

            ComponentParameter spriteParam = template.GetBaseSpriteParamaters().FirstOrDefault();
            //Will break if states not ordered correctly.
            //if (spriteParam == null) return;

            var spriteName = spriteParam == null?"":spriteParam.GetValue<string>();
			CluwneSprite sprite = ResourceManager.GetSprite(spriteName);

            CurrentBaseSprite = sprite;
            CurrentTemplate = template;

            IsActive = true;
        }

        private void PreparePlacementTile(Tile tileType)
        {
            if (tileType.TileDef.IsWall)
            {
                CurrentBaseSprite = ResourceManager.GetSprite("wall");
            }
            else
            {
                CurrentBaseSprite = ResourceManager.GetSprite("tilebuildoverlay");
            }

            IsActive = true;
        }

        private void RequestPlacement()
        {
            if (CurrentPermission == null) return;
            if (!ValidPosition) return;

            var mapMgr = (MapManager) IoCManager.Resolve<IMapManager>();
            NetOutgoingMessage message = NetworkManager.CreateMessage();

            message.Write((byte) NetMessage.PlacementManagerMessage);
            message.Write((byte) PlacementManagerMessage.RequestPlacement);
            message.Write(CurrentMode.ModeName);

            message.Write(CurrentPermission.IsTile);

            if (CurrentPermission.IsTile) message.Write(CurrentPermission.TileType);
            else message.Write(CurrentPermission.EntityType);

            message.Write(CurrentMode.mouseWorld.X);
            message.Write(CurrentMode.mouseWorld.Y);

            message.Write((byte) Direction);

            NetworkManager.SendMessage(message, NetDeliveryMethod.ReliableUnordered);
        }

		public CluwneSprite GetDirectionalSprite()
        {
			CluwneSprite spriteToUse = CurrentBaseSprite;

            if (CurrentBaseSprite == null) return null;

            string dirName = (CurrentBaseSprite.Name + "_" + Direction.ToString()).ToLowerInvariant();
            if (ResourceManager.SpriteExists(dirName))
                spriteToUse = ResourceManager.GetSprite(dirName);

            return spriteToUse;
        }
    }
}<|MERGE_RESOLUTION|>--- conflicted
+++ resolved
@@ -178,18 +178,9 @@
 
             if (CurrentPermission != null && CurrentPermission.Range > 0)
             {
-<<<<<<< HEAD
                 var pos = ClientWindowData.Singleton.WorldToScreen(PlayerManager.ControlledEntity.GetComponent<TransformComponent>(ComponentFamily.Transform).Position);
-                Gorgon.CurrentRenderTarget.Circle(
-                    pos.X,
+                CluwneLib.drawCircle(                    pos.X,
                     pos.Y,
-=======
-                 CluwneLib.drawCircle(
-                    PlayerManager.ControlledEntity.GetComponent<TransformComponent>(ComponentFamily.Transform).Position.
-                        X - ClientWindowData.Singleton.ScreenOrigin.X,
-                    PlayerManager.ControlledEntity.GetComponent<TransformComponent>(ComponentFamily.Transform).Position.
-                        Y - ClientWindowData.Singleton.ScreenOrigin.Y,
->>>>>>> 9c7cf888
                     CurrentPermission.Range,
                     Color.White,
                     new Vector2(2, 2));
