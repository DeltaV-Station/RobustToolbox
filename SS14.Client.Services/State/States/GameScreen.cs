--- conflicted
+++ resolved
@@ -61,13 +61,8 @@
         private bool _redrawOverlay = true;
         private bool _redrawTiles = true;
         private List<RenderTarget> _cleanupList = new List<RenderTarget>();
-<<<<<<< HEAD
-        private List<Sprite> _cleanupSpriteList = new List<Sprite>();
+        private List<CluwneSprite> _cleanupSpriteList = new List<CluwneSprite>();
         private SizeF _viewportSize;
-=======
-        private List<CluwneSprite> _cleanupSpriteList = new List<CluwneSprite>();
-        private List<ITile> _visibleTiles;
->>>>>>> 9c7cf888
 
         private bool _showDebug; // show AABBs & Bounding Circles on Entities.
         private SpriteBatch _wallBatch;
@@ -97,48 +92,37 @@
         #region Lighting
         // TODO Rewrite shader code and lighting shaders to re-enable this shit
         private RenderImage _composedSceneTarget;
-         private RenderImage _overlayTarget;
-         private RenderImage _sceneTarget;
-         private RenderImage _tilesTarget;
-         private bool bPlayerVision = true;
-         private bool bFullVision = false;
-         private FXShader finalBlendShader;
-         private LightArea lightArea1024;
-         private LightArea lightArea128;
-         private LightArea lightArea256;
-         private LightArea lightArea512;
-         private FXShader lightBlendShader;
-         private FXShader lightMapShader;
-         private RenderImage playerOcclusionTarget;
-         private ILight playerVision;
-         private RenderImage _occluderDebugTarget;
-         private RenderImage _lightTarget;
-         private RenderImage _lightTargetIntermediate;
-         private CluwneSprite _lightTargetIntermediateSprite;
-         private CluwneSprite _lightTargetSprite;
+        private RenderImage _overlayTarget;
+        private RenderImage _sceneTarget;
+        private RenderImage _tilesTarget;
+        private bool bPlayerVision = true;
+        private bool bFullVision = false;
+        private FXShader finalBlendShader;
+        private LightArea lightArea1024;
+        private LightArea lightArea128;
+        private LightArea lightArea256;
+        private LightArea lightArea512;
+        private FXShader lightBlendShader;
+        private FXShader lightMapShader;
+        private RenderImage playerOcclusionTarget;
+        private ILight playerVision;
+        private RenderImage _occluderDebugTarget;
+        private RenderImage _lightTarget;
+        private RenderImage _lightTargetIntermediate;
+        private CluwneSprite _lightTargetIntermediateSprite;
+        private CluwneSprite _lightTargetSprite;
         public bool BlendLightMap = true;
 
-         private QuadRenderer quadRenderer;
-         private RenderImage screenShadows;
-         private RenderImage shadowBlendIntermediate;
-         private RenderImage shadowIntermediate;
-         private ShadowMapResolver shadowMapResolver;
-         private bool debugWallOccluders = false;
-         private bool debugHitboxes = false;
+        private QuadRenderer quadRenderer;
+        private RenderImage screenShadows;
+        private RenderImage shadowBlendIntermediate;
+        private RenderImage shadowIntermediate;
+        private ShadowMapResolver shadowMapResolver;
+        private bool debugWallOccluders = false;
+        private bool debugHitboxes = false;
 
         #endregion
 
-<<<<<<< HEAD
-=======
-        /// <summary>
-        /// Center point of the current render window.
-        /// </summary>
-        private Vector2 WindowOrigin
-        {
-            get { return ClientWindowData.Singleton.ScreenOrigin; }
-        }
-
->>>>>>> 9c7cf888
         #endregion
 
         public GameScreen(IDictionary<Type, object> managers)
@@ -181,46 +165,45 @@
 
             _baseTargetSprite = new CluwneSprite(_baseTarget);
             _cleanupSpriteList.Add(_baseTargetSprite);
-          
-            _sceneTarget = new RenderImage((uint) CluwneLib.Screen.GetView().Size.X,
-                                          (uint) CluwneLib.Screen.GetView().Size.Y, true);
+
+            _sceneTarget = new RenderImage((uint)CluwneLib.Screen.GetView().Size.X,
+                                          (uint)CluwneLib.Screen.GetView().Size.Y, true);
             _cleanupList.Add(_sceneTarget);
-            _tilesTarget = new RenderImage((uint) CluwneLib.Screen.GetView().Size.X,
-                                           (uint) CluwneLib.Screen.GetView().Size.Y, true);
+            _tilesTarget = new RenderImage((uint)CluwneLib.Screen.GetView().Size.X,
+                                           (uint)CluwneLib.Screen.GetView().Size.Y, true);
             _cleanupList.Add(_tilesTarget);
 
-            _overlayTarget = new RenderImage((uint) CluwneLib.Screen.GetView().Size.X,
-                                             (uint) CluwneLib.Screen.GetView().Size.Y, true);
+            _overlayTarget = new RenderImage((uint)CluwneLib.Screen.GetView().Size.X,
+                                             (uint)CluwneLib.Screen.GetView().Size.Y, true);
             _cleanupList.Add(_overlayTarget);
-          //  _overlayTarget.SourceBlend = AlphaBlendOperation.SourceAlpha;
-          //    _overlayTarget.DestinationBlend = AlphaBlendOperation.InverseSourceAlpha;
-          // _overlayTarget.SourceBlendAlpha = AlphaBlendOperation.SourceAlpha;
-          //_overlayTarget.DestinationBlendAlpha = AlphaBlendOperation.InverseSourceAlpha;
-
-           _composedSceneTarget = new RenderImage((uint) CluwneLib.Screen.GetView().Size.X,
-                                                 (uint) CluwneLib.Screen.GetView().Size.Y,
-                                                ImageBufferFormats.BufferRGB888A8);
+            //  _overlayTarget.SourceBlend = AlphaBlendOperation.SourceAlpha;
+            //    _overlayTarget.DestinationBlend = AlphaBlendOperation.InverseSourceAlpha;
+            // _overlayTarget.SourceBlendAlpha = AlphaBlendOperation.SourceAlpha;
+            //_overlayTarget.DestinationBlendAlpha = AlphaBlendOperation.InverseSourceAlpha;
+
+            _composedSceneTarget = new RenderImage((uint)CluwneLib.Screen.GetView().Size.X,
+                                                  (uint)CluwneLib.Screen.GetView().Size.Y,
+                                                 ImageBufferFormats.BufferRGB888A8);
             _cleanupList.Add(_composedSceneTarget);
 
             _lightTarget = new RenderImage("lightTarget", CluwneLib.CurrentClippingViewport.Width,
                                            CluwneLib.CurrentClippingViewport.Height, ImageBufferFormats.BufferRGB888A8);
 
             _cleanupList.Add(_lightTarget);
-           _lightTargetSprite = new CluwneSprite("lightTargetSprite", _lightTarget) { DepthWriteEnabled = false };
+            _lightTargetSprite = new CluwneSprite("lightTargetSprite", _lightTarget) { DepthWriteEnabled = false };
 
             _cleanupSpriteList.Add(_lightTargetSprite);
 
-           _lightTargetIntermediate = new RenderImage("lightTargetIntermediate", CluwneLib.CurrentClippingViewport.Width,
-                                                     CluwneLib.CurrentClippingViewport.Height,
-                                                     ImageBufferFormats.BufferRGB888A8);
-           _cleanupList.Add(_lightTargetIntermediate);
-            _lightTargetIntermediateSprite = new CluwneSprite("lightTargetIntermediateSprite", _lightTargetIntermediate)
-                                                 {DepthWriteEnabled = false};
-           _cleanupSpriteList.Add(_lightTargetIntermediateSprite);
-
-           _gasBatch = new SpriteBatch();
-           //_gasBatch.SourceBlend = AlphaBlendOperation.SourceAlpha;
-           //_gasBatch.DestinationBlend = AlphaBlendOperation.InverseSourceAlpha;
+            _lightTargetIntermediate = new RenderImage("lightTargetIntermediate", CluwneLib.CurrentClippingViewport.Width,
+                                                      CluwneLib.CurrentClippingViewport.Height,
+                                                      ImageBufferFormats.BufferRGB888A8);
+            _cleanupList.Add(_lightTargetIntermediate);
+            _lightTargetIntermediateSprite = new CluwneSprite("lightTargetIntermediateSprite", _lightTargetIntermediate) { DepthWriteEnabled = false };
+            _cleanupSpriteList.Add(_lightTargetIntermediateSprite);
+
+            _gasBatch = new SpriteBatch();
+            //_gasBatch.SourceBlend = AlphaBlendOperation.SourceAlpha;
+            //_gasBatch.DestinationBlend = AlphaBlendOperation.InverseSourceAlpha;
             //_gasBatch.SourceBlendAlpha = AlphaBlendOperation.SourceAlpha;
             //_gasBatch.DestinationBlendAlpha = AlphaBlendOperation.InverseSourceAlpha;
 
@@ -238,16 +221,11 @@
 
             _floorBatch = new SpriteBatch();
             _wallBatch = new SpriteBatch();
-            
-          _gaussianBlur = new GaussianBlur(ResourceManager);
-
-<<<<<<< HEAD
-            _realScreenWidthTiles = (float)Gorgon.CurrentClippingViewport.Width / MapManager.TileSize;
-            _realScreenHeightTiles = (float)Gorgon.CurrentClippingViewport.Height / MapManager.TileSize;
-=======
-            _realScreenWidthTiles = (float) CluwneLib.Screen.Size.X/MapManager.GetTileSpacing();
-            _realScreenHeightTiles = (float) CluwneLib.Screen.Size.Y/MapManager.GetTileSpacing();
->>>>>>> 9c7cf888
+
+            _gaussianBlur = new GaussianBlur(ResourceManager);
+
+            _realScreenWidthTiles = (float)CluwneLib.Screen.Size.X / MapManager.TileSize;
+            _realScreenHeightTiles = (float)CluwneLib.Screen.Size.Y / MapManager.TileSize;
 
             //Init GUI components
             _gameChat = new Chatbox(ResourceManager, UserInterfaceManager, KeyBindingManager);
@@ -270,44 +248,44 @@
             // TODO: Convert QuadRenderer to use SFML
             // TODO: Convert shadowMapResolver to use SFML
             // TODO: Convert this shit right here to use SFML
-/*
-            quadRenderer = new QuadRenderer();
-            quadRenderer.LoadContent();
-            shadowMapResolver = new ShadowMapResolver(quadRenderer, ShadowmapSize.Size1024, ShadowmapSize.Size1024,
-                                                      ResourceManager);
-            shadowMapResolver.LoadContent();
-            lightArea128 = new LightArea(ShadowmapSize.Size128);
-            lightArea256 = new LightArea(ShadowmapSize.Size256);
-            lightArea512 = new LightArea(ShadowmapSize.Size512);
-            lightArea1024 = new LightArea(ShadowmapSize.Size1024);
-            screenShadows = new RenderImage("screenShadows", Gorgon.CurrentClippingViewport.Width,
-                                            Gorgon.CurrentClippingViewport.Height, ImageBufferFormats.BufferRGB888A8);
-            _cleanupList.Add(screenShadows);
-            screenShadows.UseDepthBuffer = false;
-            shadowIntermediate = new RenderImage("shadowIntermediate", Gorgon.CurrentClippingViewport.Width,
-                                                 Gorgon.CurrentClippingViewport.Height,
-                                                 ImageBufferFormats.BufferRGB888A8);
-            _cleanupList.Add(shadowIntermediate);
-            shadowIntermediate.UseDepthBuffer = false;
-            shadowBlendIntermediate = new RenderImage("shadowBlendIntermediate", Gorgon.CurrentClippingViewport.Width,
-                                                      Gorgon.CurrentClippingViewport.Height,
-                                                      ImageBufferFormats.BufferRGB888A8);
-            _cleanupList.Add(shadowBlendIntermediate);
-            shadowBlendIntermediate.UseDepthBuffer = false;
-            playerOcclusionTarget = new RenderImage("playerOcclusionTarget", Gorgon.CurrentClippingViewport.Width,
-                                                    Gorgon.CurrentClippingViewport.Height,
-                                                    ImageBufferFormats.BufferRGB888A8);
-            _cleanupList.Add(playerOcclusionTarget);
-            playerOcclusionTarget.UseDepthBuffer = false;
-            lightBlendShader = IoCManager.Resolve<IResourceManager>().GetShader("lightblend");
-            finalBlendShader = IoCManager.Resolve<IResourceManager>().GetShader("finallight");
-            lightMapShader = IoCManager.Resolve<IResourceManager>().GetShader("lightmap");
-
-            playerVision = IoCManager.Resolve<ILightManager>().CreateLight();
-            playerVision.SetColor(Color.Transparent);
-            playerVision.SetRadius(1024);
-            playerVision.Move(Vector2.Zero);
- */
+            /*
+                        quadRenderer = new QuadRenderer();
+                        quadRenderer.LoadContent();
+                        shadowMapResolver = new ShadowMapResolver(quadRenderer, ShadowmapSize.Size1024, ShadowmapSize.Size1024,
+                                                                  ResourceManager);
+                        shadowMapResolver.LoadContent();
+                        lightArea128 = new LightArea(ShadowmapSize.Size128);
+                        lightArea256 = new LightArea(ShadowmapSize.Size256);
+                        lightArea512 = new LightArea(ShadowmapSize.Size512);
+                        lightArea1024 = new LightArea(ShadowmapSize.Size1024);
+                        screenShadows = new RenderImage("screenShadows", Gorgon.CurrentClippingViewport.Width,
+                                                        Gorgon.CurrentClippingViewport.Height, ImageBufferFormats.BufferRGB888A8);
+                        _cleanupList.Add(screenShadows);
+                        screenShadows.UseDepthBuffer = false;
+                        shadowIntermediate = new RenderImage("shadowIntermediate", Gorgon.CurrentClippingViewport.Width,
+                                                             Gorgon.CurrentClippingViewport.Height,
+                                                             ImageBufferFormats.BufferRGB888A8);
+                        _cleanupList.Add(shadowIntermediate);
+                        shadowIntermediate.UseDepthBuffer = false;
+                        shadowBlendIntermediate = new RenderImage("shadowBlendIntermediate", Gorgon.CurrentClippingViewport.Width,
+                                                                  Gorgon.CurrentClippingViewport.Height,
+                                                                  ImageBufferFormats.BufferRGB888A8);
+                        _cleanupList.Add(shadowBlendIntermediate);
+                        shadowBlendIntermediate.UseDepthBuffer = false;
+                        playerOcclusionTarget = new RenderImage("playerOcclusionTarget", Gorgon.CurrentClippingViewport.Width,
+                                                                Gorgon.CurrentClippingViewport.Height,
+                                                                ImageBufferFormats.BufferRGB888A8);
+                        _cleanupList.Add(playerOcclusionTarget);
+                        playerOcclusionTarget.UseDepthBuffer = false;
+                        lightBlendShader = IoCManager.Resolve<IResourceManager>().GetShader("lightblend");
+                        finalBlendShader = IoCManager.Resolve<IResourceManager>().GetShader("finallight");
+                        lightMapShader = IoCManager.Resolve<IResourceManager>().GetShader("lightmap");
+
+                        playerVision = IoCManager.Resolve<ILightManager>().CreateLight();
+                        playerVision.SetColor(Color.Transparent);
+                        playerVision.SetRadius(1024);
+                        playerVision.Move(Vector2.Zero);
+             */
 
             #endregion
 
@@ -373,13 +351,13 @@
         public void Shutdown()
         {
             IoCManager.Resolve<IPlayerManager>().Detach();
-          
-                /*
-                 _cleanupSpriteList.ForEach(s => s.Image = null);
-                _cleanupSpriteList.Clear();
-                _cleanupList.ForEach(t => {t.ForceRelease();t.Dispose();});
-                _cleanupList.Clear();
-                */
+
+            /*
+             _cleanupSpriteList.ForEach(s => s.Image = null);
+            _cleanupSpriteList.Clear();
+            _cleanupList.ForEach(t => {t.ForceRelease();t.Dispose();});
+            _cleanupList.Clear();
+            */
             // TODO: See Startup() for SFML todos
             //shadowMapResolver.Dispose();
             _gaussianBlur.Dispose();
@@ -403,29 +381,25 @@
                 ClientWindowData.Singleton.WorldCenter =
                     PlayerManager.ControlledEntity.GetComponent<TransformComponent>(ComponentFamily.Transform).Position;
 
-<<<<<<< HEAD
             MousePosWorld = ClientWindowData.Singleton.ScreenToWorld(MousePosScreen);
-=======
-            MousePosWorld = new Vector2(MousePosScreen.X + WindowOrigin.X, MousePosScreen.Y + WindowOrigin.Y);
->>>>>>> 9c7cf888
         }
 
         private void ResetRendertargets()
         {
             int w = (int)CluwneLib.Screen.Size.X;
             int h = (int)CluwneLib.Screen.Size.Y;
-/*
-            _baseTarget.Width = w;
-            _baseTarget.Height = h;
-            _sceneTarget.Width = w;
-            _sceneTarget.Height = h;
-            _tilesTarget.Width = w;
-            _tilesTarget.Height = h;
-            _overlayTarget.Width = w;
-            _overlayTarget.Height = h;
-            _composedSceneTarget.Width = w;
-            _composedSceneTarget.Height = h;
-*/         
+            /*
+                        _baseTarget.Width = w;
+                        _baseTarget.Height = h;
+                        _sceneTarget.Width = w;
+                        _sceneTarget.Height = h;
+                        _tilesTarget.Width = w;
+                        _tilesTarget.Height = h;
+                        _overlayTarget.Width = w;
+                        _overlayTarget.Height = h;
+                        _composedSceneTarget.Width = w;
+                        _composedSceneTarget.Height = h;
+            */
             // TODO: See Startup for todos related to SFML
             /*_lightTarget.Width = w;
             _lightTarget.Height = h;
@@ -479,7 +453,7 @@
             switch (message.MessageType)
             {
                 case NetIncomingMessageType.StatusChanged:
-                    var statMsg = (NetConnectionStatus) message.ReadByte();
+                    var statMsg = (NetConnectionStatus)message.ReadByte();
                     if (statMsg == NetConnectionStatus.Disconnected)
                     {
                         string disconnectMessage = message.ReadString();
@@ -490,7 +464,7 @@
                     }
                     break;
                 case NetIncomingMessageType.Data:
-                    var messageType = (NetMessage) message.ReadByte();
+                    var messageType = (NetMessage)message.ReadByte();
                     switch (messageType)
                     {
                         case NetMessage.MapMessage:
@@ -588,7 +562,7 @@
             //Gorgon.Screen.DefaultView.Top = 400;
 
             ClientWindowData.Singleton.TileSize = MapManager.TileSize;
-            
+
             //CalculateAllLights();
 
             if (PlayerManager.ControlledEntity != null)
@@ -597,7 +571,7 @@
                     ClientWindowData.Singleton.GetNearestPixel( // Snapping view to pixels to prevent the blurring of tiles.
                         PlayerManager.ControlledEntity.GetComponent<TransformComponent>(ComponentFamily.Transform).Position);
                 ClientWindowData.Singleton.ScreenViewportSize =
-                    new SizeF(Gorgon.CurrentClippingViewport.Width, Gorgon.CurrentClippingViewport.Height);
+                    new SizeF(CluwneLib.Screen.Size.X, CluwneLib.Screen.Size.Y);
 
                 var vp = ClientWindowData.Singleton.WorldViewport;
 
@@ -606,62 +580,57 @@
                     IoCManager.Resolve<ILightManager>().LightsIntersectingRect(vp);
 
                 // Render the lightmap
-<<<<<<< HEAD
-                RenderLightMap(lights);
+                //RenderLightMap(lights);
                 CalculateSceneBatches(vp);
-=======
-                //RenderLightMap(lights);
-                CalculateSceneBatches(ClientWindowData.Singleton.ViewPort);
->>>>>>> 9c7cf888
 
                 //if (_redrawTiles)
                 //{
-                    //Set rendertarget to draw the rest of the scene
-                  //  CluwneLib.CurrentRenderTarget = _tilesTarget;
-                    //CluwneLib.CurrentRenderTarget.Clear(Color.Black);
-
-                    if (_floorBatch.Count > 0)
-                    {
-                        CluwneLib.CurrentRenderTarget.Draw(_floorBatch);
-                    }
-
-                    if (_wallBatch.Count > 0)
-                        CluwneLib.CurrentRenderTarget.Draw(_wallBatch);
-
-               //     _redrawTiles = false;
+                //Set rendertarget to draw the rest of the scene
+                //  CluwneLib.CurrentRenderTarget = _tilesTarget;
+                //CluwneLib.CurrentRenderTarget.Clear(Color.Black);
+
+                if (_floorBatch.Count > 0)
+                {
+                    CluwneLib.CurrentRenderTarget.Draw(_floorBatch);
+                }
+
+                if (_wallBatch.Count > 0)
+                    CluwneLib.CurrentRenderTarget.Draw(_wallBatch);
+
+                //     _redrawTiles = false;
                 //}
 
 
-              //  CluwneLib.CurrentRenderTarget = _sceneTarget;
-              // _sceneTarget.Clear(Color.Black);
-
-
-              //  _tilesTarget.Image.Blit(0, 0, _tilesTarget.Width, _tilesTarget.Height, Color.White, BlitterSizeMode.Crop);
+                //  CluwneLib.CurrentRenderTarget = _sceneTarget;
+                // _sceneTarget.Clear(Color.Black);
+
+
+                //  _tilesTarget.Image.Blit(0, 0, _tilesTarget.Width, _tilesTarget.Height, Color.White, BlitterSizeMode.Crop);
 
                 //ComponentManager.Singleton.Render(0, ClientWindowData.Singleton.ViewPort);
                 RenderComponents(e.FrameDeltaTime, vp);
 
                 //if (_redrawOverlay)
                 //{
-                    //CluwneLib.CurrentRenderTarget = _overlayTarget;
-                   // _overlayTarget.Clear(Color.Transparent);
-
-                    // Render decal batch
-
-                    if (_decalBatch.Count > 0)
-                        CluwneLib.CurrentRenderTarget.Draw(_decalBatch);
-
-                    if (_wallTopsBatch.Count > 0)
-                        CluwneLib.CurrentRenderTarget.Draw(_wallTopsBatch);
-
-                    if (_gasBatch.Count > 0)
-                        CluwneLib.CurrentRenderTarget.Draw(_gasBatch);
-
-                   // CluwneLib.CurrentRenderTarget = _sceneTarget;
-                 //   _redrawOverlay = false;
+                //CluwneLib.CurrentRenderTarget = _overlayTarget;
+                // _overlayTarget.Clear(Color.Transparent);
+
+                // Render decal batch
+
+                if (_decalBatch.Count > 0)
+                    CluwneLib.CurrentRenderTarget.Draw(_decalBatch);
+
+                if (_wallTopsBatch.Count > 0)
+                    CluwneLib.CurrentRenderTarget.Draw(_wallTopsBatch);
+
+                if (_gasBatch.Count > 0)
+                    CluwneLib.CurrentRenderTarget.Draw(_gasBatch);
+
+                // CluwneLib.CurrentRenderTarget = _sceneTarget;
+                //   _redrawOverlay = false;
                 //}
 
-             //   _overlayTarget.Blit();
+                //   _overlayTarget.Blit();
 
                 //LightScene();
 
@@ -673,11 +642,10 @@
             }
         }
 
-<<<<<<< HEAD
         private void RenderDebug(RectangleF viewport)
-        {   
-            if(debugWallOccluders)
-                _occluderDebugTarget.Blit(0,0,_occluderDebugTarget.Width, _occluderDebugTarget.Height, Color.White, BlitterSizeMode.Crop);
+        {
+            /*  if(debugWallOccluders)
+                  _occluderDebugTarget.Blit(0,0,_occluderDebugTarget.Width, _occluderDebugTarget.Height, Color.White, BlitterSizeMode.Crop);
 
             if (debugHitboxes) {
                 var colliders =
@@ -692,10 +660,10 @@
                     .Select(c => new { Color = c.DebugColor, AABB = c.AABB })
                     .Where(c => !c.AABB.IsEmpty && c.AABB.IntersectsWith(viewport));
 
-                var destAbo = _baseTarget.DestinationBlend;
-                var srcAbo = _baseTarget.SourceBlend;
-                _baseTarget.DestinationBlend = AlphaBlendOperation.InverseSourceAlpha;
-                _baseTarget.SourceBlend = AlphaBlendOperation.SourceAlpha;
+                  var destAbo = _baseTarget.DestinationBlend;
+                  var srcAbo = _baseTarget.SourceBlend;
+                  _baseTarget.DestinationBlend = AlphaBlendOperation.InverseSourceAlpha;
+                  _baseTarget.SourceBlend = AlphaBlendOperation.SourceAlpha;
 
                 var tileSize = IoCManager.Resolve<IMapManager>().TileSize;
 
@@ -704,43 +672,6 @@
                     _baseTarget.FilledRectangle(box.Left, box.Top, box.Width, box.Height, Color.FromArgb(64, hitbox.Color));
                     _baseTarget.Rectangle(box.Left, box.Top, box.Width, box.Height, Color.FromArgb(128, hitbox.Color));
                 }
-=======
-        
->>>>>>> 9c7cf888
-
-        private void RenderDebug()
-        {
-            /*  if(debugWallOccluders)
-                  _occluderDebugTarget.Blit(0,0,_occluderDebugTarget.Width, _occluderDebugTarget.Height, Color.White, BlitterSizeMode.Crop);
-
-              if (debugHitboxes) {
-                  var corner = ClientWindowData.Singleton.ScreenOrigin;
-
-                  var colliders =
-                      _entityManager.ComponentManager.GetComponents(ComponentFamily.Collider)
-                      .OfType<ColliderComponent>()
-                      .Select(c => new { Color = c.DebugColor, AABB = c.WorldAABB })
-                      .Where(c => !c.AABB.IsEmpty && c.AABB.IntersectsWith(ClientWindowData.Singleton.ViewPort));
-
-                  var collidables =
-                      _entityManager.ComponentManager.GetComponents(ComponentFamily.Collidable)
-                      .OfType<CollidableComponent>()
-                      .Select(c => new { Color = c.DebugColor, AABB = c.AABB })
-                      .Where(c => !c.AABB.IsEmpty && c.AABB.IntersectsWith(ClientWindowData.Singleton.ViewPort));
-
-                  var destAbo = _baseTarget.DestinationBlend;
-                  var srcAbo = _baseTarget.SourceBlend;
-                  _baseTarget.DestinationBlend = AlphaBlendOperation.InverseSourceAlpha;
-                  _baseTarget.SourceBlend = AlphaBlendOperation.SourceAlpha;
-
-                  foreach (var hitbox in colliders.Concat(collidables)) {
-                      _baseTarget.FilledRectangle(
-                          hitbox.AABB.Left - corner.X, hitbox.AABB.Top - corner.Y,
-                          hitbox.AABB.Width, hitbox.AABB.Height, Color.FromArgb(64, hitbox.Color));
-                      _baseTarget.Rectangle(
-                          hitbox.AABB.Left - corner.X, hitbox.AABB.Top - corner.Y,
-                          hitbox.AABB.Width, hitbox.AABB.Height, Color.FromArgb(128, hitbox.Color));
-                  }
 
                   _baseTarget.DestinationBlend = destAbo;
                   _baseTarget.SourceBlend = srcAbo;
@@ -750,19 +681,9 @@
 
         public void FormResize()
         {
-<<<<<<< HEAD
-            Gorgon.CurrentClippingViewport = new Viewport(0, 0, Gorgon.CurrentClippingViewport.Width,
-                                                          Gorgon.CurrentClippingViewport.Height);
-
             ClientWindowData.Singleton.ScreenViewportSize =
-                new SizeF(Gorgon.CurrentClippingViewport.Width, Gorgon.CurrentClippingViewport.Height);
-
-=======
-            //CluwneLib.CurrentClippingViewport = new Viewport(0, 0,CluwneLib.Screen.Size.X, CluwneLib.Screen.Size.Y);
-          
-            ClientWindowData.Singleton.UpdateViewPort(
-                PlayerManager.ControlledEntity.GetComponent<TransformComponent>(ComponentFamily.Transform).Position);
->>>>>>> 9c7cf888
+                new SizeF(CluwneLib.Screen.Size.X, CluwneLib.Screen.Size.Y);
+
             UserInterfaceManager.ResizeComponents();
             ResetRendertargets();
             IoCManager.Resolve<ILightManager>().RecalculateLights();
@@ -775,18 +696,18 @@
 
         public void KeyPressed(KeyEventArgs e)
         {
-            
-        }
-        public void MouseMoved( MouseMoveEventArgs e )
-        {
-
-        }
-        public void MousePressed( MouseButtonEventArgs e )
-        {
-
-        }
-
-		public void KeyDown(KeyEventArgs e)
+
+        }
+        public void MouseMoved(MouseMoveEventArgs e)
+        {
+
+        }
+        public void MousePressed(MouseButtonEventArgs e)
+        {
+
+        }
+
+        public void KeyDown(KeyEventArgs e)
         {
             if (UserInterfaceManager.KeyDown(e)) //KeyDown returns true if the click is handled by the ui component.
                 return;
@@ -795,7 +716,7 @@
             if (e.Code == Keyboard.Key.F1)
             {
                 //TODO FrameStats
-               //CluwneLib.FrameStatsVisible = !CluwneLib.FrameStatsVisible;
+                //CluwneLib.FrameStatsVisible = !CluwneLib.FrameStatsVisible;
             }
             if (e.Code == Keyboard.Key.F2)
             {
@@ -815,7 +736,7 @@
             }
             if (e.Code == Keyboard.Key.F6)
             {
-               // bFullVision = !bFullVision;
+                // bFullVision = !bFullVision;
             }
             if (e.Code == Keyboard.Key.F7)
             {
@@ -824,7 +745,7 @@
             if (e.Code == Keyboard.Key.F8)
             {
                 NetOutgoingMessage message = NetworkManager.CreateMessage();
-                message.Write((byte) NetMessage.ForceRestart);
+                message.Write((byte)NetMessage.ForceRestart);
                 NetworkManager.SendMessage(message, NetDeliveryMethod.ReliableUnordered);
             }
             if (e.Code == Keyboard.Key.Escape)
@@ -852,7 +773,7 @@
             {
                 UserInterfaceManager.DisposeAllComponents<PlayerActionsWindow>(); //Remove old ones.
                 var actComp =
-                    (PlayerActionComp) PlayerManager.ControlledEntity.GetComponent(ComponentFamily.PlayerActions);
+                    (PlayerActionComp)PlayerManager.ControlledEntity.GetComponent(ComponentFamily.PlayerActions);
                 if (actComp != null)
                     UserInterfaceManager.AddComponent(new PlayerActionsWindow(new Size(150, 150), ResourceManager,
                                                                               actComp)); //Create a new one.
@@ -866,12 +787,12 @@
             PlayerManager.KeyUp(e.Code);
         }
 
-		public void MouseUp(MouseButtonEventArgs e)
+        public void MouseUp(MouseButtonEventArgs e)
         {
             UserInterfaceManager.MouseUp(e);
         }
 
-		public void MouseDown(MouseButtonEventArgs e)
+        public void MouseDown(MouseButtonEventArgs e)
         {
             if (PlayerManager.ControlledEntity == null)
                 return;
@@ -905,7 +826,7 @@
             float checkDistance = 1.5f;
             // Find all the entities near us we could have clicked
             Entity[] entities =
-                ((EntityManager) IoCManager.Resolve<IEntityManagerContainer>().EntityManager).GetEntitiesInRange(
+                ((EntityManager)IoCManager.Resolve<IEntityManagerContainer>().EntityManager).GetEntitiesInRange(
                     PlayerManager.ControlledEntity.GetComponent<TransformComponent>(ComponentFamily.Transform).Position,
                     checkDistance);
 
@@ -914,7 +835,7 @@
             var clickedWorldPoint = new PointF(mouseAABB.X, mouseAABB.Y);
             foreach (Entity entity in entities)
             {
-                var clickable = (ClickableComponent) entity.GetComponent(ComponentFamily.Click);
+                var clickable = (ClickableComponent)entity.GetComponent(ComponentFamily.Click);
                 if (clickable == null) continue;
                 int drawdepthofclicked;
                 if (clickable.CheckClick(clickedWorldPoint, out drawdepthofclicked))
@@ -933,7 +854,7 @@
                 //                  select cd.Clicked).Last();
 
                 Entity entToClick = (from cd in clickedEntities
-                                     orderby cd.Drawdepth ascending ,
+                                     orderby cd.Drawdepth ascending,
                                          cd.Clicked.GetComponent<TransformComponent>(ComponentFamily.Transform).Position
                                          .Y ascending
                                      select cd.Clicked).Last();
@@ -953,7 +874,7 @@
                             UserInterfaceManager.SelectTarget(entToClick);
                         else
                         {
-                            var c = (ClickableComponent) entToClick.GetComponent(ComponentFamily.Click);
+                            var c = (ClickableComponent)entToClick.GetComponent(ComponentFamily.Click);
                             c.DispatchClick(PlayerManager.ControlledEntity.Uid, MouseClickType.Left);
                         }
                         break;
@@ -1011,21 +932,15 @@
             #endregion
         }
 
-		public void MouseMove(MouseMoveEventArgs e)
-        {
-<<<<<<< HEAD
-            float distanceToPrev = (MousePosScreen - new Vector2D(e.Position.X, e.Position.Y)).Length;
-            MousePosScreen = new Vector2D(e.Position.X, e.Position.Y);
-            MousePosWorld = ClientWindowData.Singleton.ScreenToWorld(MousePosScreen);
-=======
+        public void MouseMove(MouseMoveEventArgs e)
+        {
             float distanceToPrev = (MousePosScreen - new Vector2(e.X, e.Y)).Length;
             MousePosScreen = new Vector2(e.X, e.Y);
-            MousePosWorld = new Vector2(e.X + WindowOrigin.X, e.Y + WindowOrigin.Y);
->>>>>>> 9c7cf888
+            MousePosWorld = ClientWindowData.Singleton.ScreenToWorld(MousePosScreen);
             UserInterfaceManager.MouseMove(e);
         }
 
-		public void MouseWheelMove(MouseWheelEventArgs e)
+        public void MouseWheelMove(MouseWheelEventArgs e)
         {
             UserInterfaceManager.MouseWheelMove(e);
         }
@@ -1034,18 +949,18 @@
 
         private void HandleChatMessage(NetIncomingMessage msg)
         {
-            var channel = (ChatChannel) msg.ReadByte();
+            var channel = (ChatChannel)msg.ReadByte();
             string text = msg.ReadString();
             int entityId = msg.ReadInt32();
             string message;
             switch (channel)
             {
-                    /*case ChatChannel.Emote:
-                    message = _entityManager.GetEntity(entityId).Name + " " + text;
-                    break;
-                case ChatChannel.Damage:
-                    message = text;
-                    break; //Formatting is handled by the server. */
+                /*case ChatChannel.Emote:
+                message = _entityManager.GetEntity(entityId).Name + " " + text;
+                break;
+            case ChatChannel.Damage:
+                message = text;
+                break; //Formatting is handled by the server. */
                 case ChatChannel.Ingame:
                 case ChatChannel.Server:
                 case ChatChannel.OOC:
@@ -1075,8 +990,8 @@
         private void SendChatMessage(string text)
         {
             NetOutgoingMessage message = NetworkManager.CreateMessage();
-            message.Write((byte) NetMessage.ChatMessage);
-            message.Write((byte) ChatChannel.Player);
+            message.Write((byte)NetMessage.ChatMessage);
+            message.Write((byte)ChatChannel.Player);
             message.Write(text);
             NetworkManager.SendMessage(message, NetDeliveryMethod.ReliableUnordered);
         }
@@ -1164,7 +1079,7 @@
         private void SendStateAck(uint sequence)
         {
             NetOutgoingMessage message = NetworkManager.CreateMessage();
-            message.Write((byte) NetMessage.StateAck);
+            message.Write((byte)NetMessage.StateAck);
             message.Write(sequence);
             NetworkManager.SendMessage(message, NetDeliveryMethod.Unreliable);
         }
@@ -1195,7 +1110,7 @@
                 .Union(_entityManager.ComponentManager.GetComponents(ComponentFamily.Particles));
 
             IEnumerable<IRenderableComponent> floorRenderables = from IRenderableComponent c in components
-                                                                 orderby c.Bottom ascending , c.DrawDepth ascending
+                                                                 orderby c.Bottom ascending, c.DrawDepth ascending
                                                                  where c.DrawDepth < DrawDepth.MobBase
                                                                  select c;
 
@@ -1212,7 +1127,7 @@
                        largeRenderables);
 
             IEnumerable<IRenderableComponent> ceilingRenderables = from IRenderableComponent c in components
-                                                                   orderby c.Bottom ascending , c.DrawDepth ascending
+                                                                   orderby c.Bottom ascending, c.DrawDepth ascending
                                                                    where c.DrawDepth >= DrawDepth.WallTops
                                                                    select c;
 
@@ -1289,10 +1204,10 @@
         private void BlurPlayerVision()
         {
             // TODO: See Startup for SFML tasks
-           /* _gaussianBlur.SetRadius(11);
-            _gaussianBlur.SetAmount(2);
-            _gaussianBlur.SetSize(new Size(playerOcclusionTarget.Width, playerOcclusionTarget.Height));
-            _gaussianBlur.PerformGaussianBlur(playerOcclusionTarget);*/
+            /* _gaussianBlur.SetRadius(11);
+             _gaussianBlur.SetAmount(2);
+             _gaussianBlur.SetSize(new Size(playerOcclusionTarget.Width, playerOcclusionTarget.Height));
+             _gaussianBlur.PerformGaussianBlur(playerOcclusionTarget);*/
         }
 
         private void LightScene()
@@ -1496,15 +1411,9 @@
 
                 if (t.Tile.TileDef.IsOpaque)
                 {
-<<<<<<< HEAD
-                    area.LightPosition = new Vector2D(area.LightPosition.X,
+                    area.LightPosition = new Vector2(area.LightPosition.X,
                                                       t.Y +
                                                       MapManager.TileSize + 1);
-=======
-                    area.LightPosition = new Vector2(area.LightPosition.X,
-                                                      t.Position.Y +
-                                                      MapManager.GetTileSpacing() + 1);
->>>>>>> 9c7cf888
                 }
 
 
@@ -1555,15 +1464,9 @@
                 return;
             if (t.Tile.TileDef.IsOpaque)
             {
-<<<<<<< HEAD
-                area.LightPosition = new Vector2D(area.LightPosition.X,
+                area.LightPosition = new Vector2(area.LightPosition.X,
                                                   t.Y +
                                                   MapManager.TileSize + 1);
-=======
-                area.LightPosition = new Vector2(area.LightPosition.X,
-                                                  MapManager.GetAllTilesAt(l.Position).FirstOrDefault().Position.Y +
-                                                  MapManager.GetTileSpacing() + 1);
->>>>>>> 9c7cf888
             }
             area.BeginDrawingShadowCasters(); // Start drawing to the light rendertarget
             DrawWallsRelativeToLight(area); // Draw all shadowcasting stuff here in black
@@ -1590,23 +1493,23 @@
             }
         }
 
-       // private LightArea GetLightArea(ShadowmapSize size)
+        // private LightArea GetLightArea(ShadowmapSize size)
         //{
-            //switch (size)
-            //{
-            //    case ShadowmapSize.Size128:
-            //        return lightArea128;
-            //    case ShadowmapSize.Size256:
-            //        return lightArea256;
-            //    case ShadowmapSize.Size512:
-            //        return lightArea512;
-            //    case ShadowmapSize.Size1024:
-            //        return lightArea1024;
-            //    default:
-            //        return lightArea1024;
-            //}
-           
-       // }
+        //switch (size)
+        //{
+        //    case ShadowmapSize.Size128:
+        //        return lightArea128;
+        //    case ShadowmapSize.Size256:
+        //        return lightArea256;
+        //    case ShadowmapSize.Size512:
+        //        return lightArea512;
+        //    case ShadowmapSize.Size1024:
+        //        return lightArea1024;
+        //    default:
+        //        return lightArea1024;
+        //}
+
+        // }
 
         // Draws all walls in the area around the light relative to it, and in black (test code, not pretty)
         private void DrawWallsRelativeToLight(ILightArea area)
@@ -1618,13 +1521,8 @@
 
             foreach (TileRef t in tiles)
             {
-<<<<<<< HEAD
-                Vector2D pos = area.ToRelativePosition(new Vector2D(t.X, t.Y));
+                Vector2 pos = area.ToRelativePosition(new Vector2(t.X, t.Y));
                 t.Tile.TileDef.RenderPos(pos.X, pos.Y, MapManager.TileSize, (int)area.LightAreaSize.X);
-=======
-                Vector2 pos = area.ToRelativePosition(t.Position);
-                t.RenderPos(pos.X, pos.Y, MapManager.GetTileSpacing(), (int)area.LightAreaSize.X);
->>>>>>> 9c7cf888
             }
         }
 
@@ -1641,6 +1539,7 @@
                 var t = tr.Tile;
                 var td = t.TileDef;
 
+                //t.RenderGas(WindowOrigin.X, WindowOrigin.Y, tilespacing, _gasBatch);
                 if (td.IsWall)
                     walls.Add(tr);
                 else
@@ -1650,14 +1549,10 @@
                     td.RenderGas(point.X, point.Y, MapManager.TileSize, _gasBatch);
                 }
 
-<<<<<<< HEAD
-=======
-                //t.RenderGas(WindowOrigin.X, WindowOrigin.Y, tilespacing, _gasBatch);
->>>>>>> 9c7cf888
             }
 
             walls.Sort((t1, t2) => t1.Y - t2.Y);
-            
+
             foreach (TileRef tr in walls)
             {
                 var t = tr.Tile;
