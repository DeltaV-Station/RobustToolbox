--- conflicted
+++ resolved
@@ -20,13 +20,8 @@
         }
 
         public int Read(ISerializationManager serializationManager, ValueDataNode node,
-<<<<<<< HEAD
-            IDependencyCollection dependencies, SerializationHookContext hookCtx,
-            ISerializationContext? context = null, int _ = default)
-=======
-            IDependencyCollection dependencies, bool skipHook, ISerializationContext? context = null,
+            IDependencyCollection dependencies, SerializationHookContext hookCtx, ISerializationContext? context = null,
             ISerializationManager.InstantiationDelegate<int>? instanceProvider = null)
->>>>>>> 342d9ed2
         {
             return int.Parse(node.Value, CultureInfo.InvariantCulture);
         }
@@ -38,12 +33,7 @@
             return new ValueDataNode(value.ToString(CultureInfo.InvariantCulture));
         }
 
-<<<<<<< HEAD
-        public int Copy(ISerializationManager serializationManager, int source, int target,
-            SerializationHookContext hookCtx,
-=======
-        public int CreateCopy(ISerializationManager serializationManager, int source, bool skipHook,
->>>>>>> 342d9ed2
+        public int CreateCopy(ISerializationManager serializationManager, int source, SerializationHookContext hookCtx,
             ISerializationContext? context = null)
         {
             return source;
