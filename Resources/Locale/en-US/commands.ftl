﻿### Localization for engine console commands

## generic command errors

cmd-invalid-arg-number-error = Invalid number of arguments.

cmd-parse-failure-integer = {$arg} is not a valid integer.
cmd-parse-failure-float = {$arg} is not a valid float.
cmd-parse-failure-bool = {$arg} is not a valid bool.
cmd-parse-failure-uid = {$arg} is not a valid entity UID.
cmd-parse-failure-mapid = {$arg} is not a valid MapId.
cmd-parse-failure-entity-exist = UID {$arg} does not correspond to an existing entity.


## 'help' command
cmd-help-desc = Display general help or help text for a specific command
cmd-help-help = Usage: help [command name]
    When no command name is provided, displays general-purpose help text. If a command name is provided, displays help text for that command.

cmd-help-no-args = To display help for a specific command, write 'help <command>'. To list all available commands, write 'list'. To search for commands, use 'list <filter>'.
cmd-help-unknown = Unknown command: { $command }
cmd-help-top = { $command } - { $description }
cmd-help-invalid-args = Invalid amount of arguments.
cmd-help-arg-cmdname = [command name]

## 'cvar' command
cmd-cvar-desc = Gets or sets a CVar.
cmd-cvar-help = Usage: cvar <name | ?> [value]
    If a value is passed, the value is parsed and stored as the new value of the CVar.
    If not, the current value of the CVar is displayed.
    Use 'cvar ?' to get a list of all registered CVars.

cmd-cvar-invalid-args = Must provide exactly one or two arguments.
cmd-cvar-not-registered = CVar '{ $cvar }' is not registered. Use 'cvar ?' to get a list of all registered CVars.
cmd-cvar-parse-error = Input value is in incorrect format for type { $type }
cmd-cvar-compl-list = List available CVars
cmd-cvar-arg-name = <name | ?>
cmd-cvar-value-hidden = <value hidden>

## 'list' command
cmd-list-desc = Lists available commands, with optional search filter
cmd-list-help = Usage: list [filter]
    Lists all available commands. If an argument is provided, it will be used to filter commands by name.

cmd-list-heading = SIDE NAME            DESC{"\u000A"}-------------------------{"\u000A"}

cmd-list-arg-filter = [filter]

## '>' command, aka remote exec
cmd-remoteexec-desc = Executes server-side commands
cmd-remoteexec-help = Usage: > <command> [arg] [arg] [arg...]
    Executes a command on the server. This is necessary if a command with the same name exists on the client, as simply running the command would run the client command first.

## 'gc' command
cmd-gc-desc = Run the GC (Garbage Collector)
cmd-gc-help = Usage: gc [generation]
    Uses GC.Collect() to execute the Garbage Collector.
    If an argument is provided, it is parsed as a GC generation number and GC.Collect(int) is used.
    Use the 'gfc' command to do an LOH-compacting full GC.
cmd-gc-failed-parse = Failed to parse argument.
cmd-gc-arg-generation = [generation]

## 'gcf' command
cmd-gcf-desc = Run the GC, fully, compacting LOH and everything.
cmd-gcf-help = Usage: gcf
    Does a full GC.Collect(2, GCCollectionMode.Forced, true, true) while also compacting LOH.
    This will probably lock up for hundreds of milliseconds, be warned.

## 'gc_mode' command
cmd-gc_mode-desc = Change/Read the GC Latency mode
cmd-gc_mode-help = Usage: gc_mode [type]
    If no argument is provided, returns the current GC latency mode.
    If an argument is passed, it is parsed as GCLatencyMode and set as the GC latency mode.

cmd-gc_mode-current = current gc latency mode: { $prevMode }
cmd-gc_mode-possible = possible modes:
cmd-gc_mode-option = - { $mode }
cmd-gc_mode-unknown = unknown gc latency mode: { $arg }
cmd-gc_mode-attempt = attempting gc latency mode change: { $prevMode } -> { $mode }
cmd-gc_mode-result = resulting gc latency mode: { $mode }
cmd-gc_mode-arg-type = [type]

## 'mem' command
cmd-mem-desc = Prints managed memory info
cmd-mem-help = Usage: mem

cmd-mem-report = Heap Size: { TOSTRING($heapSize, "N0") }
    Total Allocated: { TOSTRING($totalAllocated, "N0") }

## 'physics' command
cmd-physics-overlay = {$overlay} is not a recognised overlay

## 'lsasm' command
cmd-lsasm-desc = Lists loaded assemblies by load context
cmd-lsasm-help = Usage: lsasm

## 'exec' command
cmd-exec-desc = Executes a script file from the game's writeable user data
cmd-exec-help = Usage: exec <fileName>
    Each line in the file is executed as a single command, unless it starts with a #

cmd-exec-arg-filename = <fileName>

## 'dump_net_comps' command
cmd-dump_net_comps-desc = Prints the table of networked components.
cmd-dump_net_comps-help = Usage: dump_net-comps

cmd-dump_net_comps-error-writeable = Registration still writeable, network ids have not been generated.
cmd-dump_net_comps-header = Networked Component Registrations:

## 'dump_event_tables' command
cmd-dump_event_tables-desc = Prints directed event tables for an entity.
cmd-dump_event_tables-help = Usage: dump_event_tables <entityUid>

cmd-dump_event_tables-missing-arg-entity = Missing entity argument
cmd-dump_event_tables-error-entity = Invalid entity
cmd-dump_event_tables-arg-entity = <entityUid>

## 'monitor' command
cmd-monitor-desc = Toggles a debug monitor in the F3 menu.
cmd-monitor-help = Usage: monitor <name>
    Possible monitors are: { $monitors }
    You can also use the special values "-all" and "+all" to hide or show all monitors, respectively.

cmd-monitor-arg-monitor = <monitor>
cmd-monitor-invalid-name = Invalid monitor name
cmd-monitor-arg-count = Missing monitor argument
cmd-monitor-minus-all-hint = Hides all monitors
cmd-monitor-plus-all-hint = Shows all monitors


## 'setambientlight' command
cmd-set-ambient-light-desc = Allows you to set the ambient light for the specified map, in SRGB.
cmd-set-ambient-light-help = setambientlight [mapid] [r g b a]
cmd-set-ambient-light-parse = Unable to parse args as a byte values for a color.

## Mapping commands

cmd-savemap-desc = Serializes a map to disk. Will not save a post-init map unless forced.
cmd-savemap-help = savemap <MapID> <Path> [force]
cmd-savemap-not-exist = Target map does not exist.
cmd-savemap-init-warning = Attempted to save a post-init map without forcing the save.
cmd-savemap-attempt = Attempting to save map {$mapId} to {$path}.
cmd-savemap-success = Map successfully saved.
cmd-hint-savemap-id = <MapID>
cmd-hint-savemap-path = <Path>
cmd-hint-savemap-force = [bool]

cmd-loadmap-desc = Loads a map from disk into the game.
cmd-loadmap-help = loadmap <MapID> <Path> [x] [y] [rotation] [consistentUids]
cmd-loadmap-nullspace = You cannot load into map 0.
cmd-loadmap-exists = Map {$mapId} already exists.
cmd-loadmap-success = Map {$mapId} has been loaded from {$path}.
cmd-loadmap-error = An error occurred while loading map from {$path}.
cmd-hint-loadmap-x-position = [x-position]
cmd-hint-loadmap-y-position = [y-position]
cmd-hint-loadmap-rotation = [rotation]
cmd-hint-loadmap-uids = [float]

cmd-hint-savebp-id = <Grid EntityID>

## 'flushcookies' command
# Note: the flushcookies command is from Robust.Client.WebView, it's not in the main engine code.

cmd-flushcookies-desc = Flush CEF cookie storage to disk
cmd-flushcookies-help = This ensure cookies are properly saved to disk in the event of unclean shutdowns.
    Note that the actual operation is asynchronous.

cmd-ldrsc-desc = Pre-caches a resource.
cmd-ldrsc-help = Usage: ldrsc <path> <type>

cmd-rldrsc-desc = Reloads a resource.
cmd-rldrsc-help = Usage: rldrsc <path> <type>

cmd-gridtc-desc = Gets the tile count of a grid.
cmd-gridtc-help = Usage: gridtc <gridId>


# Client-side commands
cmd-guidump-desc = Dump GUI tree to /guidump.txt in user data.
cmd-guidump-help = Usage: guidump

cmd-uitest-desc = Open a dummy UI testing window
cmd-uitest-help = Usage: uitest

## 'uitest2' command
cmd-uitest2-desc = Opens a UI control testing OS window
cmd-uitest2-help = Usage: uitest2 <tab>
cmd-uitest2-arg-tab = <tab>
cmd-uitest2-error-args = Expected at most one argument
cmd-uitest2-error-tab = Invalid tab: '{$value}'
cmd-uitest2-title = UITest2


cmd-setclipboard-desc = Sets the system clipboard
cmd-setclipboard-help = Usage: setclipboard <text>

cmd-getclipboard-desc = Gets the system clipboard
cmd-getclipboard-help = Usage: Getclipboard

cmd-togglelight-desc = Toggles light rendering.
cmd-togglelight-help = Usage: togglelight

cmd-togglefov-desc = Toggles fov for client.
cmd-togglefov-help = Usage: togglefov

cmd-togglehardfov-desc = Toggles hard fov for client. (for debugging space-station-14#2353)
cmd-togglehardfov-help = Usage: togglehardfov

cmd-toggleshadows-desc = Toggles shadow rendering.
cmd-toggleshadows-help = Usage: toggleshadows

cmd-togglelightbuf-desc = Toggles lighting rendering. This includes shadows but not FOV.
cmd-togglelightbuf-help = Usage: togglelightbuf

cmd-chunkinfo-desc = Gets info about a chunk under your mouse cursor.
cmd-chunkinfo-help = Usage: chunkinfo

cmd-rldshader-desc = Reloads all shaders.
cmd-rldshader-help = Usage: rldshader

cmd-cldbglyr-desc = Toggle fov and light debug layers.
cmd-cldbglyr-help= Usage: cldbglyr <layer>: Toggle <layer>
    cldbglyr: Turn all Layers off

cmd-key-info-desc = Keys key info for a key.
cmd-key-info-help = Usage: keyinfo <Key>

## 'bind' command
cmd-bind-desc = Binds an input key combination to an input command.
cmd-bind-help = Usage: bind { cmd-bind-arg-key } { cmd-bind-arg-mode } { cmd-bind-arg-command }
    Note that this DOES NOT automatically save bindings.
    Use the 'svbind' command to save binding configuration.

cmd-bind-arg-key = <KeyName>
cmd-bind-arg-mode = <BindMode>
cmd-bind-arg-command = <InputCommand>

cmd-net-draw-interp-desc = Toggles the debug drawing of the network interpolation.
cmd-net-draw-interp-help = Usage: net_draw_interp

cmd-net-draw-interp-desc = Toggles the debug drawing of the network interpolation.
cmd-net-draw-interp-help = Usage: net_draw_interp

cmd-net-watch-ent-desc = Dumps all network updates for an EntityId to the console.
cmd-net-watch-ent-help = Usage: net_watchent <0|EntityUid>

cmd-net-refresh-desc = Requests a full server state.
cmd-net-refresh-help = Usage: net_refresh

cmd-net-entity-report-desc = Toggles the net entity report panel.
cmd-net-entity-report-help = Usage: net_entityreport

cmd-fill-desc = Fill up the console for debugging.
cmd-fill-help = Fills the console with some nonsense for debugging.

cmd-cls-desc = Clears the console.
cmd-cls-help = Clears the debug console of all messages.

cmd-sendgarbage-desc = Sends garbage to the server.
cmd-sendgarbage-help = The server will reply with 'no u'

cmd-loadgrid-desc = Loads a grid from a file into an existing map.
cmd-loadgrid-help = loadgrid <MapID> <Path> [x y] [rotation] [storeUids]

cmd-loc-desc = Prints the absolute location of the player's entity to console.
cmd-loc-help = loc

cmd-tpgrid-desc = Teleports a grid to a new location.
cmd-tpgrid-help = tpgrid <gridId> <X> <Y> [<MapId>]

cmd-rmgrid-desc = Removes a grid from a map. You cannot remove the default grid.
cmd-rmgrid-help = rmgrid <gridId>

cmd-mapinit-desc = Runs map init on a map.
cmd-mapinit-help = mapinit <mapID>

cmd-lsmap-desc = Lists maps.
cmd-lsmap-help = lsmap

cmd-lsgrid-desc = Lists grids.
cmd-lsgrid-help = lsgrid

cmd-addmap-desc = Adds a new empty map to the round. If the mapID already exists, this command does nothing.
cmd-addmap-help = addmap <mapID> [initialize]

cmd-rmmap-desc = Removes a map from the world. You cannot remove nullspace.
cmd-rmmap-help = rmmap <mapId>

cmd-savegrid-desc = Serializes a grid to disk.
cmd-savegrid-help = savegrid <gridID> <Path>

cmd-testbed-desc = Loads a physics testbed on the specified map.
cmd-testbed-help = testbed <mapid> <test>

cmd-saveconfig-desc = Saves the client configuration to the config file.
cmd-saveconfig-help = saveconfig

## 'flushcookies' command
# Note: the flushcookies command is from Robust.Client.WebView, it's not in the main engine code.

cmd-flushcookies-desc = Flush CEF cookie storage to disk
cmd-flushcookies-help = This ensure cookies are properly saved to disk in the event of unclean shutdowns.
    Note that the actual operation is asynchronous.

## 'addcomp' command
cmd-addcomp-desc = Adds a component to an entity.
cmd-addcomp-help = addcomp <uid> <componentName>
cmd-addcompc-desc = Adds a component to an entity on the client.
cmd-addcompc-help = addcompc <uid> <componentName>

## 'rmcomp' command
cmd-rmcomp-desc = Removes a component from an entity.
cmd-rmcomp-help = rmcomp <uid> <componentName>
cmd-rmcompc-desc = Removes a component from an entity on the client.
cmd-rmcompc-help = rmcomp <uid> <componentName>

## 'addview' command
cmd-addview-desc = Allows you to subscribe to an entity's view for debugging purposes.
cmd-addview-help = addview <entityUid>
cmd-addviewc-desc = Allows you to subscribe to an entity's view for debugging purposes.
cmd-addviewc-help = addview <entityUid>

## 'removeview' command
cmd-removeview-desc = Allows you to unsubscribe to an entity's view for debugging purposes.
cmd-removeview-help = removeview <entityUid>

## 'loglevel' command
cmd-loglevel-desc = Changes the log level for a provided sawmill.
cmd-loglevel-help = Usage: loglevel <sawmill> <level>
      sawmill: A label prefixing log messages. This is the one you're setting the level for.
      level: The log level. Must match one of the values of the LogLevel enum.

cmd-testlog-desc = Writes a test log to a sawmill.
cmd-testlog-help = Usage: testlog <sawmill> <level> <message>
    sawmill: A label prefixing the logged message.
    level: The log level. Must match one of the values of the LogLevel enum.
    message: The message to be logged. Wrap this in double quotes if you want to use spaces.

## 'vv' command
cmd-vv-desc = Opens View Variables.
cmd-vv-help = Usage: vv <entity ID|IoC interface name|SIoC interface name>

## 'showvelocities' command
cmd-showvelocities-desc = Displays your angular and linear velocities.
cmd-showvelocities-help = Usage: showvelocities

## 'setinputcontext' command
cmd-setinputcontext-desc = Sets the active input context.
cmd-setinputcontext-help = Usage: setinputcontext <context>

## 'forall' command
cmd-forall-desc = Runs a command over all entities with a given component.
cmd-forall-help = Usage: forall <bql query> do <command...>

## 'delete' command
cmd-delete-desc = Deletes the entity with the specified ID.
cmd-delete-help = delete <entity UID>

# System commands
cmd-showtime-desc = Shows the server time.
cmd-showtime-help = showtime

cmd-restart-desc = Gracefully restarts the server (not just the round).
cmd-restart-help = restart

cmd-shutdown-desc = Gracefully shuts down the server.
cmd-shutdown-help = shutdown

cmd-saveconfig-desc = Saves the server configuration to the config file.
cmd-saveconfig-help = saveconfig

cmd-netaudit-desc = Prints into about NetMsg security.
cmd-netaudit-help = netaudit

# Player commands
cmd-tp-desc = Teleports a player to any location in the round.
cmd-tp-help = tp <x> <y> [<mapID>]

cmd-tpto-desc = Teleports the current player or the specified players/entities to the location of last player/entity specified.d.
cmd-tpto-help = tpto <username|uid> [username|uid]...

cmd-listplayers-desc = Lists all players currently connected.
cmd-listplayers-help = listplayers

cmd-kick-desc = Kicks a connected player out of the server, disconnecting them.
cmd-kick-help = kick <PlayerIndex> [<Reason>]

# Spin command
cmd-spin-desc = Causes an entity to spin. Default entity is the attached player's parent.
cmd-spin-help = spin velocity [drag] [entityUid]

# Localization command
cmd-rldloc-desc = Reloads localization (client & server).
cmd-rldloc-help = Usage: rldloc

# Debug entity controls
cmd-spawn-desc = Spawns an entity with specific type.
cmd-spawn-help = spawn <prototype> OR spawn <prototype> <relative entity ID> OR spawn <prototype> <x> <y>
cmd-cspawn-desc = Spawns a client-side entity with specific type at your feet.
cmd-cspawn-help = cspawn <entity type>

cmd-scale-desc = Increases or decreases an entity's size naively.
cmd-scale-help = scale <entityUid> <float>

cmd-dumpentities-desc = Dump entity list.
cmd-dumpentities-help = Dumps entity list of UIDs and prototype.

cmd-getcomponentregistration-desc = Gets component registration information.
cmd-getcomponentregistration-help = Usage: getcomponentregistration <componentName>

cmd-showrays-desc = Toggles debug drawing of physics rays. An integer for <raylifetime> must be provided.
cmd-showrays-help = Usage: showrays <raylifetime>

cmd-disconnect-desc = Immediately disconnect from the server and go back to the main menu.
cmd-disconnect-help = Usage: disconnect

cmd-entfo-desc = Displays verbose diagnostics for an entity.
cmd-entfo-help = Usage: entfo <entityuid>
    The entity UID can be prefixed with 'c' to convert it to a client entity UID.

cmd-fuck-desc = Throws an exception
cmd-fuck-help = Throws an exception

cmd-showpos-desc = Enables debug drawing over all entity positions in the game.
cmd-showpos-help = Usage: showpos

cmd-sggcell-desc = Lists entities on a snap grid cell.
cmd-sggcell-help = Usage: sggcell <gridID> <vector2i>\nThat vector2i param is in the form x<int>,y<int>.

cmd-overrideplayername-desc = Changes the name used when attempting to connect to the server.
cmd-overrideplayername-help = Usage: overrideplayername <name>

cmd-showanchored-desc = Shows anchored entities on a particular tile
cmd-showanchored-help = Usage: showanchored

cmd-dmetamem-desc = Dumps a type's members in a format suitable for the sandbox configuration file.
cmd-dmetamem-help = Usage: dmetamem <type>

cmd-dmetamem-desc = Displays chunk bounds for the purposes of rendering.
cmd-dmetamem-help = Usage: showchunkbb <type>

cmd-launchauth-desc = Load authentication tokens from launcher data to aid in testing of live servers.
cmd-launchauth-help = Usage: launchauth <account name>

cmd-lightbb-desc = Toggles whether to show light bounding boxes.
cmd-lightbb-help = Usage: lightbb

cmd-monitorinfo-desc = Monitors info
cmd-monitorinfo-help = Usage: monitorinfo <id>

cmd-setmonitor-desc = Set monitor
cmd-setmonitor-help = Usage: setmonitor <id>

cmd-physics-desc = Shows a debug physics overlay. The arg supplied specifies the overlay.
cmd-physics-help = Usage: physics <aabbs / com / contactnormals / contactpoints / distance / joints / shapeinfo / shapes>

cmd-hardquit-desc = Kills the game client instantly.
cmd-hardquit-help = Kills the game client instantly, leaving no traces. No telling the server goodbye.

cmd-quit-desc = Shuts down the game client gracefully.
cmd-quit-help = Properly shuts down the game client, notifying the connected server and such.

cmd-csi-desc = Opens a C# interactive console.
cmd-csi-help = Usage: csi

cmd-scsi-desc = Opens a C# interactive console on the server.
cmd-scsi-help = Usage: scsi

cmd-watch-desc = Opens a variable watch window.
cmd-watch-help = Usage: watch

cmd-showspritebb-desc = Toggle whether sprite bounds are shown
cmd-showspritebb-help = Usage: showspritebb

cmd-togglelookup-desc = Shows / hides entitylookup bounds via an overlay.
cmd-togglelookup-help = Usage: togglelookup

cmd-net_entityreport-desc = Toggles the net entity report panel.
cmd-net_entityreport-help = Usage: net_entityreport

cmd-net_refresh-desc = Requests a full server state.
cmd-net_refresh-help = Usage: net_refresh

cmd-net_graph-desc = Toggles the net statistics pannel.
cmd-net_graph-help = Usage: net_graph

cmd-net_watchent-desc = Dumps all network updates for an EntityId to the console.
cmd-net_watchent-help = Usage: net_watchent <0|EntityUid>

cmd-net_draw_interp-desc = Toggles the debug drawing of the network interpolation.
cmd-net_draw_interp-help = Usage: net_draw_interp <0|EntityUid>

cmd-vram-desc = Displays video memory usage statics by the game.
cmd-vram-help = Usage: vram

cmd-showislands-desc = Shows the current physics bodies involved in each physics island.
cmd-showislands-help = Usage: showislands

cmd-showgridnodes-desc = Shows the nodes for grid split purposes.
cmd-showgridnodes-help = Usage: showgridnodes

cmd-profsnap-desc = Make a profiling snapshot.
cmd-profsnap-help = Usage: profsnap

cmd-devwindow-desc = Dev Window
cmd-devwindow-help = Usage: devwindow

cmd-devwindow-desc = Open file
cmd-devwindow-help = Usage: testopenfile

cmd-scene-desc = Immediately changes the UI scene/state.
cmd-scene-help = Usage: scene <className>

cmd-szr_stats-desc = Report serializer statistics.
cmd-szr_stats-help = Usage: szr_stats

cmd-hwid-desc = Returns the current HWID (HardWare ID).
cmd-hwid-help = Usage: hwid

cmd-vvread-desc = Retrieve a path's value using VV (View Variables).
cmd-vvread-desc = Usage: vvread <path>

cmd-vvwrite-desc = Modify a path's value using VV (View Variables).
cmd-vvwrite-help = Usage: vvwrite <path>

cmd-vv-desc = Opens View Variables (VV).
cmd-vv-help = Usage: vv <path|entity ID|guihover>

cmd-vvinvoke-desc = Invoke/Call a path with arguments using VV.
<<<<<<< HEAD
cmd-vvinvoke-help = Usage: vvinvoke <path> [arguments...]

cmd-replaystart-desc = Starts a replay recording, optionally with some time limit.
cmd-replaystart-help = Usage: replaystart [minutes]
cmd-replaystart-success = Started recording a replay.
cmd-replaystart-error = Already recording a replay

cmd-replaystop-desc = Stops a replay recording.
cmd-replaystop-help = Usage: replaystop
cmd-replaystop-success = Stopped recording a replay.
cmd-replaystop-error = Not currently recording a replay.

cmd-replaystats-desc = Displays information about the current replay recording.
cmd-replaystats-help = Usage: replaystats
cmd-replaystats-result = Duration: {$time} min, Ticks: {$ticks}, Size: {$size} mb, rate: {$rate} mb/min.
=======
cmd-vvinvoke-desc = Usage: vvinvoke <path> [arguments...]

cmd-dump_dependency_injectors-desc = Dump IoCManager's dependency injector cache.
cmd-dump_dependency_injectors-help = Usage: dump_dependency_injectors
cmd-dump_dependency_injectors-total-count = Total count: { $total }
>>>>>>> 66577acd
<|MERGE_RESOLUTION|>--- conflicted
+++ resolved
@@ -528,7 +528,6 @@
 cmd-vv-help = Usage: vv <path|entity ID|guihover>
 
 cmd-vvinvoke-desc = Invoke/Call a path with arguments using VV.
-<<<<<<< HEAD
 cmd-vvinvoke-help = Usage: vvinvoke <path> [arguments...]
 
 cmd-replaystart-desc = Starts a replay recording, optionally with some time limit.
@@ -544,10 +543,7 @@
 cmd-replaystats-desc = Displays information about the current replay recording.
 cmd-replaystats-help = Usage: replaystats
 cmd-replaystats-result = Duration: {$time} min, Ticks: {$ticks}, Size: {$size} mb, rate: {$rate} mb/min.
-=======
-cmd-vvinvoke-desc = Usage: vvinvoke <path> [arguments...]
 
 cmd-dump_dependency_injectors-desc = Dump IoCManager's dependency injector cache.
 cmd-dump_dependency_injectors-help = Usage: dump_dependency_injectors
-cmd-dump_dependency_injectors-total-count = Total count: { $total }
->>>>>>> 66577acd
+cmd-dump_dependency_injectors-total-count = Total count: { $total }