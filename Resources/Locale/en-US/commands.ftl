--- conflicted
+++ resolved
@@ -547,10 +547,6 @@
 cmd-hub_advertise_now-desc = Immediately advertise to the master hub server
 cmd-hub_advertise_now-help = Usage: hub_advertise_now
 
-<<<<<<< HEAD
-cmd-reloadtiletextures-desc = Reloads the tile texture atlas to allow hot reloading tile sprites
-cmd-reloadtiletextures-help = Usage: reloadtiletextures
-=======
 cmd-echo-desc = Echo arguments back to the console
 cmd-echo-help = Usage: echo "<message>"
 
@@ -562,4 +558,6 @@
 
 cmd-vfs_ls-err-args = Need exactly 1 argument.
 cmd-vfs_ls-hint-path = <path>
->>>>>>> 3ade9ca4
+
+cmd-reloadtiletextures-desc = Reloads the tile texture atlas to allow hot reloading tile sprites
+cmd-reloadtiletextures-help = Usage: reloadtiletextures