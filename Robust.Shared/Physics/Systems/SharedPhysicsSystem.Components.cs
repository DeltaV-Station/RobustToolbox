/*
 * Farseer Physics Engine:
 * Copyright (c) 2012 Ian Qvist
 *
 * Original source Box2D:
 * Copyright (c) 2006-2011 Erin Catto http://www.box2d.org
 *
 * This software is provided 'as-is', without any express or implied
 * warranty.  In no event will the authors be held liable for any damages
 * arising from the use of this software.
 * Permission is granted to anyone to use this software for any purpose,
 * including commercial applications, and to alter it and redistribute it
 * freely, subject to the following restrictions:
 * 1. The origin of this software must not be misrepresented; you must not
 * claim that you wrote the original software. If you use this software
 * in a product, an acknowledgment in the product documentation would be
 * appreciated but is not required.
 * 2. Altered source versions must be plainly marked as such, and must not be
 * misrepresented as being the original software.
 * 3. This notice may not be removed or altered from any source distribution.
 *
 * PhysicsComponent is heavily modified from Box2D.
 */

using System;
using System.Numerics;
using Robust.Shared.GameObjects;
using Robust.Shared.GameStates;
using Robust.Shared.Map;
using Robust.Shared.Maths;
using Robust.Shared.Physics.Components;
using Robust.Shared.Physics.Dynamics;
using Robust.Shared.Physics.Events;
using Robust.Shared.Utility;

namespace Robust.Shared.Physics.Systems;

public partial class SharedPhysicsSystem
{
    #region Lifetime

    private void OnPhysicsInit(EntityUid uid, PhysicsComponent component, ComponentInit args)
    {
        var xform = Transform(uid);
        var manager = EnsureComp<FixturesComponent>(uid);

        if (component.CanCollide && (_containerSystem.IsEntityOrParentInContainer(uid) || xform.MapID == MapId.Nullspace))
        {
            SetCanCollide(uid, false, false, manager: manager, body: component);
        }

        if (component.CanCollide)
        {
            if (component.BodyType != BodyType.Static)
            {
                SetAwake(uid, component, true);
            }
        }

        // Gets added to broadphase via fixturessystem
        _fixtures.OnPhysicsInit(uid, manager, component);

        if (manager.FixtureCount == 0)
            component.CanCollide = false;

        var ev = new CollisionChangeEvent(uid, component, component.CanCollide);
        RaiseLocalEvent(ref ev);
    }

    private void OnPhysicsGetState(EntityUid uid, PhysicsComponent component, ref ComponentGetState args)
    {
        args.State = new PhysicsComponentState(
            component.CanCollide,
            component.SleepingAllowed,
            component.FixedRotation,
            component.BodyStatus,
            component.LinearVelocity,
            component.AngularVelocity,
            component.BodyType,
            component._friction,
            component.LinearDamping,
            component.AngularDamping);
    }

    private void OnPhysicsHandleState(EntityUid uid, PhysicsComponent component, ref ComponentHandleState args)
    {
        if (args.Current is not PhysicsComponentState newState)
            return;

        SetSleepingAllowed(uid, component, newState.SleepingAllowed);
        SetFixedRotation(uid, newState.FixedRotation, body: component);
        SetCanCollide(uid, newState.CanCollide, body: component);
        component.BodyStatus = newState.Status;

        // So transform doesn't apply MapId in the HandleComponentState because ??? so MapId can still be 0.
        // Fucking kill me, please. You have no idea deep the rabbit hole of shitcode goes to make this work.
        TryComp<FixturesComponent>(uid, out var manager);

        SetLinearVelocity(uid, newState.LinearVelocity, body: component, manager: manager);
        SetAngularVelocity(uid, newState.AngularVelocity, body: component, manager: manager);
        SetBodyType(uid, newState.BodyType, manager, component);
        SetFriction(component, newState.Friction);
        SetLinearDamping(component, newState.LinearDamping);
        SetAngularDamping(component, newState.AngularDamping);
    }

    #endregion

    private bool IsMoveable(PhysicsComponent body)
    {
        return (body.BodyType & (BodyType.Dynamic | BodyType.KinematicController)) != 0x0;
    }

    #region Impulses

    public void ApplyAngularImpulse(EntityUid uid, float impulse, FixturesComponent? manager = null, PhysicsComponent? body = null)
    {
        if (!Resolve(uid, ref body) || !IsMoveable(body) || !WakeBody(uid, manager: manager, body: body))
        {
            return;
        }

        SetAngularVelocity(uid, body.AngularVelocity + impulse * body.InvI, body: body);
    }

    public void ApplyForce(EntityUid uid, Vector2 force, Vector2 point, FixturesComponent? manager = null, PhysicsComponent? body = null)
    {
        if (!Resolve(uid, ref body) || !IsMoveable(body) || !WakeBody(uid, manager: manager, body: body))
        {
            return;
        }

        body.Force += force;
        body.Torque += Vector2Helpers.Cross(point - body._localCenter, force);
        Dirty(body);
    }

    public void ApplyForce(EntityUid uid, Vector2 force, FixturesComponent? manager = null, PhysicsComponent? body = null)
    {
        if (!Resolve(uid, ref body) || !IsMoveable(body) || !WakeBody(uid, manager: manager, body: body))
        {
            return;
        }

        body.Force += force;
        Dirty(body);
    }

    public void ApplyTorque(EntityUid uid, float torque, FixturesComponent? manager = null, PhysicsComponent? body = null)
    {
        if (!Resolve(uid, ref body) || !IsMoveable(body) || !WakeBody(uid, manager: manager, body: body))
        {
            return;
        }

        body.Torque += torque;
        Dirty(body);
    }

    public void ApplyLinearImpulse(EntityUid uid, Vector2 impulse, FixturesComponent? manager = null, PhysicsComponent? body = null)
    {
        if (!Resolve(uid, ref body) || !IsMoveable(body) || !WakeBody(uid, manager: manager, body: body))
        {
            return;
        }

        SetLinearVelocity(uid,body.LinearVelocity + impulse * body._invMass, body: body);
    }

    public void ApplyLinearImpulse(EntityUid uid, Vector2 impulse, Vector2 point, FixturesComponent? manager = null, PhysicsComponent? body = null)
    {
        if (!Resolve(uid, ref body) || !IsMoveable(body) || !WakeBody(uid, manager: manager, body: body))
        {
            return;
        }

        SetLinearVelocity(uid, body.LinearVelocity + impulse * body._invMass, body: body);
        SetAngularVelocity(uid, body.AngularVelocity + body.InvI * Vector2Helpers.Cross(point - body._localCenter, impulse), body: body);
    }

    #endregion

    #region Setters

    public void DestroyContacts(PhysicsComponent body)
    {
        if (body.Contacts.Count == 0) return;

        var node = body.Contacts.First;

        while (node != null)
        {
            var contact = node.Value;
            node = node.Next;
            // Destroy last so the linked-list doesn't get touched.
            DestroyContact(contact);
        }

        DebugTools.Assert(body.Contacts.Count == 0);
    }

    /// <summary>
    /// Completely resets a dynamic body.
    /// </summary>
    public void ResetDynamics(PhysicsComponent body)
    {
        var updated = false;

        if (body.Torque != 0f)
        {
            body.Torque = 0f;
            updated = true;
        }

        if (body.AngularVelocity != 0f)
        {
            body.AngularVelocity = 0f;
            updated = true;
        }

        if (body.Force != Vector2.Zero)
        {
            body.Force = Vector2.Zero;
            updated = true;
        }

        if (body.LinearVelocity != Vector2.Zero)
        {
            body.LinearVelocity = Vector2.Zero;
            updated = true;
        }

        if (updated)
            Dirty(body);
    }

    public void ResetMassData(EntityUid uid, FixturesComponent? manager = null, PhysicsComponent? body = null)
    {
        if (!Resolve(uid, ref manager, ref body))
            return;

        body._mass = 0.0f;
        body._invMass = 0.0f;
        body._inertia = 0.0f;
        body.InvI = 0.0f;
        var localCenter = Vector2.Zero;

        foreach (var fixture in manager.Fixtures.Values)
        {
            if (fixture.Density <= 0.0f) continue;

            var data = new MassData();
            FixtureSystem.GetMassData(fixture.Shape, ref data, fixture.Density);

            body._mass += data.Mass;
            localCenter += data.Center * data.Mass;
            body._inertia += data.I;
        }

        // Update this after re-calculating mass as content may want to use the sum of fixture masses instead.
        if (((int) body.BodyType & (int) (BodyType.Kinematic | BodyType.Static)) != 0)
        {
            body._localCenter = Vector2.Zero;
            Dirty(body);
            return;
        }

        if (body._mass > 0.0f)
        {
            body._invMass = 1.0f / body._mass;
            localCenter *= body._invMass;
        }
        else
        {
            // Always need positive mass.
            body._mass = 1.0f;
            body._invMass = 1.0f;
        }

        if (body._inertia > 0.0f && !body.FixedRotation)
        {
            // Center inertia about center of mass.
            body._inertia -= body._mass * Vector2.Dot(localCenter, localCenter);

            DebugTools.Assert(body._inertia > 0.0f);
            body.InvI = 1.0f / body._inertia;
        }
        else
        {
            body._inertia = 0.0f;
            body.InvI = 0.0f;
        }

        var oldCenter = body._localCenter;
        body._localCenter = localCenter;

        // Update center of mass velocity.
        body.LinearVelocity += Vector2Helpers.Cross(body.AngularVelocity, localCenter - oldCenter);
        Dirty(body);
    }

    public void SetAngularVelocity(EntityUid uid, float value, bool dirty = true, FixturesComponent? manager = null, PhysicsComponent? body = null)
    {
        if (!Resolve(uid, ref body))
            return;

        if (body.BodyType == BodyType.Static)
            return;

        if (value * value > 0.0f)
        {
            if (!WakeBody(uid, manager: manager, body: body))
                return;
        }

        // CloseToPercent tolerance needs to be small enough such that an angular velocity just above
        // sleep-tolerance can damp down to sleeping.

        if (MathHelper.CloseToPercent(body.AngularVelocity, value, 0.00001f))
            return;

        body.AngularVelocity = value;

        if (dirty)
            Dirty(uid, body);
    }

    /// <summary>
    /// Attempts to set the body to collidable, wake it, then move it.
    /// </summary>
    public void SetLinearVelocity(EntityUid uid, Vector2 velocity, bool dirty = true, bool wakeBody = true, FixturesComponent? manager = null, PhysicsComponent? body = null)
    {
        if (!Resolve(uid, ref body))
            return;

        if (body.BodyType == BodyType.Static) return;

        if (wakeBody && Vector2.Dot(velocity, velocity) > 0.0f)
        {
            if (!WakeBody(uid, manager: manager, body: body))
                return;
        }

        if (body.LinearVelocity.EqualsApprox(velocity, 0.0000001f))
            return;

        body.LinearVelocity = velocity;

        if (dirty)
            Dirty(uid, body);
    }

    public void SetAngularDamping(PhysicsComponent body, float value, bool dirty = true)
    {
        if (MathHelper.CloseTo(body.AngularDamping, value))
            return;

        body.AngularDamping = value;

        if (dirty)
            Dirty(body);
    }

    public void SetLinearDamping(PhysicsComponent body, float value, bool dirty = true)
    {
        if (MathHelper.CloseTo(body.LinearDamping, value))
            return;

        body.LinearDamping = value;

        if (dirty)
            Dirty(body);
    }

    [Obsolete("Use SetAwake with EntityUid<PhysicsComponent>")]
    public void SetAwake(EntityUid uid, PhysicsComponent body, bool value, bool updateSleepTime = true)
    {
        SetAwake(new Entity<PhysicsComponent>(uid, body), value, updateSleepTime);
    }

    public void SetAwake(Entity<PhysicsComponent> ent, bool value, bool updateSleepTime = true)
    {
        var uid = ent.Owner;
        var body = ent.Comp;
        if (body.Awake == value)
            return;

        if (value && (body.BodyType == BodyType.Static || !body.CanCollide))
            return;

        body.Awake = value;

        if (value)
        {
            var ev = new PhysicsWakeEvent(uid, body);
            RaiseLocalEvent(uid, ref ev, true);
        }
        else
        {
            var ev = new PhysicsSleepEvent(uid, body);
            RaiseLocalEvent(uid, ref ev, true);
            ResetDynamics(body);
        }

        if (updateSleepTime)
            SetSleepTime(body, 0);

        Dirty(ent);
    }

    public void TrySetBodyType(EntityUid uid, BodyType value, FixturesComponent? manager = null, PhysicsComponent? body = null, TransformComponent? xform = null)
    {
        if (_fixturesQuery.Resolve(uid, ref manager, false) &&
           PhysicsQuery.Resolve(uid, ref body, false) &&
           _xformQuery.Resolve(uid, ref xform, false))
        {
            SetBodyType(uid, value, manager, body, xform);
        }
    }

    public void SetBodyType(EntityUid uid, BodyType value, FixturesComponent? manager = null, PhysicsComponent? body = null, TransformComponent? xform = null)
    {
        if (!Resolve(uid, ref body))
            return;

        if (body.BodyType == value)
            return;

        var oldType = body.BodyType;
        body.BodyType = value;
        ResetMassData(uid, manager, body);

        if (body.BodyType == BodyType.Static)
        {
            SetAwake(uid, body, false);
            body.LinearVelocity = Vector2.Zero;
            body.AngularVelocity = 0.0f;
        }
        // Even if it's dynamic if it can't collide then don't force it awake.
        else if (body.CanCollide)
        {
            SetAwake(uid, body, true);
        }

        body.Force = Vector2.Zero;
        body.Torque = 0.0f;

        _broadphase.RegenerateContacts(uid, body, manager, xform);

        if (body.Initialized)
        {
            var ev = new PhysicsBodyTypeChangedEvent(uid, body.BodyType, oldType, body);
            RaiseLocalEvent(uid, ref ev, true);
        }
    }

    public void SetBodyStatus(PhysicsComponent body, BodyStatus status, bool dirty = true)
    {
        if (body.BodyStatus == status)
            return;

        body.BodyStatus = status;

        if (dirty)
            Dirty(body);
    }

    /// <summary>
    /// Sets the <see cref="PhysicsComponent.CanCollide"/> property; this handles whether the body is enabled.
    /// </summary>
    /// <returns>CanCollide</returns>
    /// <param name="force">Bypasses fixture and container checks</param>
    public bool SetCanCollide(
        EntityUid uid,
        bool value,
        bool dirty = true,
        bool force = false,
        FixturesComponent? manager = null,
        PhysicsComponent? body = null)
    {
        if (!Resolve(uid, ref body))
            return false;

        if (body.CanCollide == value)
            return value;

        if (value)
        {
            if (!force)
            {
                // If we're recursively in a container then never set this.
                if (_containerSystem.IsEntityOrParentInContainer(uid))
                    return false;

                if (!Resolve(uid, ref manager) || manager.FixtureCount == 0 && !_mapManager.IsGrid(uid))
                    return false;
            }
            else
            {
                DebugTools.Assert(!_containerSystem.IsEntityOrParentInContainer(uid));
                DebugTools.Assert((Resolve(uid, ref manager) && manager.FixtureCount > 0) || _mapManager.IsGrid(uid));
            }
        }

        // Need to do this before SetAwake to avoid double-changing it.
        body.CanCollide = value;

        if (!value)
            SetAwake(uid, body, false);

        if (body.Initialized)
        {
            var ev = new CollisionChangeEvent(uid, body, value);
            RaiseLocalEvent(ref ev);
        }

        if (dirty)
            Dirty(body);

        return value;
    }

    public void SetFixedRotation(EntityUid uid, bool value, bool dirty = true, FixturesComponent? manager = null, PhysicsComponent? body = null)
    {
        if (!Resolve(uid, ref body) || body.FixedRotation == value)
            return;

        body.FixedRotation = value;
        body.AngularVelocity = 0.0f;
        ResetMassData(uid, manager: manager, body: body);

        if (dirty)
            Dirty(body);
    }

    public void SetFriction(PhysicsComponent body, float value, bool dirty = true)
    {
        if (MathHelper.CloseTo(body.Friction, value))
            return;

        body._friction = value;

        if (dirty)
            Dirty(body);
    }

    public void SetInertia(PhysicsComponent body, float value, bool dirty = true)
    {
        DebugTools.Assert(!float.IsNaN(value));

        if (body.BodyType != BodyType.Dynamic) return;

        if (MathHelper.CloseToPercent(body._inertia, value)) return;

        if (value > 0.0f && !body.FixedRotation)
        {
            body._inertia = value - body.Mass * Vector2.Dot(body._localCenter, body._localCenter);
            DebugTools.Assert(body._inertia > 0.0f);
            body.InvI = 1.0f / body._inertia;

            if (dirty)
                Dirty(body);
        }
    }

    public void SetLocalCenter(EntityUid uid, PhysicsComponent body, Vector2 value)
    {
        if (body.BodyType != BodyType.Dynamic) return;

        if (value.EqualsApprox(body._localCenter)) return;

        body._localCenter = value;
    }

    public void SetSleepingAllowed(EntityUid uid, PhysicsComponent body, bool value, bool dirty = true)
    {
        if (body.SleepingAllowed == value)
            return;

        if (!value)
            SetAwake(uid, body, true);

        body.SleepingAllowed = value;

        if (dirty)
            Dirty(body);
    }

    public void SetSleepTime(PhysicsComponent body, float value)
    {
        DebugTools.Assert(!float.IsNaN(value));

        if (MathHelper.CloseToPercent(value, body.SleepTime))
            return;

        body.SleepTime = value;
    }

    /// <summary>
    /// Tries to enable the body and also set it awake.
    /// </summary>
    /// <param name="force">Bypasses fixture and container checks</param>
    /// <returns>true if the body is collidable and awake</returns>
    public bool WakeBody(EntityUid uid, bool force = false, FixturesComponent? manager = null, PhysicsComponent? body = null)
    {
        if (!SetCanCollide(uid, true, manager: manager, body: body, force: force) || !Resolve(uid, ref body))
            return false;

        SetAwake(uid, body, true);
        return body.Awake;
    }

    #endregion

    public Transform GetPhysicsTransform(EntityUid uid, TransformComponent? xform = null, EntityQuery<TransformComponent>? xformQuery = null)
    {
        if (!_xformQuery.Resolve(uid, ref xform))
            return Physics.Transform.Empty;

<<<<<<< HEAD
        var (worldPos, worldRot) = _transform.GetWorldPositionRotation(xform);
=======
        xformQuery ??= _xformQuery;
        var (worldPos, worldRot) = _transform.GetWorldPositionRotation(xform, xformQuery.Value);
>>>>>>> 7b9aa09b

        return new Transform(worldPos, worldRot);
    }

    /// <summary>
    /// Gets the physics World AABB, only considering fixtures.
    /// </summary>
    public Box2 GetWorldAABB(EntityUid uid, FixturesComponent? manager = null, PhysicsComponent? body = null, TransformComponent? xform = null)
    {
        if (!Resolve(uid, ref manager, ref body, ref xform))
            return new Box2();

        var (worldPos, worldRot) = _transform.GetWorldPositionRotation(xform);

        var transform = new Transform(worldPos, (float) worldRot.Theta);

        var bounds = new Box2(transform.Position, transform.Position);

        foreach (var fixture in manager.Fixtures.Values)
        {
            for (var i = 0; i < fixture.Shape.ChildCount; i++)
            {
                var boundy = fixture.Shape.ComputeAABB(transform, i);
                bounds = bounds.Union(boundy);
            }
        }

        return bounds;
    }

    public Box2 GetHardAABB(EntityUid uid, FixturesComponent? manager = null, PhysicsComponent? body = null, TransformComponent? xform = null)
    {
        if (!Resolve(uid, ref body, ref xform, ref manager))
        {
            return Box2.Empty;
        }

        var (worldPos, worldRot) = _transform.GetWorldPositionRotation(xform);

        var transform = new Transform(worldPos, (float) worldRot.Theta);

        var bounds = new Box2(transform.Position, transform.Position);

        foreach (var fixture in manager.Fixtures.Values)
        {
            if (!fixture.Hard) continue;

            for (var i = 0; i < fixture.Shape.ChildCount; i++)
            {
                var boundy = fixture.Shape.ComputeAABB(transform, i);
                bounds = bounds.Union(boundy);
            }
        }

        return bounds;
    }

    public (int Layer, int Mask) GetHardCollision(EntityUid uid, FixturesComponent? manager = null)
    {
        if (!Resolve(uid, ref manager))
        {
            return (0, 0);
        }

        var layer = 0;
        var mask = 0;

        foreach (var fixture in manager.Fixtures.Values)
        {
            if (!fixture.Hard)
                continue;

            layer |= fixture.CollisionLayer;
            mask |= fixture.CollisionMask;
        }

        return (layer, mask);
    }

    public virtual void UpdateIsPredicted(EntityUid? uid, PhysicsComponent? physics = null)
    {
        // See client-side system
    }
}<|MERGE_RESOLUTION|>--- conflicted
+++ resolved
@@ -617,12 +617,7 @@
         if (!_xformQuery.Resolve(uid, ref xform))
             return Physics.Transform.Empty;
 
-<<<<<<< HEAD
         var (worldPos, worldRot) = _transform.GetWorldPositionRotation(xform);
-=======
-        xformQuery ??= _xformQuery;
-        var (worldPos, worldRot) = _transform.GetWorldPositionRotation(xform, xformQuery.Value);
->>>>>>> 7b9aa09b
 
         return new Transform(worldPos, worldRot);
     }
