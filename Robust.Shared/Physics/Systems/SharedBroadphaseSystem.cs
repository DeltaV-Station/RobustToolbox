--- conflicted
+++ resolved
@@ -176,34 +176,11 @@
             if (moveBuffer.Count == 0)
                 return;
 
-<<<<<<< HEAD
-            foreach (var (proxy, worldAABB) in moveBuffer)
-            {
-                var proxyBody = proxy.Fixture.Body;
-                DebugTools.Assert(!proxyBody.Deleted);
-
-                var state = (this, proxy, worldAABB, _pairBuffer, xformQuery, broadphaseQuery);
-
-                // Get every broadphase we may be intersecting.
-                _mapManager.FindGridsIntersectingApprox(mapId, worldAABB.Enlarged(_broadphaseExpand), ref state,
-                    static (MapGridComponent grid, ref (
-                        SharedBroadphaseSystem system,
-                        FixtureProxy proxy,
-                        Box2 worldAABB,
-                        Dictionary<FixtureProxy, HashSet<FixtureProxy>> pairBuffer,
-                        EntityQuery<TransformComponent> xformQuery,
-                        EntityQuery<BroadphaseComponent> broadphaseQuery) tuple) =>
-                    {
-                        tuple.system.FindPairs(tuple.proxy, tuple.worldAABB, grid.GridEntityId, tuple.pairBuffer, tuple.xformQuery, tuple.broadphaseQuery);
-                        return true;
-                    });
-=======
             var count = moveBuffer.Count;
             var contactBuffer = ArrayPool<List<FixtureProxy>>.Shared.Rent(count);
             var pMoveBuffer = ArrayPool<(FixtureProxy Proxy, Box2 AABB)>.Shared.Rent(count);
 
             var idx = 0;
->>>>>>> 120c9086
 
             foreach (var (proxy, aabb) in moveBuffer)
             {
