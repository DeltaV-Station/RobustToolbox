--- conflicted
+++ resolved
@@ -387,192 +387,6 @@
             }, aabb, true);
         }
 
-<<<<<<< HEAD
-        /// <summary>
-        /// If our broadphase has changed then remove us from our old one and add to our new one.
-        /// </summary>
-        internal void UpdateBroadphase(EntityUid uid, MapId oldMapId, TransformComponent? xform = null)
-        {
-            if (!Resolve(uid, ref xform))
-                return;
-
-            var bodyQuery = GetEntityQuery<PhysicsComponent>();
-            var fixturesQuery = GetEntityQuery<FixturesComponent>();
-            var xformQuery = GetEntityQuery<TransformComponent>();
-            var broadQuery = GetEntityQuery<BroadphaseComponent>();
-
-            var newBroadphase = GetBroadphase(xform, broadQuery, xformQuery);
-            Dictionary<FixtureProxy, Box2>? oldMoveBuffer = null;
-
-            if (TryComp<SharedPhysicsMapComponent>(_mapManager.GetMapEntityId(oldMapId), out var physicsMap))
-            {
-                oldMoveBuffer = physicsMap.MoveBuffer;
-            }
-
-            RecursiveBroadphaseUpdate(xform, bodyQuery, fixturesQuery, xformQuery, broadQuery, newBroadphase, oldMoveBuffer);
-        }
-
-        /// <summary>
-        /// Update broadphase for substepping. Prevents clipping through objects like thin windows.
-        /// </summary>
-        /// <param name="body">The body used</param>
-        /// <param name="worldPos">The world position of the body</param>
-        /// <param name="worldRot">The world rotation of the body</param>
-        /// <param name="manager">The fixture component of the body</param>
-        internal void UpdateBroadphase(PhysicsComponent body, Vector2 worldPos, float worldRot, FixturesComponent? manager = null)
-        {
-            if (manager != null)
-                SynchronizeFixtures(body, worldPos, worldRot, manager);
-        }
-
-        private void RecursiveBroadphaseUpdate(
-            TransformComponent xform,
-            EntityQuery<PhysicsComponent> bodyQuery,
-            EntityQuery<FixturesComponent> fixturesQuery,
-            EntityQuery<TransformComponent> xformQuery,
-            EntityQuery<BroadphaseComponent> broadQuery,
-            BroadphaseComponent? newBroadphase,
-            Dictionary<FixtureProxy, Box2>? oldMoveBuffer)
-        {
-            var uid = xform.Owner;
-            var childEnumerator = xform.ChildEnumerator;
-
-            if (bodyQuery.TryGetComponent(uid, out var body) &&
-                body._canCollide &&
-                fixturesQuery.TryGetComponent(uid, out var manager))
-            {
-                // TODO while iterating down through children, evaluate world position & rotation and pass into this function
-                UpdateBodyBroadphase(body, manager, xform, newBroadphase, xformQuery, oldMoveBuffer);
-            }
-
-            if (xform.MapID != MapId.Nullspace && broadQuery.TryGetComponent(uid, out var parentBroad))
-                newBroadphase = parentBroad;
-
-            while (childEnumerator.MoveNext(out var child))
-            {
-                if (xformQuery.TryGetComponent(child, out var childXform))
-                    RecursiveBroadphaseUpdate(childXform, bodyQuery, fixturesQuery, xformQuery, broadQuery, newBroadphase, oldMoveBuffer);
-            }
-        }
-
-        internal void UpdateBodyBroadphase(
-            PhysicsComponent body,
-            FixturesComponent manager,
-            TransformComponent xform,
-            BroadphaseComponent? newBroadphase,
-            EntityQuery<TransformComponent> xformQuery,
-            Dictionary<FixtureProxy, Box2>? oldMoveBuffer)
-        {
-            if (body.Broadphase == newBroadphase)
-                return;
-
-            DestroyProxies(body, manager, oldMoveBuffer);
-            body.Broadphase = newBroadphase;
-
-            if (newBroadphase == null)
-                return;
-
-            // TODO optimize map moving. Seeing as we iterate downwards through children, world position/rotation can be
-            // tracked, instead of re-calculated each time by iterating upwards though parents. But for deletions,
-            // newBroadphase is null anyways, so this only matters for things like shuttles moving across maps.
-            var (worldPos, worldRot) = _xformSys.GetWorldPositionRotation(xform, xformQuery);
-
-            foreach (var (_, fixture) in manager.Fixtures)
-            {
-                // TODO pass in broadphaseXform
-                CreateProxies(fixture, worldPos, worldRot);
-            }
-        }
-
-        /// <summary>
-        /// Remove all of our fixtures from the broadphase.
-        /// </summary>
-        private void DestroyProxies(PhysicsComponent body, FixturesComponent manager)
-        {
-            if (body.Broadphase == null)
-                return;
-
-            if (TryComp<TransformComponent>(body.Owner, out var xform) &&
-                TryComp<SharedPhysicsMapComponent>(xform.MapUid, out var map))
-            {
-                DestroyProxies(body, manager, map.MoveBuffer);
-            }
-        }
-
-        private void DestroyProxies(PhysicsComponent body, FixturesComponent manager, Dictionary<FixtureProxy, Box2>? moveBuffer)
-        {
-            if (body.Broadphase == null)
-                return;
-
-            foreach (var (_, fixture) in manager.Fixtures)
-            {
-                var proxyCount = fixture.ProxyCount;
-                for (var i = 0; i < proxyCount; i++)
-                {
-                    var proxy = fixture.Proxies[i];
-                    body.Broadphase.Tree.RemoveProxy(proxy.ProxyId);
-                    proxy.ProxyId = DynamicTree.Proxy.Free;
-                    moveBuffer?.Remove(proxy);
-                }
-
-                fixture.ProxyCount = 0;
-            }
-
-            body.Broadphase = null;
-        }
-
-        private void OnPhysicsUpdate(ref CollisionChangeEvent ev)
-        {
-            var lifestage = ev.Body.LifeStage;
-
-            // Oh god kill it with fire.
-            if (lifestage is < ComponentLifeStage.Initialized or > ComponentLifeStage.Running) return;
-
-            if (ev.CanCollide)
-            {
-                AddBody(ev.Body);
-            }
-            else
-            {
-                RemoveBody(ev.Body);
-            }
-        }
-
-        public void AddBody(PhysicsComponent body, FixturesComponent? manager = null)
-        {
-            // TODO: Good idea? Ehhhhhhhhhhhh
-            // The problem is there's some fuckery with events while an entity is initializing.
-            // Can probably just bypass this by doing stuff in Update / FrameUpdate again but future problem
-            // Also grids are special-cased due to their high fixture count.
-            if (body.Broadphase != null ||
-                _mapManager.IsGrid(body.Owner)) return;
-
-            if (!Resolve(body.Owner, ref manager))
-            {
-                return;
-            }
-
-            // TODO: This should do an embed check... somehow... unfortunately we can't just awaken all pairs
-            // because it makes stacks unstable...
-            CreateProxies(body, manager);
-        }
-
-        internal void RemoveBody(PhysicsComponent body, FixturesComponent? manager = null)
-        {
-            // Not on any broadphase anyway.
-            if (body.Broadphase == null) return;
-
-            // TODO: Would reaaalllyy like for this to not be false in future
-            if (!Resolve(body.Owner, ref manager, false))
-            {
-                return;
-            }
-
-            DestroyProxies(body, manager);
-        }
-
-=======
->>>>>>> 39800d57
         public void RegenerateContacts(PhysicsComponent body)
         {
             _physicsSystem.DestroyContacts(body);
