using System;
using System.Collections.Generic;
using Prometheus;
using Robust.Shared.Configuration;
using Robust.Shared.Containers;
using Robust.Shared.GameObjects;
using Robust.Shared.GameStates;
using Robust.Shared.IoC;
using Robust.Shared.Log;
using Robust.Shared.Map;
using Robust.Shared.Maths;
using Robust.Shared.Physics.Collision;
using Robust.Shared.Physics.Components;
using Robust.Shared.Physics.Dynamics;
using Robust.Shared.Physics.Events;
using Robust.Shared.Utility;
using DependencyAttribute = Robust.Shared.IoC.DependencyAttribute;

namespace Robust.Shared.Physics.Systems
{
    public abstract partial class SharedPhysicsSystem : EntitySystem
    {
        /*
         * TODO:

         * Raycasts for non-box shapes.
         * SetTransformIgnoreContacts for teleports (and anything else left on the physics body in Farseer)
         * TOI Solver (continuous collision detection)
         * Poly cutting
         * Chain shape
         */

        public static readonly Histogram TickUsageControllerBeforeSolveHistogram = Metrics.CreateHistogram("robust_entity_physics_controller_before_solve",
            "Amount of time spent running a controller's UpdateBeforeSolve", new HistogramConfiguration
            {
                LabelNames = new[] {"controller"},
                Buckets = Histogram.ExponentialBuckets(0.000_001, 1.5, 25)
            });

        public static readonly Histogram TickUsageControllerAfterSolveHistogram = Metrics.CreateHistogram("robust_entity_physics_controller_after_solve",
            "Amount of time spent running a controller's UpdateAfterSolve", new HistogramConfiguration
            {
                LabelNames = new[] {"controller"},
                Buckets = Histogram.ExponentialBuckets(0.000_001, 1.5, 25)
            });

        [Dependency] private readonly SharedBroadphaseSystem _broadphase = default!;
        [Dependency] private readonly SharedJointSystem _joints = default!;
        [Dependency] private readonly SharedGridTraversalSystem _traversal = default!;
        [Dependency] protected readonly IMapManager MapManager = default!;
        [Dependency] private readonly IPhysicsManager _physicsManager = default!;

        public Action<Fixture, Fixture, float, Vector2>? KinematicControllerCollision;

        public bool MetricsEnabled { get; protected set; }

        private ISawmill _sawmill = default!;

        public override void Initialize()
        {
            base.Initialize();

            _sawmill = Logger.GetSawmill("physics");
            _sawmill.Level = LogLevel.Info;

            SubscribeLocalEvent<MapChangedEvent>(ev =>
            {
                if (ev.Created)
                    OnMapAdded(ref ev);
            });

            SubscribeLocalEvent<GridInitializeEvent>(HandleGridInit);
            SubscribeLocalEvent<PhysicsWakeEvent>(OnWake);
            SubscribeLocalEvent<PhysicsSleepEvent>(OnSleep);
            SubscribeLocalEvent<CollisionChangeEvent>(OnCollisionChange);
            SubscribeLocalEvent<PhysicsComponent, EntGotRemovedFromContainerMessage>(HandleContainerRemoved);
            SubscribeLocalEvent<EntParentChangedMessage>(OnParentChange);
            SubscribeLocalEvent<SharedPhysicsMapComponent, ComponentInit>(HandlePhysicsMapInit);
            SubscribeLocalEvent<SharedPhysicsMapComponent, ComponentRemove>(HandlePhysicsMapRemove);
            SubscribeLocalEvent<PhysicsComponent, ComponentInit>(OnPhysicsInit);
            SubscribeLocalEvent<PhysicsComponent, ComponentRemove>(OnPhysicsRemove);
            SubscribeLocalEvent<PhysicsComponent, ComponentGetState>(OnPhysicsGetState);
            SubscribeLocalEvent<PhysicsComponent, ComponentHandleState>(OnPhysicsHandleState);

            IoCManager.Resolve<IIslandManager>().Initialize();

            var configManager = IoCManager.Resolve<IConfigurationManager>();
            configManager.OnValueChanged(CVars.AutoClearForces, OnAutoClearChange);
        }

        private void OnPhysicsRemove(EntityUid uid, PhysicsComponent component, ComponentRemove args)
        {
            SetCanCollide(component, false);
            DebugTools.Assert(!component.Awake);
        }

        private void OnCollisionChange(ref CollisionChangeEvent ev)
        {
            var mapId = Transform(ev.Body.Owner).MapID;

            if (mapId == MapId.Nullspace)
                return;

            if (!ev.CanCollide)
            {
                DestroyContacts(ev.Body);
            }
        }

        private void HandlePhysicsMapInit(EntityUid uid, SharedPhysicsMapComponent component, ComponentInit args)
        {
            IoCManager.InjectDependencies(component);
            component.BroadphaseSystem = _broadphase;
            component.ContactManager = new();
            component.ContactManager.Initialize();
            component.ContactManager.MapId = component.MapId;
            component.AutoClearForces = IoCManager.Resolve<IConfigurationManager>().GetCVar(CVars.AutoClearForces);

            component.ContactManager.KinematicControllerCollision += KinematicControllerCollision;
        }

        private void OnAutoClearChange(bool value)
        {
            foreach (var component in EntityManager.EntityQuery<SharedPhysicsMapComponent>(true))
            {
                component.AutoClearForces = value;
            }
        }

        private void HandlePhysicsMapRemove(EntityUid uid, SharedPhysicsMapComponent component, ComponentRemove args)
        {
            // THis entity might be getting deleted before ever having been initialized.
            if (component.ContactManager == null)
                return;

            component.ContactManager.KinematicControllerCollision -= KinematicControllerCollision;
            component.ContactManager.Shutdown();
        }

        private void OnParentChange(ref EntParentChangedMessage args)
        {
            // We do not have a directed/body subscription, because the entity changing parents may not have a physics component, but one of its children might.
            var uid = args.Entity;
            var xform = args.Transform;

            // If this entity has yet to be initialized, then we can skip this as equivalent code will get run during
            // init anyways. HOWEVER: it is possible that one of the children of this entity are already post-init, in
            // which case they still need to handle map changes. This frequently happens when clients receives a server
            // state where a known/old entity gets attached to a new, previously unknown, entity. The new entity will be
            // uninitialized but have an initialized child.
            if (xform.ChildCount == 0 && LifeStage(uid) < EntityLifeStage.Initialized)
                return;

            // Is this entity getting recursively detached after it's parent was already detached to null?
            if (args.OldMapId == MapId.Nullspace && xform.MapID == MapId.Nullspace)
                return;

            var body = CompOrNull<PhysicsComponent>(uid);

            // Handle map changes
            if (args.OldMapId != xform.MapID)
            {
                // This will also handle broadphase updating & joint clearing.
                HandleMapChange(xform, body, args.OldMapId, xform.MapID);
            }

            if (args.OldMapId != xform.MapID)
                return;

            _broadphase.UpdateBroadphase(uid, args.OldMapId, xform: xform);

            if (body != null)
                HandleParentChangeVelocity(uid, body, ref args, xform);
        }

        /// <summary>
        ///     Recursively add/remove from awake bodies, clear joints, remove from move buffer, and update broadphase.
        /// </summary>
        private void HandleMapChange(TransformComponent xform, PhysicsComponent? body, MapId oldMapId, MapId newMapId)
        {
            var bodyQuery = GetEntityQuery<PhysicsComponent>();
            var xformQuery = GetEntityQuery<TransformComponent>();
            var jointQuery = GetEntityQuery<JointComponent>();
            var fixturesQuery = GetEntityQuery<FixturesComponent>();
            var broadQuery = GetEntityQuery<BroadphaseComponent>();

            TryComp(MapManager.GetMapEntityId(oldMapId), out SharedPhysicsMapComponent? oldMap);
            TryComp(MapManager.GetMapEntityId(newMapId), out SharedPhysicsMapComponent? newMap);

            Dictionary<FixtureProxy, Box2>? oldMoveBuffer = null;

            if (oldMap != null)
            {
                oldMoveBuffer = oldMap.MoveBuffer;
            }

            var newBroadphase = _broadphase.GetBroadphase(xform, broadQuery, xformQuery);

            RecursiveMapUpdate(xform, body, newMapId, newBroadphase, newMap, oldMap, oldMoveBuffer, bodyQuery, xformQuery, fixturesQuery, jointQuery, broadQuery);
        }

        /// <summary>
        ///     Recursively add/remove from awake bodies, clear joints, remove from move buffer, and update broadphase.
        /// </summary>
        private void RecursiveMapUpdate(
            TransformComponent xform,
            PhysicsComponent? body,
            MapId newMapId,
            BroadphaseComponent? newBroadphase,
            SharedPhysicsMapComponent? newMap,
            SharedPhysicsMapComponent? oldMap,
            Dictionary<FixtureProxy, Box2>? oldMoveBuffer,
            EntityQuery<PhysicsComponent> bodyQuery,
            EntityQuery<TransformComponent> xformQuery,
            EntityQuery<FixturesComponent> fixturesQuery,
            EntityQuery<JointComponent> jointQuery,
            EntityQuery<BroadphaseComponent> broadQuery)
        {
            var uid = xform.Owner;

            DebugTools.Assert(!Deleted(uid));

            // This entity may not have a body, but some of its children might:
            if (body != null)
            {
                if (body.Awake)
                {
                    oldMap?.RemoveSleepBody(body);
                    newMap?.AddAwakeBody(body);
                    DebugTools.Assert(body.Awake);
                }
                else
                    DebugTools.Assert(oldMap?.AwakeBodies.Contains(body) != true);

                // TODO: Could potentially migrate these but would need more thinking
                if (oldMap != null)
                    DestroyContacts(body, oldMap); // This can modify body.Awake
                DebugTools.Assert(body.Contacts.Count == 0);

                // TODO: When we cull sharedphysicsmapcomponent we can probably remove this grid check.
                if (!MapManager.IsGrid(uid) && fixturesQuery.TryGetComponent(uid, out var fixtures) && body._canCollide)
                {
                    // TODO If not deleting, update world position+rotation while iterating through children and pass into UpdateBodyBroadphase
                    _broadphase.UpdateBodyBroadphase(body, fixtures, xform, newBroadphase, xformQuery, oldMoveBuffer);
                }
            }

            if (jointQuery.TryGetComponent(uid, out var joint))
<<<<<<< HEAD
                _joints.ClearJoints(uid.Value, joint);
=======
                _joints.ClearJoints(uid, joint);
>>>>>>> 8fad4d29

            if (newMapId != MapId.Nullspace && broadQuery.TryGetComponent(uid, out var parentBroadphase))
                newBroadphase = parentBroadphase;

            var childEnumerator = xform.ChildEnumerator;
            while (childEnumerator.MoveNext(out var child))
            {
                if (xformQuery.TryGetComponent(child, out var childXform))
                {
                    bodyQuery.TryGetComponent(child, out var childBody);
                    RecursiveMapUpdate(childXform, childBody, newMapId, newBroadphase, newMap, oldMap, oldMoveBuffer, bodyQuery, xformQuery, fixturesQuery, jointQuery, broadQuery);
                }

            }
        }

        private void HandleGridInit(GridInitializeEvent ev)
        {
            if (!EntityManager.EntityExists(ev.EntityUid)) return;
            // Yes this ordering matters
            var collideComp = EntityManager.EnsureComponent<PhysicsComponent>(ev.EntityUid);
            SetBodyType(collideComp, BodyType.Static);
            EntityManager.EnsureComponent<FixturesComponent>(ev.EntityUid);
        }

        public override void Shutdown()
        {
            base.Shutdown();

            var configManager = IoCManager.Resolve<IConfigurationManager>();
            configManager.UnsubValueChanged(CVars.AutoClearForces, OnAutoClearChange);
        }

        protected abstract void OnMapAdded(ref MapChangedEvent eventArgs);

        private void OnWake(ref PhysicsWakeEvent @event)
        {
            var mapId = EntityManager.GetComponent<TransformComponent>(@event.Body.Owner).MapID;

            if (mapId == MapId.Nullspace)
                return;

            EntityUid tempQualifier = MapManager.GetMapEntityId(mapId);
            EntityManager.GetComponent<SharedPhysicsMapComponent>(tempQualifier).AddAwakeBody(@event.Body);
        }

        private void OnSleep(ref PhysicsSleepEvent @event)
        {
            var mapId = EntityManager.GetComponent<TransformComponent>(@event.Body.Owner).MapID;

            if (mapId == MapId.Nullspace)
                return;

            EntityUid tempQualifier = MapManager.GetMapEntityId(mapId);
            EntityManager.GetComponent<SharedPhysicsMapComponent>(tempQualifier).RemoveSleepBody(@event.Body);
        }

        private void HandleContainerRemoved(EntityUid uid, PhysicsComponent physics, EntGotRemovedFromContainerMessage message)
        {
            // If entity being deleted then the parent change will already be handled elsewhere and we don't want to re-add it to the map.
            if (MetaData(uid).EntityLifeStage >= EntityLifeStage.Terminating) return;

            // If this entity is only meant to collide when anchored, return early.
            if (TryComp(uid, out CollideOnAnchorComponent? collideComp) && collideComp.Enable)
                return;

            WakeBody(physics);
        }

        /// <summary>
        ///     Simulates the physical world for a given amount of time.
        /// </summary>
        /// <param name="deltaTime">Delta Time in seconds of how long to simulate the world.</param>
        /// <param name="prediction">Should only predicted entities be considered in this simulation step?</param>
        protected void SimulateWorld(float deltaTime, bool prediction)
        {
            var updateBeforeSolve = new PhysicsUpdateBeforeSolveEvent(prediction, deltaTime);
            RaiseLocalEvent(ref updateBeforeSolve);

            foreach (var comp in EntityManager.EntityQuery<SharedPhysicsMapComponent>(true))
            {
                comp.Step(deltaTime, prediction);
            }

            var updateAfterSolve = new PhysicsUpdateAfterSolveEvent(prediction, deltaTime);
            RaiseLocalEvent(ref updateAfterSolve);

            // Go through and run all of the deferred events now
            foreach (var comp in EntityManager.EntityQuery<SharedPhysicsMapComponent>(true))
            {
                comp.ProcessQueue();
            }

            _traversal.ProcessMovement();

            _physicsManager.ClearTransforms();
        }

        internal static (int Batches, int BatchSize) GetBatch(int count, int minimumBatchSize)
        {
            var batches = Math.Min(
                (int) MathF.Ceiling((float) count / minimumBatchSize),
                Math.Max(1, Environment.ProcessorCount));
            var batchSize = (int) MathF.Ceiling((float) count / batches);

            return (batches, batchSize);
        }
    }

    [ByRefEvent]
    public readonly struct PhysicsUpdateAfterSolveEvent
    {
        public readonly bool Prediction;
        public readonly float DeltaTime;

        public PhysicsUpdateAfterSolveEvent(bool prediction, float deltaTime)
        {
            Prediction = prediction;
            DeltaTime = deltaTime;
        }
    }

    [ByRefEvent]
    public readonly struct PhysicsUpdateBeforeSolveEvent
    {
        public readonly bool Prediction;
        public readonly float DeltaTime;

        public PhysicsUpdateBeforeSolveEvent(bool prediction, float deltaTime)
        {
            Prediction = prediction;
            DeltaTime = deltaTime;
        }
    }
}<|MERGE_RESOLUTION|>--- conflicted
+++ resolved
@@ -246,11 +246,7 @@
             }
 
             if (jointQuery.TryGetComponent(uid, out var joint))
-<<<<<<< HEAD
-                _joints.ClearJoints(uid.Value, joint);
-=======
                 _joints.ClearJoints(uid, joint);
->>>>>>> 8fad4d29
 
             if (newMapId != MapId.Nullspace && broadQuery.TryGetComponent(uid, out var parentBroadphase))
                 newBroadphase = parentBroadphase;
