using System;
using Prometheus;
using Robust.Shared.Configuration;
using Robust.Shared.Containers;
using Robust.Shared.GameObjects;
using Robust.Shared.GameStates;
using Robust.Shared.IoC;
using Robust.Shared.Log;
using Robust.Shared.Map;
using Robust.Shared.Map.Components;
using Robust.Shared.Physics.Collision;
using Robust.Shared.Physics.Components;
using Robust.Shared.Physics.Dynamics;
using Robust.Shared.Physics.Events;
using Robust.Shared.Threading;
using Robust.Shared.Utility;
using DependencyAttribute = Robust.Shared.IoC.DependencyAttribute;

namespace Robust.Shared.Physics.Systems
{
    public abstract partial class SharedPhysicsSystem : EntitySystem
    {
        /*
         * TODO:

         * Raycasts for non-box shapes.
         * TOI Solver (continuous collision detection)
         * Poly cutting
         * Chain shape
         */

        public static readonly Histogram TickUsageControllerBeforeSolveHistogram = Metrics.CreateHistogram("robust_entity_physics_controller_before_solve",
            "Amount of time spent running a controller's UpdateBeforeSolve", new HistogramConfiguration
            {
                LabelNames = new[] {"controller"},
                Buckets = Histogram.ExponentialBuckets(0.000_001, 1.5, 25)
            });

        public static readonly Histogram TickUsageControllerAfterSolveHistogram = Metrics.CreateHistogram("robust_entity_physics_controller_after_solve",
            "Amount of time spent running a controller's UpdateAfterSolve", new HistogramConfiguration
            {
                LabelNames = new[] {"controller"},
                Buckets = Histogram.ExponentialBuckets(0.000_001, 1.5, 25)
            });

        [Dependency] private readonly   IConfigurationManager _configManager = default!;
        [Dependency] private readonly   IManifoldManager _manifoldManager = default!;
        [Dependency] protected readonly IMapManager MapManager = default!;
        [Dependency] private readonly   IParallelManager _parallel = default!;
        [Dependency] private readonly   IPhysicsManager _physicsManager = default!;
        [Dependency] private readonly   IDependencyCollection _deps = default!;
        [Dependency] private readonly   SharedBroadphaseSystem _broadphase = default!;
        [Dependency] private readonly   EntityLookupSystem _lookup = default!;
        [Dependency] private readonly   SharedJointSystem _joints = default!;
        [Dependency] private readonly   SharedGridTraversalSystem _traversal = default!;
        [Dependency] private readonly   SharedTransformSystem _transform = default!;
        [Dependency] private readonly   SharedDebugPhysicsSystem _debugPhysics = default!;

        private int _substeps;
        private float _invDT;
        private float _invDT0;
        public bool AutoClearForces;

        public bool MetricsEnabled { get; protected set; }

        private ISawmill _sawmill = default!;

        public override void Initialize()
        {
            base.Initialize();

            _sawmill = Logger.GetSawmill("physics");
            _sawmill.Level = LogLevel.Info;

            SubscribeLocalEvent<GridAddEvent>(OnGridAdd);
            SubscribeLocalEvent<CollisionChangeEvent>(OnCollisionChange);
            SubscribeLocalEvent<PhysicsComponent, EntGotRemovedFromContainerMessage>(HandleContainerRemoved);
            SubscribeLocalEvent<EntParentChangedMessage>(OnParentChange);
<<<<<<< HEAD
            SubscribeLocalEvent<SharedPhysicsMapComponent, ComponentInit>(HandlePhysicsMapInit);
=======
            SubscribeLocalEvent<PhysicsMapComponent, ComponentInit>(HandlePhysicsMapInit);
            SubscribeLocalEvent<PhysicsMapComponent, ComponentRemove>(HandlePhysicsMapRemove);
>>>>>>> 1e59faa7
            SubscribeLocalEvent<PhysicsComponent, ComponentInit>(OnPhysicsInit);
            SubscribeLocalEvent<PhysicsComponent, ComponentRemove>(OnPhysicsRemove);
            SubscribeLocalEvent<PhysicsComponent, ComponentGetState>(OnPhysicsGetState);
            SubscribeLocalEvent<PhysicsComponent, ComponentHandleState>(OnPhysicsHandleState);
            InitializeIsland();
            InitializeContacts();

            _configManager.OnValueChanged(CVars.AutoClearForces, OnAutoClearChange, true);
            _configManager.OnValueChanged(CVars.NetTickrate, UpdateSubsteps, true);
            _configManager.OnValueChanged(CVars.TargetMinimumTickrate, UpdateSubsteps, true);
        }

        private void OnPhysicsRemove(EntityUid uid, PhysicsComponent component, ComponentRemove args)
        {
            SetCanCollide(component, false, false);
            DebugTools.Assert(!component.Awake);
        }

        private void OnCollisionChange(ref CollisionChangeEvent ev)
        {
            var mapId = Transform(ev.Body.Owner).MapID;

            if (mapId == MapId.Nullspace)
                return;

            if (!ev.CanCollide)
            {
                DestroyContacts(ev.Body);
            }
        }

        private void HandlePhysicsMapInit(EntityUid uid, PhysicsMapComponent component, ComponentInit args)
        {
            _deps.InjectDependencies(component);
            component.Physics = this;
        }

        private void OnAutoClearChange(bool value)
        {
<<<<<<< HEAD
            AutoClearForces = value;
=======
            var enumerator = AllEntityQuery<PhysicsMapComponent>();

            while (enumerator.MoveNext(out var comp))
            {
                comp.AutoClearForces = value;
            }
>>>>>>> 1e59faa7
        }

        private void UpdateSubsteps(int obj)
        {
            var targetMinTickrate = (float) _configManager.GetCVar(CVars.TargetMinimumTickrate);
            var serverTickrate = (float) _configManager.GetCVar(CVars.NetTickrate);
<<<<<<< HEAD
            _substeps = (int) Math.Max(1, Math.Ceiling(targetMinTickrate / serverTickrate));
            _invDT = targetMinTickrate;
=======
            _substeps = (int)Math.Ceiling(targetMinTickrate / serverTickrate);
        }

        private void HandlePhysicsMapRemove(EntityUid uid, PhysicsMapComponent component, ComponentRemove args)
        {
            // THis entity might be getting deleted before ever having been initialized.
            if (component.ContactManager == null)
                return;

            component.ContactManager.KinematicControllerCollision -= KinematicControllerCollision;
            component.ContactManager.Shutdown();
>>>>>>> 1e59faa7
        }

        private void OnParentChange(ref EntParentChangedMessage args)
        {
            // We do not have a directed/body subscription, because the entity changing parents may not have a physics component, but one of its children might.
            var uid = args.Entity;
            var xform = args.Transform;

            // If this entity has yet to be initialized, then we can skip this as equivalent code will get run during
            // init anyways. HOWEVER: it is possible that one of the children of this entity are already post-init, in
            // which case they still need to handle map changes. This frequently happens when clients receives a server
            // state where a known/old entity gets attached to a new, previously unknown, entity. The new entity will be
            // uninitialized but have an initialized child.
            if (xform.ChildCount == 0 && LifeStage(uid) < EntityLifeStage.Initialized)
                return;

            // Is this entity getting recursively detached after it's parent was already detached to null?
            if (args.OldMapId == MapId.Nullspace && xform.MapID == MapId.Nullspace)
                return;

            var body = CompOrNull<PhysicsComponent>(uid);

            // Handle map changes
            if (args.OldMapId != xform.MapID)
            {
                // This will also handle broadphase updating & joint clearing.
                HandleMapChange(xform);
            }

            if (args.OldMapId != xform.MapID)
                return;

            if (body != null)
                HandleParentChangeVelocity(uid, body, ref args, xform);
        }

        /// <summary>
        ///     Recursively add/remove from awake bodies, clear joints, remove from move buffer, and update broadphase.
        /// </summary>
        private void HandleMapChange(TransformComponent xform)
        {
            var xformQuery = GetEntityQuery<TransformComponent>();
            var jointQuery = GetEntityQuery<JointComponent>();

<<<<<<< HEAD
            RecursiveMapUpdate(xform, xformQuery, jointQuery);
=======
            TryComp(MapManager.GetMapEntityId(oldMapId), out PhysicsMapComponent? oldMap);
            TryComp(MapManager.GetMapEntityId(newMapId), out PhysicsMapComponent? newMap);

            RecursiveMapUpdate(xform, body, newMap, oldMap, bodyQuery, xformQuery, jointQuery);
>>>>>>> 1e59faa7
        }

        /// <summary>
        ///     Recursively add/remove from awake bodies, clear joints, remove from move buffer, and update broadphase.
        /// </summary>
        private void RecursiveMapUpdate(
            TransformComponent xform,
<<<<<<< HEAD
=======
            PhysicsComponent? body,
            PhysicsMapComponent? newMap,
            PhysicsMapComponent? oldMap,
            EntityQuery<PhysicsComponent> bodyQuery,
>>>>>>> 1e59faa7
            EntityQuery<TransformComponent> xformQuery,
            EntityQuery<JointComponent> jointQuery)
        {
            var uid = xform.Owner;
            DebugTools.Assert(!Deleted(uid));

            if (jointQuery.TryGetComponent(uid, out var joint))
                _joints.ClearJoints(uid, joint);

            var childEnumerator = xform.ChildEnumerator;
            while (childEnumerator.MoveNext(out var child))
            {
                if (xformQuery.TryGetComponent(child, out var childXform))
                {
                    RecursiveMapUpdate(childXform, xformQuery, jointQuery);
                }
            }
        }

        private void OnGridAdd(GridAddEvent ev)
        {
            var guid = ev.EntityUid;

            // If it's mapgrid then no physics.
            if (HasComp<MapComponent>(guid))
                return;

            var body = EnsureComp<PhysicsComponent>(guid);
            SetCanCollide(body, true);
            SetBodyType(body, BodyType.Static);
        }

        public override void Shutdown()
        {
            base.Shutdown();

            ShutdownIsland();
            _configManager.UnsubValueChanged(CVars.AutoClearForces, OnAutoClearChange);
        }

<<<<<<< HEAD
=======
        private void OnWake(ref PhysicsWakeEvent @event)
        {
            var mapId = EntityManager.GetComponent<TransformComponent>(@event.Body.Owner).MapID;

            if (mapId == MapId.Nullspace)
                return;

            EntityUid tempQualifier = MapManager.GetMapEntityId(mapId);
            EntityManager.GetComponent<PhysicsMapComponent>(tempQualifier).AddAwakeBody(@event.Body);
        }

        private void OnSleep(ref PhysicsSleepEvent @event)
        {
            var mapId = EntityManager.GetComponent<TransformComponent>(@event.Body.Owner).MapID;

            if (mapId == MapId.Nullspace)
                return;

            EntityUid tempQualifier = MapManager.GetMapEntityId(mapId);
            EntityManager.GetComponent<PhysicsMapComponent>(tempQualifier).RemoveSleepBody(@event.Body);
        }

>>>>>>> 1e59faa7
        private void HandleContainerRemoved(EntityUid uid, PhysicsComponent physics, EntGotRemovedFromContainerMessage message)
        {
            // If entity being deleted then the parent change will already be handled elsewhere and we don't want to re-add it to the map.
            if (MetaData(uid).EntityLifeStage >= EntityLifeStage.Terminating) return;

            // If this entity is only meant to collide when anchored, return early.
            if (TryComp(uid, out CollideOnAnchorComponent? collideComp) && collideComp.Enable)
                return;

            WakeBody(physics);
        }

        /// <summary>
        ///     Simulates the physical world for a given amount of time.
        /// </summary>
        /// <param name="deltaTime">Delta Time in seconds of how long to simulate the world.</param>
        /// <param name="prediction">Should only predicted entities be considered in this simulation step?</param>
        protected void SimulateWorld(float deltaTime, bool prediction)
        {
            var frameTime = deltaTime / _substeps;

            for (int i = 0; i < _substeps; i++)
            {
                var updateBeforeSolve = new PhysicsUpdateBeforeSolveEvent(prediction, frameTime);
                RaiseLocalEvent(ref updateBeforeSolve);

<<<<<<< HEAD
                // TODO: World contacts instead of per-map
                var contactEnumerator = AllEntityQuery<SharedPhysicsMapComponent, TransformComponent>();
=======
                var enumerator = AllEntityQuery<PhysicsMapComponent>();
>>>>>>> 1e59faa7

                // Find new contacts and (TODO: temporary) update any per-map virtual controllers
                while (contactEnumerator.MoveNext(out var comp, out var xform))
                {
                    // Box2D does this at the end of a step and also here when there's a fixture update.
                    // Given external stuff can move bodies we'll just do this here.
                    _broadphase.FindNewContacts(comp, xform.MapID);
                }

                CollideContacts();

                UpdateLerpData();

                var dtRatio = _invDT0 * frameTime;

                // Integrate velocities, solve velocity constraints, and do integration.
                Solve(frameTime, dtRatio, prediction);

                // TODO: SolveTOI

                // Box2d recommends clearing (if you are) during fixed updates rather than variable if you are using it
                if (AutoClearForces)
                    ClearForces();

                _invDT0 = _invDT;

                var updateAfterSolve = new PhysicsUpdateAfterSolveEvent(prediction, frameTime);
                RaiseLocalEvent(ref updateAfterSolve);

<<<<<<< HEAD
                // Go through and run all of the deferred events now
                // Also compares the position pre physics and post physics to fix substep lerping issues
                var enumerator = AllEntityQuery<SharedPhysicsMapComponent>();

                while (enumerator.MoveNext(out var comp))
                {
                    comp.ProcessQueue();
                }
=======
>>>>>>> 1e59faa7

                // On last substep (or main step where no substeps occured) we'll update all of the lerp data.
                if (i == _substeps - 1)
                {
<<<<<<< HEAD
                    FinalStep();
=======
                    enumerator = AllEntityQuery<PhysicsMapComponent>();

                    while (enumerator.MoveNext(out var comp))
                    {
                        FinalStep(comp);
                    }
>>>>>>> 1e59faa7
                }

                _traversal.ProcessMovement();
                _physicsManager.ClearTransforms();
            }
        }

<<<<<<< HEAD
        protected virtual void FinalStep()
=======
        protected virtual void FinalStep(PhysicsMapComponent component)
>>>>>>> 1e59faa7
        {

        }
    }

    [ByRefEvent]
    public readonly struct PhysicsUpdateAfterSolveEvent
    {
        public readonly bool Prediction;
        public readonly float DeltaTime;

        public PhysicsUpdateAfterSolveEvent(bool prediction, float deltaTime)
        {
            Prediction = prediction;
            DeltaTime = deltaTime;
        }
    }

    [ByRefEvent]
    public readonly struct PhysicsUpdateBeforeSolveEvent
    {
        public readonly bool Prediction;
        public readonly float DeltaTime;

        public PhysicsUpdateBeforeSolveEvent(bool prediction, float deltaTime)
        {
            Prediction = prediction;
            DeltaTime = deltaTime;
        }
    }
}<|MERGE_RESOLUTION|>--- conflicted
+++ resolved
@@ -76,12 +76,7 @@
             SubscribeLocalEvent<CollisionChangeEvent>(OnCollisionChange);
             SubscribeLocalEvent<PhysicsComponent, EntGotRemovedFromContainerMessage>(HandleContainerRemoved);
             SubscribeLocalEvent<EntParentChangedMessage>(OnParentChange);
-<<<<<<< HEAD
             SubscribeLocalEvent<SharedPhysicsMapComponent, ComponentInit>(HandlePhysicsMapInit);
-=======
-            SubscribeLocalEvent<PhysicsMapComponent, ComponentInit>(HandlePhysicsMapInit);
-            SubscribeLocalEvent<PhysicsMapComponent, ComponentRemove>(HandlePhysicsMapRemove);
->>>>>>> 1e59faa7
             SubscribeLocalEvent<PhysicsComponent, ComponentInit>(OnPhysicsInit);
             SubscribeLocalEvent<PhysicsComponent, ComponentRemove>(OnPhysicsRemove);
             SubscribeLocalEvent<PhysicsComponent, ComponentGetState>(OnPhysicsGetState);
@@ -121,38 +116,15 @@
 
         private void OnAutoClearChange(bool value)
         {
-<<<<<<< HEAD
             AutoClearForces = value;
-=======
-            var enumerator = AllEntityQuery<PhysicsMapComponent>();
-
-            while (enumerator.MoveNext(out var comp))
-            {
-                comp.AutoClearForces = value;
-            }
->>>>>>> 1e59faa7
         }
 
         private void UpdateSubsteps(int obj)
         {
             var targetMinTickrate = (float) _configManager.GetCVar(CVars.TargetMinimumTickrate);
             var serverTickrate = (float) _configManager.GetCVar(CVars.NetTickrate);
-<<<<<<< HEAD
             _substeps = (int) Math.Max(1, Math.Ceiling(targetMinTickrate / serverTickrate));
             _invDT = targetMinTickrate;
-=======
-            _substeps = (int)Math.Ceiling(targetMinTickrate / serverTickrate);
-        }
-
-        private void HandlePhysicsMapRemove(EntityUid uid, PhysicsMapComponent component, ComponentRemove args)
-        {
-            // THis entity might be getting deleted before ever having been initialized.
-            if (component.ContactManager == null)
-                return;
-
-            component.ContactManager.KinematicControllerCollision -= KinematicControllerCollision;
-            component.ContactManager.Shutdown();
->>>>>>> 1e59faa7
         }
 
         private void OnParentChange(ref EntParentChangedMessage args)
@@ -197,14 +169,7 @@
             var xformQuery = GetEntityQuery<TransformComponent>();
             var jointQuery = GetEntityQuery<JointComponent>();
 
-<<<<<<< HEAD
             RecursiveMapUpdate(xform, xformQuery, jointQuery);
-=======
-            TryComp(MapManager.GetMapEntityId(oldMapId), out PhysicsMapComponent? oldMap);
-            TryComp(MapManager.GetMapEntityId(newMapId), out PhysicsMapComponent? newMap);
-
-            RecursiveMapUpdate(xform, body, newMap, oldMap, bodyQuery, xformQuery, jointQuery);
->>>>>>> 1e59faa7
         }
 
         /// <summary>
@@ -212,13 +177,6 @@
         /// </summary>
         private void RecursiveMapUpdate(
             TransformComponent xform,
-<<<<<<< HEAD
-=======
-            PhysicsComponent? body,
-            PhysicsMapComponent? newMap,
-            PhysicsMapComponent? oldMap,
-            EntityQuery<PhysicsComponent> bodyQuery,
->>>>>>> 1e59faa7
             EntityQuery<TransformComponent> xformQuery,
             EntityQuery<JointComponent> jointQuery)
         {
@@ -259,31 +217,6 @@
             _configManager.UnsubValueChanged(CVars.AutoClearForces, OnAutoClearChange);
         }
 
-<<<<<<< HEAD
-=======
-        private void OnWake(ref PhysicsWakeEvent @event)
-        {
-            var mapId = EntityManager.GetComponent<TransformComponent>(@event.Body.Owner).MapID;
-
-            if (mapId == MapId.Nullspace)
-                return;
-
-            EntityUid tempQualifier = MapManager.GetMapEntityId(mapId);
-            EntityManager.GetComponent<PhysicsMapComponent>(tempQualifier).AddAwakeBody(@event.Body);
-        }
-
-        private void OnSleep(ref PhysicsSleepEvent @event)
-        {
-            var mapId = EntityManager.GetComponent<TransformComponent>(@event.Body.Owner).MapID;
-
-            if (mapId == MapId.Nullspace)
-                return;
-
-            EntityUid tempQualifier = MapManager.GetMapEntityId(mapId);
-            EntityManager.GetComponent<PhysicsMapComponent>(tempQualifier).RemoveSleepBody(@event.Body);
-        }
-
->>>>>>> 1e59faa7
         private void HandleContainerRemoved(EntityUid uid, PhysicsComponent physics, EntGotRemovedFromContainerMessage message)
         {
             // If entity being deleted then the parent change will already be handled elsewhere and we don't want to re-add it to the map.
@@ -310,12 +243,8 @@
                 var updateBeforeSolve = new PhysicsUpdateBeforeSolveEvent(prediction, frameTime);
                 RaiseLocalEvent(ref updateBeforeSolve);
 
-<<<<<<< HEAD
                 // TODO: World contacts instead of per-map
                 var contactEnumerator = AllEntityQuery<SharedPhysicsMapComponent, TransformComponent>();
-=======
-                var enumerator = AllEntityQuery<PhysicsMapComponent>();
->>>>>>> 1e59faa7
 
                 // Find new contacts and (TODO: temporary) update any per-map virtual controllers
                 while (contactEnumerator.MoveNext(out var comp, out var xform))
@@ -345,31 +274,11 @@
                 var updateAfterSolve = new PhysicsUpdateAfterSolveEvent(prediction, frameTime);
                 RaiseLocalEvent(ref updateAfterSolve);
 
-<<<<<<< HEAD
-                // Go through and run all of the deferred events now
-                // Also compares the position pre physics and post physics to fix substep lerping issues
-                var enumerator = AllEntityQuery<SharedPhysicsMapComponent>();
-
-                while (enumerator.MoveNext(out var comp))
-                {
-                    comp.ProcessQueue();
-                }
-=======
->>>>>>> 1e59faa7
 
                 // On last substep (or main step where no substeps occured) we'll update all of the lerp data.
                 if (i == _substeps - 1)
                 {
-<<<<<<< HEAD
                     FinalStep();
-=======
-                    enumerator = AllEntityQuery<PhysicsMapComponent>();
-
-                    while (enumerator.MoveNext(out var comp))
-                    {
-                        FinalStep(comp);
-                    }
->>>>>>> 1e59faa7
                 }
 
                 _traversal.ProcessMovement();
@@ -377,11 +286,7 @@
             }
         }
 
-<<<<<<< HEAD
         protected virtual void FinalStep()
-=======
-        protected virtual void FinalStep(PhysicsMapComponent component)
->>>>>>> 1e59faa7
         {
 
         }
