using Robust.Shared.GameObjects;

namespace Robust.Shared.Physics
{
    /// <summary>
<<<<<<< HEAD
    /// Stores the broadphase structore for the relevant grid / map.
=======
    /// Stores the broadphase structure for the relevant grid / map.
>>>>>>> ea35e6c0
    /// </summary>
    [RegisterComponent]
    public sealed class BroadphaseComponent : Component
    {
        internal IBroadPhase Tree = default!;
    }
}<|MERGE_RESOLUTION|>--- conflicted
+++ resolved
@@ -3,11 +3,7 @@
 namespace Robust.Shared.Physics
 {
     /// <summary>
-<<<<<<< HEAD
-    /// Stores the broadphase structore for the relevant grid / map.
-=======
     /// Stores the broadphase structure for the relevant grid / map.
->>>>>>> ea35e6c0
     /// </summary>
     [RegisterComponent]
     public sealed class BroadphaseComponent : Component
