﻿using System.Collections.Generic;
using Robust.Shared.GameObjects;

namespace Robust.Shared.Physics
{
    public interface IPhysicsManager
    {
        /// <summary>
        /// Clear all of the cached transforms.
        /// </summary>
        void ClearTransforms();

        public bool CreateTransform(PhysicsComponent body);

<<<<<<< HEAD
        public Transform GetOrCreateTransform(PhysicsComponent body);
=======
        public Transform EnsureTransform(PhysicsComponent body);
>>>>>>> 3fe7373d

        /// <summary>
        /// Get a cached transform for physics use.
        /// </summary>
        public Transform GetTransform(PhysicsComponent body);
    }

    public sealed class PhysicsManager : IPhysicsManager
    {
        private Dictionary<PhysicsComponent, Transform> _transforms = new(64);

        /// <inheritdoc />
        public void ClearTransforms()
        {
            _transforms.Clear();
        }

        public bool CreateTransform(PhysicsComponent body)
        {
            if (_transforms.ContainsKey(body)) return false;

            _transforms[body] = body.GetTransform();
            return true;
        }

<<<<<<< HEAD
        public Transform GetOrCreateTransform(PhysicsComponent body)
=======
        public Transform EnsureTransform(PhysicsComponent body)
>>>>>>> 3fe7373d
        {
            CreateTransform(body);
            return _transforms[body];
        }

        /// <inheritdoc />
        public Transform GetTransform(PhysicsComponent body)
        {
            return _transforms[body];
        }
    }
}<|MERGE_RESOLUTION|>--- conflicted
+++ resolved
@@ -12,11 +12,7 @@
 
         public bool CreateTransform(PhysicsComponent body);
 
-<<<<<<< HEAD
-        public Transform GetOrCreateTransform(PhysicsComponent body);
-=======
         public Transform EnsureTransform(PhysicsComponent body);
->>>>>>> 3fe7373d
 
         /// <summary>
         /// Get a cached transform for physics use.
@@ -42,11 +38,7 @@
             return true;
         }
 
-<<<<<<< HEAD
-        public Transform GetOrCreateTransform(PhysicsComponent body)
-=======
         public Transform EnsureTransform(PhysicsComponent body)
->>>>>>> 3fe7373d
         {
             CreateTransform(body);
             return _transforms[body];
