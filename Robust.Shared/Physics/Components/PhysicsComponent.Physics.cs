/*
* Farseer Physics Engine:
* Copyright (c) 2012 Ian Qvist
*
* Original source Box2D:
* Copyright (c) 2006-2011 Erin Catto http://www.box2d.org
*
* This software is provided 'as-is', without any express or implied
* warranty.  In no event will the authors be held liable for any damages
* arising from the use of this software.
* Permission is granted to anyone to use this software for any purpose,
* including commercial applications, and to alter it and redistribute it
* freely, subject to the following restrictions:
* 1. The origin of this software must not be misrepresented; you must not
* claim that you wrote the original software. If you use this software
* in a product, an acknowledgment in the product documentation would be
* appreciated but is not required.
* 2. Altered source versions must be plainly marked as such, and must not be
* misrepresented as being the original software.
* 3. This notice may not be removed or altered from any source distribution.
 *
 * PhysicsComponent is heavily modified from Box2D.
*/

using System.Collections.Generic;
using Robust.Shared.GameObjects;
using Robust.Shared.GameStates;
using Robust.Shared.Maths;
using Robust.Shared.Physics.Dynamics.Contacts;
using Robust.Shared.Physics.Systems;
using Robust.Shared.Serialization.Manager.Attributes;
using Robust.Shared.ViewVariables;

namespace Robust.Shared.Physics.Components;

[NetworkedComponent, ComponentProtoName("Physics")]
public sealed class PhysicsComponent : Component
{
<<<<<<< HEAD
    /// <summary>
    ///     Has this body been added to an island previously in this tick.
    /// </summary>
    public bool Island { get; set; }

    /// <summary>
    ///     Store the body's index within the island so we can lookup its data.
    ///     Key is Island's ID and value is our index.
    /// </summary>
    public Dictionary<int, int> IslandIndex { get; set; } = new();

    [ViewVariables] public int ContactCount => Contacts.Count;

    /// <summary>
    ///     Linked-list of all of our contacts.
    /// </summary>
    internal readonly LinkedList<Contact> Contacts = new();

    [DataField("ignorePaused"), ViewVariables(VVAccess.ReadWrite)]
    public bool IgnorePaused;

    /// <inheritdoc />
    [DataField("bodyType"), Access(typeof(SharedPhysicsSystem), Friend = AccessPermissions.ReadWriteExecute, Other = AccessPermissions.Read)]
    public BodyType BodyType = BodyType.Static;

    // We'll also block Static bodies from ever being awake given they don't need to move.

    /// <inheritdoc />
    [ViewVariables(VVAccess.ReadWrite),
     Access(typeof(SharedPhysicsSystem), Friend = AccessPermissions.ReadWriteExecute, Other = AccessPermissions.Read)]
    public bool Awake;

    /// <summary>
    /// You can disable sleeping on this body. If you disable sleeping, the
    /// body will be woken.
    /// </summary>
    /// <value><c>true</c> if sleeping is allowed; otherwise, <c>false</c>.</value>
    [DataField("sleepingAllowed"),
     Access(typeof(SharedPhysicsSystem), Friend = AccessPermissions.ReadWriteExecute,
         Other = AccessPermissions.Read)]
    public bool SleepingAllowed = true;

    [DataField("sleepTime"),
     Access(typeof(SharedPhysicsSystem), Friend = AccessPermissions.ReadWriteExecute,
         Other = AccessPermissions.Read)]
    public float SleepTime = 0f;

    /// <summary>
    ///     Enables or disabled collision processing of this component.
    /// </summary>
    /// <remarks>
    ///     Also known as Enabled in Box2D
    /// </remarks>
    [DataField("canCollide"),
     Access(typeof(SharedPhysicsSystem), Friend = AccessPermissions.ReadWriteExecute,
         Other = AccessPermissions.Read)]
    public bool CanCollide { get; set; } = true;

    /// <summary>
    ///     Non-hard physics bodies will not cause action collision (e.g. blocking of movement)
    ///     while still raising collision events. Recommended you use the fixture hard values directly
    /// </summary>
    /// <remarks>
    ///     This is useful for triggers or such to detect collision without actually causing a blockage.
    /// </remarks>
    [ViewVariables, Access(typeof(SharedPhysicsSystem), typeof(FixtureSystem), Friend = AccessPermissions.ReadWriteExecute, Other = AccessPermissions.Read)]
    public bool Hard { get; internal set; }

    /// <summary>
    ///     Bitmask of the collision layers this component is a part of.
    /// </summary>
    [ViewVariables, Access(typeof(SharedPhysicsSystem), typeof(FixtureSystem), Friend = AccessPermissions.ReadWriteExecute, Other = AccessPermissions.Read)]
    public int CollisionLayer { get; internal set; }

    /// <summary>
    ///     Bitmask of the layers this component collides with.
    /// </summary>
    [ViewVariables, Access(typeof(SharedPhysicsSystem), typeof(FixtureSystem), Friend = AccessPermissions.ReadWriteExecute, Other = AccessPermissions.Read)]
    public int CollisionMask { get; internal set; }

    /// <summary>
    ///     The current total mass of the entities fixtures in kilograms. Ignores the body type.
    /// </summary>
    [ViewVariables]
    public float FixturesMass => _mass;

    // I made Mass read-only just because overwriting it doesn't touch inertia.
    /// <summary>
    ///     Current mass of the entity in kilograms. This may be 0 depending on the body type.
    /// </summary>
    [ViewVariables(VVAccess.ReadOnly)]
    public float Mass => (BodyType & (BodyType.Dynamic | BodyType.KinematicController)) != 0 ? _mass : 0.0f;

    internal float _mass;

    /// <summary>
    ///     Inverse mass of the entity in kilograms (1 / Mass).
    /// </summary>
    [ViewVariables]
    public float InvMass => (BodyType & (BodyType.Dynamic | BodyType.KinematicController)) != 0 ? _invMass : 0.0f;

    internal float _invMass;

    /// <summary>
    /// Moment of inertia, or angular mass, in kg * m^2.
    /// </summary>
    /// <remarks>
    /// https://en.wikipedia.org/wiki/Moment_of_inertia
    /// </remarks>
    [ViewVariables(VVAccess.ReadWrite)]
    public float Inertia => _inertia + _mass * Vector2.Dot(_localCenter, _localCenter);

    [Access(typeof(SharedPhysicsSystem), Friend = AccessPermissions.ReadWriteExecute, Other = AccessPermissions.Read)]
    // ReSharper disable once InconsistentNaming
    internal float _inertia;

    /// <summary>
    ///     Indicates whether this body ignores gravity
    /// </summary>
    [ViewVariables(VVAccess.ReadWrite)]
    public bool IgnoreGravity { get; set; }

    /// <summary>
    /// Inverse moment of inertia (1 / I).
    /// </summary>
    [ViewVariables, Access(typeof(SharedPhysicsSystem), Friend = AccessPermissions.ReadWriteExecute, Other = AccessPermissions.Read)]
    public float InvI { get; set; }

    /// <summary>
    ///     Is the body allowed to have angular velocity.
    /// </summary>
    [DataField("fixedRotation"),
     Access(typeof(SharedPhysicsSystem), Friend = AccessPermissions.ReadWriteExecute, Other = AccessPermissions.Read)]
    public bool FixedRotation = true;

    /// <summary>
    ///     Get this body's center of mass offset to world position.
    /// </summary>
    [ViewVariables]
    public Vector2 LocalCenter => _localCenter;

    [Access(typeof(SharedPhysicsSystem), Friend = AccessPermissions.ReadWriteExecute, Other = AccessPermissions.Read)]
    // ReSharper disable once InconsistentNaming
    internal Vector2 _localCenter = Vector2.Zero;

    /// <summary>
    /// Current Force being applied to this entity in Newtons.
    /// </summary>
    /// <remarks>
    /// The force is applied to the center of mass.
    /// https://en.wikipedia.org/wiki/Force
    /// </remarks>
    [DataField("force"), Access(typeof(SharedPhysicsSystem), Friend = AccessPermissions.ReadWriteExecute, Other = AccessPermissions.Read)]
    public Vector2 Force { get; set; }

    /// <summary>
    /// Current torque being applied to this entity in N*m.
    /// </summary>
    /// <remarks>
    /// The torque rotates around the Z axis on the object.
    /// https://en.wikipedia.org/wiki/Torque
    /// </remarks>
    [DataField("torque"), Access(typeof(SharedPhysicsSystem), Friend = AccessPermissions.ReadWriteExecute, Other = AccessPermissions.Read)]
    public float Torque { get; set; }

    /// <summary>
    ///     Contact friction between 2 bodies.
    /// </summary>
    [ViewVariables, Access(typeof(SharedPhysicsSystem), Friend = AccessPermissions.ReadWriteExecute, Other = AccessPermissions.Read)]
    public float Friction => _friction;

    internal float _friction;

    /// <summary>
    ///     This is a set amount that the body's linear velocity is reduced by every tick.
    ///     Combined with the tile friction.
    /// </summary>
    [DataField("linearDamping"),
     Access(typeof(SharedPhysicsSystem), Friend = AccessPermissions.ReadWriteExecute,
         Other = AccessPermissions.Read)]
    public float LinearDamping { get; set; } = 0.2f;

    /// <summary>
    ///     This is a set amount that the body's angular velocity is reduced every tick.
    ///     Combined with the tile friction.
    /// </summary>
    /// <returns></returns>
    [DataField("angularDamping"),
     Access(typeof(SharedPhysicsSystem), Friend = AccessPermissions.ReadWriteExecute,
         Other = AccessPermissions.Read)]
    public float AngularDamping { get; set; } = 0.2f;

    // TODO: Datafield
    /// <summary>
    ///     Current linear velocity of the entity in meters per second.
    /// </summary>
    /// <remarks>
    ///     This is the velocity relative to the parent, but is defined in terms of map coordinates. I.e., if the
    ///     entity's parents are all stationary, this is the rate of change of this entity's world position (not
    ///     local position).
    /// </remarks>
    [Access(typeof(SharedPhysicsSystem), Friend = AccessPermissions.ReadWriteExecute, Other = AccessPermissions.ReadExecute)]
    public Vector2 LinearVelocity { get; set; }

    /// <summary>
    ///     Current angular velocity of the entity in radians per sec.
    /// </summary>
    [Access(typeof(SharedPhysicsSystem), Friend = AccessPermissions.ReadWriteExecute, Other = AccessPermissions.ReadExecute)]
    public float AngularVelocity { get; set; }

    /// <summary>
    ///     Current momentum of the entity in kilogram meters per second
    /// </summary>
    [ViewVariables]
    public Vector2 Momentum => LinearVelocity * Mass;

    /// <summary>
    ///     The current status of the object
    /// </summary>
    [Access(typeof(SharedPhysicsSystem), Friend = AccessPermissions.ReadWriteExecute, Other = AccessPermissions.Read)]
    public BodyStatus BodyStatus { get; set; }

    [ViewVariables(VVAccess.ReadWrite)]
    public bool Predict
=======
    [ComponentReference(typeof(ILookupWorldBox2Component))]
    [RegisterComponent, NetworkedComponent]
    public sealed class PhysicsComponent : Component, ILookupWorldBox2Component
>>>>>>> 8400c827
    {
        get => _predict;
        set => _predict = value;
    }

    private bool _predict;
}<|MERGE_RESOLUTION|>--- conflicted
+++ resolved
@@ -33,10 +33,9 @@
 
 namespace Robust.Shared.Physics.Components;
 
-[NetworkedComponent, ComponentProtoName("Physics")]
+[RegisterComponent, NetworkedComponent]
 public sealed class PhysicsComponent : Component
 {
-<<<<<<< HEAD
     /// <summary>
     ///     Has this body been added to an island previously in this tick.
     /// </summary>
@@ -261,11 +260,6 @@
 
     [ViewVariables(VVAccess.ReadWrite)]
     public bool Predict
-=======
-    [ComponentReference(typeof(ILookupWorldBox2Component))]
-    [RegisterComponent, NetworkedComponent]
-    public sealed class PhysicsComponent : Component, ILookupWorldBox2Component
->>>>>>> 8400c827
     {
         get => _predict;
         set => _predict = value;
