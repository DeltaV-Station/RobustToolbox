using System;
using System.Collections.Generic;
using Robust.Shared.Configuration;
using Robust.Shared.Containers;
using Robust.Shared.GameObjects;
using Robust.Shared.IoC;
using Robust.Shared.Map;
using Robust.Shared.Maths;
using Robust.Shared.Physics.Broadphase;
using Robust.Shared.Physics.Collision.Shapes;
using Robust.Shared.Physics.Dynamics;
using Robust.Shared.Utility;

namespace Robust.Shared.Physics
{
    public abstract class SharedBroadphaseSystem : EntitySystem
    {
        [Dependency] private readonly IMapManager _mapManager = default!;
        [Dependency] private readonly IPhysicsManager _physicsManager = default!;
        [Dependency] private readonly IEntityManager _entityManager = default!;

        private const int MinimumBroadphaseCapacity = 256;

        // We queue updates rather than handle them immediately for multiple reasons
        // A) Entity initializing may call several events which only need handling once so we'd need to add a bunch of code to account for what stage of initializing they're at
        // B) It's faster for instances like MoveEvent and RotateEvent both being issued

        /*
         * Okay so Box2D has its own "MoveProxy" stuff so you can easily find new contacts when required.
         * Our problem is that we have nested broadphases (rather than being on separate maps) which makes this
         * not feasible because a body could be intersecting 2 broadphases.
         * Hence we need to check which broadphases it does intersect and checkar for colliding bodies.
         */

        // We keep 2 move buffers as we need to handle the broadphase moving behavior first.
        // This is because we'll chuck anything the broadphase moves over onto the movebuffer so contacts can be generated.
        private Dictionary<MapId, Dictionary<FixtureProxy, Box2>> _moveBuffer = new();

        // Cache moved grids so we can just check our overall bounds and not each proxy for FindGridContacts
        private Dictionary<MapId, HashSet<GridId>> _movedGrids = new();

        // Caching for FindNewContacts
        private Dictionary<FixtureProxy, HashSet<FixtureProxy>> _pairBuffer = new(64);
        private Dictionary<EntityUid, Box2> _broadphaseBounding = new(8);
        private Dictionary<EntityUid, Matrix3> _broadphaseInvMatrices = new(8);
        private HashSet<EntityUid> _broadphases = new(8);
        private Dictionary<FixtureProxy, Box2> _gridMoveBuffer = new(64);
        private List<FixtureProxy> _queryBuffer = new(32);
        private Dictionary<BroadphaseComponent, (Vector2 Position, float Rotation)> _broadphaseTransforms = new();

        /// <summary>
        /// How much to expand bounds by to check cross-broadphase collisions.
        /// Ideally you want to set this to your largest body size.
        /// This only has a noticeable performance impact where multiple broadphases are in close proximity.
        /// </summary>
        private float _broadphaseExpand;

        public override void Initialize()
        {
            base.Initialize();
            UpdatesAfter.Add(typeof(SharedTransformSystem));

            SubscribeLocalEvent<BroadphaseComponent, ComponentAdd>(OnBroadphaseAdd);
            SubscribeLocalEvent<GridAddEvent>(OnGridAdd);

            SubscribeLocalEvent<EntInsertedIntoContainerMessage>(HandleContainerInsert);
            SubscribeLocalEvent<EntRemovedFromContainerMessage>(HandleContainerRemove);
            SubscribeLocalEvent<PhysicsUpdateMessage>(OnPhysicsUpdate);

            // Shouldn't need to listen to mapchanges as parent changes should handle it...
            SubscribeLocalEvent<PhysicsComponent, EntParentChangedMessage>(OnParentChange);

            SubscribeLocalEvent<PhysicsComponent, MoveEvent>(OnMove);
            SubscribeLocalEvent<PhysicsComponent, RotateEvent>(OnRotate);

            SubscribeLocalEvent<MapGridComponent, MoveEvent>(OnGridMove);
            SubscribeLocalEvent<MapGridComponent, EntMapIdChangedMessage>(OnGridMapChange);

            var configManager = IoCManager.Resolve<IConfigurationManager>();
            configManager.OnValueChanged(CVars.BroadphaseExpand, SetBroadphaseExpand, true);
            _mapManager.MapCreated += OnMapCreated;
            _mapManager.MapDestroyed += OnMapDestroyed;
        }

        private void SetBroadphaseExpand(float value) => _broadphaseExpand = value;

        public override void Update(float frameTime)
        {
            base.Update(frameTime);
            ProcessUpdates();
        }

        public override void FrameUpdate(float frameTime)
        {
            base.FrameUpdate(frameTime);
            ProcessUpdates();
        }

        /// <summary>
        /// Go through every deferred event and update the broadphase.
        /// </summary>
        public void ProcessUpdates()
        {
            EnsureBroadphaseTransforms();

<<<<<<< HEAD
=======
            while (_queuedBodyUpdates.TryDequeue(out var update))
            {
                if (update.Component.Deleted || !update.Component.CanCollide)
                {
                    RemoveBody(update.Component);
                }
                else
                {
                    AddBody(update.Component);
                }

                _handledThisTick.Add(update.Component.Owner);
            }

            // Body update may not necessarily handle this (unless the thing's deleted) so we'll still do this work regardless.
            while (_queuedParents.TryDequeue(out var parent))
            {
                if (Deleted(parent.Entity) ||
                    !_entityManager.TryGetComponent(parent.Entity, out PhysicsComponent? body) ||
                    !body.CanCollide) continue;

                UpdateBroadphase(body);
                _handledThisTick.Add(body.Owner);
            }

            while (_queuedMoves.TryDequeue(out var move))
            {
                if (_entityManager.Deleted(move.Sender) ||
                    !_entityManager.TryGetComponent(move.Sender, out PhysicsComponent? body) ||
                    !body.CanCollide) continue;

                var worldPos = move.NewPosition.ToMapPos(EntityManager);
                var worldRot = (float) _entityManager.GetComponent<TransformComponent>(move.Sender).WorldRotation.Theta;

                SynchronizeFixtures(body, worldPos, worldRot);
            }

            while (_queuedRotates.TryDequeue(out var rotate))
            {
                if (!_handledThisTick.Add(rotate.Sender) || Deleted(rotate.Sender) ||
                    !_entityManager.TryGetComponent(rotate.Sender, out PhysicsComponent? body) ||
                    !body.CanCollide) continue;

                var worldPos = _entityManager.GetComponent<TransformComponent>(rotate.Sender).WorldPosition;
                var worldRot = (float) rotate.NewRotation.Theta;

                SynchronizeFixtures(body, worldPos, worldRot);
            }

>>>>>>> 0a00a8a1
            _broadphaseBounding.Clear();
            _broadphases.Clear();
            _broadphaseTransforms.Clear();
            // Unfortunately we can't re-use our broadphase transforms as controllers may update them.
            _physicsManager.ClearTransforms();
        }

        // because physics is damn expensive we're gonna cache as much broadphase data up front as we can to re-use across
        // all bodies that need updating.
        internal void EnsureBroadphaseTransforms()
        {
            // Cache as much broadphase data as we can up front for this map.
            foreach (var broadphase in EntityManager.EntityQuery<BroadphaseComponent>(true))
            {
                UpdateBroadphaseCache(broadphase);
            }
        }

        internal void UpdateBroadphaseCache(BroadphaseComponent broadphase)
        {
            var uid = broadphase.Owner;

            var xformComp = EntityManager.GetComponent<TransformComponent>(uid);

            var matrix = xformComp.WorldMatrix;
            var worldPosition = new Vector2(matrix.R0C2, matrix.R1C2);
            var transform = new Transform(worldPosition, xformComp.WorldRotation);

            _physicsManager.SetTransform(uid, transform);
            _broadphases.Add(uid);
            _broadphaseTransforms[broadphase] = (transform.Position, transform.Quaternion2D.Angle);
            _broadphaseInvMatrices[uid] = xformComp.InvWorldMatrix;

            if (EntityManager.TryGetComponent(uid, out IMapGridComponent? mapGrid))
            {
                _broadphaseBounding[uid] = matrix.TransformBox(mapGrid.Grid.LocalBounds);
            }
            else
            {
                DebugTools.Assert(!EntityManager.HasComponent<PhysicsComponent>(uid));
            }
        }

        #region Find Contacts

        /// <summary>
        /// Check the AABB for each moved broadphase fixture and add any colliding entities to the movebuffer in case.
        /// </summary>
        private void FindGridContacts(MapId mapId)
        {
            // None moved this tick
            if (!_movedGrids.TryGetValue(mapId, out var movedGrids)) return;

            var mapBroadphase = EntityManager.GetComponent<BroadphaseComponent>(_mapManager.GetMapEntityId(mapId));

            // This is so that if we're on a broadphase that's moving (e.g. a grid) we need to make sure anything
            // we move over is getting checked for collisions, and putting it on the movebuffer is the easiest way to do so.
            var moveBuffer = _moveBuffer[mapId];

            foreach (var movedGrid in movedGrids)
            {
                if (!_mapManager.TryGetGrid(movedGrid, out var grid))
                    continue;

                DebugTools.Assert(grid.ParentMapId == mapId);
                var worldAABB = grid.WorldBounds;
                var enlargedAABB = worldAABB.Enlarged(_broadphaseExpand);

                var gridBody = EntityManager.GetComponent<PhysicsComponent>(grid.GridEntityId);

                // TODO: Use the callback for this you ape.
                // Easier to just not go over each proxy as we already unioned the fixture's worldaabb.
                foreach (var other in mapBroadphase.Tree.QueryAabb(_queryBuffer, enlargedAABB))
                {
                    // 99% of the time it's just going to be the broadphase (for now the grid) itself.
                    // hence this body check makes this run significantly better.
                    // Also check if it's not already on the movebuffer.
                    if (other.Fixture.Body == gridBody || moveBuffer.ContainsKey(other)) continue;

                    // To avoid updating during iteration.
                    // Don't need to transform as it's already in map terms.
                    _gridMoveBuffer[other] = other.AABB;
                }

                _queryBuffer.Clear();
            }

            foreach (var (proxy, worldAABB) in _gridMoveBuffer)
            {
                moveBuffer[proxy] = worldAABB;
            }

            movedGrids.Clear();
        }

        /// <summary>
        /// Go through every single created, moved, or touched proxy on the map and try to find any new contacts that should be created.
        /// </summary>
        internal void FindNewContacts(MapId mapId)
        {
            var moveBuffer = _moveBuffer[mapId];

            if (moveBuffer.Count == 0) return;

            // Find any entities being driven over that might need to be considered
            FindGridContacts(mapId);

            // There is some mariana trench levels of bullshit going on.
            // We essentially need to re-create Box2D's FindNewContacts but in a way that allows us to check every
            // broadphase intersecting a particular proxy instead of just on the 1 broadphase.
            // This means we can generate contacts across different broadphases.
            // If you have a better way of allowing for broadphases attached to grids then by all means code it yourself.

            // FindNewContacts is inherently going to be a lot slower than Box2D's normal version so we need
            // to cache a bunch of stuff to make up for it.
            EntityUid tempQualifier = _mapManager.GetMapEntityIdOrThrow(mapId);
            var contactManager = _entityManager.GetComponent<SharedPhysicsMapComponent>(tempQualifier).ContactManager;

            // TODO: Could store fixtures by broadphase for more perf?
            foreach (var (proxy, worldAABB) in moveBuffer)
            {
                var proxyBody = proxy.Fixture.Body;
                // if (prediction && !proxyBody.Predict) continue;

                // Get every broadphase we may be intersecting.
                foreach (var (broadphase, _) in _broadphaseTransforms)
                {
                    // Broadphase can't intersect with entities on itself so skip.
                    if (proxyBody.Owner == broadphase.Owner ||
                        _entityManager.GetComponent<TransformComponent>(broadphase.Owner).MapID != _entityManager.GetComponent<TransformComponent>(proxyBody.Owner).MapID) continue;

                    var enlargedAABB = worldAABB.Enlarged(_broadphaseExpand);

                    // If we're a map / our BB intersects then we'll do the work
                    if (_broadphaseBounding.TryGetValue(broadphase.Owner, out var broadphaseAABB) &&
                        !broadphaseAABB.Intersects(enlargedAABB)) continue;

                    // Logger.DebugS("physics", $"Checking proxy for {proxy.Fixture.Body.Owner} on {broadphase.Owner}");
                    Box2 aabb;
                    var proxyBroad = proxyBody.Broadphase!;

                    // If it's the same broadphase as our body's one then don't need to translate the AABB.
                    if (proxyBroad == broadphase)
                    {
                        aabb = proxy.AABB;
                    }
                    else
                    {
                        aabb = _broadphaseInvMatrices[broadphase.Owner].TransformBox(worldAABB);
                    }

                    foreach (var other in broadphase.Tree.QueryAabb(_queryBuffer, aabb))
                    {
                        // Logger.DebugS("physics", $"Checking {proxy.Fixture.Body.Owner} against {other.Fixture.Body.Owner} at {aabb}");

                        // Do fast checks first and slower checks after (in ContactManager).
                        if (proxy == other ||
                            proxy.Fixture.Body == other.Fixture.Body ||
                            !ContactManager.ShouldCollide(proxy.Fixture, other.Fixture)) continue;

                        // Don't add duplicates.
                        // Look it disgusts me but we can't do it Box2D's way because we're getting pairs
                        // with different broadphases so can't use Proxy sorting to skip duplicates.
                        // TODO: This needs to be better
                        if (_pairBuffer.TryGetValue(other, out var existing) &&
                            existing.Contains(proxy))
                        {
                            continue;
                        }

                        if (!_pairBuffer.TryGetValue(proxy, out var proxyExisting))
                        {
                            proxyExisting = new HashSet<FixtureProxy>();
                            _pairBuffer[proxy] = proxyExisting;
                        }

                        proxyExisting.Add(other);
                    }

                    _queryBuffer.Clear();
                }
            }

            foreach (var (proxyA, proxies) in _pairBuffer)
            {
                if (proxyA.Fixture.Body.Deleted) continue;

                foreach (var other in proxies)
                {
                    if (other.Fixture.Body.Deleted) continue;

                    // Because we may be colliding with something asleep (due to the way grid movement works) need
                    // to make sure the contact doesn't fail.
                    // This is because we generate a contact across 2 different broadphases where both bodies aren't
                    // moving locally but are moving in world-terms.
                    if (proxyA.Fixture.Hard && other.Fixture.Hard)
                    {
                        proxyA.Fixture.Body.WakeBody();
                        other.Fixture.Body.WakeBody();
                    }

                    contactManager.AddPair(proxyA, other);
                }
            }

            _pairBuffer.Clear();
            _moveBuffer[mapId].Clear();
            _gridMoveBuffer.Clear();
        }

        #endregion

        internal void Cleanup()
        {
            // Can't just clear movebuffer / movedgrids here because this is called after transforms update.
            _broadphaseBounding.Clear();
            _broadphaseTransforms.Clear();
            _broadphaseInvMatrices.Clear();
        }

        private void OnParentChange(EntityUid uid, PhysicsComponent component, ref EntParentChangedMessage args)
        {
            if (!component.CanCollide) return;

            var lifestage = EntityManager.GetComponent<MetaDataComponent>(uid).EntityLifeStage;

            if (lifestage is < EntityLifeStage.Initialized or > EntityLifeStage.MapInitialized) return;

            UpdateBroadphase(component);
        }

        /// <summary>
        /// If our broadphase has changed then remove us from our old one and add to our new one.
        /// </summary>
        /// <param name="body"></param>
        private void UpdateBroadphase(PhysicsComponent body, FixturesComponent? manager = null, TransformComponent? xform = null)
        {
            if (!Resolve(body.OwnerUid, ref manager, ref xform)) return;

            var oldBroadphase = body.Broadphase;
            var newBroadphase = GetBroadphase(xform);

            if (oldBroadphase == newBroadphase) return;

            DestroyProxies(body, manager);

            // Shouldn't need to null-check as this already checks for nullspace so should be okay...?
            CreateProxies(body, manager);
        }

        /// <summary>
        /// Remove all of our fixtures from the broadphase.
        /// </summary>
        private void DestroyProxies(PhysicsComponent body, FixturesComponent? manager = null)
        {
            if (!Resolve(body.Owner, ref manager)) return;

            var broadphase = body.Broadphase;

            if (broadphase == null) return;

            foreach (var (_, fixture) in manager.Fixtures)
            {
                DestroyProxies(broadphase, fixture);
            }

            body.Broadphase = null;
        }

        private void OnPhysicsUpdate(PhysicsUpdateMessage ev)
        {
            var lifestage = ev.Component.LifeStage;

            // Oh god kill it with fire.
            if (lifestage != ComponentLifeStage.Initialized) return;

            if (ev.Component.CanCollide)
            {
                AddBody(ev.Component);
            }
            else
            {
                RemoveBody(ev.Component);
            }
        }

        public void AddBody(PhysicsComponent body, FixturesComponent? manager = null)
        {
            // TODO: Good idea? Ehhhhhhhhhhhh
            // The problem is there's some fuckery with events while an entity is initializing.
            // Can probably just bypass this by doing stuff in Update / FrameUpdate again but future problem
            //
            if (body.Broadphase != null) return;

            if (!Resolve(body.OwnerUid, ref manager))
            {
                return;
            }

            CreateProxies(body, manager);
        }

        internal void RemoveBody(PhysicsComponent body, FixturesComponent? manager = null)
        {
            // Not on any broadphase anyway.
            if (body.Broadphase == null) return;

            // TODO: Would reaaalllyy like for this to not be false in future
            if (!Resolve(body.Owner, ref manager, false))
            {
                return;
            }

            DestroyProxies(body, manager);
        }

        private void OnGridMove(EntityUid uid, MapGridComponent component, ref MoveEvent args)
        {
            var mapId = EntityManager.GetComponent<TransformComponent>(uid).MapID;

            if (!_movedGrids.TryGetValue(mapId, out var gridMap))
            {
                gridMap = new HashSet<GridId>();
                _movedGrids[mapId] = gridMap;
            }

            gridMap.Add(component.GridIndex);
        }

        private void OnGridMapChange(EntityUid uid, MapGridComponent component, EntMapIdChangedMessage args)
        {
            // Make sure we cleanup old map for moved grid stuff.
            var mapId = EntityManager.GetComponent<TransformComponent>(uid).MapID;

            if (!_movedGrids.TryGetValue(mapId, out var movedGrids)) return;

            movedGrids.Remove(component.GridIndex);
        }

        public void RegenerateContacts(PhysicsComponent body)
        {
            var edge = body.ContactEdges;

            // TODO: PhysicsMap actually needs to be made nullable (or needs a re-design to not be on the body).
            // Eventually it'll be a component on the map so nullspace won't have one anyway and we need to handle that scenario.
            // Technically it is nullable coz of networking (previously it got away with being able to ignore it
            // but anchoring can touch BodyType in HandleComponentState so we need to handle this here).
            if (body.PhysicsMap != null)
            {
                var contactManager = body.PhysicsMap.ContactManager;

                while (edge != null)
                {
                    var ce0 = edge;
                    edge = edge.Next;
                    contactManager.Destroy(ce0.Contact!);
                }
            }
            else
            {
                DebugTools.Assert(body.ContactEdges == null);
            }

            body.ContactEdges = null;

            var broadphase = body.Broadphase;

            if (broadphase != null)
            {
                var mapId = _entityManager.GetComponent<TransformComponent>(body.Owner).MapID;

                foreach (var fixture in body.Fixtures)
                {
                    TouchProxies(mapId, broadphase, fixture);
                }
            }
        }

        public void Refilter(Fixture fixture)
        {
            // TODO: Call this method whenever collisionmask / collisionlayer changes
            if (fixture.Body == null) return;

            var body = fixture.Body;

            var edge = body.ContactEdges;

            while (edge != null)
            {
                var contact = edge.Contact!;
                var fixtureA = contact.FixtureA;
                var fixtureB = contact.FixtureB;

                if (fixtureA == fixture || fixtureB == fixture)
                {
                    contact.FilterFlag = true;
                }

                edge = edge.Next;
            }

            var broadphase = body.Broadphase;

            // If nullspace or whatever ignore it.
            if (broadphase == null) return;

            TouchProxies(_entityManager.GetComponent<TransformComponent>(fixture.Body.Owner).MapID, broadphase, fixture);
        }

        private void TouchProxies(MapId mapId, BroadphaseComponent broadphase, Fixture fixture)
        {
            var broadphasePos = _entityManager.GetComponent<TransformComponent>(broadphase.Owner).WorldPosition;

            foreach (var proxy in fixture.Proxies)
            {
                AddToMoveBuffer(mapId, proxy, proxy.AABB.Translated(broadphasePos));
            }
        }

        private void OnMove(EntityUid uid, PhysicsComponent component, ref MoveEvent args)
        {
            if (!component.CanCollide || !EntityManager.TryGetComponent(uid, out FixturesComponent? manager)) return;

            var worldRot = EntityManager.GetComponent<TransformComponent>(uid).WorldRotation;

            SynchronizeFixtures(component, args.NewPosition.ToMapPos(EntityManager), (float) worldRot.Theta, manager);
        }

        private void OnRotate(EntityUid uid, PhysicsComponent component, ref RotateEvent args)
        {
            if (!component.CanCollide) return;

            var worldPos = EntityManager.GetComponent<TransformComponent>(uid).WorldPosition;

            SynchronizeFixtures(component, worldPos, (float) args.NewRotation.Theta);
        }

        private void SynchronizeFixtures(PhysicsComponent body, Vector2 worldPos, float worldRot, FixturesComponent? manager = null)
        {
            if (!Resolve(body.OwnerUid, ref manager))
            {
                return;
            }

            // Logger.DebugS("physics", $"Synchronizing fixtures for {body.Owner}");
            // Don't cache this as controllers may change it freely before we run physics!
            var xf = new Transform(worldPos, worldRot);

            if (body.Awake)
            {
                // TODO: SWEPT HERE
                // Check if we need to use the normal synchronize which also supports TOI
                // Otherwise, use the slightly faster one.

                // For now we'll just use the normal one as no TOI support
                foreach (var (_, fixture) in manager.Fixtures)
                {
                    if (fixture.ProxyCount == 0) continue;

                    // SynchronizezTOI(fixture, xf1, xf2);

                    Synchronize(fixture, xf);
                }
            }
            else
            {
                foreach (var (_, fixture) in manager.Fixtures)
                {
                    if (fixture.ProxyCount == 0) continue;

                    Synchronize(fixture, xf);
                }
            }
<<<<<<< HEAD
=======

            // Ensure cache remains up to date if the broadphase is moving.
            var uid = body.Owner;

            if (EntityManager.TryGetComponent(uid, out BroadphaseComponent? broadphase))
            {
                UpdateBroadphaseCache(broadphase);
            }
>>>>>>> 0a00a8a1
        }

        /// <summary>
        /// A more efficient Synchronize for 1 transform.
        /// </summary>
        private void Synchronize(Fixture fixture, Transform transform1)
        {
            // tl;dr update our bounding boxes stored in broadphase.
            var broadphase = fixture.Body.Broadphase!;
            var proxyCount = fixture.ProxyCount;

<<<<<<< HEAD
            var broadphaseXform = EntityManager.GetComponent<TransformComponent>(broadphase.OwnerUid);

            var broadphaseMapId = broadphaseXform.MapID;
            var (broadphaseWorldPos, broadphaseWorldRot, broadphaseInvMatrix) = broadphaseXform.GetWorldPositionRotationInvMatrix();
=======
            var broadphaseMapId = _entityManager.GetComponent<TransformComponent>(broadphase.Owner).MapID;
            var broadphaseInvMatrix = _broadphaseInvMatrices[broadphase.Owner];
            var broadphaseXform = _broadphaseTransforms[broadphase];
>>>>>>> 0a00a8a1

            var relativePos1 = new Transform(
                broadphaseInvMatrix.Transform(transform1.Position),
                transform1.Quaternion2D.Angle - broadphaseWorldRot);

            for (var i = 0; i < proxyCount; i++)
            {
                var proxy = fixture.Proxies[i];
                var bounds = fixture.Shape.ComputeAABB(relativePos1, i);
                proxy.AABB = bounds;
                var displacement = Vector2.Zero;
                broadphase.Tree.MoveProxy(proxy.ProxyId, bounds, displacement);

                var worldAABB = new Box2Rotated(bounds, broadphaseWorldRot, Vector2.Zero)
                    .CalcBoundingBox()
                    .Translated(broadphaseWorldPos);

                AddToMoveBuffer(broadphaseMapId, proxy, worldAABB);
            }
        }

        private void AddToMoveBuffer(MapId mapId, FixtureProxy proxy, Box2 aabb)
        {
            if(mapId == MapId.Nullspace)
                return;

            _moveBuffer[mapId][proxy] = aabb;
        }

        /// <summary>
        /// Get broadphase proxies from the body's fixtures and add them to the relevant broadphase.
        /// </summary>
        /// <param name="useCache">Whether we should use cached broadphase data. This is only valid during the physics step.</param>
        private void CreateProxies(PhysicsComponent body, FixturesComponent? manager = null, TransformComponent? xform = null)
        {
<<<<<<< HEAD
            if (!Resolve(body.OwnerUid, ref manager, ref xform) ||
                xform.MapID == MapId.Nullspace) return;

            var (worldPos, worldRot) = xform.GetWorldPositionRotation();
=======
            if (_entityManager.GetComponent<TransformComponent>(body.Owner).MapID == MapId.Nullspace) return;

            var worldPos = _entityManager.GetComponent<TransformComponent>(body.Owner).WorldPosition;
            var worldRot = _entityManager.GetComponent<TransformComponent>(body.Owner).WorldRotation;
>>>>>>> 0a00a8a1

            // Outside of PVS (TODO Remove when PVS is better)
            if (float.IsNaN(worldPos.X) || float.IsNaN(worldPos.Y))
            {
                return;
            }

            var broadphase = GetBroadphase(xform);

            if (broadphase == null)
            {
                throw new InvalidBroadphaseException($"Unable to find broadphase for {body.Owner}");
            }

            if (body.Broadphase != null)
            {
                throw new InvalidBroadphaseException($"{body.Owner} already has proxies on a broadphase?");
            }

            body.Broadphase = broadphase;

            foreach (var (_, fixture) in manager.Fixtures)
            {
                CreateProxies(fixture, worldPos, worldRot);
            }

            // Ensure cache remains up to date if the broadphase is moving.
            var uid = body.Owner;

            if (EntityManager.TryGetComponent(uid, out BroadphaseComponent? broadphaseComp))
            {
                UpdateBroadphaseCache(broadphaseComp);
            }

            // Logger.DebugS("physics", $"Created proxies for {body.Owner} on {broadphase.Owner}");
        }

        /// <summary>
        /// Create the proxies for this fixture on the body's broadphase.
        /// </summary>
        internal void CreateProxies(Fixture fixture, Vector2 worldPos, Angle worldRot)
        {
            // Ideally we would always just defer this until Update / FrameUpdate but that will have to wait for a future
            // PR for my own sanity.

            DebugTools.Assert(fixture.ProxyCount == 0);
            DebugTools.Assert(_entityManager.GetComponent<TransformComponent>(fixture.Body.Owner).MapID != MapId.Nullspace);

            var proxyCount = fixture.Shape.ChildCount;

            if (proxyCount == 0) return;

            var broadphase = fixture.Body.Broadphase;

            if (broadphase == null)
            {
                throw new InvalidBroadphaseException($"Unable to find broadphase for create on {fixture.Body.Owner}");
            }

            fixture.ProxyCount = proxyCount;
            var proxies = fixture.Proxies;

            Array.Resize(ref proxies, proxyCount);
            fixture.Proxies = proxies;

<<<<<<< HEAD
            var broadphaseXform = EntityManager.GetComponent<TransformComponent>(broadphase.OwnerUid);
=======
            Matrix3 broadphaseInvMatrix;
            (Vector2 Position, float Rotation) broadphaseTransform;
            var xform = EntityManager.GetComponent<TransformComponent>(broadphase.Owner);

            if (useCache)
            {
                broadphaseInvMatrix = _broadphaseInvMatrices[broadphase.Owner];
                broadphaseTransform = _broadphaseTransforms[broadphase];
            }
            else
            {
                Vector2 wp;
                Angle wr;

                (wp, wr, broadphaseInvMatrix) = xform.GetWorldPositionRotationInvMatrix();
>>>>>>> 0a00a8a1

            var (broadphaseWorldPosition, broadphaseWorldRotation, broadphaseInvMatrix) = broadphaseXform.GetWorldPositionRotationInvMatrix();

            var localPos = broadphaseInvMatrix.Transform(worldPos);

            var transform = new Transform(localPos, worldRot - broadphaseWorldRotation);
            var mapId = broadphaseXform.MapID;

            for (var i = 0; i < proxyCount; i++)
            {
                var bounds = fixture.Shape.ComputeAABB(transform, i);
                var proxy = new FixtureProxy(bounds, fixture, i);
                proxy.ProxyId = broadphase.Tree.AddProxy(ref proxy);
                fixture.Proxies[i] = proxy;

                var worldAABB = new Box2Rotated(bounds, broadphaseWorldRotation, Vector2.Zero)
                    .CalcBoundingBox()
                    .Translated(broadphaseWorldPosition);

                AddToMoveBuffer(mapId, proxy, worldAABB);
            }
        }

        /// <summary>
        /// Destroy the proxies for this fixture on the broadphase.
        /// </summary>
        internal void DestroyProxies(BroadphaseComponent broadphase, Fixture fixture)
        {
            if (broadphase == null)
            {
                throw new InvalidBroadphaseException($"Unable to find broadphase for destroy on {fixture.Body}");
            }

            var proxyCount = fixture.ProxyCount;
            var moveBuffer = _moveBuffer[_entityManager.GetComponent<TransformComponent>(broadphase.Owner).MapID];

            for (var i = 0; i < proxyCount; i++)
            {
                var proxy = fixture.Proxies[i];
                broadphase.Tree.RemoveProxy(proxy.ProxyId);
                proxy.ProxyId = DynamicTree.Proxy.Free;
                moveBuffer.Remove(proxy);
            }

            fixture.ProxyCount = 0;
        }

        private void HandleContainerInsert(EntInsertedIntoContainerMessage ev)
        {
            if ((!_entityManager.EntityExists(ev.Entity) ? EntityLifeStage.Deleted : _entityManager.GetComponent<MetaDataComponent>(ev.Entity).EntityLifeStage) >= EntityLifeStage.Deleted || !_entityManager.TryGetComponent(ev.Entity, out PhysicsComponent? physicsComponent)) return;

            physicsComponent.CanCollide = false;
            physicsComponent.Awake = false;
        }

        private void HandleContainerRemove(EntRemovedFromContainerMessage ev)
        {
            if (Deleted(ev.Entity) || !_entityManager.TryGetComponent(ev.Entity, out PhysicsComponent? physicsComponent)) return;

            physicsComponent.CanCollide = true;
            physicsComponent.Awake = true;
        }

        public override void Shutdown()
        {
            base.Shutdown();
            var configManager = IoCManager.Resolve<IConfigurationManager>();
            configManager.UnsubValueChanged(CVars.BroadphaseExpand, SetBroadphaseExpand);
            _mapManager.MapCreated -= OnMapCreated;
            _mapManager.MapDestroyed -= OnMapDestroyed;
        }

        #region Broadphase management

        private void OnMapCreated(object? sender, MapEventArgs e)
        {
            if (e.Map == MapId.Nullspace) return;

            EntityManager.EnsureComponent<BroadphaseComponent>(_mapManager.GetMapEntityId(e.Map));
            _moveBuffer[e.Map] = new Dictionary<FixtureProxy, Box2>(64);
        }

        private void OnMapDestroyed(object? sender, MapEventArgs e)
        {
            _moveBuffer.Remove(e.Map);
            _movedGrids.Remove(e.Map);
        }

        private void OnGridAdd(GridAddEvent ev)
        {
            EntityManager.EnsureComponent<BroadphaseComponent>(ev.EntityUid);
        }

        private void OnBroadphaseAdd(EntityUid uid, BroadphaseComponent component, ComponentAdd args)
        {
            var capacity = (int) Math.Max(MinimumBroadphaseCapacity, Math.Ceiling(_entityManager.GetComponent<TransformComponent>(component.Owner).ChildCount / (float) MinimumBroadphaseCapacity) * MinimumBroadphaseCapacity);
            component.Tree = new DynamicTreeBroadPhase(capacity);
        }

        #endregion

        /// <summary>
        /// Attempt to get the relevant broadphase for this entity.
        /// Can return null if it's the map entity.
        /// </summary>
<<<<<<< HEAD
        private BroadphaseComponent? GetBroadphase(TransformComponent xform)
        {
            if (xform.MapID == MapId.Nullspace) return null;

            var parent = xform.ParentUid;

            // if it's map return null. Grids should return the map's broadphase.
            if (EntityManager.HasComponent<BroadphaseComponent>(xform.OwnerUid) &&
                !parent.IsValid())
=======
        /// <param name="entity"></param>
        /// <param name="transform"></param>
        /// <returns></returns>
        private BroadphaseComponent? GetBroadphase(EntityUid entity, TransformComponent? transform = null)
        {
            if (!Resolve(entity, ref transform))
                return null;

            if (transform.MapID == MapId.Nullspace)
            {
                return null;
            }

            // if it's map return null. Grids should return the map's broadphase.
            if (_entityManager.HasComponent<BroadphaseComponent>(entity) &&
                transform.Parent == null)
>>>>>>> 0a00a8a1
            {
                return null;
            }

<<<<<<< HEAD
            while (parent.IsValid())
            {
                if (EntityManager.TryGetComponent(parent, out BroadphaseComponent? comp)) return comp;
                parent = EntityManager.GetComponent<TransformComponent>(parent).ParentUid;
=======
            var parent = transform.Parent;

            while (true)
            {
                if (parent == null) break;

                if (_entityManager.TryGetComponent(parent.Owner, out BroadphaseComponent? comp)) return comp;
                parent = parent.Parent;
>>>>>>> 0a00a8a1
            }

            return null;
        }

        // TODO: The below is slow and should just query the map's broadphase directly. The problem is that
        // there's some ordering stuff going on where the broadphase has queued all of its updates but hasn't applied
        // them yet so this query will fail on initialization which chains into a whole lot of issues.
        internal IEnumerable<BroadphaseComponent> GetBroadphases(MapId mapId, Box2 aabb)
        {
            // TODO Okay so problem: If we just do Encloses that's a lot faster BUT it also means we don't return the
            // map's broadphase which avoids us iterating over it for 99% of bodies.

            if (mapId == MapId.Nullspace) yield break;

            foreach (var (broadphase, xform) in EntityManager.EntityQuery<BroadphaseComponent, TransformComponent>(true))
            {
                if (xform.MapID != mapId) continue;

                if (!EntityManager.TryGetComponent(broadphase.Owner, out IMapGridComponent? mapGrid))
                {
                    yield return broadphase;
                    continue;
                }

                var grid = (IMapGridInternal) _mapManager.GetGrid(mapGrid.GridIndex);

                // Won't worry about accurate bounds checks as it's probably slower in most use cases.
                grid.GetMapChunks(aabb, out var chunkEnumerator);

                if (chunkEnumerator.MoveNext(out _))
                {
                    yield return broadphase;
                }
            }
        }

        private sealed class InvalidBroadphaseException : Exception
        {
            public InvalidBroadphaseException() {}

            public InvalidBroadphaseException(string message) : base(message) {}
        }
    }
}<|MERGE_RESOLUTION|>--- conflicted
+++ resolved
@@ -103,58 +103,6 @@
         {
             EnsureBroadphaseTransforms();
 
-<<<<<<< HEAD
-=======
-            while (_queuedBodyUpdates.TryDequeue(out var update))
-            {
-                if (update.Component.Deleted || !update.Component.CanCollide)
-                {
-                    RemoveBody(update.Component);
-                }
-                else
-                {
-                    AddBody(update.Component);
-                }
-
-                _handledThisTick.Add(update.Component.Owner);
-            }
-
-            // Body update may not necessarily handle this (unless the thing's deleted) so we'll still do this work regardless.
-            while (_queuedParents.TryDequeue(out var parent))
-            {
-                if (Deleted(parent.Entity) ||
-                    !_entityManager.TryGetComponent(parent.Entity, out PhysicsComponent? body) ||
-                    !body.CanCollide) continue;
-
-                UpdateBroadphase(body);
-                _handledThisTick.Add(body.Owner);
-            }
-
-            while (_queuedMoves.TryDequeue(out var move))
-            {
-                if (_entityManager.Deleted(move.Sender) ||
-                    !_entityManager.TryGetComponent(move.Sender, out PhysicsComponent? body) ||
-                    !body.CanCollide) continue;
-
-                var worldPos = move.NewPosition.ToMapPos(EntityManager);
-                var worldRot = (float) _entityManager.GetComponent<TransformComponent>(move.Sender).WorldRotation.Theta;
-
-                SynchronizeFixtures(body, worldPos, worldRot);
-            }
-
-            while (_queuedRotates.TryDequeue(out var rotate))
-            {
-                if (!_handledThisTick.Add(rotate.Sender) || Deleted(rotate.Sender) ||
-                    !_entityManager.TryGetComponent(rotate.Sender, out PhysicsComponent? body) ||
-                    !body.CanCollide) continue;
-
-                var worldPos = _entityManager.GetComponent<TransformComponent>(rotate.Sender).WorldPosition;
-                var worldRot = (float) rotate.NewRotation.Theta;
-
-                SynchronizeFixtures(body, worldPos, worldRot);
-            }
-
->>>>>>> 0a00a8a1
             _broadphaseBounding.Clear();
             _broadphases.Clear();
             _broadphaseTransforms.Clear();
@@ -628,17 +576,6 @@
                     Synchronize(fixture, xf);
                 }
             }
-<<<<<<< HEAD
-=======
-
-            // Ensure cache remains up to date if the broadphase is moving.
-            var uid = body.Owner;
-
-            if (EntityManager.TryGetComponent(uid, out BroadphaseComponent? broadphase))
-            {
-                UpdateBroadphaseCache(broadphase);
-            }
->>>>>>> 0a00a8a1
         }
 
         /// <summary>
@@ -650,16 +587,10 @@
             var broadphase = fixture.Body.Broadphase!;
             var proxyCount = fixture.ProxyCount;
 
-<<<<<<< HEAD
             var broadphaseXform = EntityManager.GetComponent<TransformComponent>(broadphase.OwnerUid);
 
             var broadphaseMapId = broadphaseXform.MapID;
             var (broadphaseWorldPos, broadphaseWorldRot, broadphaseInvMatrix) = broadphaseXform.GetWorldPositionRotationInvMatrix();
-=======
-            var broadphaseMapId = _entityManager.GetComponent<TransformComponent>(broadphase.Owner).MapID;
-            var broadphaseInvMatrix = _broadphaseInvMatrices[broadphase.Owner];
-            var broadphaseXform = _broadphaseTransforms[broadphase];
->>>>>>> 0a00a8a1
 
             var relativePos1 = new Transform(
                 broadphaseInvMatrix.Transform(transform1.Position),
@@ -695,17 +626,10 @@
         /// <param name="useCache">Whether we should use cached broadphase data. This is only valid during the physics step.</param>
         private void CreateProxies(PhysicsComponent body, FixturesComponent? manager = null, TransformComponent? xform = null)
         {
-<<<<<<< HEAD
             if (!Resolve(body.OwnerUid, ref manager, ref xform) ||
                 xform.MapID == MapId.Nullspace) return;
 
             var (worldPos, worldRot) = xform.GetWorldPositionRotation();
-=======
-            if (_entityManager.GetComponent<TransformComponent>(body.Owner).MapID == MapId.Nullspace) return;
-
-            var worldPos = _entityManager.GetComponent<TransformComponent>(body.Owner).WorldPosition;
-            var worldRot = _entityManager.GetComponent<TransformComponent>(body.Owner).WorldRotation;
->>>>>>> 0a00a8a1
 
             // Outside of PVS (TODO Remove when PVS is better)
             if (float.IsNaN(worldPos.X) || float.IsNaN(worldPos.Y))
@@ -771,25 +695,7 @@
             Array.Resize(ref proxies, proxyCount);
             fixture.Proxies = proxies;
 
-<<<<<<< HEAD
             var broadphaseXform = EntityManager.GetComponent<TransformComponent>(broadphase.OwnerUid);
-=======
-            Matrix3 broadphaseInvMatrix;
-            (Vector2 Position, float Rotation) broadphaseTransform;
-            var xform = EntityManager.GetComponent<TransformComponent>(broadphase.Owner);
-
-            if (useCache)
-            {
-                broadphaseInvMatrix = _broadphaseInvMatrices[broadphase.Owner];
-                broadphaseTransform = _broadphaseTransforms[broadphase];
-            }
-            else
-            {
-                Vector2 wp;
-                Angle wr;
-
-                (wp, wr, broadphaseInvMatrix) = xform.GetWorldPositionRotationInvMatrix();
->>>>>>> 0a00a8a1
 
             var (broadphaseWorldPosition, broadphaseWorldRotation, broadphaseInvMatrix) = broadphaseXform.GetWorldPositionRotationInvMatrix();
 
@@ -895,7 +801,6 @@
         /// Attempt to get the relevant broadphase for this entity.
         /// Can return null if it's the map entity.
         /// </summary>
-<<<<<<< HEAD
         private BroadphaseComponent? GetBroadphase(TransformComponent xform)
         {
             if (xform.MapID == MapId.Nullspace) return null;
@@ -905,43 +810,14 @@
             // if it's map return null. Grids should return the map's broadphase.
             if (EntityManager.HasComponent<BroadphaseComponent>(xform.OwnerUid) &&
                 !parent.IsValid())
-=======
-        /// <param name="entity"></param>
-        /// <param name="transform"></param>
-        /// <returns></returns>
-        private BroadphaseComponent? GetBroadphase(EntityUid entity, TransformComponent? transform = null)
-        {
-            if (!Resolve(entity, ref transform))
+            {
                 return null;
-
-            if (transform.MapID == MapId.Nullspace)
-            {
-                return null;
-            }
-
-            // if it's map return null. Grids should return the map's broadphase.
-            if (_entityManager.HasComponent<BroadphaseComponent>(entity) &&
-                transform.Parent == null)
->>>>>>> 0a00a8a1
-            {
-                return null;
-            }
-
-<<<<<<< HEAD
+            }
+
             while (parent.IsValid())
             {
                 if (EntityManager.TryGetComponent(parent, out BroadphaseComponent? comp)) return comp;
                 parent = EntityManager.GetComponent<TransformComponent>(parent).ParentUid;
-=======
-            var parent = transform.Parent;
-
-            while (true)
-            {
-                if (parent == null) break;
-
-                if (_entityManager.TryGetComponent(parent.Owner, out BroadphaseComponent? comp)) return comp;
-                parent = parent.Parent;
->>>>>>> 0a00a8a1
             }
 
             return null;
