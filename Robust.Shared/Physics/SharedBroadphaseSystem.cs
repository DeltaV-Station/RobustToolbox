using System;
using System.Collections.Generic;
using System.Linq;
using Robust.Shared.Configuration;
using Robust.Shared.Containers;
using Robust.Shared.GameObjects;
using Robust.Shared.IoC;
using Robust.Shared.Log;
using Robust.Shared.Map;
using Robust.Shared.Maths;
using Robust.Shared.Physics.Broadphase;
using Robust.Shared.Physics.Dynamics;
using Robust.Shared.Utility;

namespace Robust.Shared.Physics
{
    public abstract class SharedBroadphaseSystem : EntitySystem
    {
        [Dependency] private readonly IMapManagerInternal _mapManager = default!;
        [Dependency] private readonly IPhysicsManager _physicsManager = default!;

        private ISawmill _logger = default!;

        private const int MinimumBroadphaseCapacity = 256;

        // We queue updates rather than handle them immediately for multiple reasons
        // A) Entity initializing may call several events which only need handling once so we'd need to add a bunch of code to account for what stage of initializing they're at
        // B) It's faster for instances like MoveEvent and RotateEvent both being issued

        /*
         * Okay so Box2D has its own "MoveProxy" stuff so you can easily find new contacts when required.
         * Our problem is that we have nested broadphases (rather than being on separate maps) which makes this
         * not feasible because a body could be intersecting 2 broadphases.
         * Hence we need to check which broadphases it does intersect and checkar for colliding bodies.
         */

        // We keep 2 move buffers as we need to handle the broadphase moving behavior first.
        // This is because we'll chuck anything the broadphase moves over onto the movebuffer so contacts can be generated.
        private Dictionary<MapId, Dictionary<FixtureProxy, Box2>> _moveBuffer = new();

        // Caching for FindNewContacts
        private Dictionary<FixtureProxy, HashSet<FixtureProxy>> _pairBuffer = new(64);
        private Dictionary<FixtureProxy, Box2> _gridMoveBuffer = new(64);
        private List<FixtureProxy> _queryBuffer = new(32);

        private List<MapGrid> _gridsPool = new(8);

        /// <summary>
        /// How much to expand bounds by to check cross-broadphase collisions.
        /// Ideally you want to set this to your largest body size.
        /// This only has a noticeable performance impact where multiple broadphases are in close proximity.
        /// </summary>
        private float _broadphaseExpand;

        public override void Initialize()
        {
            base.Initialize();

            _logger = Logger.GetSawmill("physics");
            UpdatesOutsidePrediction = true;

            UpdatesAfter.Add(typeof(SharedTransformSystem));

            SubscribeLocalEvent<BroadphaseComponent, ComponentAdd>(OnBroadphaseAdd);
            SubscribeLocalEvent<GridAddEvent>(OnGridAdd);

            SubscribeLocalEvent<EntInsertedIntoContainerMessage>(HandleContainerInsert);
            SubscribeLocalEvent<EntRemovedFromContainerMessage>(HandleContainerRemove);
            SubscribeLocalEvent<CollisionChangeMessage>(OnPhysicsUpdate);

            SubscribeLocalEvent<PhysicsComponent, MoveEvent>(OnMove);
            SubscribeLocalEvent<PhysicsComponent, RotateEvent>(OnRotate);

            var configManager = IoCManager.Resolve<IConfigurationManager>();
            configManager.OnValueChanged(CVars.BroadphaseExpand, SetBroadphaseExpand, true);

            SubscribeLocalEvent<MapChangedEvent>(ev =>
            {
                if (ev.Created)
                    OnMapCreated(ev);
                else
                    OnMapDestroyed(ev);
            });
        }

        private void SetBroadphaseExpand(float value) => _broadphaseExpand = value;

        public override void Update(float frameTime)
        {
            base.Update(frameTime);
            ProcessUpdates();
        }

        public override void FrameUpdate(float frameTime)
        {
            base.FrameUpdate(frameTime);
            ProcessUpdates();
        }

        /// <summary>
        /// Go through every deferred event and update the broadphase.
        /// </summary>
        public void ProcessUpdates()
        {
            // Unfortunately we can't re-use our broadphase transforms as controllers may update them.
            _physicsManager.ClearTransforms();
        }

        #region Find Contacts

        /// <summary>
        /// Check the AABB for each moved broadphase fixture and add any colliding entities to the movebuffer in case.
        /// </summary>
        private void FindGridContacts(MapId mapId)
        {
            var movedGrids = _mapManager.GetMovedGrids(mapId);

            // None moved this tick
            if (movedGrids.Count == 0) return;

            var mapBroadphase = EntityManager.GetComponent<BroadphaseComponent>(_mapManager.GetMapEntityId(mapId));

            // This is so that if we're on a broadphase that's moving (e.g. a grid) we need to make sure anything
            // we move over is getting checked for collisions, and putting it on the movebuffer is the easiest way to do so.
            var moveBuffer = _moveBuffer[mapId];

            foreach (var grid in movedGrids)
            {
                DebugTools.Assert(grid.ParentMapId == mapId);
                var worldAABB = grid.WorldBounds;
                var enlargedAABB = worldAABB.Enlarged(_broadphaseExpand);

                var gridBody = EntityManager.GetComponent<PhysicsComponent>(grid.GridEntityId);

                // TODO: Use the callback for this you ape.
                // Easier to just not go over each proxy as we already unioned the fixture's worldaabb.
                foreach (var other in mapBroadphase.Tree.QueryAabb(_queryBuffer, enlargedAABB))
                {
                    // 99% of the time it's just going to be the broadphase (for now the grid) itself.
                    // hence this body check makes this run significantly better.
                    // Also check if it's not already on the movebuffer.
                    if (other.Fixture.Body == gridBody || moveBuffer.ContainsKey(other)) continue;

                    // To avoid updating during iteration.
                    // Don't need to transform as it's already in map terms.
                    _gridMoveBuffer[other] = other.AABB;
                }

                _queryBuffer.Clear();
            }

            foreach (var (proxy, worldAABB) in _gridMoveBuffer)
            {
                moveBuffer[proxy] = worldAABB;
            }

            movedGrids.Clear();
        }

        /// <summary>
        /// Go through every single created, moved, or touched proxy on the map and try to find any new contacts that should be created.
        /// </summary>
        internal void FindNewContacts(MapId mapId)
        {
            var moveBuffer = _moveBuffer[mapId];

            if (moveBuffer.Count == 0) return;

            // Find any entities being driven over that might need to be considered
            FindGridContacts(mapId);

            // There is some mariana trench levels of bullshit going on.
            // We essentially need to re-create Box2D's FindNewContacts but in a way that allows us to check every
            // broadphase intersecting a particular proxy instead of just on the 1 broadphase.
            // This means we can generate contacts across different broadphases.
            // If you have a better way of allowing for broadphases attached to grids then by all means code it yourself.

            // FindNewContacts is inherently going to be a lot slower than Box2D's normal version so we need
            // to cache a bunch of stuff to make up for it.
            var contactManager = EntityManager.GetComponent<SharedPhysicsMapComponent>(_mapManager.GetMapEntityIdOrThrow(mapId)).ContactManager;
            var broadphaseQuery = EntityManager.GetEntityQuery<BroadphaseComponent>();
            var physicsQuery = EntityManager.GetEntityQuery<PhysicsComponent>();
            var xformQuery = EntityManager.GetEntityQuery<TransformComponent>();

            // TODO: Could store fixtures by broadphase for more perf?
            foreach (var (proxy, worldAABB) in moveBuffer)
            {
                var proxyBody = proxy.Fixture.Body;
                if (proxyBody.Deleted)
                {
<<<<<<< HEAD
                    _logger.Error($"Deleted body {ToPrettyString(proxyBody.Owner)} made it to FindNewContacts; this should never happen!");
=======
                    // TODO: This happens in some grid deletion scenarios which does have an issue on github.
                    Logger.ErrorS("physics", $"Deleted body {EntityManager.ToPrettyString(proxyBody.Owner)} made it to FindNewContacts; this should never happen!");
>>>>>>> dfa2c222
                    DebugTools.Assert(false);
                    continue;
                }

                _gridsPool.Clear();

                // Get every broadphase we may be intersecting.
                // Also TODO: Don't put grids on movebuffer so you get peak shuttle driving performance.
                foreach (var grid in _mapManager.FindGridsIntersecting(mapId, worldAABB.Enlarged(_broadphaseExpand), _gridsPool, xformQuery, physicsQuery))
                {
                    FindPairs(proxy, worldAABB, grid.GridEntityId, xformQuery, broadphaseQuery);
                }

                FindPairs(proxy, worldAABB, _mapManager.GetMapEntityId(mapId), xformQuery, broadphaseQuery);
            }

            foreach (var (proxyA, proxies) in _pairBuffer)
            {
                var proxyABody = proxyA.Fixture.Body;

                // TODO Why are we checking deleted what
                if (proxyABody.Deleted) continue;

                foreach (var other in proxies)
                {
                    var otherBody = other.Fixture.Body;

                    if (otherBody.Deleted) continue;

                    // Because we may be colliding with something asleep (due to the way grid movement works) need
                    // to make sure the contact doesn't fail.
                    // This is because we generate a contact across 2 different broadphases where both bodies aren't
                    // moving locally but are moving in world-terms.
                    if (proxyA.Fixture.Hard && other.Fixture.Hard &&
                        (_gridMoveBuffer.ContainsKey(proxyA) || _gridMoveBuffer.ContainsKey(other)))
                    {
                        proxyABody.WakeBody();
                        otherBody.WakeBody();
                    }

                    contactManager.AddPair(proxyA, other);
                }
            }

            _pairBuffer.Clear();
            moveBuffer.Clear();
            _gridMoveBuffer.Clear();
            _mapManager.ClearMovedGrids(mapId);
        }

        private void FindPairs(
            FixtureProxy proxy,
            Box2 worldAABB,
            EntityUid broadphase,
            EntityQuery<TransformComponent> xformQuery,
            EntityQuery<BroadphaseComponent> broadphaseQuery)
        {
            var proxyBody = proxy.Fixture.Body;

            // Broadphase can't intersect with entities on itself so skip.
            if (proxyBody.Owner == broadphase) return;

            // Logger.DebugS("physics", $"Checking proxy for {proxy.Fixture.Body.Owner} on {broadphase.Owner}");
            Box2 aabb;
            var proxyBroad = proxyBody.Broadphase!;

            // If it's the same broadphase as our body's one then don't need to translate the AABB.
            if (proxyBroad.Owner == broadphase)
            {
                aabb = proxy.AABB;
            }
            else
            {
                var broadXform = xformQuery.GetComponent(broadphase);
                aabb = broadXform.InvWorldMatrix.TransformBox(worldAABB);
            }

            var broadphaseComp = broadphaseQuery.GetComponent(broadphase);

            foreach (var other in broadphaseComp.Tree.QueryAabb(_queryBuffer, aabb))
            {
                // Logger.DebugS("physics", $"Checking {proxy.Fixture.Body.Owner} against {other.Fixture.Body.Owner} at {aabb}");

                // Do fast checks first and slower checks after (in ContactManager).
                if (proxy == other ||
                    proxy.Fixture.Body == other.Fixture.Body ||
                    !ContactManager.ShouldCollide(proxy.Fixture, other.Fixture)) continue;

                // Don't add duplicates.
                // Look it disgusts me but we can't do it Box2D's way because we're getting pairs
                // with different broadphases so can't use Proxy sorting to skip duplicates.
                // TODO: This needs to be better
                if (_pairBuffer.TryGetValue(other, out var existing) &&
                    existing.Contains(proxy))
                {
                    continue;
                }

                if (!_pairBuffer.TryGetValue(proxy, out var proxyExisting))
                {
                    proxyExisting = new HashSet<FixtureProxy>();
                    _pairBuffer[proxy] = proxyExisting;
                }

                proxyExisting.Add(other);
            }

            _queryBuffer.Clear();
        }

        #endregion

        /// <summary>
        /// If our broadphase has changed then remove us from our old one and add to our new one.
        /// </summary>
        internal void UpdateBroadphase(PhysicsComponent body, FixturesComponent? manager = null, TransformComponent? xform = null)
        {
            if (!Resolve(body.Owner, ref manager, ref xform)) return;

            var oldBroadphase = body.Broadphase;
            var newBroadphase = GetBroadphase(xform);

            if (oldBroadphase == newBroadphase) return;

            DestroyProxies(body, manager);

            // Shouldn't need to null-check as this already checks for nullspace so should be okay...?
            CreateProxies(body, manager);
        }

        /// <summary>
        /// Remove all of our fixtures from the broadphase.
        /// </summary>
        private void DestroyProxies(PhysicsComponent body, FixturesComponent? manager = null)
        {
            if (!Resolve(body.Owner, ref manager)) return;

            var broadphase = body.Broadphase;

            if (broadphase == null) return;

            // Juussttt in case anything slips through
            if (!broadphase.Owner.IsValid() ||
                !TryComp(broadphase.Owner, out MetaDataComponent? meta) ||
                meta.EntityLifeStage >= EntityLifeStage.Terminating)
            {
                // Don't log because this may happen due to recursive deletions.
                body.Broadphase = null;

                foreach (var (_, fixture) in manager.Fixtures)
                {
                    foreach (var proxy in fixture.Proxies)
                    {
                        proxy.ProxyId = DynamicTree.Proxy.Free;
                    }

                    fixture.ProxyCount = 0;
                }

                return;
            }

            var mapId = Transform(broadphase.Owner).MapID;

            foreach (var (_, fixture) in manager.Fixtures)
            {
                DestroyProxies(broadphase, fixture, mapId);
            }

            body.Broadphase = null;
        }

        private void OnPhysicsUpdate(CollisionChangeMessage ev)
        {
            var lifestage = ev.Body.LifeStage;

            // Oh god kill it with fire.
            if (lifestage is < ComponentLifeStage.Initialized or > ComponentLifeStage.Running) return;

            if (ev.CanCollide)
            {
                AddBody(ev.Body);
            }
            else
            {
                RemoveBody(ev.Body);
            }
        }

        public void AddBody(PhysicsComponent body, FixturesComponent? manager = null)
        {
            // TODO: Good idea? Ehhhhhhhhhhhh
            // The problem is there's some fuckery with events while an entity is initializing.
            // Can probably just bypass this by doing stuff in Update / FrameUpdate again but future problem
            //
            if (body.Broadphase != null) return;

            if (!Resolve(body.Owner, ref manager))
            {
                return;
            }

            CreateProxies(body, manager);
        }

        internal void RemoveBody(PhysicsComponent body, FixturesComponent? manager = null)
        {
            // Not on any broadphase anyway.
            if (body.Broadphase == null) return;

            // TODO: Would reaaalllyy like for this to not be false in future
            if (!Resolve(body.Owner, ref manager, false))
            {
                return;
            }

            DestroyProxies(body, manager);
        }

        public void RegenerateContacts(PhysicsComponent body)
        {
            // TODO: PhysicsMap actually needs to be made nullable (or needs a re-design to not be on the body).
            // Eventually it'll be a component on the map so nullspace won't have one anyway and we need to handle that scenario.
            // Technically it is nullable coz of networking (previously it got away with being able to ignore it
            // but anchoring can touch BodyType in HandleComponentState so we need to handle this here).
            if (body.PhysicsMap != null)
            {
                body.DestroyContacts();
            }

            DebugTools.Assert(body.Contacts.Count == 0);

            var broadphase = body.Broadphase;

            if (broadphase != null)
            {
                var mapId = EntityManager.GetComponent<TransformComponent>(body.Owner).MapID;

                foreach (var fixture in EntityManager.GetComponent<FixturesComponent>(body.Owner).Fixtures.Values)
                {
                    TouchProxies(mapId, broadphase, fixture);
                }
            }
        }

        public void Refilter(Fixture fixture)
        {
            // TODO: Call this method whenever collisionmask / collisionlayer changes
            // TODO: This should never becalled when body is null.
            DebugTools.Assert(fixture.Body != null);
            if (fixture.Body == null)
            {
                return;
            }

            var body = fixture.Body;

            foreach (var (_, contact) in fixture.Contacts)
            {
                contact.FilterFlag = true;
            }

            var broadphase = body.Broadphase;

            // If nullspace or whatever ignore it.
            if (broadphase == null) return;

            TouchProxies(Transform(fixture.Body.Owner).MapID, broadphase, fixture);
        }

        private void TouchProxies(MapId mapId, BroadphaseComponent broadphase, Fixture fixture)
        {
            var broadphasePos = EntityManager.GetComponent<TransformComponent>(broadphase.Owner).WorldPosition;

            foreach (var proxy in fixture.Proxies)
            {
                AddToMoveBuffer(mapId, proxy, proxy.AABB.Translated(broadphasePos));
            }
        }

        private void OnMove(EntityUid uid, PhysicsComponent component, ref MoveEvent args)
        {
            if (!component.CanCollide || !EntityManager.TryGetComponent(uid, out FixturesComponent? manager)) return;

            var worldRot = EntityManager.GetComponent<TransformComponent>(uid).WorldRotation;

            SynchronizeFixtures(component, args.NewPosition.ToMapPos(EntityManager), (float) worldRot.Theta, manager);
        }

        private void OnRotate(EntityUid uid, PhysicsComponent component, ref RotateEvent args)
        {
            if (!component.CanCollide) return;

            var xform = EntityManager.GetComponent<TransformComponent>(uid);
            var (worldPos, worldRot) = xform.GetWorldPositionRotation();
            DebugTools.Assert(xform.LocalRotation.Equals(args.NewRotation));

            SynchronizeFixtures(component, worldPos, (float) worldRot.Theta);
        }

        private void SynchronizeFixtures(PhysicsComponent body, Vector2 worldPos, float worldRot, FixturesComponent? manager = null)
        {
            if (!Resolve(body.Owner, ref manager))
            {
                return;
            }

            // Logger.DebugS("physics", $"Synchronizing fixtures for {body.Owner}");
            // Don't cache this as controllers may change it freely before we run physics!
            var xf = new Transform(worldPos, worldRot);

            if (body.Awake)
            {
                // TODO: SWEPT HERE
                // Check if we need to use the normal synchronize which also supports TOI
                // Otherwise, use the slightly faster one.

                // For now we'll just use the normal one as no TOI support
                foreach (var (_, fixture) in manager.Fixtures)
                {
                    if (fixture.ProxyCount == 0) continue;

                    // SynchronizezTOI(fixture, xf1, xf2);

                    Synchronize(fixture, xf);
                }
            }
            else
            {
                foreach (var (_, fixture) in manager.Fixtures)
                {
                    if (fixture.ProxyCount == 0) continue;

                    Synchronize(fixture, xf);
                }
            }
        }

        /// <summary>
        /// A more efficient Synchronize for 1 transform.
        /// </summary>
        private void Synchronize(Fixture fixture, Transform transform1)
        {
            // tl;dr update our bounding boxes stored in broadphase.
            var broadphase = fixture.Body.Broadphase!;
            var proxyCount = fixture.ProxyCount;

            var broadphaseXform = EntityManager.GetComponent<TransformComponent>(broadphase.Owner);

            var broadphaseMapId = broadphaseXform.MapID;
            var (broadphaseWorldPos, broadphaseWorldRot, broadphaseInvMatrix) = broadphaseXform.GetWorldPositionRotationInvMatrix();

            var relativePos1 = new Transform(
                broadphaseInvMatrix.Transform(transform1.Position),
                transform1.Quaternion2D.Angle - broadphaseWorldRot);

            for (var i = 0; i < proxyCount; i++)
            {
                var proxy = fixture.Proxies[i];
                var bounds = fixture.Shape.ComputeAABB(relativePos1, i);
                proxy.AABB = bounds;
                var displacement = Vector2.Zero;
                broadphase.Tree.MoveProxy(proxy.ProxyId, bounds, displacement);

                var worldAABB = new Box2Rotated(bounds, broadphaseWorldRot, Vector2.Zero)
                    .CalcBoundingBox()
                    .Translated(broadphaseWorldPos);

                AddToMoveBuffer(broadphaseMapId, proxy, worldAABB);
            }
        }

        private void AddToMoveBuffer(MapId mapId, FixtureProxy proxy, Box2 aabb)
        {
            if(mapId == MapId.Nullspace)
                return;

            _moveBuffer[mapId][proxy] = aabb;
        }

        /// <summary>
        /// Get broadphase proxies from the body's fixtures and add them to the relevant broadphase.
        /// </summary>
        /// <param name="useCache">Whether we should use cached broadphase data. This is only valid during the physics step.</param>
        private void CreateProxies(PhysicsComponent body, FixturesComponent? manager = null, TransformComponent? xform = null)
        {
            if (!Resolve(body.Owner, ref manager, ref xform) ||
                xform.MapID == MapId.Nullspace) return;

            var (worldPos, worldRot) = xform.GetWorldPositionRotation();

            // Outside of PVS (TODO Remove when PVS is better)
            if (float.IsNaN(worldPos.X) || float.IsNaN(worldPos.Y))
            {
                return;
            }

            var broadphase = GetBroadphase(xform);

            if (broadphase == null)
            {
                throw new InvalidBroadphaseException($"Unable to find broadphase for {body.Owner}");
            }

            if (body.Broadphase != null)
            {
                throw new InvalidBroadphaseException($"{body.Owner} already has proxies on a broadphase?");
            }

            body.Broadphase = broadphase;

            foreach (var (_, fixture) in manager.Fixtures)
            {
                CreateProxies(fixture, worldPos, worldRot);
            }
            // Logger.DebugS("physics", $"Created proxies for {body.Owner} on {broadphase.Owner}");
        }

        /// <summary>
        /// Create the proxies for this fixture on the body's broadphase.
        /// </summary>
        internal void CreateProxies(Fixture fixture, Vector2 worldPos, Angle worldRot)
        {
            // Ideally we would always just defer this until Update / FrameUpdate but that will have to wait for a future
            // PR for my own sanity.

            DebugTools.Assert(fixture.ProxyCount == 0);
            DebugTools.Assert(EntityManager.GetComponent<TransformComponent>(fixture.Body.Owner).MapID != MapId.Nullspace);

            var proxyCount = fixture.Shape.ChildCount;

            if (proxyCount == 0) return;

            var broadphase = fixture.Body.Broadphase;

            if (broadphase == null)
            {
                throw new InvalidBroadphaseException($"Unable to find broadphase for create on {fixture.Body.Owner}");
            }

            fixture.ProxyCount = proxyCount;
            var proxies = fixture.Proxies;

            Array.Resize(ref proxies, proxyCount);
            fixture.Proxies = proxies;

            var broadphaseXform = EntityManager.GetComponent<TransformComponent>(broadphase.Owner);

            var (broadphaseWorldPosition, broadphaseWorldRotation, broadphaseInvMatrix) = broadphaseXform.GetWorldPositionRotationInvMatrix();

            var localPos = broadphaseInvMatrix.Transform(worldPos);

            var transform = new Transform(localPos, worldRot - broadphaseWorldRotation);
            var mapId = broadphaseXform.MapID;

            for (var i = 0; i < proxyCount; i++)
            {
                var bounds = fixture.Shape.ComputeAABB(transform, i);
                var proxy = new FixtureProxy(bounds, fixture, i);
                proxy.ProxyId = broadphase.Tree.AddProxy(ref proxy);
                fixture.Proxies[i] = proxy;

                var worldAABB = new Box2Rotated(bounds, broadphaseWorldRotation, Vector2.Zero)
                    .CalcBoundingBox()
                    .Translated(broadphaseWorldPosition);

                AddToMoveBuffer(mapId, proxy, worldAABB);
            }
        }

        /// <summary>
        /// Destroy the proxies for this fixture on the broadphase.
        /// </summary>
        internal void DestroyProxies(BroadphaseComponent broadphase, Fixture fixture, MapId mapId)
        {
            if (broadphase == null)
            {
                throw new InvalidBroadphaseException($"Unable to find broadphase for destroy on {fixture.Body}");
            }

            var proxyCount = fixture.ProxyCount;
            var moveBuffer = _moveBuffer[mapId];

            for (var i = 0; i < proxyCount; i++)
            {
                var proxy = fixture.Proxies[i];
                broadphase.Tree.RemoveProxy(proxy.ProxyId);
                proxy.ProxyId = DynamicTree.Proxy.Free;
                moveBuffer.Remove(proxy);
            }

            fixture.ProxyCount = 0;
        }

        private void HandleContainerInsert(EntInsertedIntoContainerMessage ev)
        {
            if (!EntityManager.TryGetComponent(ev.Entity, out PhysicsComponent? physicsComponent) ||
                physicsComponent.LifeStage > ComponentLifeStage.Running) return;

            physicsComponent.CanCollide = false;
            physicsComponent.Awake = false;
        }

        private void HandleContainerRemove(EntRemovedFromContainerMessage ev)
        {
            if (!EntityManager.TryGetComponent(ev.Entity, out PhysicsComponent? physicsComponent) ||
                physicsComponent.LifeStage > ComponentLifeStage.Running) return;

            physicsComponent.CanCollide = true;
            physicsComponent.Awake = true;
        }

        public override void Shutdown()
        {
            base.Shutdown();
            var configManager = IoCManager.Resolve<IConfigurationManager>();
            configManager.UnsubValueChanged(CVars.BroadphaseExpand, SetBroadphaseExpand);
        }

        #region Broadphase management

        private void OnMapCreated(MapChangedEvent e)
        {
            if (e.Map == MapId.Nullspace) return;

            EntityManager.EnsureComponent<BroadphaseComponent>(_mapManager.GetMapEntityId(e.Map));
            _moveBuffer[e.Map] = new Dictionary<FixtureProxy, Box2>(64);
        }

        private void OnMapDestroyed(MapChangedEvent e)
        {
            _moveBuffer.Remove(e.Map);
        }

        private void OnGridAdd(GridAddEvent ev)
        {
            EntityManager.EnsureComponent<BroadphaseComponent>(ev.EntityUid);
        }

        private void OnBroadphaseAdd(EntityUid uid, BroadphaseComponent component, ComponentAdd args)
        {
            var capacity = (int) Math.Max(MinimumBroadphaseCapacity, Math.Ceiling(EntityManager.GetComponent<TransformComponent>(component.Owner).ChildCount / (float) MinimumBroadphaseCapacity) * MinimumBroadphaseCapacity);
            component.Tree = new DynamicTreeBroadPhase(capacity);
        }

        #endregion

        /// <summary>
        /// Attempt to get the relevant broadphase for this entity.
        /// Can return null if it's the map entity.
        /// </summary>
        private BroadphaseComponent? GetBroadphase(TransformComponent xform)
        {
            if (xform.MapID == MapId.Nullspace) return null;

            var broadQuery = GetEntityQuery<BroadphaseComponent>();
            var xformQuery = GetEntityQuery<TransformComponent>();
            var parent = xform.ParentUid;

            // if it's map return null. Grids should return the map's broadphase.
            if (broadQuery.HasComponent(xform.Owner) &&
                !parent.IsValid())
            {
                return null;
            }

            while (parent.IsValid())
            {
                if (broadQuery.TryGetComponent(parent, out var comp)) return comp;
                parent = xformQuery.GetComponent(parent).ParentUid;
            }

            return null;
        }

        // TODO: The below is slow and should just query the map's broadphase directly. The problem is that
        // there's some ordering stuff going on where the broadphase has queued all of its updates but hasn't applied
        // them yet so this query will fail on initialization which chains into a whole lot of issues.
        internal IEnumerable<BroadphaseComponent> GetBroadphases(MapId mapId, Box2 aabb)
        {
            // TODO Okay so problem: If we just do Encloses that's a lot faster BUT it also means we don't return the
            // map's broadphase which avoids us iterating over it for 99% of bodies.

            if (mapId == MapId.Nullspace) yield break;

            foreach (var (broadphase, xform) in EntityManager.EntityQuery<BroadphaseComponent, TransformComponent>(true))
            {
                if (xform.MapID != mapId) continue;

                if (!EntityManager.TryGetComponent(broadphase.Owner, out IMapGridComponent? mapGrid))
                {
                    yield return broadphase;
                    continue;
                }

                var grid = (IMapGridInternal) _mapManager.GetGrid(mapGrid.GridIndex);

                // Won't worry about accurate bounds checks as it's probably slower in most use cases.
                grid.GetMapChunks(aabb, out var chunkEnumerator);

                if (chunkEnumerator.MoveNext(out _))
                {
                    yield return broadphase;
                }
            }
        }

        private sealed class InvalidBroadphaseException : Exception
        {
            public InvalidBroadphaseException() {}

            public InvalidBroadphaseException(string message) : base(message) {}
        }
    }
}<|MERGE_RESOLUTION|>--- conflicted
+++ resolved
@@ -188,12 +188,8 @@
                 var proxyBody = proxy.Fixture.Body;
                 if (proxyBody.Deleted)
                 {
-<<<<<<< HEAD
+                    // TODO: This happens in some grid deletion scenarios which does have an issue on github.
                     _logger.Error($"Deleted body {ToPrettyString(proxyBody.Owner)} made it to FindNewContacts; this should never happen!");
-=======
-                    // TODO: This happens in some grid deletion scenarios which does have an issue on github.
-                    Logger.ErrorS("physics", $"Deleted body {EntityManager.ToPrettyString(proxyBody.Owner)} made it to FindNewContacts; this should never happen!");
->>>>>>> dfa2c222
                     DebugTools.Assert(false);
                     continue;
                 }
