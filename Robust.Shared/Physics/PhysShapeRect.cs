﻿using System;
using Robust.Shared.Maths;
using Robust.Shared.Serialization;
using Robust.Shared.Serialization.Manager.Attributes;
using Robust.Shared.ViewVariables;

namespace Robust.Shared.Physics
{
    /// <summary>
    /// A physics shape that represents an OBB.
    /// This box DOES rotate with the entity, and will always be offset from the
    /// entity origin in world space.
    /// </summary>
    [Serializable, NetSerializable]
    public class PhysShapeRect : IPhysShape
    {
        [DataFieldWithFlag("layer", typeof(CollisionLayer))]
        private int _collisionLayer;
        [DataFieldWithFlag("mask", typeof(CollisionMask))]
        private int _collisionMask;

        [DataField("bounds")]
        private Box2 _rectangle = Box2.UnitCentered;
        [ViewVariables(VVAccess.ReadWrite)]
        public Box2 Rectangle
        {
            get => _rectangle;
            set
            {
                _rectangle = value;
                OnDataChanged?.Invoke();
            }
        }

        /// <inheritdoc />
        [ViewVariables(VVAccess.ReadWrite)]
        public int CollisionLayer
        {
            get => _collisionLayer;
            set
            {
                _collisionLayer = value;
                OnDataChanged?.Invoke();
            }
        }

        /// <inheritdoc />
        [ViewVariables(VVAccess.ReadWrite)]
        public int CollisionMask
        {
            get => _collisionMask;
            set
            {
                _collisionMask = value;
                OnDataChanged?.Invoke();
            }
        }

        /// <inheritdoc />
        public void ApplyState() { }

        public void DebugDraw(DebugDrawingHandle handle, in Matrix3 modelMatrix, in Box2 worldViewport,
            float sleepPercent)
        {
            var rotationMatrix = Matrix3.CreateRotation(Math.PI);
            handle.SetTransform(rotationMatrix * modelMatrix);
            handle.DrawRect(_rectangle, handle.CalcWakeColor(handle.RectFillColor, sleepPercent));
            handle.SetTransform(Matrix3.Identity);
        }

<<<<<<< HEAD
        void IExposeData.ExposeData(ObjectSerializer serializer)
        {
            serializer.DataField(ref _collisionLayer, "layer", 0, WithFormat.Flags<CollisionLayer>());
            serializer.DataField(ref _collisionMask, "mask", 0, WithFormat.Flags<CollisionMask>());
            serializer.DataField(ref _rectangle, "bounds", Box2.UnitCentered);
        }

=======
>>>>>>> 745bd1d1
        [field: NonSerialized]
        public event Action? OnDataChanged;

        public Box2 CalculateLocalBounds(Angle rotation)
        {
            return new Box2Rotated(_rectangle, rotation.Opposite(), Vector2.Zero).CalcBoundingBox();
        }
    }
}<|MERGE_RESOLUTION|>--- conflicted
+++ resolved
@@ -68,16 +68,6 @@
             handle.SetTransform(Matrix3.Identity);
         }
 
-<<<<<<< HEAD
-        void IExposeData.ExposeData(ObjectSerializer serializer)
-        {
-            serializer.DataField(ref _collisionLayer, "layer", 0, WithFormat.Flags<CollisionLayer>());
-            serializer.DataField(ref _collisionMask, "mask", 0, WithFormat.Flags<CollisionMask>());
-            serializer.DataField(ref _rectangle, "bounds", Box2.UnitCentered);
-        }
-
-=======
->>>>>>> 745bd1d1
         [field: NonSerialized]
         public event Action? OnDataChanged;
 
