using System.Collections.Generic;
using Robust.Shared.GameObjects;
using Robust.Shared.IoC;
using Robust.Shared.Map;
using Robust.Shared.Map.Components;
using Robust.Shared.Physics.Dynamics;
using Robust.Shared.Serialization;
using Robust.Shared.Serialization.Manager;
using Robust.Shared.Serialization.Markdown;
using Robust.Shared.Serialization.Markdown.Sequence;
using Robust.Shared.Serialization.Markdown.Validation;
using Robust.Shared.Serialization.TypeSerializers.Interfaces;

namespace Robust.Shared.Physics;

/// <summary>
/// Special-case to avoid writing grid fixtures.
/// </summary>
public sealed class FixtureSerializer : ITypeSerializer<List<Fixture>, SequenceDataNode>
{
    public ValidationNode Validate(ISerializationManager serializationManager, SequenceDataNode node,
        IDependencyCollection dependencies, ISerializationContext? context = null)
    {
        var seq = new List<ValidationNode>(node.Count);

        foreach (var subNode in node)
        {
            seq.Add(serializationManager.ValidateNode<Fixture>(subNode, context));
        }

        return new ValidatedSequenceNode(seq);
    }

    public List<Fixture> Read(ISerializationManager serializationManager, SequenceDataNode node, IDependencyCollection dependencies,
        SerializationHookContext hookCtx, ISerializationContext? context = null, ISerializationManager.InstantiationDelegate<List<Fixture>>? instantiation = default)
    {
        var value = instantiation != null ? instantiation() : new List<Fixture>(node.Count);

        foreach (var subNode in node)
        {
<<<<<<< HEAD
            var fixture = serializationManager.Read<Fixture>(subNode, context, skipHook, notNullableOverride: true);
=======
            var fixture = serializationManager.Read<Fixture>(subNode, hookCtx, context);
>>>>>>> ef0c0d00
            value.Add(fixture);
        }

        return value;
    }

    public DataNode Write(ISerializationManager serializationManager, List<Fixture> value, IDependencyCollection dependencies,
        bool alwaysWrite = false, ISerializationContext? context = null)
    {
        var seq = new SequenceDataNode();

        if (value.Count == 0)
            return seq;

        if (context is MapSerializationContext mapContext)
        {
            // Don't serialize mapgrid fixtures because it's bloat and we'll just generate them at runtime.
            if (dependencies.Resolve<IEntityManager>().HasComponent<MapGridComponent>(mapContext.CurrentWritingEntity))
            {
                return seq;
            }
        }

        foreach (var fixture in value)
        {
            seq.Add(serializationManager.WriteValue(fixture, alwaysWrite, context, notNullableOverride: true));
        }

        return seq;
    }
}<|MERGE_RESOLUTION|>--- conflicted
+++ resolved
@@ -38,11 +38,7 @@
 
         foreach (var subNode in node)
         {
-<<<<<<< HEAD
-            var fixture = serializationManager.Read<Fixture>(subNode, context, skipHook, notNullableOverride: true);
-=======
-            var fixture = serializationManager.Read<Fixture>(subNode, hookCtx, context);
->>>>>>> ef0c0d00
+            var fixture = serializationManager.Read<Fixture>(subNode, hookCtx, context, notNullableOverride: true);
             value.Add(fixture);
         }
 
