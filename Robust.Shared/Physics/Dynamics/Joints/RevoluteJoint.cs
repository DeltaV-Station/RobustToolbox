// MIT License

// Copyright (c) 2019 Erin Catto

// Permission is hereby granted, free of charge, to any person obtaining a copy
// of this software and associated documentation files (the "Software"), to deal
// in the Software without restriction, including without limitation the rights
// to use, copy, modify, merge, publish, distribute, sublicense, and/or sell
// copies of the Software, and to permit persons to whom the Software is
// furnished to do so, subject to the following conditions:

// The above copyright notice and this permission notice shall be included in all
// copies or substantial portions of the Software.

// THE SOFTWARE IS PROVIDED "AS IS", WITHOUT WARRANTY OF ANY KIND, EXPRESS OR
// IMPLIED, INCLUDING BUT NOT LIMITED TO THE WARRANTIES OF MERCHANTABILITY,
// FITNESS FOR A PARTICULAR PURPOSE AND NONINFRINGEMENT. IN NO EVENT SHALL THE
// AUTHORS OR COPYRIGHT HOLDERS BE LIABLE FOR ANY CLAIM, DAMAGES OR OTHER
// LIABILITY, WHETHER IN AN ACTION OF CONTRACT, TORT OR OTHERWISE, ARISING FROM,
// OUT OF OR IN CONNECTION WITH THE SOFTWARE OR THE USE OR OTHER DEALINGS IN THE
// SOFTWARE.

using System;
using System.Numerics;
using Robust.Shared.GameObjects;
using Robust.Shared.IoC;
using Robust.Shared.Maths;
using Robust.Shared.Physics.Components;
using Robust.Shared.Physics.Systems;
using Robust.Shared.Serialization;
using Robust.Shared.Serialization.Manager.Attributes;

namespace Robust.Shared.Physics.Dynamics.Joints;

[Serializable, NetSerializable]
internal sealed class RevoluteJointState : JointState
{
    public bool EnableLimit { get; internal set; }
    public bool EnableMotor { get; internal set; }
    public float ReferenceAngle { get; internal set; }
    public float LowerAngle { get; internal set; }
    public float UpperAngle { get; internal set; }
    public float MotorSpeed { get; internal set; }
    public float MaxMotorTorque { get; internal set; }

<<<<<<< HEAD
    public override Joint GetJoint(IEntityManager entManager)
    {
        return new RevoluteJoint(this, entManager);
=======
    public override Joint GetJoint(IEntityManager entManager, EntityUid owner)
    {
        return new RevoluteJoint(this, entManager, owner);
>>>>>>> ef630bbf
    }
}

public sealed partial class RevoluteJoint : Joint, IEquatable<RevoluteJoint>
{
    // Temporary
    private Vector2 _impulse;
    private int _indexA;
    private int _indexB;
    private Vector2 _localCenterA;
    private Vector2 _localCenterB;
    private float _invMassA;
    private float _invMassB;
    private float _invIA;
    private float _invIB;
    private Vector2 _rA;
    private Vector2 _rB;
    private Matrix22 _K;
    private float _axialMass;
    private float _angle;
    private float _motorImpulse;
    private float _lowerImpulse;
    private float _upperImpulse;

    // Settable
    [DataField("enableLimit")]
    public bool EnableLimit;

    /// <summary>
    /// A flag to enable the joint motor.
    /// </summary>
    [DataField("enableMotor")]
    public bool EnableMotor;

    /// <summary>
    /// The bodyB angle minus bodyA angle in the reference state (radians).
    /// </summary>
    [DataField("referenceAngle")]
    public float ReferenceAngle;

    /// <summary>
    /// The lower angle for the joint limit (radians).
    /// </summary>
    [DataField("lowerAngle")]
    public float LowerAngle;

    /// <summary>
    /// The upper angle for the joint limit (radians).
    /// </summary>
    [DataField("upperAngle")]
    public float UpperAngle;

    /// <summary>
    /// The desired motor speed. Usually in radians per second.
    /// </summary>
    [DataField("motorSpeed")]
    public float MotorSpeed;

    /// <summary>
    /// The maximum motor torque used to achieve the desired motor speed.
    /// Usually in N-m.
    /// </summary>
    [DataField("maxMotorTorque")]
    public float MaxMotorTorque;

    public RevoluteJoint() {}

    public RevoluteJoint(EntityUid uidA, EntityUid uidB, Vector2 anchorA, Vector2 anchorB, float referenceAngle) : base(uidA, uidB)
    {
        LocalAnchorA = anchorA;
        LocalAnchorB = anchorB;
        ReferenceAngle = referenceAngle;
    }

    public RevoluteJoint(EntityUid bodyAUid, EntityUid bodyBUid) : base(bodyAUid, bodyBUid) {}

<<<<<<< HEAD
    internal RevoluteJoint(RevoluteJointState state, IEntityManager entManager) : base(state, entManager)
=======
    internal RevoluteJoint(RevoluteJointState state, IEntityManager entManager, EntityUid owner)
        : base(state, entManager, owner)
>>>>>>> ef630bbf
    {
        EnableLimit = state.EnableLimit;
        EnableMotor = state.EnableMotor;
        ReferenceAngle = state.ReferenceAngle;
        LowerAngle = state.LowerAngle;
        UpperAngle = state.UpperAngle;
        MotorSpeed = state.MotorSpeed;
        MaxMotorTorque = state.MaxMotorTorque;
    }

    public override JointType JointType => JointType.Revolute;

    public override JointState GetState(IEntityManager entManager)
    {
        var revoluteState = new RevoluteJointState();

        base.GetState(revoluteState, entManager);
        return revoluteState;
    }

    internal override void ApplyState(JointState state)
    {
        base.ApplyState(state);
        if (state is not RevoluteJointState revoluteState) return;

        EnableLimit = revoluteState.EnableLimit;
        EnableMotor = revoluteState.EnableMotor;
        LowerAngle = revoluteState.LowerAngle;
        MotorSpeed = revoluteState.MotorSpeed;
        ReferenceAngle = revoluteState.ReferenceAngle;
        UpperAngle = revoluteState.UpperAngle;
        MaxMotorTorque = revoluteState.MaxMotorTorque;
    }

    public override Vector2 GetReactionForce(float invDt)
    {
        var P = new Vector2(_impulse.X, _impulse.Y);
        return P * invDt;
    }

    public override float GetReactionTorque(float invDt)
    {
        return invDt * (_motorImpulse + _lowerImpulse - _upperImpulse);
    }

    internal override void InitVelocityConstraints(
        in SolverData data,
        in SharedPhysicsSystem.IslandData island,
        PhysicsComponent bodyA,
        PhysicsComponent bodyB,
        Vector2[] positions,
        float[] angles,
        Vector2[] linearVelocities,
        float[] angularVelocities)
    {
        var offset = island.Offset;
        _indexA = bodyA.IslandIndex[island.Index];
        _indexB = bodyB.IslandIndex[island.Index];
        _localCenterA = bodyA.LocalCenter;
        _localCenterB = bodyB.LocalCenter;
        _invMassA = bodyA.InvMass;
        _invMassB = bodyB.InvMass;
        _invIA = bodyA.InvI;
        _invIB = bodyB.InvI;

        float aA = angles[_indexA];
        var vA = linearVelocities[offset + _indexA];
        float wA = angularVelocities[offset + _indexA];

        float aB = angles[_indexB];
        var vB = linearVelocities[offset + _indexB];
        float wB = angularVelocities[offset + _indexB];

        Quaternion2D qA = new(aA), qB = new(aB);

        _rA = Transform.Mul(qA, LocalAnchorA - _localCenterA);
        _rB = Transform.Mul(qB, LocalAnchorB - _localCenterB);

        // J = [-I -r1_skew I r2_skew]
        // r_skew = [-ry; rx]

        // Matlab
        // K = [ mA+r1y^2*iA+mB+r2y^2*iB,  -r1y*iA*r1x-r2y*iB*r2x]
        //     [  -r1y*iA*r1x-r2y*iB*r2x, mA+r1x^2*iA+mB+r2x^2*iB]

        float mA = _invMassA, mB = _invMassB;
        float iA = _invIA, iB = _invIB;

        _K.EX.X = mA + mB + _rA.Y * _rA.Y * iA + _rB.Y * _rB.Y * iB;
        _K.EY.X = -_rA.Y * _rA.X * iA - _rB.Y * _rB.X * iB;
        _K.EX.Y = _K.EY.X;
        _K.EY.Y = mA + mB + _rA.X * _rA.X * iA + _rB.X * _rB.X * iB;

        _axialMass = iA + iB;
        bool fixedRotation;
        if (_axialMass > 0.0f)
        {
            _axialMass = 1.0f / _axialMass;
            fixedRotation = false;
        }
        else
        {
            fixedRotation = true;
        }

        _angle = aB - aA - ReferenceAngle;
        if (EnableLimit == false || fixedRotation)
        {
            _lowerImpulse = 0.0f;
            _upperImpulse = 0.0f;
        }

        if (EnableMotor == false || fixedRotation)
        {
            _motorImpulse = 0.0f;
        }

        if (data.WarmStarting)
        {
            // Scale impulses to support a variable time step.
            _impulse *= data.DtRatio;
            _motorImpulse *= data.DtRatio;
            _lowerImpulse *= data.DtRatio;
            _upperImpulse *= data.DtRatio;

            float axialImpulse = _motorImpulse + _lowerImpulse - _upperImpulse;
            var P = new Vector2(_impulse.X, _impulse.Y);

            vA -= P * mA;
            wA -= iA * (Vector2Helpers.Cross(_rA, P) + axialImpulse);

            vB += P * mB;
            wB += iB * (Vector2Helpers.Cross(_rB, P) + axialImpulse);
        }
        else
        {
            _impulse = Vector2.Zero;
            _motorImpulse = 0.0f;
            _lowerImpulse = 0.0f;
            _upperImpulse = 0.0f;
        }

        linearVelocities[offset + _indexA] = vA;
        angularVelocities[offset + _indexA] = wA;
        linearVelocities[offset + _indexB] = vB;
        angularVelocities[offset + _indexB] = wB;
    }

    internal override void SolveVelocityConstraints(
        in SolverData data,
        in SharedPhysicsSystem.IslandData island,
        Vector2[] linearVelocities,
        float[] angularVelocities)
    {
        var offset = island.Offset;
        var vA = linearVelocities[offset + _indexA];
        float wA = angularVelocities[offset + _indexA];
        var vB = linearVelocities[offset + _indexB];
        float wB = angularVelocities[offset + _indexB];

        float mA = _invMassA, mB = _invMassB;
        float iA = _invIA, iB = _invIB;

        bool fixedRotation = (iA + iB == 0.0f);

        // Solve motor constraint.
        if (EnableMotor && !fixedRotation)
        {
            float Cdot = wB - wA - MotorSpeed;
            float impulse = -_axialMass * Cdot;
            float oldImpulse = _motorImpulse;
            float maxImpulse = data.FrameTime * MaxMotorTorque;
            _motorImpulse = Math.Clamp(_motorImpulse + impulse, -maxImpulse, maxImpulse);
            impulse = _motorImpulse - oldImpulse;

            wA -= iA * impulse;
            wB += iB * impulse;
        }

        if (EnableLimit && fixedRotation == false)
        {
            // Lower limit
            {
                float C = _angle - LowerAngle;
                float Cdot = wB - wA;
                float impulse = -_axialMass * (Cdot + MathF.Max(C, 0.0f) * data.InvDt);
                float oldImpulse = _lowerImpulse;
                _lowerImpulse = MathF.Max(_lowerImpulse + impulse, 0.0f);
                impulse = _lowerImpulse - oldImpulse;

                wA -= iA * impulse;
                wB += iB * impulse;
            }

            // Upper limit
            // Note: signs are flipped to keep C positive when the constraint is satisfied.
            // This also keeps the impulse positive when the limit is active.
            {
                float C = UpperAngle - _angle;
                float Cdot = wA - wB;
                float impulse = -_axialMass * (Cdot + MathF.Max(C, 0.0f) * data.InvDt);
                float oldImpulse = _upperImpulse;
                _upperImpulse = MathF.Max(_upperImpulse + impulse, 0.0f);
                impulse = _upperImpulse - oldImpulse;

                wA += iA * impulse;
                wB -= iB * impulse;
            }
        }

        // Solve point-to-point constraint
        {
            var Cdot = vB + Vector2Helpers.Cross(wB, _rB) - vA - Vector2Helpers.Cross(wA, _rA);
            var impulse = _K.Solve(-Cdot);

            _impulse.X += impulse.X;
            _impulse.Y += impulse.Y;

            vA -= impulse * mA;
            wA -= iA * Vector2Helpers.Cross(_rA, impulse);

            vB += impulse * mB;
            wB += iB * Vector2Helpers.Cross(_rB, impulse);
        }

        linearVelocities[offset + _indexA] = vA;
        angularVelocities[offset + _indexA] = wA;
        linearVelocities[offset + _indexB] = vB;
        angularVelocities[offset + _indexB] = wB;
    }

    internal override bool SolvePositionConstraints(
        in SolverData data,
        Vector2[] positions,
        float[] angles)
    {
        var cA = positions[_indexA];
        float aA = angles[_indexA];
        var cB = positions[_indexB];
        float aB = angles[_indexB];

        Quaternion2D qA = new(aA), qB = new(aB);

        float angularError = 0.0f;
        float positionError = 0.0f;

        bool fixedRotation = (_invIA + _invIB == 0.0f);

        // Solve angular limit constraint
        if (EnableLimit && fixedRotation == false)
        {
            float angle = aB - aA - ReferenceAngle;
            float C = 0.0f;

            if (Math.Abs(UpperAngle - LowerAngle) < 2.0f * PhysicsConstants.AngularSlop)
            {
                // Prevent large angular corrections
                C = Math.Clamp(angle - LowerAngle, -data.MaxAngularCorrection, data.MaxAngularCorrection);
            }
            else if (angle <= LowerAngle)
            {
                // Prevent large angular corrections and allow some slop.
                C = Math.Clamp(angle - LowerAngle + PhysicsConstants.AngularSlop, -data.MaxAngularCorrection, 0.0f);
            }
            else if (angle >= UpperAngle)
            {
                // Prevent large angular corrections and allow some slop.
                C = Math.Clamp(angle - UpperAngle - PhysicsConstants.AngularSlop, 0.0f, data.MaxAngularCorrection);
            }

            float limitImpulse = -_axialMass * C;
            aA -= _invIA * limitImpulse;
            aB += _invIB * limitImpulse;
            angularError = Math.Abs(C);
        }

        // Solve point-to-point constraint.
        {
            qA.Set(aA);
            qB.Set(aB);
            var rA = Transform.Mul(qA, LocalAnchorA - _localCenterA);
            var rB = Transform.Mul(qB, LocalAnchorB - _localCenterB);

            var C = cB + rB - cA - rA;
            positionError = C.Length();

            float mA = _invMassA, mB = _invMassB;
            float iA = _invIA, iB = _invIB;

            var K = new Matrix22(
                mA + mB + iA * rA.Y * rA.Y + iB * rB.Y * rB.Y,
                -iA * rA.X * rA.Y - iB * rB.X * rB.Y,
                0f,
                mA + mB + iA * rA.X * rA.X + iB * rB.X * rB.X);

            K.EY.X = K.EX.Y;

            var impulse = -K.Solve(C);

            cA -= impulse * mA;
            aA -= iA * Vector2Helpers.Cross(rA, impulse);

            cB += impulse * mB;
            aB += iB * Vector2Helpers.Cross(rB, impulse);
        }

        positions[_indexA] = cA;
        angles[_indexA] = aA;
        positions[_indexB] = cB;
        angles[_indexB] = aB;

        return positionError <= PhysicsConstants.LinearSlop && angularError <= PhysicsConstants.AngularSlop;
    }

    public bool Equals(RevoluteJoint? other)
    {
        if (ReferenceEquals(null, other)) return false;
        if (ReferenceEquals(this, other)) return true;
        if (!base.Equals(other)) return false;

        return EnableLimit == other.EnableLimit &&
               EnableMotor == other.EnableMotor &&
               MathHelper.CloseTo(ReferenceAngle, other.ReferenceAngle) &&
               MathHelper.CloseTo(LowerAngle, other.LowerAngle) &&
               MathHelper.CloseTo(UpperAngle, other.UpperAngle) &&
               MathHelper.CloseTo(MotorSpeed, other.MotorSpeed) &&
               MathHelper.CloseTo(MaxMotorTorque, other.MaxMotorTorque);
    }

    public override bool Equals(object? obj)
    {
        if (ReferenceEquals(null, obj)) return false;
        if (obj.GetType() != GetType()) return false;
        return Equals((RevoluteJoint) obj);
    }

    public override int GetHashCode()
    {
        var hashCode = new HashCode();
        hashCode.Add(BodyAUid);
        hashCode.Add(BodyBUid);
        return hashCode.ToHashCode();
    }

    public override Joint Clone(EntityUid uidA, EntityUid uidB)
    {
        var revolute = new RevoluteJoint(uidA, uidB, LocalAnchorA, LocalAnchorB, ReferenceAngle)
        {
            Enabled = Enabled,
            EnableLimit = EnableLimit,
            EnableMotor = EnableMotor,
            LowerAngle = LowerAngle,
            UpperAngle = UpperAngle,
            MaxMotorTorque = MaxMotorTorque,
            MotorSpeed = MotorSpeed,
            _impulse = _impulse,
            _upperImpulse = _upperImpulse,
            _lowerImpulse = _lowerImpulse,
            _motorImpulse = _motorImpulse,
            Breakpoint = Breakpoint
        };

        return revolute;
    }

    public override void CopyTo(Joint original)
    {
        if (original is not RevoluteJoint revolute)
            return;

        revolute.Enabled = Enabled;
        revolute.EnableLimit = EnableLimit;
        revolute.EnableMotor = EnableMotor;
        revolute.LowerAngle = LowerAngle;
        revolute.UpperAngle = UpperAngle;
        revolute.MaxMotorTorque = MaxMotorTorque;
        revolute.MotorSpeed = MotorSpeed;
        revolute._impulse = _impulse;
        revolute._upperImpulse = _upperImpulse;
        revolute._lowerImpulse = _lowerImpulse;
        revolute._motorImpulse = _motorImpulse;
        revolute.Breakpoint = Breakpoint;
    }
}<|MERGE_RESOLUTION|>--- conflicted
+++ resolved
@@ -43,15 +43,9 @@
     public float MotorSpeed { get; internal set; }
     public float MaxMotorTorque { get; internal set; }
 
-<<<<<<< HEAD
-    public override Joint GetJoint(IEntityManager entManager)
-    {
-        return new RevoluteJoint(this, entManager);
-=======
     public override Joint GetJoint(IEntityManager entManager, EntityUid owner)
     {
         return new RevoluteJoint(this, entManager, owner);
->>>>>>> ef630bbf
     }
 }
 
@@ -128,12 +122,8 @@
 
     public RevoluteJoint(EntityUid bodyAUid, EntityUid bodyBUid) : base(bodyAUid, bodyBUid) {}
 
-<<<<<<< HEAD
-    internal RevoluteJoint(RevoluteJointState state, IEntityManager entManager) : base(state, entManager)
-=======
     internal RevoluteJoint(RevoluteJointState state, IEntityManager entManager, EntityUid owner)
         : base(state, entManager, owner)
->>>>>>> ef630bbf
     {
         EnableLimit = state.EnableLimit;
         EnableMotor = state.EnableMotor;
