--- conflicted
+++ resolved
@@ -17,334 +17,360 @@
 
     public override Joint GetJoint()
     {
-        return new WeldJoint(this);
+        public float Stiffness { get; internal set; }
+        public float Damping { get; internal set; }
+        public float Bias { get; internal set; }
+
+        public override Joint GetJoint()
+        {
+            return new WeldJoint(this);
+        }
     }
-}
-
-public sealed class WeldJoint : Joint, IEquatable<WeldJoint>
-{
-    // Shared
-    private float _gamma;
-    private Vector3 _impulse;
-
-    // Temporary
-    private int _indexA;
-    private int _indexB;
-    private Vector2 _rA;
-    private Vector2 _rB;
-    private Vector2 _localCenterA;
-    private Vector2 _localCenterB;
-    private float _invMassA;
-    private float _invMassB;
-    private float _invIA;
-    private float _invIB;
-    private Matrix33 _mass;
-
-    // Settable
-
-    [DataField("stiffness")]
-    public float Stiffness;
-
-    [DataField("damping")]
-    public float Damping;
-
-    [DataField("bias")]
-    public float Bias;
-
-    /// <summary>
-    /// The bodyB angle minus bodyA angle in the reference state (radians).
-    /// </summary>
-    [DataField("referenceAngle")]
-    public float ReferenceAngle;
-
-    /// <summary>
-    /// Used for Serv3 reasons
-    /// </summary>
-    public WeldJoint() {}
-
-    internal WeldJoint(EntityUid bodyA, EntityUid bodyB, Vector2 anchorA, Vector2 anchorB, float referenceAngle) : base(bodyA, bodyB)
+
+    public sealed class WeldJoint : Joint, IEquatable<WeldJoint>
     {
-        LocalAnchorA = anchorA;
-        LocalAnchorB = anchorB;
-        ReferenceAngle = referenceAngle;
-    }
-
-    internal WeldJoint(EntityUid bodyAUid, EntityUid bodyBUid) : base(bodyAUid, bodyBUid) {}
-
-    internal WeldJoint(WeldJointState state) : base(state)
-    {
-        Stiffness = state.Stiffness;
-        Damping = state.Damping;
-        Bias = state.Bias;
-    }
-
-    public override JointType JointType => JointType.Weld;
-    public override JointState GetState()
-    {
-        var weldJointState = new WeldJointState();
-
-        base.GetState(weldJointState);
-        return weldJointState;
-    }
-
-    public override Vector2 GetReactionForce(float invDt)
-    {
-        var P = new Vector2(_impulse.X, _impulse.Y);
-        return P * invDt;
-    }
-
-    public override float GetReactionTorque(float invDt)
-    {
-        return invDt * _impulse.Z;
-    }
-
-    internal override void InitVelocityConstraints(
-        in SolverData data,
-        in SharedPhysicsSystem.IslandData island,
-        PhysicsComponent bodyA,
-        PhysicsComponent bodyB,
-        Vector2[] positions,
-        float[] angles,
-        Vector2[] linearVelocities,
-        float[] angularVelocities)
-    {
-        var offset = island.Offset;
-        _indexA = bodyA.IslandIndex[island.Index];
-        _indexB = bodyB.IslandIndex[island.Index];
-        _localCenterA = bodyA.LocalCenter;
-        _localCenterB = bodyB.LocalCenter;
-        _invMassA = bodyA.InvMass;
-        _invMassB = bodyB.InvMass;
-        _invIA = bodyA.InvI;
-        _invIB = bodyB.InvI;
-
-        float aA = angles[_indexA];
-        var vA = linearVelocities[offset + _indexA];
-        float wA = angularVelocities[offset + _indexA];
-
-        float aB = angles[_indexB];
-        var vB = linearVelocities[offset + _indexB];
-        float wB = angularVelocities[offset + _indexB];
-
-        Quaternion2D qA = new(aA), qB = new(aB);
-
-        _rA = Transform.Mul(qA, LocalAnchorA - _localCenterA);
-        _rB = Transform.Mul(qB, LocalAnchorB - _localCenterB);
-
-        // J = [-I -r1_skew I r2_skew]
-        //     [ 0       -1 0       1]
-        // r_skew = [-ry; rx]
-
-        // Matlab
-        // K = [ mA+r1y^2*iA+mB+r2y^2*iB,  -r1y*iA*r1x-r2y*iB*r2x,          -r1y*iA-r2y*iB]
-        //     [  -r1y*iA*r1x-r2y*iB*r2x, mA+r1x^2*iA+mB+r2x^2*iB,           r1x*iA+r2x*iB]
-        //     [          -r1y*iA-r2y*iB,           r1x*iA+r2x*iB,                   iA+iB]
-
-        float mA = _invMassA, mB = _invMassB;
-        float iA = _invIA, iB = _invIB;
-
-        Matrix33 K;
-        K.EX.X = mA + mB + _rA.Y * _rA.Y * iA + _rB.Y * _rB.Y * iB;
-        K.EY.X = -_rA.Y * _rA.X * iA - _rB.Y * _rB.X * iB;
-        K.EZ.X = -_rA.Y * iA - _rB.Y * iB;
-        K.EX.Y = K.EY.X;
-        K.EY.Y = mA + mB + _rA.X * _rA.X * iA + _rB.X * _rB.X * iB;
-        K.EZ.Y = _rA.X * iA + _rB.X * iB;
-        K.EX.Z = K.EZ.X;
-        K.EY.Z = K.EZ.Y;
-        K.EZ.Z = iA + iB;
-
-        if (Stiffness > 0.0f)
-        {
-            K.GetInverse22(ref _mass);
-
-            float invM = iA + iB;
-
-            float C = aB - aA - ReferenceAngle;
-
-            // Damping coefficient
-            float d = Damping;
-
-            // Spring stiffness
-            float k = Stiffness;
-
-            // magic formulas
-            float h = data.FrameTime;
-            _gamma = h * (d + h * k);
-            _gamma = _gamma != 0.0f ? 1.0f / _gamma : 0.0f;
-            Bias = C * h * k * _gamma;
-
-            invM += _gamma;
-            _mass.EZ.Z = invM != 0.0f ? 1.0f / invM : 0.0f;
-        }
-        else if (K.EZ.Z == 0.0f)
-        {
-            K.GetInverse22(ref _mass);
-            _gamma = 0.0f;
-            Bias = 0.0f;
-        }
-        else
-        {
-            K.GetSymInverse33(ref _mass);
-            _gamma = 0.0f;
-            Bias = 0.0f;
-        }
-
-        if (data.WarmStarting)
-        {
-            // Scale impulses to support a variable time step.
-            _impulse *= data.DtRatio;
-
+        // Shared
+        private float _gamma;
+        private Vector3 _impulse;
+
+        // Temporary
+        private int _indexA;
+        private int _indexB;
+        private Vector2 _rA;
+        private Vector2 _rB;
+        private Vector2 _localCenterA;
+        private Vector2 _localCenterB;
+        private float _invMassA;
+        private float _invMassB;
+        private float _invIA;
+        private float _invIB;
+        private Matrix33 _mass;
+
+        // Settable
+
+        [DataField("stiffness")]
+        public float Stiffness;
+
+        [DataField("damping")]
+        public float Damping;
+
+        [DataField("bias")]
+        public float Bias;
+
+        /// <summary>
+        /// The bodyB angle minus bodyA angle in the reference state (radians).
+        /// </summary>
+        [DataField("referenceAngle")]
+        public float ReferenceAngle;
+
+        /// <summary>
+        /// Used for Serv3 reasons
+        /// </summary>
+        public WeldJoint() {}
+
+        internal WeldJoint(EntityUid bodyA, EntityUid bodyB, Vector2 anchorA, Vector2 anchorB, float referenceAngle) : base(bodyA, bodyB)
+        {
+            LocalAnchorA = anchorA;
+            LocalAnchorB = anchorB;
+            ReferenceAngle = referenceAngle;
+        }
+
+        internal WeldJoint(EntityUid bodyAUid, EntityUid bodyBUid) : base(bodyAUid, bodyBUid) {}
+
+        internal WeldJoint(WeldJointState state) : base(state)
+        {
+            Stiffness = state.Stiffness;
+            Damping = state.Damping;
+            Bias = state.Bias;
+        }
+
+        public override JointType JointType => JointType.Weld;
+        public override JointState GetState()
+        {
+            var weldJointState = new WeldJointState();
+
+            base.GetState(weldJointState);
+            return weldJointState;
+        }
+
+        public override Vector2 GetReactionForce(float invDt)
+        {
             var P = new Vector2(_impulse.X, _impulse.Y);
-
-            vA -= P * mA;
-            wA -= iA * (Vector2.Cross(_rA, P) + _impulse.Z);
-
-            vB += P * mB;
-            wB += iB * (Vector2.Cross(_rB, P) + _impulse.Z);
-        }
-        else
-        {
-            _impulse = Vector3.Zero;
-        }
-
-        linearVelocities[offset + _indexA] = vA;
-        angularVelocities[offset + _indexA] = wA;
-        linearVelocities[offset + _indexB] = vB;
-        angularVelocities[offset + _indexB] = wB;
-    }
-
-    internal override void SolveVelocityConstraints(
-        in SolverData data,
-        in SharedPhysicsSystem.IslandData island,
-        Vector2[] linearVelocities,
-        float[] angularVelocities)
-    {
-        var offset = island.Offset;
-        var vA = linearVelocities[offset + _indexA];
-        float wA = angularVelocities[offset + _indexA];
-        var vB = linearVelocities[offset + _indexB];
-        float wB = angularVelocities[offset + _indexB];
-
-        float mA = _invMassA, mB = _invMassB;
-        float iA = _invIA, iB = _invIB;
-
-        if (Stiffness > 0.0f)
-        {
-            float Cdot2 = wB - wA;
-
-            float impulse2 = -_mass.EZ.Z * (Cdot2 + Bias + _gamma * _impulse.Z);
-            _impulse.Z += impulse2;
-
-            wA -= iA * impulse2;
-            wB += iB * impulse2;
-
-            var Cdot1 = vB + Vector2.Cross(wB, _rB) - vA - Vector2.Cross(wA, _rA);
-
-            var impulse1 = -_mass.Mul22(Cdot1);
-            _impulse.X += impulse1.X;
-            _impulse.Y += impulse1.Y;
-
-            var P = impulse1;
-
-            vA -= P * mA;
-            wA -= iA * Vector2.Cross(_rA, P);
-
-            vB += P * mB;
-            wB += iB * Vector2.Cross(_rB, P);
-        }
-        else
-        {
-            var Cdot1 = vB + Vector2.Cross(wB, _rB) - vA - Vector2.Cross(wA, _rA);
-            float Cdot2 = wB - wA;
-            var Cdot = new Vector3(Cdot1.X, Cdot1.Y, Cdot2);
-
-            var impulse = -_mass.Mul(Cdot);
-            _impulse += impulse;
-
-            var P = new Vector2(impulse.X, impulse.Y);
-
-            vA -= P * mA;
-            wA -= iA * (Vector2.Cross(_rA, P) + impulse.Z);
-
-            vB += P * mB;
-            wB += iB * (Vector2.Cross(_rB, P) + impulse.Z);
-        }
-
-        linearVelocities[offset + _indexA] = vA;
-        angularVelocities[offset + _indexA] = wA;
-        linearVelocities[offset + _indexB] = vB;
-        angularVelocities[offset + _indexB] = wB;
-    }
-
-    internal override bool SolvePositionConstraints(
-        in SolverData data,
-        Vector2[] positions,
-        float[] angles)
-    {
-        var cA = positions[_indexA];
-        float aA = angles[_indexA];
-        var cB = positions[_indexB];
-        float aB = angles[_indexB];
-
-        Quaternion2D qA = new(aA), qB = new(aB);
-
-        float mA = _invMassA, mB = _invMassB;
-        float iA = _invIA, iB = _invIB;
-
-        var rA = Transform.Mul(qA, LocalAnchorA - _localCenterA);
-        var rB = Transform.Mul(qB, LocalAnchorB - _localCenterB);
-
-        float positionError, angularError;
-
-        Matrix33 K;
-        K.EX.X = mA + mB + rA.Y * rA.Y * iA + rB.Y * rB.Y * iB;
-        K.EY.X = -rA.Y * rA.X * iA - rB.Y * rB.X * iB;
-        K.EZ.X = -rA.Y * iA - rB.Y * iB;
-        K.EX.Y = K.EY.X;
-        K.EY.Y = mA + mB + rA.X * rA.X * iA + rB.X * rB.X * iB;
-        K.EZ.Y = rA.X * iA + rB.X * iB;
-        K.EX.Z = K.EZ.X;
-        K.EY.Z = K.EZ.Y;
-        K.EZ.Z = iA + iB;
-
-        if (Stiffness > 0.0f)
-        {
-            var C1 =  cB + rB - cA - rA;
-
-            positionError = C1.Length;
-            angularError = 0.0f;
-
-            var P = -K.Solve22(C1);
-
-            cA -= P * mA;
-            aA -= iA * Vector2.Cross(rA, P);
-
-            cB += P * mB;
-            aB += iB * Vector2.Cross(rB, P);
-        }
-        else
-        {
-            var C1 =  cB + rB - cA - rA;
-            float C2 = aB - aA - ReferenceAngle;
-
-            positionError = C1.Length;
-            angularError = Math.Abs(C2);
-
-            Vector3 C = new(C1.X, C1.Y, C2);
-
-            Vector3 impulse;
-            if (K.EZ.Z > 0.0f)
+            return P * invDt;
+        }
+
+        public override float GetReactionTorque(float invDt)
+        {
+            return invDt * _impulse.Z;
+        }
+
+        internal override void InitVelocityConstraints(
+            in SolverData data,
+            in SharedPhysicsSystem.IslandData island,
+            PhysicsComponent bodyA,
+            PhysicsComponent bodyB,
+            Vector2[] positions,
+            float[] angles,
+            Vector2[] linearVelocities,
+            float[] angularVelocities)
+        {
+            var offset = island.Offset;
+            _indexA = bodyA.IslandIndex[island.Index];
+            _indexB = bodyB.IslandIndex[island.Index];
+            _localCenterA = bodyA.LocalCenter;
+            _localCenterB = bodyB.LocalCenter;
+            _invMassA = bodyA.InvMass;
+            _invMassB = bodyB.InvMass;
+            _invIA = bodyA.InvI;
+            _invIB = bodyB.InvI;
+
+            float aA = angles[_indexA];
+            var vA = linearVelocities[offset + _indexA];
+	        float wA = angularVelocities[offset + _indexA];
+
+	        float aB = angles[_indexB];
+	        var vB = linearVelocities[offset + _indexB];
+	        float wB = angularVelocities[offset + _indexB];
+
+	        Quaternion2D qA = new(aA), qB = new(aB);
+
+	        _rA = Transform.Mul(qA, LocalAnchorA - _localCenterA);
+	        _rB = Transform.Mul(qB, LocalAnchorB - _localCenterB);
+
+	        // J = [-I -r1_skew I r2_skew]
+	        //     [ 0       -1 0       1]
+	        // r_skew = [-ry; rx]
+
+	        // Matlab
+	        // K = [ mA+r1y^2*iA+mB+r2y^2*iB,  -r1y*iA*r1x-r2y*iB*r2x,          -r1y*iA-r2y*iB]
+	        //     [  -r1y*iA*r1x-r2y*iB*r2x, mA+r1x^2*iA+mB+r2x^2*iB,           r1x*iA+r2x*iB]
+	        //     [          -r1y*iA-r2y*iB,           r1x*iA+r2x*iB,                   iA+iB]
+
+	        float mA = _invMassA, mB = _invMassB;
+	        float iA = _invIA, iB = _invIB;
+
+	        Matrix33 K;
+	        K.EX.X = mA + mB + _rA.Y * _rA.Y * iA + _rB.Y * _rB.Y * iB;
+	        K.EY.X = -_rA.Y * _rA.X * iA - _rB.Y * _rB.X * iB;
+	        K.EZ.X = -_rA.Y * iA - _rB.Y * iB;
+	        K.EX.Y = K.EY.X;
+	        K.EY.Y = mA + mB + _rA.X * _rA.X * iA + _rB.X * _rB.X * iB;
+	        K.EZ.Y = _rA.X * iA + _rB.X * iB;
+	        K.EX.Z = K.EZ.X;
+	        K.EY.Z = K.EZ.Y;
+	        K.EZ.Z = iA + iB;
+
+	        if (Stiffness > 0.0f)
+	        {
+		        K.GetInverse22(ref _mass);
+
+		        float invM = iA + iB;
+
+		        float C = aB - aA - ReferenceAngle;
+
+		        // Damping coefficient
+		        float d = Damping;
+
+		        // Spring stiffness
+		        float k = Stiffness;
+
+		        // magic formulas
+		        float h = data.FrameTime;
+		        _gamma = h * (d + h * k);
+		        _gamma = _gamma != 0.0f ? 1.0f / _gamma : 0.0f;
+		        Bias = C * h * k * _gamma;
+
+		        invM += _gamma;
+		        _mass.EZ.Z = invM != 0.0f ? 1.0f / invM : 0.0f;
+	        }
+	        else if (K.EZ.Z == 0.0f)
+	        {
+		        K.GetInverse22(ref _mass);
+		        _gamma = 0.0f;
+		        Bias = 0.0f;
+	        }
+	        else
+	        {
+		        K.GetSymInverse33(ref _mass);
+		        _gamma = 0.0f;
+		        Bias = 0.0f;
+	        }
+
+	        if (data.WarmStarting)
+	        {
+		        // Scale impulses to support a variable time step.
+		        _impulse *= data.DtRatio;
+
+		        var P = new Vector2(_impulse.X, _impulse.Y);
+
+		        vA -= P * mA;
+		        wA -= iA * (Vector2.Cross(_rA, P) + _impulse.Z);
+
+		        vB += P * mB;
+		        wB += iB * (Vector2.Cross(_rB, P) + _impulse.Z);
+	        }
+	        else
+	        {
+		        _impulse = Vector3.Zero;
+	        }
+
+	        linearVelocities[offset + _indexA] = vA;
+	        angularVelocities[offset + _indexA] = wA;
+	        linearVelocities[offset + _indexB] = vB;
+	        angularVelocities[offset + _indexB] = wB;
+        }
+
+        internal override void SolveVelocityConstraints(
+            in SolverData data,
+            in SharedPhysicsSystem.IslandData island,
+            Vector2[] linearVelocities,
+            float[] angularVelocities)
+        {
+            var offset = island.Offset;
+            var vA = linearVelocities[offset + _indexA];
+            float wA = angularVelocities[offset + _indexA];
+            var vB = linearVelocities[offset + _indexB];
+            float wB = angularVelocities[offset + _indexB];
+
+            float mA = _invMassA, mB = _invMassB;
+            float iA = _invIA, iB = _invIB;
+
+            if (Stiffness > 0.0f)
             {
-<<<<<<< HEAD
-                impulse = -K.Solve33(C);
+                float Cdot2 = wB - wA;
+
+                float impulse2 = -_mass.EZ.Z * (Cdot2 + Bias + _gamma * _impulse.Z);
+                _impulse.Z += impulse2;
+
+                wA -= iA * impulse2;
+                wB += iB * impulse2;
+
+                var Cdot1 = vB + Vector2.Cross(wB, _rB) - vA - Vector2.Cross(wA, _rA);
+
+                var impulse1 = -_mass.Mul22(Cdot1);
+                _impulse.X += impulse1.X;
+                _impulse.Y += impulse1.Y;
+
+                var P = impulse1;
+
+                vA -= P * mA;
+                wA -= iA * Vector2.Cross(_rA, P);
+
+                vB += P * mB;
+                wB += iB * Vector2.Cross(_rB, P);
             }
             else
             {
-                var impulse2 = -K.Solve22(C1);
-                impulse = new Vector3(impulse2.X, impulse2.Y, 0.0f);
+                var Cdot1 = vB + Vector2.Cross(wB, _rB) - vA - Vector2.Cross(wA, _rA);
+                float Cdot2 = wB - wA;
+                var Cdot = new Vector3(Cdot1.X, Cdot1.Y, Cdot2);
+
+                var impulse = -_mass.Mul(Cdot);
+                _impulse += impulse;
+
+                var P = new Vector2(impulse.X, impulse.Y);
+
+                vA -= P * mA;
+                wA -= iA * (Vector2.Cross(_rA, P) + impulse.Z);
+
+                vB += P * mB;
+                wB += iB * (Vector2.Cross(_rB, P) + impulse.Z);
             }
-=======
+
+            linearVelocities[offset + _indexA] = vA;
+            angularVelocities[offset + _indexA] = wA;
+            linearVelocities[offset + _indexB] = vB;
+            angularVelocities[offset + _indexB] = wB;
+        }
+
+        internal override bool SolvePositionConstraints(
+            in SolverData data,
+            Vector2[] positions,
+            float[] angles)
+        {
+            var cA = positions[_indexA];
+            float aA = angles[_indexA];
+            var cB = positions[_indexB];
+            float aB = angles[_indexB];
+
+            Quaternion2D qA = new(aA), qB = new(aB);
+
+            float mA = _invMassA, mB = _invMassB;
+            float iA = _invIA, iB = _invIB;
+
+            var rA = Transform.Mul(qA, LocalAnchorA - _localCenterA);
+            var rB = Transform.Mul(qB, LocalAnchorB - _localCenterB);
+
+            float positionError, angularError;
+
+            Matrix33 K;
+            K.EX.X = mA + mB + rA.Y * rA.Y * iA + rB.Y * rB.Y * iB;
+            K.EY.X = -rA.Y * rA.X * iA - rB.Y * rB.X * iB;
+            K.EZ.X = -rA.Y * iA - rB.Y * iB;
+            K.EX.Y = K.EY.X;
+            K.EY.Y = mA + mB + rA.X * rA.X * iA + rB.X * rB.X * iB;
+            K.EZ.Y = rA.X * iA + rB.X * iB;
+            K.EX.Z = K.EZ.X;
+            K.EY.Z = K.EZ.Y;
+            K.EZ.Z = iA + iB;
+
+            if (Stiffness > 0.0f)
+            {
+                var C1 =  cB + rB - cA - rA;
+
+                positionError = C1.Length;
+                angularError = 0.0f;
+
+                var P = -K.Solve22(C1);
+
+                cA -= P * mA;
+                aA -= iA * Vector2.Cross(rA, P);
+
+                cB += P * mB;
+                aB += iB * Vector2.Cross(rB, P);
+            }
+            else
+            {
+                var C1 =  cB + rB - cA - rA;
+                float C2 = aB - aA - ReferenceAngle;
+
+                positionError = C1.Length;
+                angularError = Math.Abs(C2);
+
+                Vector3 C = new(C1.X, C1.Y, C2);
+
+                Vector3 impulse;
+                if (K.EZ.Z > 0.0f)
+                {
+                    impulse = -K.Solve33(C);
+                }
+                else
+                {
+                    var impulse2 = -K.Solve22(C1);
+                    impulse = new Vector3(impulse2.X, impulse2.Y, 0.0f);
+                }
+
+                var P = new Vector2(impulse.X, impulse.Y);
+
+                cA -= P * mA;
+                aA -= iA * (Vector2.Cross(rA, P) + impulse.Z);
+
+                cB += P * mB;
+                aB += iB * (Vector2.Cross(rB, P) + impulse.Z);
+            }
+
+            positions[_indexA] = cA;
+            angles[_indexA]= aA;
+            positions[_indexB] = cB;
+            angles[_indexB] = aB;
+
+            return positionError <= PhysicsConstants.LinearSlop && angularError <= PhysicsConstants.AngularSlop;
+        }
+
+        public override Joint Clone(EntityUid uidA, EntityUid uidB)
+        {
+            var weld = new WeldJoint(uidA, uidB, LocalAnchorA, LocalAnchorB, ReferenceAngle)
+            {
                 Enabled = Enabled,
                 Bias = Bias,
                 Damping = Damping,
@@ -354,59 +380,29 @@
             };
             return weld;
         }
->>>>>>> 4a27df01
-
-            var P = new Vector2(impulse.X, impulse.Y);
-
-            cA -= P * mA;
-            aA -= iA * (Vector2.Cross(rA, P) + impulse.Z);
-
-            cB += P * mB;
-            aB += iB * (Vector2.Cross(rB, P) + impulse.Z);
-        }
-
-        positions[_indexA] = cA;
-        angles[_indexA]= aA;
-        positions[_indexB] = cB;
-        angles[_indexB] = aB;
-
-        return positionError <= PhysicsConstants.LinearSlop && angularError <= PhysicsConstants.AngularSlop;
-    }
-
-    public override Joint Clone(EntityUid uidA, EntityUid uidB)
-    {
-        var weld = new WeldJoint(uidA, uidB, LocalAnchorA, LocalAnchorB, ReferenceAngle)
-        {
-            Enabled = Enabled,
-            Bias = Bias,
-            Damping = Damping,
-            Stiffness = Stiffness,
-            Breakpoint = Breakpoint
-        };
-        return weld;
-    }
-
-    public override void CopyTo(Joint original)
-    {
-        if (original is not WeldJoint weld)
-            return;
-
-        weld.Enabled = Enabled;
-        weld.Bias = Bias;
-        weld.Damping = Damping;
-        weld.Stiffness = Stiffness;
-        weld._impulse = _impulse;
-        weld.Breakpoint = Breakpoint;
-    }
-
-    public bool Equals(WeldJoint? other)
-    {
-        if (ReferenceEquals(null, other)) return false;
-        if (ReferenceEquals(this, other)) return true;
-        if (!base.Equals(other)) return false;
-
-        return Stiffness.Equals(other.Stiffness) &&
-               Damping.Equals(other.Damping) &&
-               Bias.Equals(other.Bias);
+
+        public override void CopyTo(Joint original)
+        {
+            if (original is not WeldJoint weld)
+                return;
+
+            weld.Enabled = Enabled;
+            weld.Bias = Bias;
+            weld.Damping = Damping;
+            weld.Stiffness = Stiffness;
+            weld._impulse = _impulse;
+            weld.Breakpoint = Breakpoint;
+        }
+
+        public bool Equals(WeldJoint? other)
+        {
+            if (ReferenceEquals(null, other)) return false;
+            if (ReferenceEquals(this, other)) return true;
+            if (!base.Equals(other)) return false;
+
+            return Stiffness.Equals(other.Stiffness) &&
+                   Damping.Equals(other.Damping) &&
+                   Bias.Equals(other.Bias);
+        }
     }
 }