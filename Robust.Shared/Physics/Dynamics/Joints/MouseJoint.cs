// MIT License

// Copyright (c) 2019 Erin Catto

// Permission is hereby granted, free of charge, to any person obtaining a copy
// of this software and associated documentation files (the "Software"), to deal
// in the Software without restriction, including without limitation the rights
// to use, copy, modify, merge, publish, distribute, sublicense, and/or sell
// copies of the Software, and to permit persons to whom the Software is
// furnished to do so, subject to the following conditions:

// The above copyright notice and this permission notice shall be included in all
// copies or substantial portions of the Software.

// THE SOFTWARE IS PROVIDED "AS IS", WITHOUT WARRANTY OF ANY KIND, EXPRESS OR
// IMPLIED, INCLUDING BUT NOT LIMITED TO THE WARRANTIES OF MERCHANTABILITY,
// FITNESS FOR A PARTICULAR PURPOSE AND NONINFRINGEMENT. IN NO EVENT SHALL THE
// AUTHORS OR COPYRIGHT HOLDERS BE LIABLE FOR ANY CLAIM, DAMAGES OR OTHER
// LIABILITY, WHETHER IN AN ACTION OF CONTRACT, TORT OR OTHERWISE, ARISING FROM,
// OUT OF OR IN CONNECTION WITH THE SOFTWARE OR THE USE OR OTHER DEALINGS IN THE
// SOFTWARE.

using System;
using System.Numerics;
using Robust.Shared.GameObjects;
using Robust.Shared.IoC;
using Robust.Shared.Maths;
using Robust.Shared.Physics.Components;
using Robust.Shared.Physics.Systems;
using Robust.Shared.Serialization;
using Robust.Shared.Serialization.Manager.Attributes;
using Robust.Shared.ViewVariables;

namespace Robust.Shared.Physics.Dynamics.Joints;

[Serializable, NetSerializable]
internal sealed class MouseJointState : JointState
{
    public float MaxForce { get; internal set; }
    public float Stiffness { get; internal set; }
    public float Damping { get; internal set; }

<<<<<<< HEAD
    public override Joint GetJoint(IEntityManager entManager)
    {
        return new MouseJoint(this, entManager);
=======
    public override Joint GetJoint(IEntityManager entManager, EntityUid owner)
    {
        return new MouseJoint(this, entManager, owner);
>>>>>>> ef630bbf
    }
}


public sealed partial class MouseJoint : Joint, IEquatable<MouseJoint>
{
    public override JointType JointType => JointType.Mouse;

    /// <summary>
    /// The maximum constraint force that can be exerted
    /// to move the candidate body. Usually you will express
    /// as some multiple of the weight (multiplier * mass * gravity).
    /// </summary>
    [ViewVariables(VVAccess.ReadWrite)]
    [DataField("maxForce")]
    public float MaxForce
    {
        get => _maxForce;
        set
        {
            if (MathHelper.CloseTo(_maxForce, value)) return;

            _maxForce = value;
            Dirty();
        }
    }

    private float _maxForce;

    /// <summary>
    /// The linear stiffness in N/m.
    /// </summary>
    [ViewVariables(VVAccess.ReadWrite)]
    [DataField("stiffness")]
    public float Stiffness
    {
        get => _stiffness;
        set
        {
            if (MathHelper.CloseTo(_stiffness, value)) return;

            _stiffness = value;
            Dirty();
        }
    }

    private float _stiffness;

    /// <summary>
    /// The linear damping in N*s/m.
    /// </summary>
    [ViewVariables(VVAccess.ReadWrite)]
    [DataField("damping")]
    public float Damping
    {
        get => _damping;
        set
        {
            if (MathHelper.CloseTo(_damping, value)) return;

            _damping = value;
            Dirty();
        }
    }

    private float _damping;
    private float _invMassB;
    private float _invIB;
    private Vector2 _rB;
    private Vector2 _C;
    private Matrix22 _mass;
    private Vector2 _impulse;
    private float _beta;
    private float _gamma;

    public MouseJoint() {}

    public MouseJoint(EntityUid uidA, EntityUid uidB, Vector2 localAnchorA, Vector2 localAnchorB) : base(uidA, uidB)
    {
        LocalAnchorA = localAnchorA;
        LocalAnchorB = localAnchorB;
    }

<<<<<<< HEAD
    internal MouseJoint(MouseJointState state, IEntityManager entManager) : base(state, entManager)
=======
    internal MouseJoint(MouseJointState state, IEntityManager entManager, EntityUid owner)
        : base(state, entManager, owner)
>>>>>>> ef630bbf
    {
        Damping = state.Damping;
        Stiffness = state.Stiffness;
        MaxForce = state.MaxForce;
    }

    public override JointState GetState(IEntityManager entManager)
    {
        var mouseState = new MouseJointState
        {
            Damping = _damping,
            Stiffness = _stiffness,
            MaxForce = _maxForce,
            LocalAnchorA = LocalAnchorA,
            LocalAnchorB = LocalAnchorB
        };

        base.GetState(mouseState, entManager);
        return mouseState;
    }

    public override Vector2 GetReactionForce(float invDt)
    {
        return _impulse * invDt;
    }

    public override float GetReactionTorque(float invDt)
    {
        return invDt * 0f;
    }

    private int _indexB;
    private Vector2 _localCenterB;

    internal override void InitVelocityConstraints(
        in SolverData data,
        in SharedPhysicsSystem.IslandData island,
        PhysicsComponent bodyA,
        PhysicsComponent bodyB,
        Vector2[] positions,
        float[] angles,
        Vector2[] linearVelocities,
        float[] angularVelocities)
    {
        var offset = island.Offset;
        _indexB = bodyB.IslandIndex[island.Index];
        _localCenterB = bodyB.LocalCenter;
        _invMassB = bodyB.InvMass;
        _invIB = bodyB.InvI;

        var cB = positions[_indexB];
        var aB = angles[_indexB];
        var vB = linearVelocities[offset + _indexB];
        var wB = angularVelocities[offset + _indexB];

        Quaternion2D qB = new(aB);

        float d = _damping;
        float k = _stiffness;

        // magic formulas
        // gamma has units of inverse mass.
        // beta has units of inverse time.
        float h = data.FrameTime;
        _gamma = h * (d + h * k);
        if (_gamma != 0.0f)
        {
            _gamma = 1.0f / _gamma;
        }

        _beta = h * k * _gamma;

        // Compute the effective mass matrix.
        _rB = Transform.Mul(qB, LocalAnchorB - _localCenterB);

        // K    = [(1/m1 + 1/m2) * eye(2) - skew(r1) * invI1 * skew(r1) - skew(r2) * invI2 * skew(r2)]
        //      = [1/m1+1/m2     0    ] + invI1 * [r1.y*r1.y -r1.x*r1.y] + invI2 * [r1.y*r1.y -r1.x*r1.y]
        //        [    0     1/m1+1/m2]           [-r1.x*r1.y r1.x*r1.x]           [-r1.x*r1.y r1.x*r1.x]
        Matrix22 K;
        K.EX.X = _invMassB + _invIB * _rB.Y * _rB.Y + _gamma;
        K.EX.Y = -_invIB * _rB.X * _rB.Y;
        K.EY.X = K.EX.Y;
        K.EY.Y = _invMassB + _invIB * _rB.X * _rB.X + _gamma;

        _mass = K.GetInverse();

        var target = positions[bodyA.IslandIndex[island.Index]];
        _C = cB + _rB - target;
        _C *= _beta;

        // Cheat with some damping
        wB*= MathF.Max(0.0f, 1.0f - 0.02f * (60.0f * data.FrameTime));

        if (data.WarmStarting)
        {
            _impulse *= data.DtRatio;
            vB += _impulse * _invMassB;
            wB += _invIB * Vector2Helpers.Cross(_rB, _impulse);
        }
        else
        {
            _impulse = Vector2.Zero;
        }

        linearVelocities[offset + _indexB] = vB;
        angularVelocities[offset + _indexB] = wB;
    }

    internal override void SolveVelocityConstraints(
        in SolverData data,
        in SharedPhysicsSystem.IslandData island,
        Vector2[] linearVelocities,
        float[] angularVelocities)
    {
        var offset = island.Offset;
        var vB = linearVelocities[offset + _indexB];
        var wB = angularVelocities[offset + _indexB];

        // Cdot = v + cross(w, r)
        var Cdot = vB + Vector2Helpers.Cross(wB, _rB);
        var impulse = Transform.Mul(_mass, -(Cdot + _C + _impulse * _gamma));

        var oldImpulse = _impulse;
        _impulse += impulse;
        float maxImpulse = data.FrameTime * _maxForce;

        if (_impulse.LengthSquared() > maxImpulse * maxImpulse)
        {
            _impulse *= maxImpulse / _impulse.Length();
        }
        impulse = _impulse - oldImpulse;

        vB += impulse * _invMassB;
        wB += _invIB * Vector2Helpers.Cross(_rB, impulse);

        linearVelocities[offset + _indexB] = vB;
        angularVelocities[offset + _indexB] = wB;
    }

    internal override bool SolvePositionConstraints(
        in SolverData data,
        Vector2[] positions,
        float[] angles)
    {
        return true;
    }

    public override Joint Clone(EntityUid uidA, EntityUid uidB)
    {
        var mouse = new MouseJoint(uidA, uidB, LocalAnchorA, LocalAnchorB)
        {
            Enabled = Enabled,
            MaxForce = MaxForce,
            Damping = Damping,
            Stiffness = Stiffness,
            _impulse = _impulse,
            Breakpoint = Breakpoint,
        };
        return mouse;
    }

    public override void CopyTo(Joint original)
    {
        if (original is not MouseJoint mouse)
            return;

        mouse.Enabled = Enabled;
        mouse.MaxForce = MaxForce;
        mouse.Damping = Damping;
        mouse.Stiffness = Stiffness;
        mouse._impulse = _impulse;
        mouse.Breakpoint = Breakpoint;
    }

    public bool Equals(MouseJoint? other)
    {
        if (other == null) return false;

        return BodyAUid == other.BodyAUid &&
               BodyBUid == other.BodyBUid &&
               _damping.Equals(other.Damping) &&
               _stiffness.Equals(other.Stiffness) &&
               _maxForce.Equals(other.MaxForce);
    }
}<|MERGE_RESOLUTION|>--- conflicted
+++ resolved
@@ -40,15 +40,9 @@
     public float Stiffness { get; internal set; }
     public float Damping { get; internal set; }
 
-<<<<<<< HEAD
-    public override Joint GetJoint(IEntityManager entManager)
-    {
-        return new MouseJoint(this, entManager);
-=======
     public override Joint GetJoint(IEntityManager entManager, EntityUid owner)
     {
         return new MouseJoint(this, entManager, owner);
->>>>>>> ef630bbf
     }
 }
 
@@ -132,12 +126,8 @@
         LocalAnchorB = localAnchorB;
     }
 
-<<<<<<< HEAD
-    internal MouseJoint(MouseJointState state, IEntityManager entManager) : base(state, entManager)
-=======
     internal MouseJoint(MouseJointState state, IEntityManager entManager, EntityUid owner)
         : base(state, entManager, owner)
->>>>>>> ef630bbf
     {
         Damping = state.Damping;
         Stiffness = state.Stiffness;
