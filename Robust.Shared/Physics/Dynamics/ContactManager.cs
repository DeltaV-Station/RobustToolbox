// Copyright (c) 2017 Kastellanos Nikolaos

/* Original source Farseer Physics Engine:
 * Copyright (c) 2014 Ian Qvist, http://farseerphysics.codeplex.com
 * Microsoft Permissive License (Ms-PL) v1.1
 */

/*
* Farseer Physics Engine:
* Copyright (c) 2012 Ian Qvist
*
* Original source Box2D:
* Copyright (c) 2006-2011 Erin Catto http://www.box2d.org
*
* This software is provided 'as-is', without any express or implied
* warranty.  In no event will the authors be held liable for any damages
* arising from the use of this software.
* Permission is granted to anyone to use this software for any purpose,
* including commercial applications, and to alter it and redistribute it
* freely, subject to the following restrictions:
* 1. The origin of this software must not be misrepresented; you must not
* claim that you wrote the original software. If you use this software
* in a product, an acknowledgment in the product documentation would be
* appreciated but is not required.
* 2. Altered source versions must be plainly marked as such, and must not be
* misrepresented as being the original software.
* 3. This notice may not be removed or altered from any source distribution.
*/

using System;
using System.Buffers;
using System.Collections.Generic;
using System.Linq;
using System.Threading.Tasks;
using Robust.Shared.Configuration;
using Robust.Shared.GameObjects;
using Robust.Shared.IoC;
using Robust.Shared.Log;
using Robust.Shared.Map;
using Robust.Shared.Maths;
using Robust.Shared.Physics.Collision;
using Robust.Shared.Physics.Dynamics.Contacts;
using Robust.Shared.Utility;

namespace Robust.Shared.Physics.Dynamics
{
    internal sealed class ContactManager
    {
        [Dependency] private readonly IEntityManager _entityManager = default!;
        [Dependency] private readonly IPhysicsManager _physicsManager = default!;

        internal MapId MapId { get; set; }

        public readonly ContactHead ContactList;
        public int ContactCount { get; private set; }
        private const int ContactPoolInitialSize = 64;

        internal Stack<Contact> ContactPoolList = new(ContactPoolInitialSize);

        // Didn't use the eventbus because muh allocs on something being run for every collision every frame.
        /// <summary>
        ///     Invoked whenever a KinematicController body collides. The first body is always guaranteed to be a KinematicController
        /// </summary>
        internal event Action<Fixture, Fixture, float, Vector2>? KinematicControllerCollision;

        private int _contactMultithreadThreshold = 16;
        private int _contactMinimumThreads = 2;

        // TODO: Also need to clean the station up to not have 160 contacts on roundstart

        public ContactManager()
        {
            ContactList = new ContactHead();
            ContactCount = 0;
        }

        public void Initialize()
        {
            IoCManager.InjectDependencies(this);
            var configManager = IoCManager.Resolve<IConfigurationManager>();
            configManager.OnValueChanged(CVars.ContactMultithreadThreshold, OnContactMultithreadThreshold, true);
            configManager.OnValueChanged(CVars.ContactMinimumThreads, OnContactMinimumThreads, true);

            InitializePool();
        }

        public void Shutdown()
        {
            var configManager = IoCManager.Resolve<IConfigurationManager>();
            configManager.UnsubValueChanged(CVars.ContactMultithreadThreshold, OnContactMultithreadThreshold);
            configManager.UnsubValueChanged(CVars.ContactMinimumThreads, OnContactMinimumThreads);
        }

        private void OnContactMultithreadThreshold(int value)
        {
            _contactMultithreadThreshold = value;
        }

        private void OnContactMinimumThreads(int value)
        {
            _contactMinimumThreads = value;
        }

        private void InitializePool()
        {
            for (var i = 0; i < ContactPoolInitialSize; i++)
            {
                ContactPoolList.Push(new Contact(null, 0, null, 0));
            }
        }

        /// <summary>
        ///     Go through the cached broadphase movement and update contacts.
        /// </summary>
        internal void AddPair(in FixtureProxy proxyA, in FixtureProxy proxyB)
        {
            Fixture fixtureA = proxyA.Fixture;
            Fixture fixtureB = proxyB.Fixture;

            var indexA = proxyA.ChildIndex;
            var indexB = proxyB.ChildIndex;

            PhysicsComponent bodyA = fixtureA.Body;
            PhysicsComponent bodyB = fixtureB.Body;

            // Broadphase has already done the faster check for collision mask / layers
            // so no point duplicating

            // Does a contact already exist?
            var edge = bodyB.ContactEdges;

            while (edge != null)
            {
                if (edge.Other == bodyA)
                {
                    var fA = edge.Contact!.FixtureA;
                    var fB = edge.Contact!.FixtureB;
                    var iA = edge.Contact.ChildIndexA;
                    var iB = edge.Contact.ChildIndexB;

                    if (fA == fixtureA && fB == fixtureB && iA == indexA && iB == indexB)
                    {
                        // A contact already exists.
                        return;
                    }

                    if (fA == fixtureB && fB == fixtureA && iA == indexB && iB == indexA)
                    {
                        // A contact already exists.
                        return;
                    }
                }

                edge = edge.Next;
            }

            // Does a joint override collision? Is at least one body dynamic?
            if (!bodyB.ShouldCollide(bodyA))
                return;

            //FPE feature: BeforeCollision delegate
            /*
            if (fixtureA.BeforeCollision != null && fixtureA.BeforeCollision(fixtureA, fixtureB) == false)
                return;

            if (fixtureB.BeforeCollision != null && fixtureB.BeforeCollision(fixtureB, fixtureA) == false)
                return;
            */

            // Call the factory.
            Contact c = Contact.Create(this, fixtureA, indexA, fixtureB, indexB);

            // Sloth: IDK why Farseer and Aether2D have this shit but fuck it.
            if (c == null) return;

            // Contact creation may swap fixtures.
            fixtureA = c.FixtureA!;
            fixtureB = c.FixtureB!;
            bodyA = fixtureA.Body;
            bodyB = fixtureB.Body;

            // Insert into world
            c.Prev = ContactList;
            c.Next = c.Prev.Next;
            c.Prev.Next = c;
            c.Next!.Prev = c;
            ContactCount++;

            // Connect to body A
            c.NodeA.Contact = c;
            c.NodeA.Other = bodyB;

            c.NodeA.Previous = null;
            c.NodeA.Next = bodyA.ContactEdges;

            if (bodyA.ContactEdges != null)
            {
                bodyA.ContactEdges.Previous = c.NodeA;
            }
            bodyA.ContactEdges = c.NodeA;

            // Connect to body B
            c.NodeB.Contact = c;
            c.NodeB.Other = bodyA;

            c.NodeB.Previous = null;
            c.NodeB.Next = bodyB.ContactEdges;

            if (bodyB.ContactEdges != null)
            {
                bodyB.ContactEdges.Previous = c.NodeB;
            }
            bodyB.ContactEdges = c.NodeB;

            // Wake up the bodies
            if (fixtureA.Hard && fixtureB.Hard)
            {
                bodyA.Awake = true;
                bodyB.Awake = true;
            }
        }

        internal static bool ShouldCollide(Fixture fixtureA, Fixture fixtureB)
        {
            // TODO: Should we only be checking one side's mask? I think maybe fixtureB? IDK
            return !((fixtureA.CollisionMask & fixtureB.CollisionLayer) == 0x0 &&
                     (fixtureB.CollisionMask & fixtureA.CollisionLayer) == 0x0);
        }

        public void Destroy(Contact contact)
        {
            Fixture fixtureA = contact.FixtureA!;
            Fixture fixtureB = contact.FixtureB!;
            PhysicsComponent bodyA = fixtureA.Body;
            PhysicsComponent bodyB = fixtureB.Body;

            if (contact.IsTouching)
            {
                _entityManager.EventBus.RaiseLocalEvent(bodyA.Owner.Uid, new EndCollideEvent(fixtureA, fixtureB));
                _entityManager.EventBus.RaiseLocalEvent(bodyB.Owner.Uid, new EndCollideEvent(fixtureB, fixtureA));
            }

            // Remove from the world
            contact.Prev!.Next = contact.Next;
            contact.Next!.Prev = contact.Prev;
            contact.Next = null;
            contact.Prev = null;
            ContactCount--;

            // Remove from body 1
            if (contact.NodeA == bodyA.ContactEdges)
                bodyA.ContactEdges = contact.NodeA.Next;
            if (contact.NodeA.Previous != null)
                contact.NodeA.Previous.Next = contact.NodeA.Next;
            if (contact.NodeA.Next != null)
                contact.NodeA.Next.Previous = contact.NodeA.Previous;

            // Remove from body 2
            if (contact.NodeB == bodyB.ContactEdges)
                bodyB.ContactEdges = contact.NodeB.Next;
            if (contact.NodeB.Previous != null)
                contact.NodeB.Previous.Next = contact.NodeB.Next;
            if (contact.NodeB.Next != null)
                contact.NodeB.Next.Previous = contact.NodeB.Previous;

            contact.Destroy();

            // Insert into the pool.
            ContactPoolList.Push(contact);
        }

        internal void Collide()
        {
            // Due to the fact some contacts may be removed (and we need to update this array as we iterate).
            // the length may not match the actual contact count, hence we track the index.
            var contacts = ArrayPool<Contact>.Shared.Rent(ContactCount);
            var index = 0;

            // Can be changed while enumerating
            // TODO: check for null instead?
            // Work out which contacts are still valid before we decide to update manifolds.
            for (var contact = ContactList.Next; contact != ContactList;)
            {
                if (contact == null) break;
                Fixture fixtureA = contact.FixtureA!;
                Fixture fixtureB = contact.FixtureB!;
                int indexA = contact.ChildIndexA;
                int indexB = contact.ChildIndexB;

                PhysicsComponent bodyA = fixtureA.Body;
                PhysicsComponent bodyB = fixtureB.Body;

                // Do not try to collide disabled bodies
                if (!bodyA.CanCollide || !bodyB.CanCollide)
                {
                    contact = contact.Next;
                    continue;
                }

                // Is this contact flagged for filtering?
                if (contact.FilterFlag)
                {
                    // Should these bodies collide?
                    if (bodyB.ShouldCollide(bodyA) == false)
                    {
                        Contact cNuke = contact;
                        contact = contact.Next;
                        Destroy(cNuke);
                        continue;
                    }

                    // Check default filtering
                    if (ShouldCollide(fixtureA, fixtureB) == false)
                    {
                        Contact cNuke = contact;
                        contact = contact.Next;
                        Destroy(cNuke);
                        continue;
                    }

                    // Check user filtering.
                    /*
                    if (ContactFilter != null && ContactFilter(fixtureA, fixtureB) == false)
                    {
                        Contact cNuke = c;
                        c = c.Next;
                        Destroy(cNuke);
                        continue;
                    }
                    */

                    // Clear the filtering flag.
                    contact.FilterFlag = false;
                }

                bool activeA = bodyA.Awake && bodyA.BodyType != BodyType.Static;
                bool activeB = bodyB.Awake && bodyB.BodyType != BodyType.Static;

                // At least one body must be awake and it must be dynamic or kinematic.
                if (activeA == false && activeB == false)
                {
                    contact = contact.Next;
                    continue;
                }

                var proxyA = fixtureA.Proxies[indexA];
                var proxyB = fixtureB.Proxies[indexB];
                var broadphaseA = bodyA.Broadphase;
                var broadphaseB = bodyB.Broadphase;

                // TODO: IT MIGHT BE THE FATAABB STUFF FOR MOVEPROXY SO TRY THAT
                var overlap = false;

                // We can have cross-broadphase proxies hence need to change them to worldspace
                if (broadphaseA != null && broadphaseB != null)
                {
                    if (broadphaseA == broadphaseB)
                    {
                        overlap = proxyA.AABB.Intersects(proxyB.AABB);
                    }
                    else
                    {
                        // These should really be destroyed before map changes.
                        DebugTools.Assert(broadphaseA.Owner.Transform.MapID == broadphaseB.Owner.Transform.MapID);

                        var proxyAWorldAABB = proxyA.AABB.Translated(broadphaseA.Owner.Transform.WorldPosition);
                        var proxyBWorldAABB = proxyB.AABB.Translated(broadphaseB.Owner.Transform.WorldPosition);
                        overlap = proxyAWorldAABB.Intersects(proxyBWorldAABB);
                    }
                }

                // Here we destroy contacts that cease to overlap in the broad-phase.
                if (!overlap)
                {
                    Contact cNuke = contact;
                    contact = contact.Next;
                    Destroy(cNuke);
                    continue;
                }

<<<<<<< HEAD
                contacts[index++] = contact;
=======
                // The contact persists.
                contact.Update(_physicsManager, _startCollisions, _endCollisions);

>>>>>>> b340e40c
                contact = contact.Next;
            }

            var status = ArrayPool<ContactStatus>.Shared.Rent(index);

            // Update contacts all at once.
            BuildManifolds(contacts, index, status);

            // Single-threaded so content doesn't need to worry about race conditions.
            for (var i = 0; i < status.Length; i++)
            {
                var contact = contacts[i];

                switch (status[i])
                {
                    case ContactStatus.StartTouching:
                    {
                        if (!contact.IsTouching) continue;

                        var fixtureA = contact.FixtureA!;
                        var fixtureB = contact.FixtureB!;
                        var bodyA = fixtureA.Body;
                        var bodyB = fixtureB.Body;

                        _entityManager.EventBus.RaiseLocalEvent(bodyA.Owner.Uid, new StartCollideEvent(fixtureA, fixtureB));
                        _entityManager.EventBus.RaiseLocalEvent(bodyB.Owner.Uid, new StartCollideEvent(fixtureB, fixtureA));
                        break;
                    }
                    case ContactStatus.Touching:
                        break;
                    case ContactStatus.EndTouching:
                    {
                        var fixtureA = contact.FixtureA;
                        var fixtureB = contact.FixtureB;

                        // If something under StartCollideEvent potentially nukes other contacts (e.g. if the entity is deleted)
                        // then we'll just skip the EndCollide.
                        if (fixtureA == null || fixtureB == null) continue;

                        var bodyA = fixtureA.Body;
                        var bodyB = fixtureB.Body;

                        _entityManager.EventBus.RaiseLocalEvent(bodyA.Owner.Uid, new EndCollideEvent(fixtureA, fixtureB));
                        _entityManager.EventBus.RaiseLocalEvent(bodyB.Owner.Uid, new EndCollideEvent(fixtureB, fixtureA));
                        break;
                    }
                    case ContactStatus.NoContact:
                        break;
                    default:
                        throw new ArgumentOutOfRangeException();
                }
            }

            ArrayPool<Contact>.Shared.Return(contacts);
            ArrayPool<ContactStatus>.Shared.Return(status);
        }

        private void BuildManifolds(Contact[] contacts, int count, ContactStatus[] status)
        {
            if (count > _contactMultithreadThreshold * _contactMinimumThreads)
            {
                var (batches, batchSize) = SharedPhysicsSystem.GetBatch(count, _contactMinimumThreads);

                Parallel.For(0, batches, i =>
                {
                    var start = i * batchSize;
                    var end = Math.Min(start + batchSize, count);
                    UpdateContacts(contacts, start, end, status);
                });

            }
            else
            {
                UpdateContacts(contacts, 0, count, status);
            }
        }

        private void UpdateContacts(Contact[] contacts, int start, int end, ContactStatus[] status)
        {
            for (var i = start; i < end; i++)
            {
                status[i] = contacts[i].Update();
            }
        }

        public void PreSolve(float frameTime)
        {
            Span<Vector2> points = stackalloc Vector2[2];

            // We'll do pre and post-solve around all islands rather than each specific island as it seems cleaner with race conditions.
            for (var contact = ContactList.Next; contact != ContactList; contact = contact?.Next)
            {
                if (contact is not {IsTouching: true, Enabled: true})
                {
                    continue;
                }

                var bodyA = contact.FixtureA!.Body;
                var bodyB = contact.FixtureB!.Body;
                contact.GetWorldManifold(_physicsManager, out var worldNormal, points);

                // Didn't use an EntitySystemMessage as this is called FOR EVERY COLLISION AND IS REALLY EXPENSIVE
                // so we just use the Action. Also we'll sort out BodyA / BodyB for anyone listening first.
                if (bodyA.BodyType == BodyType.KinematicController)
                {
                    KinematicControllerCollision?.Invoke(contact.FixtureA!, contact.FixtureB!, frameTime, -worldNormal);
                }
                else if (bodyB.BodyType == BodyType.KinematicController)
                {
                    KinematicControllerCollision?.Invoke(contact.FixtureB!, contact.FixtureA!, frameTime, worldNormal);
                }
            }
        }

        public void PostSolve()
        {

        }
    }

    #region Collide Events Classes

    public abstract class CollideEvent : EntityEventArgs
    {
        public Fixture OurFixture { get; }
        public Fixture OtherFixture { get; }

        public CollideEvent(Fixture ourFixture, Fixture otherFixture)
        {
            OurFixture = ourFixture;
            OtherFixture = otherFixture;
        }
    }

    public sealed class StartCollideEvent : CollideEvent
    {
        public StartCollideEvent(Fixture ourFixture, Fixture otherFixture)
            : base(ourFixture, otherFixture)
        {
        }
    }

    public sealed class EndCollideEvent : CollideEvent
    {
        public EndCollideEvent(Fixture ourFixture, Fixture otherFixture)
            : base(ourFixture, otherFixture)
        {
        }
    }

    public sealed class PreventCollideEvent : CancellableEntityEventArgs
    {
        public IPhysBody BodyA;
        public IPhysBody BodyB;

        public PreventCollideEvent(IPhysBody ourBody, IPhysBody otherBody)
        {
            BodyA = ourBody;
            BodyB = otherBody;
        }
    }

    #endregion

    internal enum ContactStatus : byte
    {
        NoContact = 0,
        StartTouching = 1,
        Touching = 2,
        EndTouching = 3,
    }
}<|MERGE_RESOLUTION|>--- conflicted
+++ resolved
@@ -378,13 +378,7 @@
                     continue;
                 }
 
-<<<<<<< HEAD
                 contacts[index++] = contact;
-=======
-                // The contact persists.
-                contact.Update(_physicsManager, _startCollisions, _endCollisions);
-
->>>>>>> b340e40c
                 contact = contact.Next;
             }
 
