// Copyright (c) 2017 Kastellanos Nikolaos

/* Original source Farseer Physics Engine:
 * Copyright (c) 2014 Ian Qvist, http://farseerphysics.codeplex.com
 * Microsoft Permissive License (Ms-PL) v1.1
 */

/*
* Farseer Physics Engine:
* Copyright (c) 2012 Ian Qvist
*
* Original source Box2D:
* Copyright (c) 2006-2011 Erin Catto http://www.box2d.org
*
* This software is provided 'as-is', without any express or implied
* warranty.  In no event will the authors be held liable for any damages
* arising from the use of this software.
* Permission is granted to anyone to use this software for any purpose,
* including commercial applications, and to alter it and redistribute it
* freely, subject to the following restrictions:
* 1. The origin of this software must not be misrepresented; you must not
* claim that you wrote the original software. If you use this software
* in a product, an acknowledgment in the product documentation would be
* appreciated but is not required.
* 2. Altered source versions must be plainly marked as such, and must not be
* misrepresented as being the original software.
* 3. This notice may not be removed or altered from any source distribution.
*/

using System;
using System.Buffers;
using System.Collections.Generic;
using System.Threading.Tasks;
using Microsoft.Extensions.ObjectPool;
using Robust.Shared.Configuration;
using Robust.Shared.GameObjects;
using Robust.Shared.IoC;
using Robust.Shared.Map;
using Robust.Shared.Maths;
using Robust.Shared.Physics.Collision;
using Robust.Shared.Physics.Collision.Shapes;
using Robust.Shared.Physics.Dynamics.Contacts;
using Robust.Shared.Utility;

namespace Robust.Shared.Physics.Dynamics
{
    internal sealed class ContactManager
    {
        [Dependency] private readonly IEntityManager _entityManager = default!;
        [Dependency] private readonly IPhysicsManager _physicsManager = default!;

        internal MapId MapId { get; set; }

        // TODO: Jesus we should really have a test for this
        /// <summary>
        ///     Ordering is under <see cref="ShapeType"/>
        ///     uses enum to work out which collision evaluation to use.
        /// </summary>
        private static Contact.ContactType[,] _registers = {
                                                           {
                                                               // Circle register
                                                               Contact.ContactType.Circle,
                                                               Contact.ContactType.EdgeAndCircle,
                                                               Contact.ContactType.PolygonAndCircle,
                                                               Contact.ContactType.ChainAndCircle,
                                                               Contact.ContactType.AabbAndCircle,
                                                           },
                                                           {
                                                               // Edge register
                                                               Contact.ContactType.EdgeAndCircle,
                                                               Contact.ContactType.NotSupported, // Edge
                                                               Contact.ContactType.EdgeAndPolygon,
                                                               Contact.ContactType.NotSupported, // Chain
                                                               Contact.ContactType.NotSupported, // Aabb
                                                           },
                                                           {
                                                               // Polygon register
                                                               Contact.ContactType.PolygonAndCircle,
                                                               Contact.ContactType.EdgeAndPolygon,
                                                               Contact.ContactType.Polygon,
                                                               Contact.ContactType.ChainAndPolygon,
                                                               Contact.ContactType.AabbAndPolygon,
                                                           },
                                                           {
                                                               // Chain register
                                                               Contact.ContactType.ChainAndCircle,
                                                               Contact.ContactType.NotSupported, // Edge
                                                               Contact.ContactType.ChainAndPolygon,
                                                               Contact.ContactType.NotSupported, // Chain
                                                               Contact.ContactType.NotSupported, // Aabb - TODO Just cast to poly
                                                           },
                                                           {
                                                               // Aabb register
                                                               Contact.ContactType.AabbAndCircle,
                                                               Contact.ContactType.NotSupported, // Edge - TODO Just cast to poly
                                                               Contact.ContactType.AabbAndPolygon,
                                                               Contact.ContactType.NotSupported, // Chain - TODO Just cast to poly
                                                               Contact.ContactType.Aabb,
                                                           }
                                                       };

        public int ContactCount => _activeContacts.Count;

        private int ContactPoolInitialSize = 64;

        private ObjectPool<Contact> _contactPool = new DefaultObjectPool<Contact>(new ContactPoolPolicy(), 1024);

        internal LinkedList<Contact> _activeContacts = new();

        // Didn't use the eventbus because muh allocs on something being run for every collision every frame.
        /// <summary>
        ///     Invoked whenever a KinematicController body collides. The first body is always guaranteed to be a KinematicController
        /// </summary>
        internal event Action<Fixture, Fixture, float, Vector2>? KinematicControllerCollision;

        private int _contactMultithreadThreshold;
        private int _contactMinimumThreads;

        // TODO: Also need to clean the station up to not have 160 contacts on roundstart

        private sealed class ContactPoolPolicy : IPooledObjectPolicy<Contact>
        {
            public Contact Create()
            {
                var contact = new Contact();
                IoCManager.InjectDependencies(contact);
#if DEBUG
                contact._debugPhysics = EntitySystem.Get<SharedDebugPhysicsSystem>();
#endif
                contact.Manifold = new Manifold
                {
                    Points = new ManifoldPoint[2]
                };

                return contact;
            }

            public bool Return(Contact obj)
            {
                SetContact(obj, null, 0, null, 0);
                return true;
            }
        }

        private static void SetContact(Contact contact, Fixture? fixtureA, int indexA, Fixture? fixtureB, int indexB)
        {
            contact.Enabled = true;
            contact.IsTouching = false;
            contact.IslandFlag = false;
            contact.FilterFlag = false;
            // TOIFlag = false;

            contact.FixtureA = fixtureA;
            contact.FixtureB = fixtureB;

            contact.ChildIndexA = indexA;
            contact.ChildIndexB = indexB;

            contact.Manifold.PointCount = 0;

            //FPE: We only set the friction and restitution if we are not destroying the contact
            if (fixtureA != null && fixtureB != null)
            {
                contact.Friction = MathF.Sqrt(fixtureA.Friction * fixtureB.Friction);
                contact.Restitution = MathF.Max(fixtureA.Restitution, fixtureB.Restitution);
            }

            contact.TangentSpeed = 0;
        }

        public void Initialize()
        {
            IoCManager.InjectDependencies(this);
            var configManager = IoCManager.Resolve<IConfigurationManager>();
            configManager.OnValueChanged(CVars.ContactMultithreadThreshold, OnContactMultithreadThreshold, true);
            configManager.OnValueChanged(CVars.ContactMinimumThreads, OnContactMinimumThreads, true);

            InitializePool();
        }

        public void Shutdown()
        {
            var configManager = IoCManager.Resolve<IConfigurationManager>();
            configManager.UnsubValueChanged(CVars.ContactMultithreadThreshold, OnContactMultithreadThreshold);
            configManager.UnsubValueChanged(CVars.ContactMinimumThreads, OnContactMinimumThreads);
        }

        private void OnContactMultithreadThreshold(int value)
        {
            _contactMultithreadThreshold = value;
        }

        private void OnContactMinimumThreads(int value)
        {
            _contactMinimumThreads = value;
        }

        private void InitializePool()
        {
            var dummy = new Contact[ContactPoolInitialSize];

            for (var i = 0; i < ContactPoolInitialSize; i++)
            {
                dummy[i] = _contactPool.Get();
            }

            for (var i = 0; i < ContactPoolInitialSize; i++)
            {
                _contactPool.Return(dummy[i]);
            }
        }

        private Contact CreateContact(Fixture fixtureA, int indexA, Fixture fixtureB, int indexB)
        {
            var type1 = fixtureA.Shape.ShapeType;
            var type2 = fixtureB.Shape.ShapeType;

            DebugTools.Assert(ShapeType.Unknown < type1 && type1 < ShapeType.TypeCount);
            DebugTools.Assert(ShapeType.Unknown < type2 && type2 < ShapeType.TypeCount);

            // Pull out a spare contact object
            var contact = _contactPool.Get();

            // Edge+Polygon is non-symmetrical due to the way Erin handles collision type registration.
            if ((type1 >= type2 || (type1 == ShapeType.Edge && type2 == ShapeType.Polygon)) && !(type2 == ShapeType.Edge && type1 == ShapeType.Polygon))
            {
                SetContact(contact, fixtureA, indexA, fixtureB, indexB);
            }
            else
            {
                SetContact(contact, fixtureB, indexB, fixtureA, indexA);
            }

            contact.Type = _registers[(int)type1, (int)type2];

            return contact;
        }

        /// <summary>
        /// Try to create a contact between these 2 fixtures.
        /// </summary>
        /// <param name="fixtureA"></param>
        /// <param name="indexA"></param>
        /// <param name="fixtureB"></param>
        /// <param name="indexB"></param>
        internal void AddPair(Fixture fixtureA, int indexA, Fixture fixtureB, int indexB)
        {
            PhysicsComponent bodyA = fixtureA.Body;
            PhysicsComponent bodyB = fixtureB.Body;

            // Broadphase has already done the faster check for collision mask / layers
            // so no point duplicating

            // Does a contact already exist?
            if (fixtureA.Contacts.ContainsKey(fixtureB))
                return;

            DebugTools.Assert(!fixtureB.Contacts.ContainsKey(fixtureA));

            // Does a joint override collision? Is at least one body dynamic?
            if (!bodyB.ShouldCollide(bodyA))
                return;

            // Call the factory.
<<<<<<< HEAD
            Contact c = Contact.Create(this, fixtureA, indexA, fixtureB, indexB);
=======
            var contact = CreateContact(fixtureA, indexA, fixtureB, indexB);
>>>>>>> 76b75fd9

            // Contact creation may swap fixtures.
            fixtureA = contact.FixtureA!;
            fixtureB = contact.FixtureB!;
            bodyA = fixtureA.Body;
            bodyB = fixtureB.Body;

            // Insert into world
            contact.MapNode = _activeContacts.AddLast(contact);

            // Connect to body A
            DebugTools.Assert(!fixtureA.Contacts.ContainsKey(fixtureB));
            fixtureA.Contacts.Add(fixtureB, contact);
            contact.BodyANode = bodyA.Contacts.AddLast(contact);

            // Connect to body B
            DebugTools.Assert(!fixtureB.Contacts.ContainsKey(fixtureA));
            fixtureB.Contacts.Add(fixtureA, contact);
            contact.BodyBNode = bodyB.Contacts.AddLast(contact);
        }

        /// <summary>
        ///     Go through the cached broadphase movement and update contacts.
        /// </summary>
        internal void AddPair(in FixtureProxy proxyA, in FixtureProxy proxyB)
        {
            AddPair(proxyA.Fixture, proxyA.ChildIndex, proxyB.Fixture, proxyB.ChildIndex);
        }

        internal static bool ShouldCollide(Fixture fixtureA, Fixture fixtureB)
        {
            return !((fixtureA.CollisionMask & fixtureB.CollisionLayer) == 0x0 &&
                     (fixtureB.CollisionMask & fixtureA.CollisionLayer) == 0x0);
        }

        public void Destroy(Contact contact)
        {
            Fixture fixtureA = contact.FixtureA!;
            Fixture fixtureB = contact.FixtureB!;
            PhysicsComponent bodyA = fixtureA.Body;
            PhysicsComponent bodyB = fixtureB.Body;

            if (contact.IsTouching)
            {
                _entityManager.EventBus.RaiseLocalEvent(bodyA.Owner, new EndCollideEvent(fixtureA, fixtureB));
                _entityManager.EventBus.RaiseLocalEvent(bodyB.Owner, new EndCollideEvent(fixtureB, fixtureA));
            }

            if (contact.Manifold.PointCount > 0 && contact.FixtureA?.Hard == true && contact.FixtureB?.Hard == true)
            {
                if (bodyA.CanCollide)
                    contact.FixtureA.Body.Awake = true;

                if (bodyB.CanCollide)
                    contact.FixtureB.Body.Awake = true;
            }

            // Remove from the world
            DebugTools.Assert(contact.MapNode != null);
            _activeContacts.Remove(contact.MapNode!);
            contact.MapNode = null;

            // Remove from body 1
            DebugTools.Assert(fixtureA.Contacts.ContainsKey(fixtureB));
            fixtureA.Contacts.Remove(fixtureB);
            DebugTools.Assert(bodyA.Contacts.Contains(contact.BodyANode!.Value));
            bodyA.Contacts.Remove(contact.BodyANode!);
            contact.BodyANode = null;

            // Remove from body 2
            DebugTools.Assert(fixtureB.Contacts.ContainsKey(fixtureA));
            fixtureB.Contacts.Remove(fixtureA);
            bodyB.Contacts.Remove(contact.BodyBNode!);
            contact.BodyBNode = null;

            // Insert into the pool.
            _contactPool.Return(contact);
        }

        internal void Collide()
        {
            // Due to the fact some contacts may be removed (and we need to update this array as we iterate).
            // the length may not match the actual contact count, hence we track the index.
            var contacts = ArrayPool<Contact>.Shared.Rent(ContactCount);
            var index = 0;

            // Can be changed while enumerating
            // TODO: check for null instead?
            // Work out which contacts are still valid before we decide to update manifolds.
            var node = _activeContacts.First;

            while (node != null)
            {
                var contact = node.Value;

                Fixture fixtureA = contact.FixtureA!;
                Fixture fixtureB = contact.FixtureB!;
                int indexA = contact.ChildIndexA;
                int indexB = contact.ChildIndexB;

                PhysicsComponent bodyA = fixtureA.Body;
                PhysicsComponent bodyB = fixtureB.Body;

                // Do not try to collide disabled bodies
                if (!bodyA.CanCollide || !bodyB.CanCollide)
                {
                    node = node.Next;
                    continue;
                }

                // Is this contact flagged for filtering?
                if (contact.FilterFlag)
                {
                    // Should these bodies collide?
                    if (bodyB.ShouldCollide(bodyA) == false)
                    {
                        node = node.Next;
                        Destroy(contact);
                        continue;
                    }

                    // Check default filtering
                    if (ShouldCollide(fixtureA, fixtureB) == false)
                    {
                        node = node.Next;
                        Destroy(contact);
                        continue;
                    }

                    // Check user filtering.
                    /*
                    if (ContactFilter != null && ContactFilter(fixtureA, fixtureB) == false)
                    {
                        Contact cNuke = c;
                        c = c.Next;
                        Destroy(cNuke);
                        continue;
                    }
                    */

                    // Clear the filtering flag.
                    contact.FilterFlag = false;
                }

                bool activeA = bodyA.Awake && bodyA.BodyType != BodyType.Static;
                bool activeB = bodyB.Awake && bodyB.BodyType != BodyType.Static;

                // At least one body must be awake and it must be dynamic or kinematic.
                if (activeA == false && activeB == false)
                {
                    node = node.Next;
                    continue;
                }

                var proxyA = fixtureA.Proxies[indexA];
                var proxyB = fixtureB.Proxies[indexB];
                var broadphaseA = bodyA.Broadphase;
                var broadphaseB = bodyB.Broadphase;

                // TODO: IT MIGHT BE THE FATAABB STUFF FOR MOVEPROXY SO TRY THAT
                var overlap = false;

                // We can have cross-broadphase proxies hence need to change them to worldspace
                if (broadphaseA != null && broadphaseB != null)
                {
                    if (broadphaseA == broadphaseB)
                    {
                        overlap = proxyA.AABB.Intersects(proxyB.AABB);
                    }
                    else
                    {
                        // These should really be destroyed before map changes.
                        DebugTools.Assert(_entityManager.GetComponent<TransformComponent>(broadphaseA.Owner).MapID == _entityManager.GetComponent<TransformComponent>(broadphaseB.Owner).MapID);

                        var proxyAWorldAABB = _entityManager.GetComponent<TransformComponent>(broadphaseA.Owner).WorldMatrix.TransformBox(proxyA.AABB);
                        var proxyBWorldAABB = _entityManager.GetComponent<TransformComponent>(broadphaseB.Owner).WorldMatrix.TransformBox(proxyB.AABB);
                        overlap = proxyAWorldAABB.Intersects(proxyBWorldAABB);
                    }
                }

                // Here we destroy contacts that cease to overlap in the broad-phase.
                if (!overlap)
                {
                    node = node.Next;
                    Destroy(contact);
                    continue;
                }

                contacts[index++] = contact;
                node = node.Next;
            }

            var status = ArrayPool<ContactStatus>.Shared.Rent(index);

            // To avoid race conditions with the dictionary we'll cache all of the transforms up front.
            // Caching should provide better perf than multi-threading the GetTransform() as we can also re-use
            // these in PhysicsIsland as well.
            for (var i = 0; i < index; i++)
            {
                var contact = contacts[i];
                var bodyA = contact.FixtureA!.Body;
                var bodyB = contact.FixtureB!.Body;

                _physicsManager.EnsureTransform(bodyA.Owner);
                _physicsManager.EnsureTransform(bodyB.Owner);
            }

            // Update contacts all at once.
            BuildManifolds(contacts, index, status);

            // Single-threaded so content doesn't need to worry about race conditions.
            for (var i = 0; i < index; i++)
            {
                var contact = contacts[i];

                switch (status[i])
                {
                    case ContactStatus.StartTouching:
                    {
                        if (!contact.IsTouching) continue;

                        var fixtureA = contact.FixtureA!;
                        var fixtureB = contact.FixtureB!;
                        var bodyA = fixtureA.Body;
                        var bodyB = fixtureB.Body;
                        var worldPoint = Transform.Mul(_physicsManager.EnsureTransform(bodyA), contact.Manifold.LocalPoint);

                        _entityManager.EventBus.RaiseLocalEvent(bodyA.Owner, new StartCollideEvent(fixtureA, fixtureB, worldPoint));
                        _entityManager.EventBus.RaiseLocalEvent(bodyB.Owner, new StartCollideEvent(fixtureB, fixtureA, worldPoint));
                        break;
                    }
                    case ContactStatus.Touching:
                        break;
                    case ContactStatus.EndTouching:
                    {
                        var fixtureA = contact.FixtureA;
                        var fixtureB = contact.FixtureB;

                        // If something under StartCollideEvent potentially nukes other contacts (e.g. if the entity is deleted)
                        // then we'll just skip the EndCollide.
                        if (fixtureA == null || fixtureB == null) continue;

                        var bodyA = fixtureA.Body;
                        var bodyB = fixtureB.Body;

                        _entityManager.EventBus.RaiseLocalEvent(bodyA.Owner, new EndCollideEvent(fixtureA, fixtureB));
                        _entityManager.EventBus.RaiseLocalEvent(bodyB.Owner, new EndCollideEvent(fixtureB, fixtureA));
                        break;
                    }
                    case ContactStatus.NoContact:
                        break;
                    default:
                        throw new ArgumentOutOfRangeException();
                }
            }

            ArrayPool<Contact>.Shared.Return(contacts);
            ArrayPool<ContactStatus>.Shared.Return(status);
        }

        private void BuildManifolds(Contact[] contacts, int count, ContactStatus[] status)
        {
            var wake = ArrayPool<bool>.Shared.Rent(count);

            if (count > _contactMultithreadThreshold * _contactMinimumThreads)
            {
                var (batches, batchSize) = SharedPhysicsSystem.GetBatch(count, _contactMultithreadThreshold);

                Parallel.For(0, batches, i =>
                {
                    var start = i * batchSize;
                    var end = Math.Min(start + batchSize, count);
                    UpdateContacts(contacts, start, end, status, wake);
                });

            }
            else
            {
                UpdateContacts(contacts, 0, count, status, wake);
            }

            // Can't do this during UpdateContacts due to IoC threading issues.
            for (var i = 0; i < count; i++)
            {
                var shouldWake = wake[i];
                if (!shouldWake) continue;

                var contact = contacts[i];
                var bodyA = contact.FixtureA!.Body;
                var bodyB = contact.FixtureB!.Body;

                bodyA.Awake = true;
                bodyB.Awake = true;
            }

            ArrayPool<bool>.Shared.Return(wake);
        }

        private void UpdateContacts(Contact[] contacts, int start, int end, ContactStatus[] status, bool[] wake)
        {
            for (var i = start; i < end; i++)
            {
                status[i] = contacts[i].Update(_physicsManager, out wake[i]);
            }
        }

        public void PreSolve(float frameTime)
        {
            Span<Vector2> points = stackalloc Vector2[2];

            // We'll do pre and post-solve around all islands rather than each specific island as it seems cleaner with race conditions.
            var node = _activeContacts.First;

            while (node != null)
            {
                var contact = node.Value;
                node = node.Next;

                if (contact is not {IsTouching: true, Enabled: true}) continue;

                var bodyA = contact.FixtureA!.Body;
                var bodyB = contact.FixtureB!.Body;
                contact.GetWorldManifold(_physicsManager, out var worldNormal, points);

                // Didn't use an EntitySystemMessage as this is called FOR EVERY COLLISION AND IS REALLY EXPENSIVE
                // so we just use the Action. Also we'll sort out BodyA / BodyB for anyone listening first.
                if (bodyA.BodyType == BodyType.KinematicController)
                {
                    KinematicControllerCollision?.Invoke(contact.FixtureA!, contact.FixtureB!, frameTime, -worldNormal);
                }
                else if (bodyB.BodyType == BodyType.KinematicController)
                {
                    KinematicControllerCollision?.Invoke(contact.FixtureB!, contact.FixtureA!, frameTime, worldNormal);
                }
            }
        }

        public void PostSolve()
        {

        }
    }

    #region Collide Events Classes

    public abstract class CollideEvent : EntityEventArgs
    {
        public Fixture OurFixture { get; }
        public Fixture OtherFixture { get; }

        public CollideEvent(Fixture ourFixture, Fixture otherFixture)
        {
            OurFixture = ourFixture;
            OtherFixture = otherFixture;
        }
    }

    public sealed class StartCollideEvent : CollideEvent
    {
        public Vector2 WorldPoint;

        public StartCollideEvent(Fixture ourFixture, Fixture otherFixture, Vector2 worldPoint)
            : base(ourFixture, otherFixture)
        {
            WorldPoint = worldPoint;
        }
    }

    public sealed class EndCollideEvent : CollideEvent
    {
        public EndCollideEvent(Fixture ourFixture, Fixture otherFixture)
            : base(ourFixture, otherFixture)
        {
        }
    }

    public sealed class PreventCollideEvent : CancellableEntityEventArgs
    {
        public IPhysBody BodyA;
        public IPhysBody BodyB;

        public PreventCollideEvent(IPhysBody ourBody, IPhysBody otherBody)
        {
            BodyA = ourBody;
            BodyB = otherBody;
        }
    }

    #endregion

    internal enum ContactStatus : byte
    {
        NoContact = 0,
        StartTouching = 1,
        Touching = 2,
        EndTouching = 3,
    }
}<|MERGE_RESOLUTION|>--- conflicted
+++ resolved
@@ -262,11 +262,7 @@
                 return;
 
             // Call the factory.
-<<<<<<< HEAD
-            Contact c = Contact.Create(this, fixtureA, indexA, fixtureB, indexB);
-=======
             var contact = CreateContact(fixtureA, indexA, fixtureB, indexB);
->>>>>>> 76b75fd9
 
             // Contact creation may swap fixtures.
             fixtureA = contact.FixtureA!;
