--- conflicted
+++ resolved
@@ -147,212 +147,6 @@
 
             _deferredUpdates.Clear();
         }
-<<<<<<< HEAD
-=======
-
-        private void Solve(float frameTime, float dtRatio, float invDt, bool prediction)
-        {
-            _islandManager.InitializePools();
-
-            DebugTools.Assert(_islandSet.Count == 0);
-
-            var contactNode = ContactManager._activeContacts.First;
-
-            while (contactNode != null)
-            {
-                var contact = contactNode.Value;
-                contactNode = contactNode.Next;
-                contact.Flags &= ~ContactFlags.Island;
-            }
-
-            // Build and simulated islands from awake bodies.
-            _bodyStack.EnsureCapacity(AwakeBodies.Count);
-            _islandSet.EnsureCapacity(AwakeBodies.Count);
-            _awakeBodyList.AddRange(AwakeBodies);
-
-            var metaQuery = _entityManager.GetEntityQuery<MetaDataComponent>();
-            var jointQuery = _entityManager.GetEntityQuery<JointComponent>();
-
-            // Build the relevant islands / graphs for all bodies.
-            foreach (var seed in _awakeBodyList)
-            {
-                // I tried not running prediction for non-contacted entities but unfortunately it looked like shit
-                // when contact broke so if you want to try that then GOOD LUCK.
-                if (seed.Island) continue;
-
-                if (!metaQuery.TryGetComponent(seed.Owner, out var metadata))
-                {
-                    Logger.ErrorS("physics", $"Found deleted entity {_entityManager.ToPrettyString(seed.Owner)} on map!");
-                    RemoveSleepBody(seed);
-                    continue;
-                }
-
-                if ((metadata.EntityPaused && !seed.IgnorePaused) ||
-                    (prediction && !seed.Predict) ||
-                    !seed.CanCollide ||
-                    seed.BodyType == BodyType.Static)
-                {
-                    continue;
-                }
-
-                // Start of a new island
-                _islandBodies.Clear();
-                _islandContacts.Clear();
-                _islandJoints.Clear();
-                _bodyStack.Push(seed);
-
-                // TODO: Probably don't need _islandSet anymore.
-                seed.Island = true;
-
-                while (_bodyStack.TryPop(out var body))
-                {
-                    _islandBodies.Add(body);
-                    _islandSet.Add(body);
-
-                    // Static bodies don't propagate islands
-                    if (body.BodyType == BodyType.Static) continue;
-
-                    // As static bodies can never be awake (unlike Farseer) we'll set this after the check.
-                    Physics.SetAwake(body, true, updateSleepTime: false);
-
-                    var node = body.Contacts.First;
-
-                    while (node != null)
-                    {
-                        var contact = node.Value;
-                        node = node.Next;
-
-                        // Has this contact already been added to an island?
-                        if ((contact.Flags & ContactFlags.Island) != 0x0) continue;
-
-                        // Is this contact solid and touching?
-                        if (!contact.Enabled || !contact.IsTouching) continue;
-
-                        // Skip sensors.
-                        if (contact.FixtureA?.Hard != true || contact.FixtureB?.Hard != true) continue;
-
-                        _islandContacts.Add(contact);
-                        contact.Flags |= ContactFlags.Island;
-                        var bodyA = contact.FixtureA!.Body;
-                        var bodyB = contact.FixtureB!.Body;
-
-                        var other = bodyA == body ? bodyB : bodyA;
-
-                        // Was the other body already added to this island?
-                        if (other.Island) continue;
-
-                        _bodyStack.Push(other);
-                        other.Island = true;
-                    }
-
-                    if (!jointQuery.TryGetComponent(body.Owner, out var jointComponent)) continue;
-
-                    foreach (var (_, joint) in jointComponent.Joints)
-                    {
-                        if (joint.IslandFlag) continue;
-
-                        var other = joint.BodyAUid == body.Owner
-                            ? _entityManager.GetComponent<PhysicsComponent>(joint.BodyBUid)
-                            : _entityManager.GetComponent<PhysicsComponent>(joint.BodyAUid);
-
-                        // Don't simulate joints connected to inactive bodies.
-                        if (!other.CanCollide) continue;
-
-                        _islandJoints.Add(joint);
-                        joint.IslandFlag = true;
-
-                        if (other.Island) continue;
-
-                        _bodyStack.Push(other);
-                        other.Island = true;
-                    }
-                }
-
-                _islandManager
-                    .AllocateIsland(_islandBodies.Count, _islandContacts.Count, _islandJoints.Count)
-                    .Append(_islandBodies, _islandContacts, _islandJoints);
-
-                _joints.AddRange(_islandJoints);
-
-                // Allow static bodies to be re-used in other islands
-                for (var i = 0; i < _islandBodies.Count; i++)
-                {
-                    var body = _islandBodies[i];
-
-                    // Static bodies can participate in other islands
-                    if (body.BodyType == BodyType.Static)
-                    {
-                        body.Island = false;
-                    }
-                }
-            }
-
-            SolveIslands(frameTime, dtRatio, invDt, prediction);
-            Cleanup(frameTime);
-        }
-
-        protected virtual void Cleanup(float frameTime)
-        {
-            foreach (var body in _islandSet)
-            {
-                if (!body.Island || body.Deleted)
-                {
-                    continue;
-                }
-
-                body.IslandIndex.Clear();
-                body.Island = false;
-                DebugTools.Assert(body.BodyType != BodyType.Static);
-
-                // So Box2D would update broadphase here buutttt we'll just wait until MoveEvent queue is used.
-            }
-
-            _islandSet.Clear();
-            _awakeBodyList.Clear();
-
-            foreach (var joint in _joints)
-            {
-                joint.IslandFlag = false;
-            }
-
-            _joints.Clear();
-        }
-
-        private void SolveIslands(float frameTime, float dtRatio, float invDt, bool prediction)
-        {
-            var islands = _islandManager.GetActive;
-            // Islands are already pre-sorted
-            var iBegin = 0;
-
-            while (iBegin < islands.Count)
-            {
-                var island = islands[iBegin];
-
-                island.Solve(Gravity, frameTime, dtRatio, invDt, prediction);
-                iBegin++;
-                // TODO: Submit rest in parallel if applicable
-            }
-
-            // TODO: parallel dispatch here
-
-            // Update bodies sequentially to avoid race conditions. May be able to do this parallel someday
-            // but easier to just do this for now.
-            foreach (var island in islands)
-            {
-                island.UpdateBodies(_deferredUpdates);
-                island.SleepBodies(prediction, frameTime);
-            }
-        }
-
-        private void ClearForces()
-        {
-            foreach (var body in AwakeBodies)
-            {
-                body.Force = Vector2.Zero;
-                body.Torque = 0.0f;
-            }
-        }
->>>>>>> d1eb70da
     }
 
     [ByRefEvent]
