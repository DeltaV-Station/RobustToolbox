--- conflicted
+++ resolved
@@ -1,5 +1,6 @@
 using System;
 using Robust.Shared.IoC;
+using Robust.Shared.Serialization;
 using Robust.Shared.Serialization.Manager;
 using Robust.Shared.Serialization.Manager.Attributes;
 using Robust.Shared.Serialization.Markdown.Mapping;
@@ -7,11 +8,6 @@
 using Robust.Shared.Serialization.Markdown.Value;
 using Robust.Shared.Serialization.TypeSerializers.Interfaces;
 using Robust.Shared.Utility;
-<<<<<<< HEAD
-using System;
-using Robust.Shared.Serialization;
-=======
->>>>>>> 342d9ed2
 
 namespace Robust.Shared.Audio;
 
@@ -35,26 +31,16 @@
     }
 
     public SoundSpecifier Read(ISerializationManager serializationManager, MappingDataNode node,
-<<<<<<< HEAD
-        IDependencyCollection dependencies, SerializationHookContext hookCtx,
-        ISerializationContext? context = null, SoundSpecifier? _ = default)
-=======
-        IDependencyCollection dependencies, bool skipHook, ISerializationContext? context = null,
+        IDependencyCollection dependencies, SerializationHookContext hookCtx, ISerializationContext? context = null,
         ISerializationManager.InstantiationDelegate<SoundSpecifier>? instanceProvider = null)
->>>>>>> 342d9ed2
     {
         var type = GetType(node);
         return (SoundSpecifier)serializationManager.Read(type, node, hookCtx, context)!;
     }
 
     public SoundSpecifier Read(ISerializationManager serializationManager, ValueDataNode node,
-<<<<<<< HEAD
-        IDependencyCollection dependencies, SerializationHookContext hookCtx,
-        ISerializationContext? context = null, SoundSpecifier? _ = default)
-=======
-        IDependencyCollection dependencies, bool skipHook, ISerializationContext? context = null,
+        IDependencyCollection dependencies, SerializationHookContext hookCtx, ISerializationContext? context = null,
         ISerializationManager.InstantiationDelegate<SoundSpecifier>? instanceProvider = null)
->>>>>>> 342d9ed2
     {
         return new SoundPathSpecifier(node.Value);
     }
