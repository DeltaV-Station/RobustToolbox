using System;
using System.Diagnostics.CodeAnalysis;
using System.Linq;
using Robust.Shared.Audio.Components;
using Robust.Shared.Configuration;
using Robust.Shared.GameObjects;
using Robust.Shared.GameStates;
using Robust.Shared.IoC;
using Robust.Shared.Log;
using Robust.Shared.Map;
using Robust.Shared.Map.Components;
using Robust.Shared.Network;
using Robust.Shared.Physics.Components;
using Robust.Shared.Player;
using Robust.Shared.Prototypes;
using Robust.Shared.Random;
using Robust.Shared.Serialization;
using Robust.Shared.Spawners;
using Robust.Shared.Timing;
using Robust.Shared.Utility;

namespace Robust.Shared.Audio.Systems;

/// <summary>
/// Handles audio for robust toolbox inside of the sim.
/// </summary>
/// <remarks>
/// Interacts with AudioManager internally.
/// </remarks>
public abstract partial class SharedAudioSystem : EntitySystem
{
    [Dependency] protected readonly IConfigurationManager CfgManager = default!;
    [Dependency] protected readonly IGameTiming Timing = default!;
    [Dependency] private   readonly INetManager _netManager = default!;
    [Dependency] protected readonly IPrototypeManager ProtoMan = default!;
    [Dependency] protected readonly IRobustRandom RandMan = default!;
<<<<<<< HEAD
    [Dependency] protected readonly MetaDataSystem MetaDataSystem = default!;
    [Dependency] protected readonly SharedTransformSystem XformSystem = default!;
=======
    [Dependency] protected readonly MetaDataSystem MetadataSys = default!;
>>>>>>> 7cb3aecc

    /// <summary>
    /// Default max range at which the sound can be heard.
    /// </summary>
    public const float DefaultSoundRange = 15;

    /// <summary>
    /// Used in the PAS to designate the physics collision mask of occluders.
    /// </summary>
    public int OcclusionCollisionMask { get; set; }

    public virtual float ZOffset { get; protected set; }

    public override void Initialize()
    {
        base.Initialize();
        InitializeEffect();
        ZOffset = CfgManager.GetCVar(CVars.AudioZOffset);
        Subs.CVar(CfgManager, CVars.AudioZOffset, SetZOffset);
        SubscribeLocalEvent<AudioComponent, ComponentGetStateAttemptEvent>(OnAudioGetStateAttempt);
        SubscribeLocalEvent<AudioComponent, EntityUnpausedEvent>(OnAudioUnpaused);
    }

    /// <summary>
    /// Sets the playback position of audio to the specified spot.
    /// </summary>
    public void SetPlaybackPosition(Entity<AudioComponent?>? nullEntity, float position)
    {
        if (nullEntity == null)
            return;

        var entity = nullEntity.Value;

        if (!Resolve(entity.Owner, ref entity.Comp, false))
            return;

        var audioLength = GetAudioLength(entity.Comp.FileName);

        if (audioLength.TotalSeconds < position)
        {
            // Just stop it and return
            if (!_netManager.IsClient)
                QueueDel(nullEntity.Value);

            entity.Comp.StopPlaying();
            return;
        }

        if (position < 0f)
        {
            Log.Error($"Tried to set playback position for {ToPrettyString(entity.Owner)} / {entity.Comp.FileName} outside of bounds");
            return;
        }

        // If we're paused then the current position is <pause time - start time>, else it's <cur time - start time>
        var currentPos = (entity.Comp.PauseTime ?? Timing.CurTime) - entity.Comp.AudioStart;
        var timeOffset = TimeSpan.FromSeconds(position - currentPos.TotalSeconds);

        DebugTools.Assert(currentPos >= TimeSpan.Zero);

        // Rounding.
        if (Math.Abs(timeOffset.TotalSeconds) <= 0.01)
        {
            return;
        }

        if (entity.Comp.PauseTime != null)
        {
            entity.Comp.PauseTime = entity.Comp.PauseTime.Value + timeOffset;

            // Paused audio doesn't have TimedDespawn so.
        }
        else
        {
            // Bump it back so the actual playback positions moves forward
            entity.Comp.AudioStart -= timeOffset;

            // need to ensure it doesn't despawn too early.
            if (TryComp(entity.Owner, out TimedDespawnComponent? despawn))
            {
                despawn.Lifetime -= (float) timeOffset.TotalSeconds;
            }
        }

        entity.Comp.PlaybackPosition = position;
        // Network the new playback position.
        Dirty(entity);
    }

    /// <summary>
    /// Calculates playback position considering length paused.
    /// </summary>
    /// <param name="component"></param>
    /// <returns></returns>
    private float GetPlaybackPosition(AudioComponent component)
    {
        return (float) (Timing.CurTime - (component.PauseTime ?? TimeSpan.Zero) - component.AudioStart).TotalSeconds;
    }

    public virtual void SetGridAudio(Entity<AudioComponent>? entity)
    {
        if (entity == null)
            return;

        entity.Value.Comp.Flags |= AudioFlags.GridAudio;
        var gridUid = Transform(entity.Value).GridUid;

        if (TryComp(gridUid, out PhysicsComponent? gridPhysics))
        {
            XformSystem.SetLocalPosition(entity.Value.Owner, gridPhysics.LocalCenter);
        }

        if (TryComp(gridUid, out MapGridComponent? mapGrid))
        {
            var extents = mapGrid.LocalAABB.Extents;
            var minDistance = MathF.Max(extents.X, extents.Y);

            entity.Value.Comp.Params = entity.Value.Comp.Params
                .WithMaxDistance(minDistance + DefaultSoundRange)
                .WithReferenceDistance(minDistance);
        }

        entity.Value.Comp.Flags |= AudioFlags.NoOcclusion;
        Dirty(entity.Value);
    }

    /// <summary>
    /// Marks this audio as being map-based.
    /// </summary>
    public virtual void SetMapAudio(Entity<AudioComponent>? audio)
    {
        if (audio == null)
            return;

        audio.Value.Comp.Global = true;
        MetadataSys.AddFlag(audio.Value.Owner, MetaDataFlags.Undetachable);
    }

    /// <summary>
    /// Sets the shared state for an audio entity.
    /// </summary>
    public void SetState(EntityUid? entity, AudioState state, bool force = false, AudioComponent? component = null)
    {
        if (entity == null || !Resolve(entity.Value, ref component, false))
            return;

        if (component.State == state && !force)
            return;

        // Unpause it
        if (component.State == AudioState.Paused && state == AudioState.Playing)
        {
            var pauseOffset = Timing.CurTime - component.PauseTime;
            component.AudioStart += pauseOffset ?? TimeSpan.Zero;
            component.PlaybackPosition = (float) (Timing.CurTime - component.AudioStart).TotalSeconds;
        }

        // If we were stopped then played then restart audiostart to now.
        if (component.State == AudioState.Stopped && state == AudioState.Playing)
        {
            component.AudioStart = Timing.CurTime;
            component.PauseTime = null;
        }

        switch (state)
        {
            case AudioState.Stopped:
                component.AudioStart = Timing.CurTime;
                component.PauseTime = null;
                component.StopPlaying();
                RemComp<TimedDespawnComponent>(entity.Value);
                break;
            case AudioState.Paused:
                // Set it to current time so we can easily unpause it later.
                component.PauseTime = Timing.CurTime;
                component.Pause();
                RemComp<TimedDespawnComponent>(entity.Value);
                break;
            case AudioState.Playing:
                component.PauseTime = null;
                component.StartPlaying();

                // Reset TimedDespawn so the audio still gets cleaned up.

                if (!component.Looping)
                {
                    var timed = EnsureComp<TimedDespawnComponent>(entity.Value);
                    var audioLength = GetAudioLength(component.FileName);
                    timed.Lifetime = (float) audioLength.TotalSeconds + 0.01f;
                }
                break;
        }

        component.State = state;
        Dirty(entity.Value, component);
    }

    protected void SetZOffset(float value)
    {
        ZOffset = value;
    }

    protected virtual void OnAudioUnpaused(EntityUid uid, AudioComponent component, ref EntityUnpausedEvent args)
    {
        component.AudioStart += args.PausedTime;
    }

    private void OnAudioGetStateAttempt(EntityUid uid, AudioComponent component, ref ComponentGetStateAttemptEvent args)
    {
        var playerEnt = args.Player?.AttachedEntity;

        if (component.ExcludedEntity != null && playerEnt == component.ExcludedEntity)
        {
            args.Cancelled = true;
            return;
        }

        if (playerEnt != null && component.IncludedEntities != null && !component.IncludedEntities.Contains(playerEnt.Value))
        {
            args.Cancelled = true;
        }
    }

    /// <summary>
    /// Considers Z-offset for audio and gets the adjusted distance.
    /// </summary>
    /// <remarks>
    /// Really it's just doing pythagoras for you.
    /// </remarks>
    public float GetAudioDistance(float length)
    {
        return MathF.Sqrt(MathF.Pow(length, 2) + MathF.Pow(ZOffset, 2));
    }

    /// <summary>
    /// Resolves the filepath to a sound file.
    /// </summary>
    public string GetSound(SoundSpecifier specifier)
    {
        switch (specifier)
        {
            case SoundPathSpecifier path:
                return path.Path == default ? string.Empty : path.Path.ToString();

            case SoundCollectionSpecifier collection:
            {
                if (collection.Collection == null)
                    return string.Empty;

                var soundCollection = ProtoMan.Index<SoundCollectionPrototype>(collection.Collection);
                return RandMan.Pick(soundCollection.PickFiles).ToString();
            }
        }

        return string.Empty;
    }

    #region AudioParams

    protected AudioComponent SetupAudio(EntityUid uid, string? fileName, AudioParams? audioParams, TimeSpan? length = null)
    {
        DebugTools.Assert(
            (!string.IsNullOrEmpty(fileName) || length is not null));
        audioParams ??= AudioParams.Default;
        var comp = AddComp<AudioComponent>(uid);
        comp.FileName = fileName ?? string.Empty;
        comp.Params = audioParams.Value;
        comp.AudioStart = Timing.CurTime;
        MetaDataSystem.AddFlag(uid, MetaDataFlags.NoGridTraverse);

        if (!audioParams.Value.Loop)
        {
            length ??= GetAudioLength(fileName!);

            var despawn = AddComp<TimedDespawnComponent>(uid);
            // Don't want to clip audio too short due to imprecision.
            despawn.Lifetime = (float) length.Value.TotalSeconds + 0.01f;
        }

        if (comp.Params.Variation != null && comp.Params.Variation.Value != 0f)
        {
            comp.Params.Pitch *= (float) RandMan.NextGaussian(1, comp.Params.Variation.Value);
        }

        return comp;
    }

    public static float GainToVolume(float value)
    {
        if (value < 0f)
        {
            value = 0f;
        }

        return 10f * MathF.Log10(value);
    }

    public static float VolumeToGain(float value)
    {
        var result = MathF.Pow(10, value / 10);

        if (result < 0f)
        {
            throw new InvalidOperationException($"Tried to get gain calculation that resulted in invalid value of {result}");
        }

        return result;
    }

    /// <summary>
    /// Sets the audio params volume for an entity.
    /// </summary>
    public void SetGain(EntityUid? entity, float value, AudioComponent? component = null)
    {
        if (entity == null || !Resolve(entity.Value, ref component))
            return;

        var volume = GainToVolume(value);
        SetVolume(entity, volume, component);
    }

    /// <summary>
    /// Sets the audio params volume for an entity.
    /// </summary>
    public void SetVolume(EntityUid? entity, float value, AudioComponent? component = null)
    {
        if (entity == null || !Resolve(entity.Value, ref component))
            return;

        if (component.Params.Volume.Equals(value))
            return;

        component.Params.Volume = value;
        component.Volume = value;
        Dirty(entity.Value, component);
    }

    #endregion

    /// <summary>
    /// Gets the timespan of the specified audio.
    /// </summary>
    public TimeSpan GetAudioLength(string filename)
    {
        if (!filename.StartsWith("/"))
            throw new ArgumentException("Path must be rooted");

        return GetAudioLengthImpl(filename);
    }

    protected abstract TimeSpan GetAudioLengthImpl(string filename);

    /// <summary>
    /// Stops the specified audio entity from playing.
    /// </summary>
    /// <remarks>
    /// Returns null so you can inline the call.
    /// </remarks>
    public EntityUid? Stop(EntityUid? uid, Components.AudioComponent? component = null)
    {
        // One morbillion warnings for logging missing.
        if (uid == null || !Resolve(uid.Value, ref component, false))
            return null;

        if (!Timing.IsFirstTimePredicted || (_netManager.IsClient && !IsClientSide(uid.Value)))
            return null;

        QueueDel(uid);
        return null;
    }

    /// <summary>
    /// Play an audio file globally, without position.
    /// </summary>
    /// <param name="filename">The resource path to the OGG Vorbis file to play.</param>
    /// <param name="playerFilter">The set of players that will hear the sound.</param>
    [return: NotNullIfNotNull("filename")]
    public abstract (EntityUid Entity, Components.AudioComponent Component)? PlayGlobal(string? filename, Filter playerFilter, bool recordReplay, AudioParams? audioParams = null);

    /// <summary>
    /// Play an audio file globally, without position.
    /// </summary>
    /// <param name="sound">The sound specifier that points the audio file(s) that should be played.</param>
    /// <param name="playerFilter">The set of players that will hear the sound.</param>
    [return: NotNullIfNotNull("sound")]
    public (EntityUid Entity, Components.AudioComponent Component)? PlayGlobal(SoundSpecifier? sound, Filter playerFilter, bool recordReplay, AudioParams? audioParams = null)
    {
        return sound == null ? null : PlayGlobal(GetSound(sound), playerFilter, recordReplay, sound.Params);
    }

    /// <summary>
    /// Play an audio file globally, without position.
    /// </summary>
    /// <param name="filename">The resource path to the OGG Vorbis file to play.</param>
    /// <param name="recipient">The player that will hear the sound.</param>
    [return: NotNullIfNotNull("filename")]
    public abstract (EntityUid Entity, Components.AudioComponent Component)? PlayGlobal(string? filename, ICommonSession recipient, AudioParams? audioParams = null);

    /// <summary>
    /// Play an audio file globally, without position.
    /// </summary>
    /// <param name="sound">The sound specifier that points the audio file(s) that should be played.</param>
    /// <param name="recipient">The player that will hear the sound.</param>
    [return: NotNullIfNotNull("sound")]
    public (EntityUid Entity, Components.AudioComponent Component)? PlayGlobal(SoundSpecifier? sound, ICommonSession recipient)
    {
        return sound == null ? null : PlayGlobal(GetSound(sound), recipient, sound.Params);
    }

    public abstract void LoadStream<T>(Entity<AudioComponent> entity, T stream);

    /// <summary>
    /// Play an audio file globally, without position.
    /// </summary>
    /// <param name="filename">The resource path to the OGG Vorbis file to play.</param>
    /// <param name="recipient">The player that will hear the sound.</param>
    [return: NotNullIfNotNull("filename")]
    public abstract (EntityUid Entity, Components.AudioComponent Component)? PlayGlobal(string? filename, EntityUid recipient, AudioParams? audioParams = null);

    /// <summary>
    /// Play an audio file globally, without position.
    /// </summary>
    /// <param name="sound">The sound specifier that points the audio file(s) that should be played.</param>
    /// <param name="recipient">The player that will hear the sound.</param>
    [return: NotNullIfNotNull("sound")]
    public (EntityUid Entity, Components.AudioComponent Component)? PlayGlobal(SoundSpecifier? sound, EntityUid recipient, AudioParams? audioParams = null)
    {
        return sound == null ? null : PlayGlobal(GetSound(sound), recipient, sound.Params);
    }

    /// <summary>
    /// Play an audio file following an entity.
    /// </summary>
    /// <param name="filename">The resource path to the OGG Vorbis file to play.</param>
    /// <param name="playerFilter">The set of players that will hear the sound.</param>
    /// <param name="uid">The UID of the entity "emitting" the audio.</param>
    [return: NotNullIfNotNull("filename")]
    public abstract (EntityUid Entity, Components.AudioComponent Component)? PlayEntity(string? filename, Filter playerFilter, EntityUid uid, bool recordReplay, AudioParams? audioParams = null);

    /// <summary>
    /// Play an audio file following an entity.
    /// </summary>
    /// <param name="filename">The resource path to the OGG Vorbis file to play.</param>
    /// <param name="recipient">The player that will hear the sound.</param>
    /// <param name="uid">The UID of the entity "emitting" the audio.</param>
    [return: NotNullIfNotNull("filename")]
    public abstract (EntityUid Entity, Components.AudioComponent Component)? PlayEntity(string? filename, ICommonSession recipient, EntityUid uid, AudioParams? audioParams = null);

    /// <summary>
    /// Play an audio file following an entity.
    /// </summary>
    /// <param name="filename">The resource path to the OGG Vorbis file to play.</param>
    /// <param name="recipient">The player that will hear the sound.</param>
    /// <param name="uid">The UID of the entity "emitting" the audio.</param>
    [return: NotNullIfNotNull("filename")]
    public abstract (EntityUid Entity, Components.AudioComponent Component)? PlayEntity(string? filename, EntityUid recipient, EntityUid uid, AudioParams? audioParams = null);

    /// <summary>
    /// Play an audio file following an entity.
    /// </summary>
    /// <param name="sound">The sound specifier that points the audio file(s) that should be played.</param>
    /// <param name="playerFilter">The set of players that will hear the sound.</param>
    /// <param name="uid">The UID of the entity "emitting" the audio.</param>
    [return: NotNullIfNotNull("sound")]
    public (EntityUid Entity, Components.AudioComponent Component)? PlayEntity(SoundSpecifier? sound, Filter playerFilter, EntityUid uid, bool recordReplay, AudioParams? audioParams = null)
    {
        return sound == null ? null : PlayEntity(GetSound(sound), playerFilter, uid, recordReplay, audioParams ?? sound.Params);
    }

    /// <summary>
    /// Play an audio file following an entity.
    /// </summary>
    /// <param name="sound">The sound specifier that points the audio file(s) that should be played.</param>
    /// <param name="recipient">The player that will hear the sound.</param>
    /// <param name="uid">The UID of the entity "emitting" the audio.</param>
    [return: NotNullIfNotNull("sound")]
    public (EntityUid Entity, Components.AudioComponent Component)? PlayEntity(SoundSpecifier? sound, ICommonSession recipient, EntityUid uid, AudioParams? audioParams = null)
    {
        return sound == null ? null : PlayEntity(GetSound(sound), recipient, uid, audioParams ?? sound.Params);
    }

    /// <summary>
    /// Play an audio file following an entity.
    /// </summary>
    /// <param name="sound">The sound specifier that points the audio file(s) that should be played.</param>
    /// <param name="recipient">The player that will hear the sound.</param>
    /// <param name="uid">The UID of the entity "emitting" the audio.</param>
    [return: NotNullIfNotNull("sound")]
    public (EntityUid Entity, Components.AudioComponent Component)? PlayEntity(SoundSpecifier? sound, EntityUid recipient, EntityUid uid, AudioParams? audioParams = null)
    {
        return sound == null ? null : PlayEntity(GetSound(sound), recipient, uid, audioParams ?? sound.Params);
    }

    /// <summary>
    /// Play an audio file following an entity for every entity in PVS range.
    /// </summary>
    /// <param name="sound">The sound specifier that points the audio file(s) that should be played.</param>
    /// <param name="uid">The UID of the entity "emitting" the audio.</param>
    [return: NotNullIfNotNull("sound")]
    public (EntityUid Entity, Components.AudioComponent Component)? PlayPvs(SoundSpecifier? sound, EntityUid uid, AudioParams? audioParams = null)
    {
        return sound == null ? null : PlayPvs(GetSound(sound), uid, audioParams ?? sound.Params);
    }

    /// <summary>
    /// Play an audio file at the specified EntityCoordinates for every entity in PVS range.
    /// </summary>
    /// <param name="sound">The sound specifier that points the audio file(s) that should be played.</param>
    /// <param name="coordinates">The EntityCoordinates to attach the audio source to.</param>
    [return: NotNullIfNotNull("sound")]
    public (EntityUid Entity, Components.AudioComponent Component)? PlayPvs(SoundSpecifier? sound, EntityCoordinates coordinates, AudioParams? audioParams = null)
    {
        return sound == null ? null : PlayPvs(GetSound(sound), coordinates, audioParams ?? sound.Params);
    }

    /// <summary>
    /// Play an audio file at the specified EntityCoordinates for every entity in PVS range.
    /// </summary>
    /// <param name="sound">The sound specifier that points the audio file(s) that should be played.</param>
    /// <param name="coordinates">The EntityCoordinates to attach the audio source to.</param>
    [return: NotNullIfNotNull("filename")]
    public abstract (EntityUid Entity, Components.AudioComponent Component)? PlayPvs(string? filename,
        EntityCoordinates coordinates, AudioParams? audioParams = null);

    /// <summary>
    /// Play an audio file following an entity for every entity in PVS range.
    /// </summary>
    /// <param name="filename">The resource path to the OGG Vorbis file to play.</param>
    /// <param name="uid">The UID of the entity "emitting" the audio.</param>
    [return: NotNullIfNotNull("filename")]
    public abstract (EntityUid Entity, Components.AudioComponent Component)? PlayPvs(string? filename, EntityUid uid,
        AudioParams? audioParams = null);

    /// <summary>
    /// Plays a predicted sound following an entity. The server will send the sound to every player in PVS range,
    /// unless that player is attached to the "user" entity that initiated the sound. The client-side system plays
    /// this sound as normal
    /// </summary>
    /// <param name="sound">The sound specifier that points the audio file(s) that should be played.</param>
    /// <param name="source">The UID of the entity "emitting" the audio.</param>
    /// <param name="user">The UID of the user that initiated this sound. This is usually some player's controlled entity.</param>
    [return: NotNullIfNotNull("sound")]
    public abstract (EntityUid Entity, Components.AudioComponent Component)? PlayPredicted(SoundSpecifier? sound, EntityUid source, EntityUid? user, AudioParams? audioParams = null);

    /// <summary>
    /// Plays a predicted sound following an EntityCoordinates. The server will send the sound to every player in PVS range,
    /// unless that player is attached to the "user" entity that initiated the sound. The client-side system plays
    /// this sound as normal
    /// </summary>
    /// <param name="sound">The sound specifier that points the audio file(s) that should be played.</param>
    /// <param name="coordinates">The entitycoordinates "emitting" the audio</param>
    /// <param name="user">The UID of the user that initiated this sound. This is usually some player's controlled entity.</param>
    [return: NotNullIfNotNull("sound")]
    public abstract (EntityUid Entity, Components.AudioComponent Component)? PlayPredicted(SoundSpecifier? sound, EntityCoordinates coordinates, EntityUid? user, AudioParams? audioParams = null);

    /// <summary>
    /// Play an audio file at a static position.
    /// </summary>
    /// <param name="filename">The resource path to the OGG Vorbis file to play.</param>
    /// <param name="playerFilter">The set of players that will hear the sound.</param>
    /// <param name="coordinates">The coordinates at which to play the audio.</param>
    [return: NotNullIfNotNull("filename")]
    public abstract (EntityUid Entity, Components.AudioComponent Component)? PlayStatic(string? filename, Filter playerFilter, EntityCoordinates coordinates, bool recordReplay, AudioParams? audioParams = null);

    /// <summary>
    /// Play an audio file at a static position.
    /// </summary>
    /// <param name="filename">The resource path to the OGG Vorbis file to play.</param>
    /// <param name="recipient">The player that will hear the sound.</param>
    /// <param name="coordinates">The coordinates at which to play the audio.</param>
    [return: NotNullIfNotNull("filename")]
    public abstract (EntityUid Entity, Components.AudioComponent Component)? PlayStatic(string? filename, ICommonSession recipient, EntityCoordinates coordinates, AudioParams? audioParams = null);

    /// <summary>
    /// Play an audio file at a static position.
    /// </summary>
    /// <param name="filename">The resource path to the OGG Vorbis file to play.</param>
    /// <param name="recipient">The player that will hear the sound.</param>
    /// <param name="coordinates">The coordinates at which to play the audio.</param>
    [return: NotNullIfNotNull("filename")]
    public abstract (EntityUid Entity, Components.AudioComponent Component)? PlayStatic(string? filename, EntityUid recipient, EntityCoordinates coordinates, AudioParams? audioParams = null);

    /// <summary>
    /// Play an audio file at a static position.
    /// </summary>
    /// <param name="sound">The sound specifier that points the audio file(s) that should be played.</param>
    /// <param name="playerFilter">The set of players that will hear the sound.</param>
    /// <param name="coordinates">The coordinates at which to play the audio.</param>
    [return: NotNullIfNotNull("sound")]
    public (EntityUid Entity, Components.AudioComponent Component)? PlayStatic(SoundSpecifier? sound, Filter playerFilter, EntityCoordinates coordinates, bool recordReplay, AudioParams? audioParams = null)
    {
        return sound == null ? null : PlayStatic(GetSound(sound), playerFilter, coordinates, recordReplay, audioParams);
    }

    /// <summary>
    /// Play an audio file at a static position.
    /// </summary>
    /// <param name="sound">The sound specifier that points the audio file(s) that should be played.</param>
    /// <param name="recipient">The player that will hear the sound.</param>
    /// <param name="coordinates">The coordinates at which to play the audio.</param>
    [return: NotNullIfNotNull("sound")]
    public (EntityUid Entity, Components.AudioComponent Component)? PlayStatic(SoundSpecifier? sound, ICommonSession recipient, EntityCoordinates coordinates, AudioParams? audioParams = null)
    {
        return sound == null ? null : PlayStatic(GetSound(sound), recipient, coordinates, audioParams ?? sound.Params);
    }

    /// <summary>
    /// Play an audio file at a static position.
    /// </summary>
    /// <param name="sound">The sound specifier that points the audio file(s) that should be played.</param>
    /// <param name="recipient">The player that will hear the sound.</param>
    /// <param name="coordinates">The coordinates at which to play the audio.</param>
    [return: NotNullIfNotNull("sound")]
    public (EntityUid Entity, Components.AudioComponent Component)? PlayStatic(SoundSpecifier? sound, EntityUid recipient, EntityCoordinates coordinates, AudioParams? audioParams = null)
    {
        return sound == null ? null : PlayStatic(GetSound(sound), recipient, coordinates, audioParams ?? sound.Params);
    }

    // These are just here for replays now.
    // We don't actually need them in shared, or netserializable, but this makes net serialization
    // and replays happy

    // TODO: This is quite bandwidth intensive.
    // Sending bus names and file names as strings is expensive and can be optimized.
    // Also there's redundant fields in AudioParams in most cases.
    [NetSerializable, Serializable]
    protected abstract class AudioMessage : EntityEventArgs
    {
        public string FileName = string.Empty;
        public AudioParams AudioParams;
    }

    [NetSerializable, Serializable]
    protected sealed class PlayAudioGlobalMessage : AudioMessage
    {
    }

    [NetSerializable, Serializable]
    protected sealed class PlayAudioPositionalMessage : AudioMessage
    {
        public NetCoordinates Coordinates;
    }

    [NetSerializable, Serializable]
    protected sealed class PlayAudioEntityMessage : AudioMessage
    {
        public NetEntity NetEntity;
    }

    public bool IsPlaying(EntityUid? stream, AudioComponent? component = null)
    {
        if (stream == null || !Resolve(stream.Value, ref component, false))
            return false;

        return component.State == AudioState.Playing;
    }
}<|MERGE_RESOLUTION|>--- conflicted
+++ resolved
@@ -34,12 +34,8 @@
     [Dependency] private   readonly INetManager _netManager = default!;
     [Dependency] protected readonly IPrototypeManager ProtoMan = default!;
     [Dependency] protected readonly IRobustRandom RandMan = default!;
-<<<<<<< HEAD
-    [Dependency] protected readonly MetaDataSystem MetaDataSystem = default!;
+    [Dependency] protected readonly MetaDataSystem MetadataSys = default!;
     [Dependency] protected readonly SharedTransformSystem XformSystem = default!;
-=======
-    [Dependency] protected readonly MetaDataSystem MetadataSys = default!;
->>>>>>> 7cb3aecc
 
     /// <summary>
     /// Default max range at which the sound can be heard.
@@ -139,6 +135,18 @@
         return (float) (Timing.CurTime - (component.PauseTime ?? TimeSpan.Zero) - component.AudioStart).TotalSeconds;
     }
 
+    /// <summary>
+    /// Marks this audio as being map-based.
+    /// </summary>
+    public virtual void SetMapAudio(Entity<AudioComponent>? audio)
+    {
+        if (audio == null)
+            return;
+
+        audio.Value.Comp.Global = true;
+        MetadataSys.AddFlag(audio.Value.Owner, MetaDataFlags.Undetachable);
+    }
+
     public virtual void SetGridAudio(Entity<AudioComponent>? entity)
     {
         if (entity == null)
@@ -164,18 +172,6 @@
 
         entity.Value.Comp.Flags |= AudioFlags.NoOcclusion;
         Dirty(entity.Value);
-    }
-
-    /// <summary>
-    /// Marks this audio as being map-based.
-    /// </summary>
-    public virtual void SetMapAudio(Entity<AudioComponent>? audio)
-    {
-        if (audio == null)
-            return;
-
-        audio.Value.Comp.Global = true;
-        MetadataSys.AddFlag(audio.Value.Owner, MetaDataFlags.Undetachable);
     }
 
     /// <summary>
