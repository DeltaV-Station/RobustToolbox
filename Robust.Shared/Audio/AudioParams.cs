﻿using Robust.Shared.Serialization;
using System;
using System.Diagnostics.Contracts;
<<<<<<< HEAD
=======
using Robust.Shared.Serialization.Manager;
using Robust.Shared.Serialization.Manager.Attributes;
>>>>>>> 745bd1d1

namespace Robust.Shared.Audio
{
    /// <summary>
    ///     Contains common audio parameters for audio playback on the client.
    /// </summary>
    [Serializable, NetSerializable]
    [DataDefinition]
    public struct AudioParams : IPopulateDefaultValues
    {
        /// <summary>
        ///     Base volume to play the audio at, in dB.
        /// </summary>
        [DataField("volume")]
        public float Volume { get; set; }

        /// <summary>
        ///     Scale for the audio pitch.
        /// </summary>
        [DataField("pitchscale")]
        public float PitchScale { get; set; }

        /// <summary>
        ///     Audio bus to play on.
        /// </summary>
        [DataField("busname")]
        public string BusName { get; set; }

        /// <summary>
        ///     Only applies to positional audio.
        ///     The maximum distance from which the audio is hearable.
        /// </summary>
        [DataField("maxdistance")]
        public float MaxDistance { get; set; }

        /// <summary>
        ///     Only applies to positional audio.
        ///     Positional audio is dampened over distance with this as exponent.
        /// </summary>
        [DataField("attenuation")]
        public float Attenuation { get; set; }

        /// <summary>
        ///     Only applies to global (non-positional) audio.
        ///     Target channels if the audio configuration has more than 2 speakers.
        /// </summary>
        [DataField("mixtarget")]
        public AudioMixTarget MixTarget { get; set; }

        [DataField("loop")]
        public bool Loop { get; set; }

        [DataField("playoffset")]
        public float PlayOffsetSeconds { get; set; }

        // For the max distance value: it's 2000 in Godot, but I assume that's PIXELS due to the 2D positioning,
        // so that's divided by 32 (EyeManager.PIXELSPERMETER).
        /// <summary>
        ///     The "default" audio configuration.
        /// </summary>
        public static readonly AudioParams Default = new(0, 1, "Master", 62.5f, 1, AudioMixTarget.Stereo, false, 0f);

<<<<<<< HEAD
        void IExposeData.ExposeData(ObjectSerializer serializer)
        {
            Volume = serializer.ReadDataField("volume", 0f);
            PitchScale = serializer.ReadDataField("pitchscale", 1f);
            BusName = serializer.ReadDataField("busname", "Master");
            MaxDistance = serializer.ReadDataField("maxdistance", 62.5f);
            Attenuation = serializer.ReadDataField("attenuation", 1f);
            MixTarget = serializer.ReadDataField("mixtarget", AudioMixTarget.Stereo);
            Loop = serializer.ReadDataField("loop", false);
            PlayOffsetSeconds = serializer.ReadDataField("playoffset", 0f);
        }

=======
>>>>>>> 745bd1d1
        public AudioParams(float volume, float pitchScale, string busName, float maxDistance, float attenuation,
            AudioMixTarget mixTarget, bool loop, float playOffsetSeconds) : this()
        {
            Volume = volume;
            PitchScale = pitchScale;
            BusName = busName;
            MaxDistance = maxDistance;
            Attenuation = attenuation;
            MixTarget = mixTarget;
            Loop = loop;
            PlayOffsetSeconds = playOffsetSeconds;
        }

        /// <summary>
        ///     Returns a copy of this instance with a new volume set, for easy chaining.
        /// </summary>
        /// <param name="volume">The new volume.</param>
        [Pure]
        public AudioParams WithVolume(float volume)
        {
            var me = this;
            me.Volume = volume;
            return me;
        }

        /// <summary>
        ///     Returns a copy of this instance with a new pitch scale set, for easy chaining.
        /// </summary>
        /// <param name="pitch">The new pitch scale.</param>
        [Pure]
        public AudioParams WithPitchScale(float pitch)
        {
            var me = this;
            me.PitchScale = pitch;
            return me;
        }

        /// <summary>
        ///     Returns a copy of this instance with a new bus name set, for easy chaining.
        /// </summary>
        /// <param name="bus">The new bus name.</param>
        [Pure]
        public AudioParams WithBusName(string bus)
        {
            var me = this;
            me.BusName = bus;
            return me;
        }

        /// <summary>
        ///     Returns a copy of this instance with a new attenuation set, for easy chaining.
        /// </summary>
        /// <param name="attenuation">The new attenuation.</param>
        [Pure]
        public AudioParams WithAttenuation(float attenuation)
        {
            var me = this;
            me.Attenuation = attenuation;
            return me;
        }

        /// <summary>
        ///     Returns a copy of this instance with a new max distance set, for easy chaining.
        /// </summary>
        /// <param name="dist">The new max distance.</param>
        [Pure]
        public AudioParams WithMaxDistance(float dist)
        {
            var me = this;
            me.MaxDistance = dist;
            return me;
        }
        /// <summary>
        ///     Returns a copy of this instance with a new mix target set, for easy chaining.
        /// </summary>
        /// <param name="mixTarget">The new mix target.</param>
        [Pure]
        public AudioParams WithMixTarget(AudioMixTarget mixTarget)
        {
            var me = this;
            me.MixTarget = mixTarget;
            return me;
        }

        /// <summary>
        ///     Returns a copy of this instance with a loop set, for easy chaining.
        /// </summary>
        /// <param name="loop">The new loop.</param>
        [Pure]
        public AudioParams WithLoop(bool loop)
        {
            var me = this;
            me.Loop = loop;
            return me;
        }

        [Pure]
        public AudioParams WithPlayOffset(float offset)
        {
            var me = this;
            me.PlayOffsetSeconds = offset;
            return me;
        }

        public void PopulateDefaultValues()
        {
            PitchScale = 1f;
            BusName = "Master";
            MaxDistance = 62.5f;
            Attenuation = 1f;
            MixTarget = AudioMixTarget.Stereo;
        }
    }

    /// <summary>
    ///     Controls target channels for non-positional audio if the audio configuration has more than 2 speakers.
    /// </summary>
    public enum AudioMixTarget : byte
    {
        // These match the values in the Godot enum,
        // but this is shared so we can't reference it.
        /// <summary>
        ///     The audio will only be played on the first channel.
        /// </summary>
        Stereo = 0,

        /// <summary>
        ///     The audio will be played on all surround channels.
        /// </summary>
        Surround = 1,

        /// <summary>
        ///     The audio will be played on the second channel, which is usually the center.
        /// </summary>
        Center = 2,
    }
}<|MERGE_RESOLUTION|>--- conflicted
+++ resolved
@@ -1,11 +1,8 @@
 ﻿using Robust.Shared.Serialization;
 using System;
 using System.Diagnostics.Contracts;
-<<<<<<< HEAD
-=======
 using Robust.Shared.Serialization.Manager;
 using Robust.Shared.Serialization.Manager.Attributes;
->>>>>>> 745bd1d1
 
 namespace Robust.Shared.Audio
 {
@@ -68,21 +65,6 @@
         /// </summary>
         public static readonly AudioParams Default = new(0, 1, "Master", 62.5f, 1, AudioMixTarget.Stereo, false, 0f);
 
-<<<<<<< HEAD
-        void IExposeData.ExposeData(ObjectSerializer serializer)
-        {
-            Volume = serializer.ReadDataField("volume", 0f);
-            PitchScale = serializer.ReadDataField("pitchscale", 1f);
-            BusName = serializer.ReadDataField("busname", "Master");
-            MaxDistance = serializer.ReadDataField("maxdistance", 62.5f);
-            Attenuation = serializer.ReadDataField("attenuation", 1f);
-            MixTarget = serializer.ReadDataField("mixtarget", AudioMixTarget.Stereo);
-            Loop = serializer.ReadDataField("loop", false);
-            PlayOffsetSeconds = serializer.ReadDataField("playoffset", 0f);
-        }
-
-=======
->>>>>>> 745bd1d1
         public AudioParams(float volume, float pitchScale, string busName, float maxDistance, float attenuation,
             AudioMixTarget mixTarget, bool loop, float playOffsetSeconds) : this()
         {
