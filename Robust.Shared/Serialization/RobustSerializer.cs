--- conflicted
+++ resolved
@@ -5,7 +5,6 @@
 using System.IO;
 using System.Linq;
 using System.Reflection;
-using Robust.Shared.GameObjects;
 using Robust.Shared.Log;
 using Robust.Shared.Maths;
 using Robust.Shared.Reflection;
@@ -16,14 +15,8 @@
     internal abstract partial class RobustSerializer : IRobustSerializer
     {
         [Dependency] private readonly IReflectionManager _reflectionManager = default!;
-<<<<<<< HEAD
         [Dependency] protected readonly IRobustMappedStringSerializer MappedStringSerializer = default!;
-
-        private readonly Lazy<ISawmill> _lazyLogSzr = new(() => Logger.GetSawmill("szr"));
-=======
-        [Dependency] private readonly IRobustMappedStringSerializer _mappedStringSerializer = default!;
         [Dependency] private readonly ILogManager _logManager = default!;
->>>>>>> 0a2735a6
 
         private readonly Dictionary<Type, Dictionary<string, Type?>> _cachedSerialized = new();
 
