﻿using System;
using System.Collections.Concurrent;

namespace Robust.Shared.Serialization.Manager
{
    public partial class SerializationManager
    {
<<<<<<< HEAD
        private delegate object? ReadSerializerDelegate(
            DataNode node,
            SerializationHookContext hookCtx,
            ISerializationContext? context = null,
            object? value = null);

        private delegate DataNode WriteSerializerDelegate(
            object value,
            ISerializationContext? context = null,
            bool alwaysWrite = false);

        private delegate object CopySerializerDelegate(
            object source,
            ref object target,
            SerializationHookContext hookCtx,
            ISerializationContext? context = null);

        private readonly Dictionary<Type, object> _customTypeSerializers = new();

        private readonly ConcurrentDictionary<(Type value, Type node, Type serializer), ReadSerializerDelegate>
            _readSerializerDelegates = new();

        private readonly ConcurrentDictionary<(Type value, Type serializer), WriteSerializerDelegate>
            _writeSerializerDelegates = new();

        private readonly ConcurrentDictionary<(Type common, Type source, Type target, Type serializer), CopySerializerDelegate>
            _copySerializerDelegates = new();

        private ReadSerializerDelegate GetOrCreateReadSerializerDelegate(Type value, Type node, Type serializer)
        {
            return _readSerializerDelegates.GetOrAdd((value, node, serializer), static (tuple, instance) =>
            {
                var instanceParam = Expression.Constant(instance);
                var nodeParam = Expression.Parameter(typeof(DataNode), "node");
                var contextParam = Expression.Parameter(typeof(ISerializationContext), "context");
                var hookCtxParam = Expression.Parameter(typeof(SerializationHookContext), "hookCtx");
                var valueParam = Expression.Parameter(typeof(object), "value");

                var call = Expression.Call(
                    instanceParam,
                    nameof(ReadWithSerializer),
                    new[] {tuple.value, tuple.node, tuple.serializer},
                    Expression.Convert(nodeParam, tuple.node),
                    hookCtxParam,
                    contextParam,
                    valueParam);

                return Expression.Lambda<ReadSerializerDelegate>(
                    Expression.Convert(call, typeof(object)),
                    nodeParam,
                    hookCtxParam,
                    contextParam,
                    valueParam).Compile();
            }, this);
        }

        private WriteSerializerDelegate GetOrCreateWriteSerializerDelegate(Type value, Type serializer)
        {
            return _writeSerializerDelegates.GetOrAdd((value, serializer), static (tuple, instance) =>
            {
                var instanceParam = Expression.Constant(instance);
                var valueParam = Expression.Parameter(typeof(object), "value");
                var contextParam = Expression.Parameter(typeof(ISerializationContext), "context");
                var alwaysWriteParam = Expression.Parameter(typeof(bool), "alwaysWrite");

                var call = Expression.Call(
                    instanceParam,
                    nameof(WriteWithSerializer),
                    new[] {tuple.value, tuple.serializer},
                    Expression.Convert(valueParam, tuple.value),
                    contextParam,
                    alwaysWriteParam);

                return Expression.Lambda<WriteSerializerDelegate>(
                    call,
                    valueParam,
                    contextParam,
                    alwaysWriteParam).Compile();
            }, this);
        }

        private CopySerializerDelegate GetOrCreateCopySerializerDelegate(Type common, Type source, Type target, Type serializer)
        {
            return _copySerializerDelegates.GetOrAdd((common, source, target, serializer), (_, tuple) =>
            {
                var instanceParam = Expression.Constant(this);
                var sourceParam = Expression.Parameter(typeof(object), "source");
                var targetParam = Expression.Parameter(typeof(object).MakeByRefType(), "target");
                var hookCtxParam = Expression.Parameter(typeof(SerializationHookContext), "hookCtx");
                var contextParam = Expression.Parameter(typeof(ISerializationContext), "context");

                var targetCastVariable = Expression.Variable(tuple.target, "targetCastVariable");

                var call = Expression.Call(
                    instanceParam,
                    nameof(CopyWithSerializer),
                    new[] {tuple.common, tuple.source, tuple.target, tuple.serializer},
                    Expression.Convert(sourceParam, tuple.source),
                    targetCastVariable,
                    hookCtxParam,
                    contextParam);

                var block = Expression.Block(
                    new[] {targetCastVariable},
                    Expression.Assign(
                        targetCastVariable,
                        Expression.Convert(targetParam, tuple.target)),
                    Expression.Convert(call, typeof(object)));

                return Expression.Lambda<CopySerializerDelegate>(
                    block,
                    sourceParam,
                    targetParam,
                    hookCtxParam,
                    contextParam).Compile();
            }, (common, source, target, serializer));
        }

        private object? ReadWithSerializerRaw(
            Type type,
            DataNode node,
            Type serializer,
            SerializationHookContext hookCtx,
            ISerializationContext? context = null,
            object? value = null)
        {
            return GetOrCreateReadSerializerDelegate(type, node.GetType(), serializer)(node, hookCtx, context, value);
        }

        private T ReadWithSerializer<T, TNode, TSerializer>(
            TNode node,
            SerializationHookContext hookCtx,
            ISerializationContext? context = null,
            object? value = default)
            where TSerializer : ITypeReader<T, TNode>
            where TNode : DataNode
        {
            var serializer = (ITypeReader<T, TNode>) GetTypeSerializer(typeof(TSerializer));
            return serializer.Read(this, node, DependencyCollection, hookCtx, context, value == null ? default : (T)value);
        }

        private DataNode WriteWithSerializerRaw(
            Type type,
            Type serializer,
            object value,
            ISerializationContext? context = null,
            bool alwaysWrite = false)
        {
            return GetOrCreateWriteSerializerDelegate(type, serializer)(value, context, alwaysWrite);
        }

        private DataNode WriteWithSerializer<T, TSerializer>(
            T value,
            ISerializationContext? context = null,
            bool alwaysWrite = false)
            where TSerializer : ITypeWriter<T>
        {
            var serializer = (ITypeWriter<T>) GetTypeSerializer(typeof(TSerializer));
            return serializer.Write(this, value, DependencyCollection, alwaysWrite, context);
        }

        private object CopyWithSerializerRaw(
            Type serializer,
            object source,
            ref object target,
            SerializationHookContext hookCtx,
            ISerializationContext? context = null)
        {
            var sourceType = source.GetType();
            var targetType = target.GetType();
            if(!TypeHelpers.TrySelectCommonType(sourceType, targetType, out var commonType))
                throw new ArgumentException($"No common type found between {sourceType} and {targetType}");

            return GetOrCreateCopySerializerDelegate(commonType, sourceType, targetType, serializer)(source, ref target, hookCtx, context);
        }

        private TCommon CopyWithSerializer<TCommon, TSource, TTarget, TSerializer>(
            TSource source,
            ref TTarget target,
            SerializationHookContext hookCtx,
            ISerializationContext? context = null)
            where TSource : TCommon
            where TTarget : TCommon
            where TSerializer : ITypeCopier<TCommon>
        {
            var serializer = (ITypeCopier<TCommon>) GetTypeSerializer(typeof(TSerializer));
            return serializer.Copy(this, source, target, hookCtx, context);
=======
        private readonly ConcurrentDictionary<Type, object> _customTypeSerializers = new();

        internal object GetOrCreateCustomTypeSerializer(Type type)
        {
            return _customTypeSerializers.GetOrAdd(type, CreateSerializer);
>>>>>>> 342d9ed2
        }

        internal T GetOrCreateCustomTypeSerializer<T>()
        {
            return (T)GetOrCreateCustomTypeSerializer(typeof(T));
        }
    }
}<|MERGE_RESOLUTION|>--- conflicted
+++ resolved
@@ -5,201 +5,11 @@
 {
     public partial class SerializationManager
     {
-<<<<<<< HEAD
-        private delegate object? ReadSerializerDelegate(
-            DataNode node,
-            SerializationHookContext hookCtx,
-            ISerializationContext? context = null,
-            object? value = null);
-
-        private delegate DataNode WriteSerializerDelegate(
-            object value,
-            ISerializationContext? context = null,
-            bool alwaysWrite = false);
-
-        private delegate object CopySerializerDelegate(
-            object source,
-            ref object target,
-            SerializationHookContext hookCtx,
-            ISerializationContext? context = null);
-
-        private readonly Dictionary<Type, object> _customTypeSerializers = new();
-
-        private readonly ConcurrentDictionary<(Type value, Type node, Type serializer), ReadSerializerDelegate>
-            _readSerializerDelegates = new();
-
-        private readonly ConcurrentDictionary<(Type value, Type serializer), WriteSerializerDelegate>
-            _writeSerializerDelegates = new();
-
-        private readonly ConcurrentDictionary<(Type common, Type source, Type target, Type serializer), CopySerializerDelegate>
-            _copySerializerDelegates = new();
-
-        private ReadSerializerDelegate GetOrCreateReadSerializerDelegate(Type value, Type node, Type serializer)
-        {
-            return _readSerializerDelegates.GetOrAdd((value, node, serializer), static (tuple, instance) =>
-            {
-                var instanceParam = Expression.Constant(instance);
-                var nodeParam = Expression.Parameter(typeof(DataNode), "node");
-                var contextParam = Expression.Parameter(typeof(ISerializationContext), "context");
-                var hookCtxParam = Expression.Parameter(typeof(SerializationHookContext), "hookCtx");
-                var valueParam = Expression.Parameter(typeof(object), "value");
-
-                var call = Expression.Call(
-                    instanceParam,
-                    nameof(ReadWithSerializer),
-                    new[] {tuple.value, tuple.node, tuple.serializer},
-                    Expression.Convert(nodeParam, tuple.node),
-                    hookCtxParam,
-                    contextParam,
-                    valueParam);
-
-                return Expression.Lambda<ReadSerializerDelegate>(
-                    Expression.Convert(call, typeof(object)),
-                    nodeParam,
-                    hookCtxParam,
-                    contextParam,
-                    valueParam).Compile();
-            }, this);
-        }
-
-        private WriteSerializerDelegate GetOrCreateWriteSerializerDelegate(Type value, Type serializer)
-        {
-            return _writeSerializerDelegates.GetOrAdd((value, serializer), static (tuple, instance) =>
-            {
-                var instanceParam = Expression.Constant(instance);
-                var valueParam = Expression.Parameter(typeof(object), "value");
-                var contextParam = Expression.Parameter(typeof(ISerializationContext), "context");
-                var alwaysWriteParam = Expression.Parameter(typeof(bool), "alwaysWrite");
-
-                var call = Expression.Call(
-                    instanceParam,
-                    nameof(WriteWithSerializer),
-                    new[] {tuple.value, tuple.serializer},
-                    Expression.Convert(valueParam, tuple.value),
-                    contextParam,
-                    alwaysWriteParam);
-
-                return Expression.Lambda<WriteSerializerDelegate>(
-                    call,
-                    valueParam,
-                    contextParam,
-                    alwaysWriteParam).Compile();
-            }, this);
-        }
-
-        private CopySerializerDelegate GetOrCreateCopySerializerDelegate(Type common, Type source, Type target, Type serializer)
-        {
-            return _copySerializerDelegates.GetOrAdd((common, source, target, serializer), (_, tuple) =>
-            {
-                var instanceParam = Expression.Constant(this);
-                var sourceParam = Expression.Parameter(typeof(object), "source");
-                var targetParam = Expression.Parameter(typeof(object).MakeByRefType(), "target");
-                var hookCtxParam = Expression.Parameter(typeof(SerializationHookContext), "hookCtx");
-                var contextParam = Expression.Parameter(typeof(ISerializationContext), "context");
-
-                var targetCastVariable = Expression.Variable(tuple.target, "targetCastVariable");
-
-                var call = Expression.Call(
-                    instanceParam,
-                    nameof(CopyWithSerializer),
-                    new[] {tuple.common, tuple.source, tuple.target, tuple.serializer},
-                    Expression.Convert(sourceParam, tuple.source),
-                    targetCastVariable,
-                    hookCtxParam,
-                    contextParam);
-
-                var block = Expression.Block(
-                    new[] {targetCastVariable},
-                    Expression.Assign(
-                        targetCastVariable,
-                        Expression.Convert(targetParam, tuple.target)),
-                    Expression.Convert(call, typeof(object)));
-
-                return Expression.Lambda<CopySerializerDelegate>(
-                    block,
-                    sourceParam,
-                    targetParam,
-                    hookCtxParam,
-                    contextParam).Compile();
-            }, (common, source, target, serializer));
-        }
-
-        private object? ReadWithSerializerRaw(
-            Type type,
-            DataNode node,
-            Type serializer,
-            SerializationHookContext hookCtx,
-            ISerializationContext? context = null,
-            object? value = null)
-        {
-            return GetOrCreateReadSerializerDelegate(type, node.GetType(), serializer)(node, hookCtx, context, value);
-        }
-
-        private T ReadWithSerializer<T, TNode, TSerializer>(
-            TNode node,
-            SerializationHookContext hookCtx,
-            ISerializationContext? context = null,
-            object? value = default)
-            where TSerializer : ITypeReader<T, TNode>
-            where TNode : DataNode
-        {
-            var serializer = (ITypeReader<T, TNode>) GetTypeSerializer(typeof(TSerializer));
-            return serializer.Read(this, node, DependencyCollection, hookCtx, context, value == null ? default : (T)value);
-        }
-
-        private DataNode WriteWithSerializerRaw(
-            Type type,
-            Type serializer,
-            object value,
-            ISerializationContext? context = null,
-            bool alwaysWrite = false)
-        {
-            return GetOrCreateWriteSerializerDelegate(type, serializer)(value, context, alwaysWrite);
-        }
-
-        private DataNode WriteWithSerializer<T, TSerializer>(
-            T value,
-            ISerializationContext? context = null,
-            bool alwaysWrite = false)
-            where TSerializer : ITypeWriter<T>
-        {
-            var serializer = (ITypeWriter<T>) GetTypeSerializer(typeof(TSerializer));
-            return serializer.Write(this, value, DependencyCollection, alwaysWrite, context);
-        }
-
-        private object CopyWithSerializerRaw(
-            Type serializer,
-            object source,
-            ref object target,
-            SerializationHookContext hookCtx,
-            ISerializationContext? context = null)
-        {
-            var sourceType = source.GetType();
-            var targetType = target.GetType();
-            if(!TypeHelpers.TrySelectCommonType(sourceType, targetType, out var commonType))
-                throw new ArgumentException($"No common type found between {sourceType} and {targetType}");
-
-            return GetOrCreateCopySerializerDelegate(commonType, sourceType, targetType, serializer)(source, ref target, hookCtx, context);
-        }
-
-        private TCommon CopyWithSerializer<TCommon, TSource, TTarget, TSerializer>(
-            TSource source,
-            ref TTarget target,
-            SerializationHookContext hookCtx,
-            ISerializationContext? context = null)
-            where TSource : TCommon
-            where TTarget : TCommon
-            where TSerializer : ITypeCopier<TCommon>
-        {
-            var serializer = (ITypeCopier<TCommon>) GetTypeSerializer(typeof(TSerializer));
-            return serializer.Copy(this, source, target, hookCtx, context);
-=======
         private readonly ConcurrentDictionary<Type, object> _customTypeSerializers = new();
 
         internal object GetOrCreateCustomTypeSerializer(Type type)
         {
             return _customTypeSerializers.GetOrAdd(type, CreateSerializer);
->>>>>>> 342d9ed2
         }
 
         internal T GetOrCreateCustomTypeSerializer<T>()
