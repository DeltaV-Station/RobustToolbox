--- conflicted
+++ resolved
@@ -12,19 +12,13 @@
 
         bool HasDataDefinition(Type type);
 
-<<<<<<< HEAD
-        int GetDataFieldCount(Type type);
-
-        DeserializationResult PopulateDataDefinition<T>(DeserializedFieldEntry[] fields) where T : new();
-=======
         DeserializationResult CreateDataDefinition<T>(DeserializedFieldEntry[] fields) where T : notnull, new();
 
         DeserializationResult PopulateDataDefinition<T>(T obj, DeserializedDefinition<T> definition) where T : notnull, new();
 
         DeserializationResult PopulateDataDefinition(object obj, IDeserializedDefinition deserializationResult);
->>>>>>> fb137019
 
-        DeserializationResult Read<T>(DataNode node, ISerializationContext? context = null);
+        DeserializationResult<T> Read<T>(DataNode node, ISerializationContext? context = null);
 
         DeserializationResult Read(Type type, DataNode node, ISerializationContext? context = null);
 
@@ -43,20 +37,10 @@
 
         (DeserializationResult result, object? value) ReadWithValue(Type type, DataNode node, ISerializationContext? context = null);
 
-        (T? value, DeserializationResult result) ReadWithValue<T>(Type type, DataNode node,
-            ISerializationContext? context = null);
-
-        T PushInheritance<T>(
-            DeserializationResult from,
-            T value,
-            DeserializationResult valueResult)
-            where T : notnull;
+        (DeserializationResult result, T? value) ReadWithValue<T>(DataNode node, ISerializationContext? context = null);
 
         DataNode WriteValue<T>(T value, bool alwaysWrite = false, ISerializationContext? context = null)
             where T : notnull;
-
-        TNode WriteValueAs<TNode>(object value, bool alwaysWrite = false, ISerializationContext? context = null)
-            where TNode : DataNode;
 
         DataNode WriteValue(Type type, object value, bool alwaysWrite = false,
             ISerializationContext? context = null);
