using System;
using JetBrains.Annotations;
using Robust.Shared.Serialization.Markdown;
using Robust.Shared.Serialization.Markdown.Validation;
using Robust.Shared.Serialization.TypeSerializers.Interfaces;

namespace Robust.Shared.Serialization.Manager
{
    public interface ISerializationManager
    {
        /// <summary>
        ///     Initializes the serialization manager.
        /// </summary>
        void Initialize();

        /// <summary>
        ///     Shuts down the serialization manager.
        /// </summary>
        void Shutdown();

        /// <summary>
        ///     Checks if a type has a data definition defined for it.
        /// </summary>
        /// <param name="type">The type to check for.</param>
        /// <returns>True if it does, false otherwise.</returns>
        bool HasDataDefinition(Type type);

        #region Validation

        /// <summary>
        ///     Validates that a node has all the properties required by a certain type with its serializer.
        /// </summary>
        /// <param name="type">The type to check for.</param>
        /// <param name="node">The node to check.</param>
        /// <param name="context">The context to use, if any.</param>
        /// <returns>
        ///     A node with whether or not <see cref="node"/> is valid and which of its fields
        ///     are invalid, if any.
        /// </returns>
        ValidationNode ValidateNode(Type type, DataNode node, ISerializationContext? context = null);

        /// <summary>
        ///     Validates that a node has all the properties required by a certain type with its serializer.
        /// </summary>
        /// <param name="node">The node to check.</param>
        /// <param name="context">The context to use, if any.</param>
        /// <returns>
        ///     A node with whether or not <see cref="node"/> is valid and which of its fields
        ///     are invalid, if any.
        /// </returns>
        ValidationNode ValidateNode<T>(DataNode node, ISerializationContext? context = null);

        ValidationNode ValidateNodeWith(Type type, Type typeSerializer, DataNode node, ISerializationContext? context = null);

        ValidationNode ValidateNodeWith<TType, TSerializer, TNode>(TNode node, ISerializationContext? context = null)
            where TSerializer : ITypeValidator<TType, TNode>
            where TNode : DataNode;

        #endregion

        #region Populate

        /// <summary>
        ///     Creates a deserialization result from a generic type and its definition,
        ///     populating the object.
        /// </summary>
        /// <param name="obj">The object to populate.</param>
        /// <param name="definition">The data to use for deserialization.</param>
        /// <param name="skipHook">Whether or not to skip running <see cref="ISerializationHooks"/></param>
        /// <typeparam name="T">The type of <see cref="obj"/> to populate.</typeparam>
        /// <returns>A result with the populated object.</returns>
        DeserializationResult PopulateDataDefinition<T>(T obj, DeserializedDefinition<T> definition, bool skipHook = false) where T : notnull, new();

        /// <summary>
        ///     Creates a deserialization result from an object and its definition,
        ///     populating the object.
        /// </summary>
        /// <param name="obj">The object to populate.</param>
        /// <param name="definition">The data to use for deserialization.</param>
        /// <param name="skipHook">Whether or not to skip running <see cref="ISerializationHooks"/></param>
        /// <returns>A result with the populated object.</returns>
        DeserializationResult PopulateDataDefinition(object obj, IDeserializedDefinition definition, bool skipHook = false);

        #endregion

        #region Read

        /// <summary>
        ///     Deserializes a node into an object, populating it.
        /// </summary>
<<<<<<< HEAD
=======
        /// <param name="type">The type of object to populate.</param>
        /// <param name="node">The node to deserialize.</param>
        /// <param name="context">The context to use, if any.</param>
        /// <param name="skipHook">Whether or not to skip running <see cref="ISerializationHooks"/></param>
        /// <param name="value">The value to read into. If none is supplied, a new object will be created.</param>
        /// <returns>A result with the deserialized object.</returns>
        DeserializationResult Read(Type type, DataNode node, ISerializationContext? context = null,
            bool skipHook = false, object? value = null);

        /// <summary>
        ///     Deserializes a node into an object, populating it.
        /// </summary>
>>>>>>> 5a066325
        /// <param name="type">The type of object to deserialize into.</param>
        /// <param name="node">The node to deserialize.</param>
        /// <param name="context">The context to use, if any.</param>
        /// <param name="skipHook">Whether or not to skip running <see cref="ISerializationHooks"/></param>
        /// <param name="value">The value to read into. If none is supplied, a new object will be created.</param>
        /// <returns>The deserialized object or null.</returns>
<<<<<<< HEAD
        public object? Read(Type type, DataNode node, ISerializationContext? context = null, bool skipHook = false);
=======
        public object? ReadValue(Type type, DataNode node, ISerializationContext? context = null, bool skipHook = false,
            object? value = null);
>>>>>>> 5a066325

        /// <summary>
        ///     Deserializes a node into an object of the given <see cref="type"/>,
        ///     directly casting it to the given generic type <see cref="T"/>.
        /// </summary>
        /// <param name="type">The type of object to deserialize into.</param>
        /// <param name="node">The node to deserialize.</param>
        /// <param name="context">The context to use, if any.</param>
        /// <param name="skipHook">Whether or not to skip running <see cref="ISerializationHooks"/></param>
        /// <param name="value">The value to read into. If none is supplied, a new object will be created.</param>
        /// <typeparam name="T">The generic type to cast the resulting object to.</typeparam>
        /// <returns>The deserialized casted object, or null.</returns>
        T? ReadValueCast<T>(Type type, DataNode node, ISerializationContext? context = null, bool skipHook = false,
            T? value = default);

        /// <summary>
        ///     Deserializes a node into a populated object of the given generic type <see cref="T"/>
        /// </summary>
        /// <param name="node">The node to deserialize.</param>
        /// <param name="context">The context to use, if any.</param>
        /// <param name="skipHook">Whether or not to skip running <see cref="ISerializationHooks"/></param>
        /// <param name="value">The value to read into. If none is supplied, a new object will be created.</param>
        /// <typeparam name="T">The type of object to create and populate.</typeparam>
        /// <returns>The deserialized object, or null.</returns>
<<<<<<< HEAD
        T Read<T>(DataNode node, ISerializationContext? context = null, bool skipHook = false);

        object? ReadWithTypeSerializer(Type value, Type serializer, DataNode node,
            ISerializationContext? context = null, bool skipHook = false);
=======
        T? ReadValue<T>(DataNode node, ISerializationContext? context = null, bool skipHook = false, T? value = default);

        DeserializationResult ReadWithTypeSerializer(Type type, Type serializer, DataNode node,
            ISerializationContext? context = null, bool skipHook = false, object? value = null);
>>>>>>> 5a066325

        #endregion

        #region Write

        /// <summary>
        ///     Serializes a value into a node.
        /// </summary>
        /// <param name="value">The value to serialize.</param>
        /// <param name="alwaysWrite">
        ///     Whether or not to always write the given values into the resulting node,
        ///     even if they are the default.
        /// </param>
        /// <param name="context">The context to use, if any.</param>
        /// <typeparam name="T">The type to serialize.</typeparam>
        /// <returns>A serialized datanode created from the given <see cref="value"/>.</returns>
        DataNode WriteValue<T>(T value, bool alwaysWrite = false, ISerializationContext? context = null);

        /// <summary>
        ///     Serializes a value into a node.
        /// </summary>
        /// <param name="type">The type of the <see cref="value"/> to serialize as.</param>
        /// <param name="value">The value to serialize.</param>
        /// <param name="alwaysWrite">
        ///     Whether or not to always write the given values into the resulting node,
        ///     even if they are the default.
        /// </param>
        /// <param name="context">The context to use, if any.</param>
        /// <returns>
        ///     A serialized datanode created from the given <see cref="value"/>
        ///     of type <see cref="type"/>.
        /// </returns>
        DataNode WriteValue(Type type, object? value, bool alwaysWrite = false, ISerializationContext? context = null);

        DataNode WriteWithTypeSerializer(Type type, Type serializer, object? value, bool alwaysWrite = false,
            ISerializationContext? context = null);

        #endregion

        #region Copy

        /// <summary>
        ///     Copies the values of one object into another.
        ///     This does not guarantee that the object passed as <see cref="target"/>
        ///     is actually mutated.
        /// </summary>
        /// <param name="source">The object to copy values from.</param>
        /// <param name="target">The object to copy values into.</param>
        /// <param name="context">The context to use, if any.</param>
        /// <param name="skipHook">Whether or not to skip running <see cref="ISerializationHooks"/></param>
        /// <returns>
        ///     The object with the copied values.
        ///     This object is not necessarily the same instance as the one passed
        ///     as <see cref="target"/>.
        /// </returns>
        [MustUseReturnValue]
        object? Copy(object? source, object? target, ISerializationContext? context = null, bool skipHook = false);

        /// <summary>
        ///     Copies the values of one object into another.
        ///     This does not guarantee that the object passed as <see cref="target"/>
        ///     is actually mutated.
        /// </summary>
        /// <param name="source">The object to copy values from.</param>
        /// <param name="target">The object to copy values into.</param>
        /// <param name="context">The context to use, if any.</param>
        /// <param name="skipHook">Whether or not to skip running <see cref="ISerializationHooks"/></param>
        /// <typeparam name="T">The type of the objects to copy from and into.</typeparam>
        /// <returns>
        ///     The object with the copied values.
        ///     This object is not necessarily the same instance as the one passed
        ///     as <see cref="target"/>.
        /// </returns>
        [MustUseReturnValue]
        T? Copy<T>(T? source, T? target, ISerializationContext? context = null, bool skipHook = false);

        [MustUseReturnValue]
        object? CopyWithTypeSerializer(Type typeSerializer, object? source, object? target,
            ISerializationContext? context = null, bool skipHook = false);

        #endregion

        #region CreateCopy

        /// <summary>
        ///     Creates a copy of the given object.
        /// </summary>
        /// <param name="source">The object to copy.</param>
        /// <param name="context">The context to use, if any.</param>
        /// <param name="skipHook">Whether or not to skip running <see cref="ISerializationHooks"/></param>
        /// <returns>A copy of the given object.</returns>
        object? CreateCopy(object? source, ISerializationContext? context = null, bool skipHook = false);

        /// <summary>
        ///     Creates a copy of the given object.
        /// </summary>
        /// <param name="source">The object to copy.</param>
        /// <param name="context">The context to use, if any.</param>
        /// <param name="skipHook">Whether or not to skip running <see cref="ISerializationHooks"/></param>
        /// <typeparam name="T">The type of the object to copy.</typeparam>
        /// <returns>A copy of the given object.</returns>
        T? CreateCopy<T>(T? source, ISerializationContext? context = null, bool skipHook = false);

        #endregion

        #region Flags And Constants

        Type GetFlagTypeFromTag(Type tagType);

        int GetFlagHighestBit(Type tagType);

        Type GetConstantTypeFromTag(Type tagType);

        #endregion
    }
}<|MERGE_RESOLUTION|>--- conflicted
+++ resolved
@@ -84,37 +84,17 @@
         #endregion
 
         #region Read
-
         /// <summary>
         ///     Deserializes a node into an object, populating it.
         /// </summary>
-<<<<<<< HEAD
-=======
-        /// <param name="type">The type of object to populate.</param>
-        /// <param name="node">The node to deserialize.</param>
-        /// <param name="context">The context to use, if any.</param>
-        /// <param name="skipHook">Whether or not to skip running <see cref="ISerializationHooks"/></param>
-        /// <param name="value">The value to read into. If none is supplied, a new object will be created.</param>
-        /// <returns>A result with the deserialized object.</returns>
-        DeserializationResult Read(Type type, DataNode node, ISerializationContext? context = null,
-            bool skipHook = false, object? value = null);
-
-        /// <summary>
-        ///     Deserializes a node into an object, populating it.
-        /// </summary>
->>>>>>> 5a066325
         /// <param name="type">The type of object to deserialize into.</param>
         /// <param name="node">The node to deserialize.</param>
         /// <param name="context">The context to use, if any.</param>
         /// <param name="skipHook">Whether or not to skip running <see cref="ISerializationHooks"/></param>
         /// <param name="value">The value to read into. If none is supplied, a new object will be created.</param>
         /// <returns>The deserialized object or null.</returns>
-<<<<<<< HEAD
-        public object? Read(Type type, DataNode node, ISerializationContext? context = null, bool skipHook = false);
-=======
-        public object? ReadValue(Type type, DataNode node, ISerializationContext? context = null, bool skipHook = false,
+        public object? Read(Type type, DataNode node, ISerializationContext? context = null, bool skipHook = false,
             object? value = null);
->>>>>>> 5a066325
 
         /// <summary>
         ///     Deserializes a node into an object of the given <see cref="type"/>,
@@ -139,17 +119,10 @@
         /// <param name="value">The value to read into. If none is supplied, a new object will be created.</param>
         /// <typeparam name="T">The type of object to create and populate.</typeparam>
         /// <returns>The deserialized object, or null.</returns>
-<<<<<<< HEAD
-        T Read<T>(DataNode node, ISerializationContext? context = null, bool skipHook = false);
-
-        object? ReadWithTypeSerializer(Type value, Type serializer, DataNode node,
-            ISerializationContext? context = null, bool skipHook = false);
-=======
-        T? ReadValue<T>(DataNode node, ISerializationContext? context = null, bool skipHook = false, T? value = default);
-
-        DeserializationResult ReadWithTypeSerializer(Type type, Type serializer, DataNode node,
+        T? Read<T>(DataNode node, ISerializationContext? context = null, bool skipHook = false, T? value = default);
+
+        object? ReadWithTypeSerializer(Type type, Type serializer, DataNode node,
             ISerializationContext? context = null, bool skipHook = false, object? value = null);
->>>>>>> 5a066325
 
         #endregion
 
