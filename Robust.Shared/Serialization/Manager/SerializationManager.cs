--- conflicted
+++ resolved
@@ -34,7 +34,7 @@
                 registrations.Add(baseType);
                 foreach (var child in _reflectionManager.GetAllChildren(baseType))
                 {
-                    if(child.IsAbstract || child.IsInterface) continue;
+                    if (child.IsAbstract || child.IsInterface) continue;
                     registrations.Add(child);
                 }
             }
@@ -51,7 +51,7 @@
             {
                 if (type.IsAbstract || type.IsInterface)
                 {
-                    Logger.Warning($"Skipping registering datadefinition for type {type} since it is abstract/interface");
+                    Logger.Warning($"Skipping registering data definition for type {type} since it is abstract or an interface");
                     continue;
                 }
 
@@ -202,12 +202,7 @@
 
             if (!TryGetDataDefinition(underlyingType, out var dataDef))
             {
-<<<<<<< HEAD
                 throw new InvalidOperationException($"No data definition found for type {type} when reading");
-=======
-                Logger.Warning($"Failed to get data definition for {underlyingType} when reading");
-                return DeserializationResult.Value(obj);
->>>>>>> b97147c7
             }
 
             if (node is not MappingDataNode mappingDataNode)
