--- conflicted
+++ resolved
@@ -410,29 +410,15 @@
 
         private void CopyToTarget(object source, ref object target, ISerializationContext? context = null, bool skipHook = false)
         {
-<<<<<<< HEAD
-            if (source == null || target == null)
-            {
-                return source;
-            }
-
             if (!TypeHelpers.TrySelectCommonType(source.GetType(), target.GetType(), out var commonType))
             {
                 throw new InvalidOperationException($"Could not find common type in Copy for types {source.GetType()} and {target.GetType()}!");
-=======
-            var sourceType = source.GetType();
-            var targetType = target.GetType();
-
-            if (sourceType.IsValueType && targetType.IsValueType)
+            }
+
+            if (ShouldReturnSource(commonType))
             {
                 target = source;
                 return;
->>>>>>> ba70a7c9
-            }
-
-            if (ShouldReturnSource(commonType))
-            {
-                return source;
             }
 
             if (commonType.IsArray)
@@ -459,27 +445,6 @@
                 return;
             }
 
-<<<<<<< HEAD
-=======
-            if (sourceType.IsArray != targetType.IsArray)
-            {
-                throw new InvalidOperationException(
-                    $"Source and target do not match. Source ({sourceType}) is array type? {sourceType.IsArray}. Target ({targetType}) is array type? {targetType.IsArray}");
-            }
-
-            var commonType = TypeHelpers.SelectCommonType(sourceType, targetType);
-            if (commonType == null)
-            {
-                throw new InvalidOperationException("Could not find common type in Copy!");
-            }
-
-            if (_copyByRefRegistrations.Contains(commonType) || commonType.IsEnum)
-            {
-                target = source;
-                return;
-            }
-
->>>>>>> ba70a7c9
             if (TryCopyRaw(commonType, source, ref target, skipHook, context))
             {
                 return;
@@ -550,15 +515,7 @@
 
         private object CreateCopyInternal(Type type, object source, ISerializationContext? context = null, bool skipHook = false)
         {
-<<<<<<< HEAD
-            if (source == null ||
-                ShouldReturnSource(type))
-=======
-            if (type.IsPrimitive ||
-                type.IsEnum ||
-                source is string ||
-                _copyByRefRegistrations.Contains(type))
->>>>>>> ba70a7c9
+            if (ShouldReturnSource(type))
             {
                 return source;
             }
