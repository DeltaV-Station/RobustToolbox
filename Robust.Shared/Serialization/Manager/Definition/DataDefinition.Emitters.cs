--- conflicted
+++ resolved
@@ -14,17 +14,6 @@
 {
     internal partial class DataDefinition<T>
     {
-<<<<<<< HEAD
-        private PopulateDelegateSignature EmitPopulateDelegate(bool isServer)
-        {
-            object PopulateDelegate(
-                object target,
-                MappingDataNode mappingDataNode,
-                ISerializationManager serializationManager,
-                ISerializationContext? serializationContext,
-                SerializationHookContext hookCtx,
-                object?[] defaultValues)
-=======
         private PopulateDelegateSignature EmitPopulateDelegate(SerializationManager manager)
         {
             var isServer = manager.DependencyCollection.Resolve<INetManager>().IsServer;
@@ -33,13 +22,12 @@
 
             var targetParam = Expression.Parameter(typeof(T).MakeByRefType());
             var mappingDataParam = Expression.Parameter(typeof(MappingDataNode));
+            var hookCtxParam = Expression.Parameter(typeof(SerializationHookContext));
             var contextParam = Expression.Parameter(typeof(ISerializationContext));
-            var skipHookParam = Expression.Parameter(typeof(bool));
 
             var expressions = new List<BlockExpression>();
 
             for (var i = 0; i < BaseFieldDefinitions.Length; i++)
->>>>>>> 342d9ed2
             {
                 var fieldDefinition = BaseFieldDefinitions[i];
 
@@ -69,8 +57,8 @@
                                         "Read",
                                         new []{fieldType, typeof(ValueDataNode), fieldDefinition.Attribute.CustomTypeSerializer},
                                         Expression.Convert(nodeVariable, typeof(ValueDataNode)),
+                                        hookCtxParam,
                                         contextParam,
-                                        skipHookParam,
                                         Expression.Constant(null, typeof(ISerializationManager.InstantiationDelegate<>).MakeGenericType(fieldType)),
                                         Expression.Constant(!isNullable)), nullable))),
                             Expression.Constant(typeof(ValueDataNode))));
@@ -78,30 +66,18 @@
 
                     if (FieldInterfaceInfos[i].Reader.Sequence)
                     {
-<<<<<<< HEAD
-                        result = serializationManager.ReadWithTypeSerializer(type,
-                            fieldDefinition.Attribute.CustomTypeSerializer, node, hookCtx, serializationContext);
-                    }
-                    else
-                    {
-                        result = serializationManager.Read(type, node, hookCtx, serializationContext);
-                    }
-
-                    var defValue = defaultValues[i];
-=======
                         switchCases.Add(Expression.SwitchCase(Expression.Block(typeof(void),
                                 Expression.Assign(valueVariable, SerializationManager.WrapNullableIfNeededExpression(Expression.Call(
                                     managerConst,
                                     "Read",
                                     new []{fieldType, typeof(SequenceDataNode), fieldDefinition.Attribute.CustomTypeSerializer},
                                     Expression.Convert(nodeVariable, typeof(SequenceDataNode)),
+                                    hookCtxParam,
                                     contextParam,
-                                    skipHookParam,
                                     Expression.Constant(null, typeof(ISerializationManager.InstantiationDelegate<>).MakeGenericType(fieldType)),
                                     Expression.Constant(!isNullable)), nullable))),
                             Expression.Constant(typeof(SequenceDataNode))));
                     }
->>>>>>> 342d9ed2
 
                     if (FieldInterfaceInfos[i].Reader.Mapping)
                     {
@@ -111,8 +87,8 @@
                                     "Read",
                                     new []{fieldType, typeof(MappingDataNode), fieldDefinition.Attribute.CustomTypeSerializer},
                                     Expression.Convert(nodeVariable, typeof(MappingDataNode)),
+                                    hookCtxParam,
                                     contextParam,
-                                    skipHookParam,
                                     Expression.Constant(null, typeof(ISerializationManager.InstantiationDelegate<>).MakeGenericType(fieldType)),
                                     Expression.Constant(!isNullable)), nullable))),
                             Expression.Constant(typeof(MappingDataNode))));
@@ -138,8 +114,8 @@
                         "Read",
                         new[] { fieldDefinition.FieldType },
                         nodeVariable,
-                        contextParam,
-                        skipHookParam,
+                        hookCtxParam,
+                        contextParam,
                         Expression.Constant(null, typeof(ISerializationManager.InstantiationDelegate<>).MakeGenericType(fieldDefinition.FieldType)),
                         Expression.Constant(!isNullable)));
                 }
@@ -182,15 +158,11 @@
                 Expression.Block(expressions),
                 targetParam,
                 mappingDataParam,
-                contextParam,
-                skipHookParam).Compile();
-        }
-
-<<<<<<< HEAD
-        private SerializeDelegateSignature EmitSerializeDelegate(bool isServer)
-=======
+                hookCtxParam,
+                contextParam).Compile();
+        }
+
         private SerializeDelegateSignature EmitSerializeDelegate(SerializationManager manager)
->>>>>>> 342d9ed2
         {
             var managerConst = Expression.Constant(manager);
             var isServer = manager.DependencyCollection.Resolve<INetManager>().IsServer;
@@ -199,15 +171,8 @@
             var contextParam = Expression.Parameter(typeof(ISerializationContext));
             var alwaysWriteParam = Expression.Parameter(typeof(bool));
 
-<<<<<<< HEAD
-                    if (fieldDefinition.Attribute.ServerOnly && !isServer)
-                    {
-                        continue;
-                    }
-=======
             var expressions = new List<Expression>();
             var mappingDataVar = Expression.Variable(typeof(MappingDataNode));
->>>>>>> 342d9ed2
 
             expressions.Add(
                 Expression.Assign(
@@ -350,7 +315,7 @@
             var sourceParam = Expression.Parameter(typeof(T));
             var targetParam = Expression.Parameter(typeof(T).MakeByRefType());
             var contextParam = Expression.Parameter(typeof(ISerializationContext));
-            var skipHookParam = Expression.Parameter(typeof(bool));
+            var hookCtxParam = Expression.Parameter(typeof(SerializationHookContext));
 
             var expressions = new List<Expression>();
 
@@ -383,8 +348,8 @@
                         new[]{fieldType, fieldDefinition.Attribute.CustomTypeSerializer},
                         sourceAccess,
                         targetValue,
-                        contextParam,
-                        skipHookParam,
+                        hookCtxParam,
+                        contextParam,
                         Expression.Constant(!isNullable)),
                         Expression.Assign(finalTargetValue, Expression.Convert(targetValue, fieldDefinition.FieldType)));
 
@@ -416,8 +381,8 @@
                         "CreateCopy",
                         new []{fieldDefinition.FieldType, fieldDefinition.Attribute.CustomTypeSerializer},
                         AccessExpression(i, sourceParam),
-                        contextParam,
-                        skipHookParam,
+                        hookCtxParam,
+                        contextParam,
                         Expression.Constant(!isNullable));
                 }
                 else
@@ -427,8 +392,8 @@
                         "CreateCopy",
                         new[] { fieldDefinition.FieldType },
                         AccessExpression(i, sourceParam),
-                        contextParam,
-                        skipHookParam,
+                        hookCtxParam,
+                        contextParam,
                         Expression.Constant(!isNullable));
                 }
 
@@ -439,8 +404,8 @@
                 Expression.Block(expressions),
                 sourceParam,
                 targetParam,
-                contextParam,
-                skipHookParam).Compile();
+                hookCtxParam,
+                contextParam).Compile();
         }
 
         private ValidateFieldDelegate EmitFieldValidationDelegate(SerializationManager manager, int i)
