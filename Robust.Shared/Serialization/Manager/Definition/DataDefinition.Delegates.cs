--- conflicted
+++ resolved
@@ -10,13 +10,8 @@
         public delegate void PopulateDelegateSignature(
             ref T target,
             MappingDataNode mappingDataNode,
-            ISerializationContext? context,
-<<<<<<< HEAD
             SerializationHookContext hookCtx,
-            object?[] defaultValues);
-=======
-            bool skipHook);
->>>>>>> 342d9ed2
+            ISerializationContext? context);
 
         public delegate MappingDataNode SerializeDelegateSignature(
             T obj,
@@ -26,8 +21,8 @@
         public delegate void CopyDelegateSignature(
             T source,
             ref T target,
-            ISerializationContext? context,
-            bool skipHook);
+            SerializationHookContext hookCtx,
+            ISerializationContext? context);
 
         private delegate ValidationNode ValidateFieldDelegate(
             DataNode node,
