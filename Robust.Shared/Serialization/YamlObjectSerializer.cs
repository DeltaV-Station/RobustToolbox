--- conflicted
+++ resolved
@@ -620,14 +620,7 @@
             var type = reflection.YamlTypeTagLookup(baseType, typeName);
             if (type == null)
             {
-<<<<<<< HEAD
-                if (derivedType.Name == typeName && derivedType.IsPublic)
-                {
-                    return derivedType;
-                }
-=======
                 throw new YamlException($"Type '{baseType}' is abstract, but could not find concrete type '{typeName}'.");
->>>>>>> 4c041408
             }
 
             return type;
