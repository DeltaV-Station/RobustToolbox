﻿using System;
using System.Collections;
using System.Collections.Generic;
using System.Collections.Immutable;
using System.ComponentModel;
using System.Diagnostics.CodeAnalysis;
using System.Globalization;
using System.Reflection;
using Robust.Shared.IoC;
using Robust.Shared.Log;
using Robust.Shared.Map;
using Robust.Shared.Maths;
using Robust.Shared.Reflection;
using Robust.Shared.Utility;
using YamlDotNet.Core;
using YamlDotNet.RepresentationModel;

namespace Robust.Shared.Serialization
{
    /// <summary>
    ///     Object serializer that serializes to/from YAML.
    /// </summary>
    public class YamlObjectSerializer : ObjectSerializer
    {
        private const string TagSkipTag = "SRZ_DO_NOT_TAG";

        private static readonly Dictionary<Type, TypeSerializer> _typeSerializers;
        public static IReadOnlyDictionary<Type, TypeSerializer> TypeSerializers => _typeSerializers;
        private static readonly StructSerializer _structSerializer;

        private YamlMappingNode? WriteMap;
        private List<YamlMappingNode>? ReadMaps;
        private Context? _context;

        static YamlObjectSerializer()
        {
            _structSerializer = new StructSerializer();
            _typeSerializers = new Dictionary<Type, TypeSerializer>
            {
                { typeof(Color), new ColorSerializer() },
                { typeof(Vector2), new Vector2Serializer() },
                { typeof(Vector3), new Vector3Serializer() },
                { typeof(Vector4), new Vector4Serializer() },
                { typeof(Angle), new AngleSerializer() },
                { typeof(UIBox2), new UIBox2Serializer() },
                { typeof(Box2), new Box2Serializer() },
                { typeof(ResourcePath), new ResourcePathSerializer() },
                { typeof(GridId), new GridIdSerializer() },
                { typeof(MapId), new MapIdSerializer() },
                { typeof(SpriteSpecifier), new SpriteSpecifierSerializer() },
                { typeof(TimeSpan), new TimeSpanSerializer() },
            };
        }

        // Use NewReader or NewWriter instead.
        private YamlObjectSerializer()
        {
        }

        /// <summary>
        ///     Creates a new serializer to be used for reading from YAML data.
        /// </summary>
        /// <param name="readMap">
        ///     The YAML mapping to read data from.
        /// </param>
        /// <param name="context">
        ///     An optional context that can provide additional capabitilies such as caching and custom type serializers.
        /// </param>
        public static YamlObjectSerializer NewReader(YamlMappingNode readMap, Context? context = null)
        {
            return NewReader(new List<YamlMappingNode>(1) { readMap }, context);
        }

        public static YamlObjectSerializer NewReader(YamlMappingNode readMap, Type deserializingType,
            Context? context = null)
        {
            var r = NewReader(readMap, context);
            r.SetDeserializingType(deserializingType);
            return r;
        }

        /// <summary>
        ///     Creates a new serializer to be used for reading from YAML data.
        /// </summary>
        /// <param name="readMaps">
        ///     A list of maps to read from. The first list will be used first,
        ///     then the second if the first does not contain a specific key, and so on.
        /// </param>
        /// <param name="context">
        ///     An optional context that can provide additional capabilities such as caching and custom type serializers.
        /// </param>
        public static YamlObjectSerializer NewReader(List<YamlMappingNode> readMaps, Context? context = null)
        {
            return new()
            {
                ReadMaps = readMaps,
                _context = context,
                Reading = true,
            };
        }

        /// <summary>
        ///     Creates a new serializer to be used from writing into YAML data.
        /// </summary>
        /// <param name="writeMap">
        ///     The mapping to write into.
        ///     Gets modified directly in place.
        /// </param>
        /// <param name="context">
        ///     An optional context that can provide additional capabitilies such as caching and custom type serializers.
        /// </param>
        public static YamlObjectSerializer NewWriter(YamlMappingNode writeMap, Context? context = null)
        {
            return new()
            {
                WriteMap = writeMap,
                _context = context,
                Reading = false,
            };
        }

        // TODO: Theoretical optimization.
        // Might be a good idea to make DataField<T> use caching for value types without references too.
        /// <inheritdoc />
        public override void DataField<T>(ref T value, string name, T defaultValue, WithFormat<T> format, bool alwaysWrite = false)
        {
            if (Reading) // read
            {
                foreach (var map in ReadMaps!)
                {
                    if (map.TryGetNode(name, out var node))
                    {
                        var customFormatter = format.GetYamlSerializer();
                        value = (T)customFormatter.NodeToType(typeof(T), node, this);
                        return;
                    }
                }
                value = defaultValue;
                return;
            }
            else // write
            {
                // don't write if value is null or default
                if (!alwaysWrite && IsValueDefault(name, value, defaultValue, format))
                    return;

                // if value AND defaultValue are null then IsValueDefault above will abort.
                var customFormatter = format.GetYamlSerializer();
                var key = name;
                var val = value == null ? customFormatter.TypeToNode(defaultValue!, this) : customFormatter.TypeToNode(value, this);

                // write the concrete type tag
                AssignTag(typeof(T), value, defaultValue, val);

                WriteMap!.Add(key, val);
            }
        }

        private static void AssignTag<T>(Type t, T value, T defaultValue, YamlNode node)
        {
            // This TagSkipTag thing is a hack
            // to get the serializer to SKIP writing type-tags
            // for some special cases like serializing IReadOnlyList<T>.
            // If the skip tag is set, we clear it and don't set a tag.
            if (node.Tag == TagSkipTag)
            {
                node.Tag = null;
                return;
            }

            if (t.IsAbstract || t.IsInterface)
            {
                var concreteType = value == null ? defaultValue!.GetType() : value.GetType();
                node.Tag = $"!type:{concreteType.Name}";
            }
        }

        /// <inheritdoc />
        public override void DataFieldCached<T>(ref T value, string name, T defaultValue, WithFormat<T> format, bool alwaysWrite = false)
        {
            if (Reading) // read
            {
                if (_context != null && _context.TryGetCachedField<T>(name, out var theValue))
                {
                    // Itermediate field so value doesn't get reset to default(T) if this fails.
                    value = theValue;
                    return;
                }
                foreach (var map in ReadMaps!)
                {
                    if (map.TryGetNode(name, out var node))
                    {
                        var customFormatter = format.GetYamlSerializer();
                        value = (T)customFormatter.NodeToType(typeof(T), node, this);
                        _context?.SetCachedField(name, value);
                        return;
                    }
                }
                value = defaultValue;
                _context?.SetCachedField(name, value);
                return;
            }
            else // write
            {
                DataField(ref value, name, defaultValue, format, alwaysWrite);
            }
        }

        /// <inheritdoc />
        public override void DataField<TTarget, TSource>(
            ref TTarget value,
            string name,
            TTarget defaultValue,
            ReadConvertFunc<TTarget, TSource> ReadConvertFunc,
            WriteConvertFunc<TTarget, TSource>? WriteConvertFunc = null,
            bool alwaysWrite = false)
        {
            if (Reading)
            {
                foreach (var map in ReadMaps!)
                {
                    if (map.TryGetNode(name, out var node))
                    {
                        value = ReadConvertFunc((TSource)NodeToType(typeof(TSource), node));
                        return;
                    }
                }
                value = defaultValue;
            }
            else
            {
                if (WriteConvertFunc == null)
                {
                    // TODO: More verbosity diagnostics.
                    Logger.WarningS(LogCategory, "Field '{0}' not written due to lack of WriteConvertFunc.", name);
                    return;
                }

                // don't write if value is null or default
                if (!alwaysWrite && IsValueDefault(name, value, defaultValue, WithFormat<TTarget>.NoFormat))
                {
                    return;
                }

                var key = name;
                var val = value == null ? TypeToNode(WriteConvertFunc(defaultValue!)) : TypeToNode(WriteConvertFunc(value!));

                // write the concrete type tag
                AssignTag(typeof(TTarget), value, defaultValue, val);

                WriteMap!.Add(key, val);
            }
        }

        /// <inheritdoc />
        public override void DataFieldCached<TTarget, TSource>(
            ref TTarget value,
            string name,
            TTarget defaultValue,
            ReadConvertFunc<TTarget, TSource> ReadConvertFunc,
            WriteConvertFunc<TTarget, TSource>? WriteConvertFunc = null,
            bool alwaysWrite = false)
        {
            if (Reading)
            {
                if (_context != null && _context.TryGetCachedField<TTarget>(name, out var theValue))
                {
                    // Itermediate field so value doesn't get reset to default(T) if this fails.
                    value = theValue;
                    return;
                }
                foreach (var map in ReadMaps!)
                {
                    if (map.TryGetNode(name, out var node))
                    {
                        value = ReadConvertFunc((TSource)NodeToType(typeof(TSource), node));
                        _context?.SetCachedField(name, value);
                        return;
                    }
                }
                value = defaultValue;
                _context?.SetCachedField(name, value);
            }
            else
            {
                DataField(ref value, name, defaultValue, ReadConvertFunc, WriteConvertFunc, alwaysWrite);
            }
        }

        /// <inheritdoc />
        public override T ReadDataField<T>(string name, T defaultValue)
        {
            if (!Reading)
            {
                throw new InvalidOperationException("Cannot use ReadDataField while not reading.");
            }

            foreach (var map in ReadMaps!)
            {
                if (map.TryGetNode(name, out var node))
                {
                    return (T)NodeToType(typeof(T), node);

                }
            }
            return defaultValue;
        }

        /// <inheritdoc />
        public override T ReadDataFieldCached<T>(string name, T defaultValue)
        {
            if (!Reading)
            {
                throw new InvalidOperationException("Cannot use ReadDataField while not reading.");
            }

            if (_context != null && _context.TryGetCachedField<T>(name, out var val))
            {
                return val;
            }

            foreach (var map in ReadMaps!)
            {
                if (map.TryGetNode(name, out var node))
                {
                    val = (T)NodeToType(typeof(T), node);
                    _context?.SetCachedField(name, val);
                    return val;
                }
            }
            _context?.SetCachedField(name, defaultValue);
            return defaultValue;
        }

        /// <inheritdoc />
        public override bool TryReadDataField<T>(string name, WithFormat<T> format, [MaybeNullWhen(false)] out T value)
        {
            if (!Reading)
            {
                throw new InvalidOperationException("Cannot use ReadDataField while not reading.");
            }

            foreach (var map in ReadMaps!)
            {
                if (map.TryGetNode(name, out var node))
                {
                    var customFormatter = format.GetYamlSerializer();
                    value = (T)customFormatter.NodeToType(typeof(T), node, this);
                    return true;
                }
            }
            value = default;
            return false;
        }

        public override bool TryReadDataFieldCached<T>(string name, WithFormat<T> format, [MaybeNullWhen(false)] out T value)
        {
            if (!Reading)
            {
                throw new InvalidOperationException("Cannot use ReadDataField while not reading.");
            }

            if (_context != null && _context.TryGetCachedField(name, out value))
            {
                return true;
            }

            foreach (var map in ReadMaps!)
            {
                if (map.TryGetNode(name, out var node))
                {
                    var customFormatter = format.GetYamlSerializer();
                    value = (T)customFormatter.NodeToType(typeof(T), node, this);
                    _context?.SetCachedField(name, value);
                    return true;
                }
            }
            value = default;
            return false;
        }


        /// <inheritdoc />
        public override void DataReadFunction<T>(string name, T defaultValue, ReadFunctionDelegate<T> func)
        {
            if (!Reading) return;

            foreach (var map in ReadMaps!)
            {
                if (map.TryGetNode(name, out var node))
                {
                    func((T)NodeToType(typeof(T), node));
                    return;
                }
            }

            func(defaultValue);
        }

        /// <inheritdoc />
        public override void DataWriteFunction<T>(string name, T defaultValue, WriteFunctionDelegate<T> func, bool alwaysWrite = false)
        {
            if (Reading) return;

            var value = func.Invoke();

            // don't write if value is null or default
            if (!alwaysWrite && IsValueDefault(name, value, defaultValue, WithFormat<T>.NoFormat))
                return;

            var key = name;
            var val = value == null ? TypeToNode(defaultValue!) : TypeToNode(value);

            // write the concrete type tag
            AssignTag(typeof(T), value, defaultValue, val);

            WriteMap!.Add(key, val);
        }

        /// <inheritdoc />
        public override void SetCacheData(string key, object value)
        {
            _context?.SetDataCache(key, value);
        }

        /// <inheritdoc />
        public override T GetCacheData<T>(string key)
        {
            if (_context != null && _context.TryGetDataCache(key, out var value))
            {
                return (T) value!;
            }
            throw new KeyNotFoundException();
        }

        /// <inheritdoc />
        public override bool TryGetCacheData<T>(string key, [MaybeNullWhen(false)] out T data)
        {
            if (_context != null && _context.TryGetDataCache(key, out var value))
            {
                data = (T) value!;
                return true;
            }

            data = default;
            return false;
        }

        public object NodeToType(Type type, YamlNode node)
        {
            var underlyingType = Nullable.GetUnderlyingType(type) ?? type;

            // special snowflake string
            if (type == typeof(String))
                return node.ToString();

            // val primitives
            if (underlyingType.IsPrimitive || underlyingType == typeof(decimal))
            {
                return StringToType(type, node.ToString());
            }

            // array
            if (type.IsArray)
            {
                var listNode = (YamlSequenceNode)node;
                var newArray = (Array)Activator.CreateInstance(type, listNode.Children.Count)!;

                var idx = 0;
                foreach (var entryNode in listNode)
                {
                    var value = NodeToType(type.GetElementType()!, entryNode);
                    newArray.SetValue(value, idx++);
                }

                return newArray;
            }

            // val enum
            if (underlyingType.IsEnum)
                return Enum.Parse(underlyingType, node.ToString());

            // IReadOnlyList<T>/IReadOnlyCollection<T>
            if (TryGenericReadOnlyCollectionType(type, out var collectionType))
            {
                var listNode = (YamlSequenceNode)node;
                var elems = listNode.Children;
                // Deserialize to an array because that is much more efficient, and allowed.
                var newList = (IList)Array.CreateInstance(collectionType, elems.Count);

                for (var i = 0; i < elems.Count; i++)
                {
                    newList[i] = NodeToType(collectionType, elems[i]);
                }

                return newList;
            }

            // List<T>
            if (TryGenericListType(type, out var listType))
            {
                var listNode = (YamlSequenceNode)node;
                var newList = (IList)Activator.CreateInstance(type, listNode.Children.Count)!;

                foreach (var entryNode in listNode)
                {
                    var value = NodeToType(listType, entryNode);
                    newList.Add(value);
                }

                return newList;
            }

            if (TryGenericImmutableListType(type, out var immutableListType))
            {
                var listNode = (YamlSequenceNode) node;
                var list = typeof(ImmutableList<>).MakeGenericType(immutableListType);
<<<<<<< HEAD
                var immutableList = list.GetField("Empty")!.GetValue(null)!;
=======
                var immutableList = list.GetField("Empty")!.GetValue(null);
>>>>>>> 67d251a8
                var add = list.GetMethod("Add")!;

                foreach (var entryNode in listNode.Children)
                {
                    var value = NodeToType(immutableListType, entryNode);
                    immutableList = add.Invoke(immutableList, new[] {value});
                }

<<<<<<< HEAD
                return immutableList;
=======
                return immutableList!;
>>>>>>> 67d251a8
            }

            // Dictionary<K,V>/IReadOnlyDictionary<K,V>
            if (TryGenericReadDictType(type, out var keyType, out var valType, out var dictType))
            {
                var dictNode = (YamlMappingNode)node;
                var newDict = (IDictionary)Activator.CreateInstance(dictType, dictNode.Children.Count)!;

                foreach (var kvEntry in dictNode.Children)
                {
                    var keyValue = NodeToType(keyType, kvEntry.Key);
                    var valValue = NodeToType(valType, kvEntry.Value);

                    newDict.Add(keyValue, valValue);
                }

                return newDict;
            }

            // HashSet<T>
            if (TryGenericHashSetType(type, out var setType))
            {
                var nodes = ((YamlSequenceNode) node).Children;
                var valuesArray = Array.CreateInstance(setType, new[] {nodes.Count})!;

                for (var i = 0; i < nodes.Count; i++)
                {
                    var value = NodeToType(setType, nodes[i]);
                    valuesArray.SetValue(value, i);
                }

                var newSet = Activator.CreateInstance(type, valuesArray)!;

                return newSet;
            }

            // KeyValuePair<K, V>
            if (TryGenericKeyValuePairType(type, out var kvpKeyType, out var kvpValType))
            {
                var pairType = typeof(KeyValuePair<,>).MakeGenericType(kvpKeyType, kvpValType);
                var pairNode = (YamlMappingNode) node;

                switch (pairNode.Children.Count)
                {
                    case 0:
                        return Activator.CreateInstance(pairType)!;
                    case 1:
                    {
                        using var enumerator = pairNode.GetEnumerator();
                        enumerator.MoveNext();
                        var yamlPair = enumerator.Current;
                        var keyValue = NodeToType(kvpKeyType, yamlPair.Key);
                        var valValue = NodeToType(kvpValType, yamlPair.Value);
                        var pair = Activator.CreateInstance(pairType, keyValue, valValue)!;

                        return pair;
                    }
                    default:
                        throw new InvalidOperationException(
                            $"Cannot read KeyValuePair from mapping node with more than one child.");
                }
            }

            // Hand it to the context.
            if (_context != null && _context.TryNodeToType(node, type, out var contextObj))
            {
                return contextObj;
            }

            // custom TypeSerializer
            if (_typeSerializers.TryGetValue(type, out var serializer))
                return serializer.NodeToType(type, node, this);

            // IExposeData.
            if (typeof(IExposeData).IsAssignableFrom(type))
            {
                var concreteType = type;

                if (type.IsAbstract || type.IsInterface)
                {
                    var tag = node.Tag;
                    if (string.IsNullOrWhiteSpace(tag))
                        throw new YamlException($"Type '{type}' is abstract, but there is no yaml tag for the concrete type.");

                    if (tag.StartsWith("!type:"))
                    {
                        concreteType = ResolveConcreteType(type, tag["!type:".Length..]);
                    }
                    else
                    {
                        throw new YamlException("Malformed type tag.");
                    }
                }

                var instance = (IExposeData)Activator.CreateInstance(concreteType)!;

                if (node is not YamlMappingNode mapNode)
                {
                    return instance;
                }

                // TODO: Might be worth it to cut down on allocations here by using ourselves instead of creating a fork.
                // Seems doable.
                if (_context != null)
                {
                    _context.StackDepth++;
                }
                var fork = NewReader(mapNode, _context);
                fork.CurrentType = concreteType;
                if (_context != null)
                {
                    _context.StackDepth--;
                }
                instance.ExposeData(fork);
                return instance;
            }

            // ISelfSerialize
            if (typeof(ISelfSerialize).IsAssignableFrom(type))
            {
                var instance = (ISelfSerialize)Activator.CreateInstance(type)!;
                instance.Deserialize(node.ToString());
                return instance;
            }

            // other val (struct)
            if (type.IsValueType)
                return _structSerializer.NodeToType(type, (YamlMappingNode)node, this);

            // ref type that isn't a custom TypeSerializer
            throw new ArgumentException($"Type {type.FullName} is not supported.", nameof(type));
        }

        public T NodeToType<T>(YamlNode node, string name)
        {
            return (T) NodeToType(typeof(T), node);
        }

        private static Type ResolveConcreteType(Type baseType, string typeName)
        {
            var reflection = IoCManager.Resolve<IReflectionManager>();
            var type = reflection.YamlTypeTagLookup(baseType, typeName);
            if (type == null)
            {
                throw new YamlException($"Type '{baseType}' is abstract, but could not find concrete type '{typeName}'.");
            }

            return type;
        }

        public YamlNode TypeToNode(object obj)
        {
            // special snowflake string
            if (obj is string s)
                return s;

            var type = obj.GetType();
            type = Nullable.GetUnderlyingType(type) ?? type;

            // val primitives and val enums
            if (type.IsPrimitive || type.IsEnum || type == typeof(decimal))
            {
                // All primitives and enums implement IConvertible.
                // Need it for the culture overload.
                var convertible = (IConvertible) obj;
                return convertible.ToString(CultureInfo.InvariantCulture);
            }

            // array
            if (type.IsArray)
            {
                var sequence = new YamlSequenceNode();
                var element = type.GetElementType()!;

                foreach (var entry in (IEnumerable) obj)
                {
                    if (entry == null)
                    {
                        continue;
                        throw new ArgumentException("Cannot serialize null value inside array.");
                    }

                    var entryNode = TypeToNode(entry);

                    // write the concrete type tag
                    AssignTag<object?>(element, entry, null, entryNode);

                    sequence.Add(entryNode);
                }

                return sequence;
            }

            // List<T>/IReadOnlyCollection<T>/IReadOnlyList<T>
            if (TryGenericListType(type, out var listType) || TryGenericReadOnlyCollectionType(type, out listType))
            {
                var node = new YamlSequenceNode();
                node.Tag = TagSkipTag;

                foreach (var entry in (IEnumerable)obj)
                {
                    if (entry == null)
                    {
                        throw new ArgumentException("Cannot serialize null value inside list.");
                    }

                    var entryNode = TypeToNode(entry);

                    // write the concrete type tag
                    AssignTag<object?>(listType, entry, null, entryNode);

                    node.Add(entryNode);
                }

                return node;
            }

            if (TryGenericImmutableListType(type, out var immutableListType))
            {
                var node = new YamlSequenceNode {Tag = TagSkipTag};

                foreach (var entry in (IEnumerable) obj)
                {
                    if (entry == null)
                    {
                        throw new ArgumentException("Cannot serialize null value inside list.");
                    }

                    var entryNode = TypeToNode(entry);

                    // write the concrete type tag
                    AssignTag(immutableListType, entry, null, entryNode);

                    node.Add(entryNode);
                }

                return node;
            }

            // Dictionary<K,V>
            if (TryGenericDictType(type, out var keyType, out var valType)
                || TryGenericReadOnlyDictType(type, out keyType, out valType))
            {
                var node = new YamlMappingNode();
                node.Tag = TagSkipTag;

                foreach (var oEntry in (IDictionary)obj)
                {
                    var entry = (DictionaryEntry) oEntry!;
                    var keyNode = TypeToNode(entry.Key);
                    if (entry.Value == null)
                    {
                        throw new ArgumentException("Cannot serialize null value inside dictionary.");
                    }

                    var valNode = TypeToNode(entry.Value);

                    // write the concrete type tag
                    AssignTag<object?>(valType, entry, null, valNode);

                    node.Add(keyNode, valNode);
                }

                return node;
            }

            // HashSet<T>
            if (TryGenericHashSetType(type, out var setType))
            {
                var node = new YamlSequenceNode();
                node.Tag = TagSkipTag;

                foreach (var entry in (IEnumerable)obj)
                {
                    if (entry == null)
                    {
                        throw new ArgumentException("Cannot serialize null value inside hashset.");
                    }

                    var entryNode = TypeToNode(entry);

                    // write the concrete type tag
                    AssignTag<object?>(setType, entry, null, entryNode);

                    node.Add(entryNode);
                }

                return node;
            }

            if (TryGenericKeyValuePairType(type, out var kvpKeyType, out var kvpValType))
            {
                var node = new YamlMappingNode {Tag = TagSkipTag};
                dynamic pair = obj;
                var keyNode = TypeToNode(pair.Key);
                var valNode = TypeToNode(pair.Value);

                // write the concrete type tag
                AssignTag<object?>(kvpValType, pair, null, valNode);

                node.Add(keyNode, valNode);

                return node;
            }

            // Hand it to the context.
            if (_context != null && _context.TryTypeToNode(obj, out var contextNode))
            {
                return contextNode;
            }

            // custom TypeSerializer
            if (_typeSerializers.TryGetValue(type, out var serializer))
                return serializer.TypeToNode(obj, this);

            // IExposeData.
            if (obj is IExposeData exposable)
            {
                var mapping = new YamlMappingNode();
                if (_context != null)
                {
                    _context.StackDepth++;
                }
                var fork = NewWriter(mapping, _context);
                fork.CurrentType = type;
                if (_context != null)
                {
                    _context.StackDepth--;
                }
                exposable.ExposeData(fork);
                return mapping;
            }

            // ISelfSerialize
            if (typeof(ISelfSerialize).IsAssignableFrom(type))
            {
                var instance = (ISelfSerialize) obj!;
                return instance.Serialize();
            }

            // other val (struct)
            if (type.IsValueType)
                return _structSerializer.TypeToNode(obj, this);

            // ref type that isn't a custom TypeSerializer
            throw new ArgumentException($"Type {type.FullName} is not supported.", nameof(obj));
        }

        bool IsValueDefault<T>(string field, T value, T providedDefault, WithFormat<T> format)
        {
            if ((value != null || providedDefault == null) && (value == null || IsSerializedEqual(value, providedDefault)))
            {
                return true;
            }

            if (_context != null)
            {
                return _context.IsValueDefault(field, value, format);
            }

            return false;

        }

        internal static bool IsSerializedEqual(object? a, object? b)
        {
            var type = a?.GetType();
            if (type != b?.GetType())
            {
                return false;
            }

            if (a == null) // Also implies b is null since it'd have failed the type equality check otherwise.
            {
                return true;
            }

            if (TryGenericListType(type!, out _) ||
                TryGenericImmutableListType(type!, out _))
            {
                var listA = (IList) a;
                var listB = (IList) b!;

                if (listA.Count != listB.Count)
                {
                    return false;
                }

                for (var i = 0; i < listA.Count; i++)
                {
                    var elemA = listA[i];
                    var elemB = listB[i];

                    if (!IsSerializedEqual(elemA, elemB))
                    {
                        return false;
                    }
                }

                return true;
            }

            if (TryGenericDictType(type!, out _, out _))
            {
                var dictA = (IDictionary) a;
                var dictB = (IDictionary) b!;

                foreach (var entryMaybe in dictA)
                {
                    var entry = (DictionaryEntry) entryMaybe!;
                    var k = entry.Key;
                    var v = entry.Value;

                    if (!dictB.Contains(k))
                    {
                        return false;
                    }

                    if (!IsSerializedEqual(v, dictB[k]))
                    {
                        return false;
                    }
                }

                return true;
            }

            if (TryGenericHashSetType(type!, out _))
            {
                var setA = ((IEnumerable) a).GetEnumerator();
                var setB = ((IEnumerable) b!).GetEnumerator();

                while (setA.MoveNext())
                {
                    if (!setB.MoveNext())
                    {
                        return false;
                    }

                    if (!IsSerializedEqual(setA.Current, setB.Current))
                    {
                        return false;
                    }
                }

                if (setB.MoveNext())
                {
                    return false;
                }

                return true;
            }

            if (TryGenericKeyValuePairType(type!, out _, out _))
            {
                dynamic tupleA = a;
                dynamic tupleB = b!;

                if (!IsSerializedEqual(tupleA.Key, tupleB.Key))
                {
                    return false;
                }

                if (!IsSerializedEqual(tupleA.Value, tupleB.Value))
                {
                    return false;
                }

                return true;
            }

            if (typeof(IExposeData).IsAssignableFrom(type))
            {
                // Serialize both, see if output matches.
                var testA = new YamlMappingNode();
                var testB = new YamlMappingNode();
                var serA = NewWriter(testA);
                var serB = NewWriter(testB);

                var expA = (IExposeData) a;
                var expB = (IExposeData) b!;

                expA.ExposeData(serA);
                expB.ExposeData(serB);

                // Does deep equality.
                return testA.Equals(testB);
            }

            return a.Equals(b);
        }


        private static object StringToType(Type type, string str)
        {
            var foo = TypeDescriptor.GetConverter(type);
            return foo.ConvertFromInvariantString(str);
        }

        public static void RegisterTypeSerializer(Type type, TypeSerializer serializer)
        {
            if (!_typeSerializers.ContainsKey(type))
                _typeSerializers.Add(type, serializer);
        }

        private static bool TryGenericReadOnlyCollectionType(Type type, [NotNullWhen(true)] out Type? listType)
        {
            if (!type.GetTypeInfo().IsGenericType)
            {
                listType = default;
                return false;
            }

            var baseGeneric = type.GetGenericTypeDefinition();
            var isList = baseGeneric == typeof(IReadOnlyCollection<>) || baseGeneric == typeof(IReadOnlyList<>);

            if (isList)
            {
                listType = type.GetGenericArguments()[0];
                return true;
            }

            listType = default;
            return false;
        }

        private static bool TryGenericListType(Type type, [NotNullWhen(true)] out Type? listType)
        {
            var isList = type.GetTypeInfo().IsGenericType && type.GetGenericTypeDefinition() == typeof(List<>);

            if (isList)
            {
                listType = type.GetGenericArguments()[0];
                return true;
            }

            listType = default;
            return false;
        }

        private static bool TryGenericImmutableListType(Type type, [NotNullWhen(true)] out Type? listType)
        {
            var isImmutableList = type.GetTypeInfo().IsGenericType &&
                                  type.GetGenericTypeDefinition() == typeof(ImmutableList<>);

            if (isImmutableList)
            {
                listType = type.GetGenericArguments()[0];
                return true;
            }

            listType = default;
            return false;
        }

        private static bool TryGenericReadOnlyDictType(Type type, [NotNullWhen(true)] out Type? keyType, [NotNullWhen(true)] out Type? valType)
        {
            var isDict = type.GetTypeInfo().IsGenericType && type.GetGenericTypeDefinition() == typeof(IReadOnlyDictionary<,>);

            if (isDict)
            {
                var genArgs = type.GetGenericArguments();
                keyType = genArgs[0];
                valType = genArgs[1];
                return true;
            }

            keyType = default;
            valType = default;
            return false;
        }

        private static bool TryGenericReadDictType(Type type, [NotNullWhen(true)] out Type? keyType,
            [NotNullWhen(true)] out Type? valType, [NotNullWhen(true)] out Type? dictType)
        {
            if (TryGenericDictType(type, out keyType, out valType))
            {
                // Pass through the type directly if it's Dictionary<K,V>.
                // Since that's more efficient.
                dictType = type;
                return true;
            }

            if (TryGenericReadOnlyDictType(type, out keyType, out valType))
            {
                // If it's IReadOnlyDictionary<K,V> we need to make a Dictionary<K,V> type to use to deserialize.
                dictType = typeof(Dictionary<,>).MakeGenericType(keyType, valType);
                return true;
            }

            dictType = default;
            return false;
        }

        private static bool TryGenericDictType(Type type, [NotNullWhen(true)] out Type? keyType, [NotNullWhen(true)] out Type? valType)
        {
            var isDict = type.GetTypeInfo().IsGenericType && type.GetGenericTypeDefinition() == typeof(Dictionary<,>);

            if (isDict)
            {
                var genArgs = type.GetGenericArguments();
                keyType = genArgs[0];
                valType = genArgs[1];
                return true;
            }

            keyType = default;
            valType = default;
            return false;
        }

        private static bool TryGenericHashSetType(Type type, [NotNullWhen(true)] out Type? setType)
        {
            var isSet = type.GetTypeInfo().IsGenericType && type.GetGenericTypeDefinition() == typeof(HashSet<>);

            if (isSet)
            {
                setType = type.GetGenericArguments()[0];
                return true;
            }

            setType = default;
            return false;
        }

        private static bool TryGenericKeyValuePairType(
            Type type,
            [NotNullWhen(true)] out Type? keyType,
            [NotNullWhen(true)] out Type? valType)
        {
            var isPair = type.GetTypeInfo().IsGenericType &&
                         type.GetGenericTypeDefinition() == typeof(KeyValuePair<,>);

            if (isPair)
            {
                var genArgs = type.GetGenericArguments();
                keyType = genArgs[0];
                valType = genArgs[1];
                return true;
            }

            keyType = default;
            valType = default;
            return false;
        }

        public abstract class TypeSerializer
        {
            public abstract object NodeToType(Type type, YamlNode node, YamlObjectSerializer serializer);
            public abstract YamlNode TypeToNode(object obj, YamlObjectSerializer serializer);
        }

        /// <summary>
        ///     Basically, when you're serializing say a map file, you gotta be a liiiittle smarter than "dump all these variables to YAML".
        ///     Stuff like entity references need to handled, for example.
        ///     This can do that.
        /// </summary>
        public abstract class Context
        {
            /// <summary>
            ///     Current depth of the serialization "stack".
            ///     Basically, when another sub-serializer gets made (e.g. to handle <see cref="IExposeData" />),
            ///     This context will be passed around and this property increased to signal that.
            /// </summary>
            public int StackDepth { get; protected internal set; } = 0;

            public virtual bool TryTypeToNode(object obj, [NotNullWhen(true)] out YamlNode? node)
            {
                node = null;
                return false;
            }

            public virtual bool TryNodeToType(YamlNode node, Type type, [NotNullWhen(true)] out object? obj)
            {
                obj = default;
                return false;
            }

            public virtual bool IsValueDefault<T>(string field, T value, WithFormat<T> format)
            {
                return false;
            }

            public virtual bool TryGetCachedField<T>(string field, [MaybeNullWhen(false)] out T value)
            {
                value = default;
                return false;
            }

            public virtual void SetCachedField<T>(string field, T value)
            {
            }

            public virtual bool TryGetDataCache(string field, out object? value)
            {
                value = null;
                return false;
            }

            public virtual void SetDataCache(string field, object value)
            {
            }
        }

        class StructSerializer : TypeSerializer
        {
            public override object NodeToType(Type type, YamlNode node, YamlObjectSerializer serializer)
            {
                var mapNode = (YamlMappingNode)node;

                var fields = type.GetFields(BindingFlags.Instance | BindingFlags.Public | BindingFlags.NonPublic);
                var instance = Activator.CreateInstance(type)!;
                var scalarNode = new YamlScalarNode();

                foreach (var field in fields)
                {
                    if (field.IsNotSerialized)
                        continue;

                    var fName = field.Name;
                    var fType = field.FieldType;

                    scalarNode.Value = fName;

                    if (mapNode.Children.TryGetValue(scalarNode, out var fNode))
                    {
                        var fVal = serializer.NodeToType(fType, fNode);
                        field.SetValue(instance, fVal);
                    }
                }

                return instance;
            }

            public override YamlNode TypeToNode(object obj, YamlObjectSerializer serializer)
            {
                var node = new YamlMappingNode();
                var type = obj.GetType();
                var fields = type.GetFields(BindingFlags.Instance | BindingFlags.Public | BindingFlags.NonPublic);

                foreach (var field in fields)
                {
                    if (field.IsNotSerialized)
                        continue;

                    var fVal = field.GetValue(obj);

                    if (fVal == null)
                    {
                        throw new ArgumentException("Cannot serialize null value inside struct field.");
                    }

                    // Potential recursive infinite loop?
                    var fTypeNode = serializer.TypeToNode(fVal);
                    node.Add(field.Name, fTypeNode);
                }

                return node;
            }
        }

        class ColorSerializer : TypeSerializer
        {
            public override object NodeToType(Type type, YamlNode node, YamlObjectSerializer serializer)
            {
                return node.AsColor();
            }

            public override YamlNode TypeToNode(object obj, YamlObjectSerializer serializer)
            {
                var color = (Color)obj;

                return new YamlScalarNode(color.ToHex());
            }
        }

        class MapIdSerializer : TypeSerializer
        {
            public override object NodeToType(Type type, YamlNode node, YamlObjectSerializer serializer)
            {
                var val = int.Parse(node.ToString(), CultureInfo.InvariantCulture);
                return new MapId(val);
            }

            public override YamlNode TypeToNode(object obj, YamlObjectSerializer serializer)
            {
                var val = (int)(MapId)obj;
                return new YamlScalarNode(val.ToString());
            }
        }

        class GridIdSerializer : TypeSerializer
        {
            public override object NodeToType(Type type, YamlNode node, YamlObjectSerializer serializer)
            {
                return new GridId(node.AsInt());
            }

            public override YamlNode TypeToNode(object obj, YamlObjectSerializer serializer)
            {
                var val = (int)(GridId)obj;
                return new YamlScalarNode(val.ToString());
            }
        }

        class Vector2Serializer : TypeSerializer
        {
            public override object NodeToType(Type type, YamlNode node, YamlObjectSerializer serializer)
            {
                return node.AsVector2();
            }

            public override YamlNode TypeToNode(object obj, YamlObjectSerializer serializer)
            {
                var vec = (Vector2)obj;
                return new YamlScalarNode($"{vec.X.ToString(CultureInfo.InvariantCulture)},{vec.Y.ToString(CultureInfo.InvariantCulture)}");
            }
        }

        class Vector3Serializer : TypeSerializer
        {
            public override object NodeToType(Type type, YamlNode node, YamlObjectSerializer serializer)
            {
                return node.AsVector3();
            }

            public override YamlNode TypeToNode(object obj, YamlObjectSerializer serializer)
            {
                var vec = (Vector3)obj;
                return new YamlScalarNode($"{vec.X.ToString(CultureInfo.InvariantCulture)},{vec.Y.ToString(CultureInfo.InvariantCulture)},{vec.Z.ToString(CultureInfo.InvariantCulture)}");
            }
        }

        class Vector4Serializer : TypeSerializer
        {
            public override object NodeToType(Type type, YamlNode node, YamlObjectSerializer serializer)
            {
                return node.AsVector4();
            }

            public override YamlNode TypeToNode(object obj, YamlObjectSerializer serializer)
            {
                var vec = (Vector4)obj;
                return new YamlScalarNode($"{vec.X.ToString(CultureInfo.InvariantCulture)},{vec.Y.ToString(CultureInfo.InvariantCulture)},{vec.Z.ToString(CultureInfo.InvariantCulture)},{vec.W.ToString(CultureInfo.InvariantCulture)}");
            }
        }

        class AngleSerializer : TypeSerializer
        {
            public override object NodeToType(Type type, YamlNode node, YamlObjectSerializer serializer)
            {
                var nodeContents = node.AsString();
                if (nodeContents.EndsWith("rad"))
                {
                    return new Angle(double.Parse(nodeContents.Substring(0, nodeContents.Length - 3), CultureInfo.InvariantCulture));
                }
                return Angle.FromDegrees(double.Parse(nodeContents, CultureInfo.InvariantCulture));
            }

            public override YamlNode TypeToNode(object obj, YamlObjectSerializer serializer)
            {
                var val = ((Angle)obj).Theta;
                return new YamlScalarNode($"{val.ToString(CultureInfo.InvariantCulture)} rad");
            }
        }

        class UIBox2Serializer : TypeSerializer
        {
            public override object NodeToType(Type type, YamlNode node, YamlObjectSerializer serializer)
            {
                var args = node.ToString().Split(',');

                var t = float.Parse(args[0], CultureInfo.InvariantCulture);
                var l = float.Parse(args[1], CultureInfo.InvariantCulture);
                var b = float.Parse(args[2], CultureInfo.InvariantCulture);
                var r = float.Parse(args[3], CultureInfo.InvariantCulture);

                return new UIBox2(l, t, r, b);
            }

            public override YamlNode TypeToNode(object obj, YamlObjectSerializer serializer)
            {
                var box = (UIBox2)obj;
                return new YamlScalarNode($"{box.Top.ToString(CultureInfo.InvariantCulture)},{box.Left.ToString(CultureInfo.InvariantCulture)},{box.Bottom.ToString(CultureInfo.InvariantCulture)},{box.Right.ToString(CultureInfo.InvariantCulture)}");
            }
        }

        class Box2Serializer : TypeSerializer
        {
            public override object NodeToType(Type type, YamlNode node, YamlObjectSerializer serializer)
            {
                var args = node.ToString().Split(',');

                var b = float.Parse(args[0], CultureInfo.InvariantCulture);
                var l = float.Parse(args[1], CultureInfo.InvariantCulture);
                var t = float.Parse(args[2], CultureInfo.InvariantCulture);
                var r = float.Parse(args[3], CultureInfo.InvariantCulture);

                return new Box2(l, b, r, t);
            }

            public override YamlNode TypeToNode(object obj, YamlObjectSerializer serializer)
            {
                var box = (Box2)obj;
                return new YamlScalarNode($"{box.Bottom.ToString(CultureInfo.InvariantCulture)},{box.Left.ToString(CultureInfo.InvariantCulture)},{box.Top.ToString(CultureInfo.InvariantCulture)},{box.Right.ToString(CultureInfo.InvariantCulture)}");
            }
        }

        class ResourcePathSerializer : TypeSerializer
        {
            public override object NodeToType(Type type, YamlNode node, YamlObjectSerializer serializer)
            {
                return node.AsResourcePath();
            }

            public override YamlNode TypeToNode(object obj, YamlObjectSerializer serializer)
            {
                return new YamlScalarNode(obj.ToString());
            }
        }

        class SpriteSpecifierSerializer : TypeSerializer
        {
            public override object NodeToType(Type type, YamlNode node, YamlObjectSerializer serializer)
            {
                return SpriteSpecifier.FromYaml(node);
            }

            public override YamlNode TypeToNode(object obj, YamlObjectSerializer serializer)
            {
                switch (obj)
                {
                    case SpriteSpecifier.Texture tex:
                        return tex.TexturePath.ToString();
                    case SpriteSpecifier.Rsi rsi:
                        var mapping = new YamlMappingNode();
                        mapping.Add("sprite", rsi.RsiPath.ToString());
                        mapping.Add("state", rsi.RsiState);
                        return mapping;
                }
                throw new NotImplementedException();
            }
        }

        class TimeSpanSerializer : TypeSerializer
        {
            public override object NodeToType(Type type, YamlNode node, YamlObjectSerializer serializer)
            {
                var seconds = double.Parse(node.AsString(), CultureInfo.InvariantCulture);
                return TimeSpan.FromSeconds(seconds);
            }

            public override YamlNode TypeToNode(object obj, YamlObjectSerializer serializer)
            {
                var seconds = ((TimeSpan) obj).TotalSeconds;
                return new YamlScalarNode(seconds.ToString(CultureInfo.InvariantCulture));
            }
        }
    }
}<|MERGE_RESOLUTION|>--- conflicted
+++ resolved
@@ -515,11 +515,7 @@
             {
                 var listNode = (YamlSequenceNode) node;
                 var list = typeof(ImmutableList<>).MakeGenericType(immutableListType);
-<<<<<<< HEAD
-                var immutableList = list.GetField("Empty")!.GetValue(null)!;
-=======
                 var immutableList = list.GetField("Empty")!.GetValue(null);
->>>>>>> 67d251a8
                 var add = list.GetMethod("Add")!;
 
                 foreach (var entryNode in listNode.Children)
@@ -528,11 +524,7 @@
                     immutableList = add.Invoke(immutableList, new[] {value});
                 }
 
-<<<<<<< HEAD
-                return immutableList;
-=======
                 return immutableList!;
->>>>>>> 67d251a8
             }
 
             // Dictionary<K,V>/IReadOnlyDictionary<K,V>
