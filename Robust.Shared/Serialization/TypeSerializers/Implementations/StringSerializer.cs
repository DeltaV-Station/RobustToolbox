using Robust.Shared.IoC;
using Robust.Shared.Serialization.Manager;
using Robust.Shared.Serialization.Manager.Attributes;
using Robust.Shared.Serialization.Markdown;
using Robust.Shared.Serialization.Markdown.Validation;
using Robust.Shared.Serialization.Markdown.Value;
using Robust.Shared.Serialization.TypeSerializers.Interfaces;

namespace Robust.Shared.Serialization.TypeSerializers.Implementations
{
    [TypeSerializer]
    public sealed class StringSerializer : ITypeSerializer<string, ValueDataNode>
    {
        public string Read(ISerializationManager serializationManager, ValueDataNode node,
            IDependencyCollection dependencies,
<<<<<<< HEAD
            SerializationHookContext hookCtx,
            ISerializationContext? context = null, string? value = default)
=======
            bool skipHook,
            ISerializationContext? context = null,
            ISerializationManager.InstantiationDelegate<string>? instanceProvider = null)
>>>>>>> 342d9ed2
        {
            return node.Value;
        }

        public ValidationNode Validate(ISerializationManager serializationManager, ValueDataNode node,
            IDependencyCollection dependencies,
            ISerializationContext? context = null)
        {
            return new ValidatedValueNode(node);
        }

        public DataNode Write(ISerializationManager serializationManager, string value,
            IDependencyCollection dependencies, bool alwaysWrite = false,
            ISerializationContext? context = null)
        {
            return new ValueDataNode(value);
        }
<<<<<<< HEAD

        [MustUseReturnValue]
        public string Copy(ISerializationManager serializationManager, string source, string target,
            SerializationHookContext hookCtx,
            ISerializationContext? context = null)
        {
            return source;
        }
=======
>>>>>>> 342d9ed2
    }
}<|MERGE_RESOLUTION|>--- conflicted
+++ resolved
@@ -13,14 +13,9 @@
     {
         public string Read(ISerializationManager serializationManager, ValueDataNode node,
             IDependencyCollection dependencies,
-<<<<<<< HEAD
             SerializationHookContext hookCtx,
-            ISerializationContext? context = null, string? value = default)
-=======
-            bool skipHook,
             ISerializationContext? context = null,
             ISerializationManager.InstantiationDelegate<string>? instanceProvider = null)
->>>>>>> 342d9ed2
         {
             return node.Value;
         }
@@ -38,16 +33,5 @@
         {
             return new ValueDataNode(value);
         }
-<<<<<<< HEAD
-
-        [MustUseReturnValue]
-        public string Copy(ISerializationManager serializationManager, string source, string target,
-            SerializationHookContext hookCtx,
-            ISerializationContext? context = null)
-        {
-            return source;
-        }
-=======
->>>>>>> 342d9ed2
     }
 }