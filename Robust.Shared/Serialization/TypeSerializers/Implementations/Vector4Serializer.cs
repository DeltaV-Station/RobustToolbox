using System.Globalization;
using Robust.Shared.IoC;
using Robust.Shared.Maths;
using Robust.Shared.Serialization.Manager;
using Robust.Shared.Serialization.Manager.Attributes;
using Robust.Shared.Serialization.Markdown;
using Robust.Shared.Serialization.Markdown.Validation;
using Robust.Shared.Serialization.Markdown.Value;
using Robust.Shared.Serialization.TypeSerializers.Interfaces;
using Robust.Shared.Utility;

namespace Robust.Shared.Serialization.TypeSerializers.Implementations
{
    [TypeSerializer]
    public sealed class Vector4Serializer : ITypeSerializer<Vector4, ValueDataNode>, ITypeCopyCreator<Vector4>
    {
        public Vector4 Read(ISerializationManager serializationManager, ValueDataNode node,
            IDependencyCollection dependencies,
<<<<<<< HEAD
            SerializationHookContext hookCtx,
            ISerializationContext? context = null, Vector4 value = default)
=======
            bool skipHook,
            ISerializationContext? context = null,
            ISerializationManager.InstantiationDelegate<Vector4>? instanceProvider = null)
>>>>>>> 342d9ed2
        {
            if (!VectorSerializerUtility.TryParseArgs(node.Value, 4, out var args))
            {
                throw new InvalidMappingException($"Could not parse {nameof(Vector4)}: '{node.Value}'");
            }

            var x = float.Parse(args[0], CultureInfo.InvariantCulture);
            var y = float.Parse(args[1], CultureInfo.InvariantCulture);
            var z = float.Parse(args[2], CultureInfo.InvariantCulture);
            var w = float.Parse(args[3], CultureInfo.InvariantCulture);

            return new Vector4(x, y, z, w);
        }

        public ValidationNode Validate(ISerializationManager serializationManager, ValueDataNode node,
            IDependencyCollection dependencies,
            ISerializationContext? context = null)
        {
            if (!VectorSerializerUtility.TryParseArgs(node.Value, 4, out var args))
            {
                throw new InvalidMappingException($"Could not parse {nameof(Vector4)}: '{node.Value}'");
            }

            return float.TryParse(args[0], NumberStyles.Any, CultureInfo.InvariantCulture, out _) &&
                   float.TryParse(args[1], NumberStyles.Any, CultureInfo.InvariantCulture, out _) &&
                   float.TryParse(args[2], NumberStyles.Any, CultureInfo.InvariantCulture, out _) &&
                   float.TryParse(args[3], NumberStyles.Any, CultureInfo.InvariantCulture, out _)
                ? new ValidatedValueNode(node)
                : new ErrorNode(node, "Failed parsing values for Vector4.");
        }

        public DataNode Write(ISerializationManager serializationManager, Vector4 value,
            IDependencyCollection dependencies, bool alwaysWrite = false,
            ISerializationContext? context = null)
        {
            return new ValueDataNode($"{value.X.ToString(CultureInfo.InvariantCulture)}," +
                                     $"{value.Y.ToString(CultureInfo.InvariantCulture)}," +
                                     $"{value.Z.ToString(CultureInfo.InvariantCulture)}," +
                                     $"{value.W.ToString(CultureInfo.InvariantCulture)}");
        }

<<<<<<< HEAD
        public Vector4 Copy(ISerializationManager serializationManager, Vector4 source, Vector4 target,
            SerializationHookContext hookCtx,
=======
        public Vector4 CreateCopy(ISerializationManager serializationManager, Vector4 source,
            bool skipHook,
>>>>>>> 342d9ed2
            ISerializationContext? context = null)
        {
            return new(source);
        }
    }
}<|MERGE_RESOLUTION|>--- conflicted
+++ resolved
@@ -16,14 +16,9 @@
     {
         public Vector4 Read(ISerializationManager serializationManager, ValueDataNode node,
             IDependencyCollection dependencies,
-<<<<<<< HEAD
             SerializationHookContext hookCtx,
-            ISerializationContext? context = null, Vector4 value = default)
-=======
-            bool skipHook,
             ISerializationContext? context = null,
             ISerializationManager.InstantiationDelegate<Vector4>? instanceProvider = null)
->>>>>>> 342d9ed2
         {
             if (!VectorSerializerUtility.TryParseArgs(node.Value, 4, out var args))
             {
@@ -65,13 +60,8 @@
                                      $"{value.W.ToString(CultureInfo.InvariantCulture)}");
         }
 
-<<<<<<< HEAD
-        public Vector4 Copy(ISerializationManager serializationManager, Vector4 source, Vector4 target,
+        public Vector4 CreateCopy(ISerializationManager serializationManager, Vector4 source,
             SerializationHookContext hookCtx,
-=======
-        public Vector4 CreateCopy(ISerializationManager serializationManager, Vector4 source,
-            bool skipHook,
->>>>>>> 342d9ed2
             ISerializationContext? context = null)
         {
             return new(source);
