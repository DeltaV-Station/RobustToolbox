using System;
using System.Collections.Generic;
using Robust.Shared.IoC;
using Robust.Shared.Reflection;
using Robust.Shared.Serialization.Manager;
using Robust.Shared.Serialization.Manager.Attributes;
using Robust.Shared.Serialization.Markdown;
using Robust.Shared.Serialization.Markdown.Validation;
using Robust.Shared.Serialization.Markdown.Value;
using Robust.Shared.Serialization.TypeSerializers.Interfaces;

namespace Robust.Shared.Serialization.TypeSerializers.Implementations
{
    [TypeSerializer]
    public sealed class TypeSerializer : ITypeSerializer<Type, ValueDataNode>
    {
        private static readonly Dictionary<string, Type> Shortcuts = new ()
        {
            {"bool", typeof(bool)}
        };

        public ValidationNode Validate(ISerializationManager serializationManager, ValueDataNode node,
            IDependencyCollection dependencies, ISerializationContext? context = null)
        {
            if (Shortcuts.ContainsKey(node.Value))
                return new ValidatedValueNode(node);

            return dependencies.Resolve<IReflectionManager>().GetType(node.Value) == null
                ? new ErrorNode(node, $"Type '{node.Value}' not found.")
                : new ValidatedValueNode(node);
        }

<<<<<<< HEAD
        public Type Read(ISerializationManager serializationManager, ValueDataNode node,
            IDependencyCollection dependencies, bool skipHook, ISerializationContext? context = null)
=======
        public DeserializationResult Read(ISerializationManager serializationManager, ValueDataNode node,
            IDependencyCollection dependencies, bool skipHook, ISerializationContext? context = null, Type? value = default)
>>>>>>> 5a066325
        {
            if (Shortcuts.TryGetValue(node.Value, out var shortcutType))
                return shortcutType;

            var type = dependencies.Resolve<IReflectionManager>().GetType(node.Value);

            return type == null
                ? throw new InvalidMappingException($"Type '{node.Value}' not found.")
                : type;
        }

        public DataNode Write(ISerializationManager serializationManager, Type value, bool alwaysWrite = false,
            ISerializationContext? context = null)
        {
            return new ValueDataNode(value.FullName ?? value.Name);
        }

        public Type Copy(ISerializationManager serializationManager, Type source, Type target, bool skipHook,
            ISerializationContext? context = null)
        {
            return source;
        }
    }
}<|MERGE_RESOLUTION|>--- conflicted
+++ resolved
@@ -30,13 +30,8 @@
                 : new ValidatedValueNode(node);
         }
 
-<<<<<<< HEAD
         public Type Read(ISerializationManager serializationManager, ValueDataNode node,
-            IDependencyCollection dependencies, bool skipHook, ISerializationContext? context = null)
-=======
-        public DeserializationResult Read(ISerializationManager serializationManager, ValueDataNode node,
             IDependencyCollection dependencies, bool skipHook, ISerializationContext? context = null, Type? value = default)
->>>>>>> 5a066325
         {
             if (Shortcuts.TryGetValue(node.Value, out var shortcutType))
                 return shortcutType;
