--- conflicted
+++ resolved
@@ -15,14 +15,9 @@
     {
         public Color Read(ISerializationManager serializationManager, ValueDataNode node,
             IDependencyCollection dependencies,
-<<<<<<< HEAD
             SerializationHookContext hookCtx,
-            ISerializationContext? context = null, Color value = default)
-=======
-            bool skipHook,
             ISerializationContext? context = null,
             ISerializationManager.InstantiationDelegate<Color>? instanceProvider = null)
->>>>>>> 342d9ed2
         {
             var deserializedColor = Color.TryFromName(node.Value, out var color)
                 ? color :
@@ -48,13 +43,8 @@
         }
 
         [MustUseReturnValue]
-<<<<<<< HEAD
-        public Color Copy(ISerializationManager serializationManager, Color source, Color target,
+        public Color CreateCopy(ISerializationManager serializationManager, Color source,
             SerializationHookContext hookCtx,
-=======
-        public Color CreateCopy(ISerializationManager serializationManager, Color source,
-            bool skipHook,
->>>>>>> 342d9ed2
             ISerializationContext? context = null)
         {
             return new(source.R, source.G, source.B, source.A);
