--- conflicted
+++ resolved
@@ -17,14 +17,9 @@
 {
     public TimeSpan Read(ISerializationManager serializationManager, ValueDataNode node,
         IDependencyCollection dependencies,
-<<<<<<< HEAD
         SerializationHookContext hookCtx,
-        ISerializationContext? context = null, TimeSpan value = default)
-=======
-        bool skipHook,
         ISerializationContext? context = null,
         ISerializationManager.InstantiationDelegate<TimeSpan>? instanceProvider = null)
->>>>>>> 342d9ed2
     {
         var seconds = double.Parse(node.Value, CultureInfo.InvariantCulture);
         var curTime = dependencies.Resolve<IGameTiming>().CurTime;
@@ -47,15 +42,4 @@
         var curTime = dependencies.Resolve<IGameTiming>().CurTime;
         return new ValueDataNode((value - curTime).TotalSeconds.ToString(CultureInfo.InvariantCulture));
     }
-<<<<<<< HEAD
-
-    [MustUseReturnValue]
-    public TimeSpan Copy(ISerializationManager serializationManager, TimeSpan source, TimeSpan target,
-        SerializationHookContext hookCtx,
-        ISerializationContext? context = null)
-    {
-        return source;
-    }
-=======
->>>>>>> 342d9ed2
 }