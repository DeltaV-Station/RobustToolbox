--- conflicted
+++ resolved
@@ -20,52 +20,5 @@
         {
             return ValidateInternal(serializationManager, node, dependencies, context);
         }
-<<<<<<< HEAD
-
-        IReadOnlyCollection<string> ITypeReader<IReadOnlyCollection<string>, SequenceDataNode>.Read(
-            ISerializationManager serializationManager,
-            SequenceDataNode node,
-            IDependencyCollection dependencies,
-            SerializationHookContext hookCtx,
-            ISerializationContext? context, IReadOnlyCollection<string>? rawValue = default)
-        {
-            if(rawValue != null)
-                Logger.Warning($"Provided value to a Read-call for a {nameof(IReadOnlyCollection<string>)}. Ignoring...");
-
-            var list = new List<string>();
-
-            foreach (var dataNode in node.Sequence)
-            {
-                list.Add(PrototypeSerializer.Read(
-                    serializationManager,
-                    (ValueDataNode) dataNode,
-                    dependencies,
-                    hookCtx,
-                    context));
-            }
-
-            return list;
-        }
-
-        DataNode ITypeWriter<IReadOnlyCollection<string>>.Write(ISerializationManager serializationManager,
-            IReadOnlyCollection<string> value,
-            IDependencyCollection dependencies,
-            bool alwaysWrite,
-            ISerializationContext? context)
-        {
-            return WriteInternal(serializationManager, value, dependencies, alwaysWrite, context);
-        }
-
-        IReadOnlyCollection<string> ITypeCopier<IReadOnlyCollection<string>>.Copy(
-            ISerializationManager serializationManager,
-            IReadOnlyCollection<string> source,
-            IReadOnlyCollection<string> target,
-            SerializationHookContext hookCtx,
-            ISerializationContext? context)
-        {
-            return new List<string>(source);
-        }
-=======
->>>>>>> 342d9ed2
     }
 }