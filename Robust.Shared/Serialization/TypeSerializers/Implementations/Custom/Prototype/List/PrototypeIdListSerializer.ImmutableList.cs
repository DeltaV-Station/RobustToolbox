--- conflicted
+++ resolved
@@ -22,14 +22,9 @@
             return ValidateInternal(serializationManager, node, dependencies, context);
         }
 
-<<<<<<< HEAD
         public ImmutableList<string> Read(ISerializationManager serializationManager, SequenceDataNode node,
-            IDependencyCollection dependencies, bool skipHook, ISerializationContext? context = null)
-=======
-        public DeserializationResult Read(ISerializationManager serializationManager, SequenceDataNode node,
             IDependencyCollection dependencies, bool skipHook, ISerializationContext? context = null,
             ImmutableList<string>? rawValue = null)
->>>>>>> 5a066325
         {
             if(rawValue != null)
                 Logger.Warning($"Provided value to a Read-call for a {nameof(ImmutableList<string>)}. Ignoring...");
