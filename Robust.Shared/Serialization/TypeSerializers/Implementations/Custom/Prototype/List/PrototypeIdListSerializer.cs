﻿using System.Collections.Generic;
using Robust.Shared.IoC;
using Robust.Shared.Prototypes;
using Robust.Shared.Serialization.Manager;
using Robust.Shared.Serialization.Markdown.Sequence;
using Robust.Shared.Serialization.Markdown.Validation;
using Robust.Shared.Serialization.Markdown.Value;
using Robust.Shared.Serialization.TypeSerializers.Interfaces;

namespace Robust.Shared.Serialization.TypeSerializers.Implementations.Custom.Prototype.List
{
    public sealed class AbstractPrototypeIdListSerializer<T> : PrototypeIdListSerializer<T> where T : class, IPrototype, IInheritingPrototype
    {
        protected override PrototypeIdSerializer<T> PrototypeSerializer => new AbstractPrototypeIdSerializer<T>();
    }

    [Virtual]
    public partial class PrototypeIdListSerializer<T> : ITypeValidator<List<string>, SequenceDataNode> where T : class, IPrototype
    {
        protected virtual PrototypeIdSerializer<T> PrototypeSerializer => new();

        private ValidationNode ValidateInternal(
            ISerializationManager serializationManager,
            SequenceDataNode node,
            IDependencyCollection dependencies,
            ISerializationContext? context)
        {
            var list = new List<ValidationNode>();

            foreach (var dataNode in node.Sequence)
            {
                if (dataNode is not ValueDataNode value)
                {
                    list.Add(new ErrorNode(dataNode, $"Cannot cast node {dataNode} to ValueDataNode."));
                    continue;
                }

                list.Add(PrototypeSerializer.Validate(serializationManager, value, dependencies, context));
            }

            return new ValidatedSequenceNode(list);
        }
<<<<<<< HEAD

        private DataNode WriteInternal(
            ISerializationManager serializationManager,
            IEnumerable<string> value,
            IDependencyCollection dependencies,
            bool alwaysWrite,
            ISerializationContext? context)
        {
            var list = new List<DataNode>();

            foreach (var str in value)
            {
                list.Add(PrototypeSerializer.Write(serializationManager, str, dependencies, alwaysWrite, context));
            }

            return new SequenceDataNode(list);
        }

        ValidationNode ITypeValidator<List<string>, SequenceDataNode>.Validate(
            ISerializationManager serializationManager,
            SequenceDataNode node,
            IDependencyCollection dependencies,
            ISerializationContext? context)
        {
            return ValidateInternal(serializationManager, node, dependencies, context);
        }

        List<string> ITypeReader<List<string>, SequenceDataNode>.Read(ISerializationManager serializationManager,
            SequenceDataNode node,
            IDependencyCollection dependencies,
            SerializationHookContext hookCtx,
            ISerializationContext? context, List<string>? list = default)
        {
            list ??= new List<string>();

            foreach (var dataNode in node.Sequence)
            {
                list.Add(PrototypeSerializer.Read(
                    serializationManager,
                    (ValueDataNode) dataNode,
                    dependencies,
                    hookCtx,
                    context));
            }

            return list;
        }

        DataNode ITypeWriter<List<string>>.Write(ISerializationManager serializationManager,
            List<string> value,
            IDependencyCollection dependencies,
            bool alwaysWrite,
            ISerializationContext? context)
        {
            return WriteInternal(serializationManager, value, dependencies, alwaysWrite, context);
        }

        List<string> ITypeCopier<List<string>>.Copy(ISerializationManager serializationManager,
            List<string> source,
            List<string> target,
            SerializationHookContext hookCtx,
            ISerializationContext? context)
        {
            return new(source);
        }
=======
>>>>>>> 342d9ed2
    }
}<|MERGE_RESOLUTION|>--- conflicted
+++ resolved
@@ -40,73 +40,5 @@
 
             return new ValidatedSequenceNode(list);
         }
-<<<<<<< HEAD
-
-        private DataNode WriteInternal(
-            ISerializationManager serializationManager,
-            IEnumerable<string> value,
-            IDependencyCollection dependencies,
-            bool alwaysWrite,
-            ISerializationContext? context)
-        {
-            var list = new List<DataNode>();
-
-            foreach (var str in value)
-            {
-                list.Add(PrototypeSerializer.Write(serializationManager, str, dependencies, alwaysWrite, context));
-            }
-
-            return new SequenceDataNode(list);
-        }
-
-        ValidationNode ITypeValidator<List<string>, SequenceDataNode>.Validate(
-            ISerializationManager serializationManager,
-            SequenceDataNode node,
-            IDependencyCollection dependencies,
-            ISerializationContext? context)
-        {
-            return ValidateInternal(serializationManager, node, dependencies, context);
-        }
-
-        List<string> ITypeReader<List<string>, SequenceDataNode>.Read(ISerializationManager serializationManager,
-            SequenceDataNode node,
-            IDependencyCollection dependencies,
-            SerializationHookContext hookCtx,
-            ISerializationContext? context, List<string>? list = default)
-        {
-            list ??= new List<string>();
-
-            foreach (var dataNode in node.Sequence)
-            {
-                list.Add(PrototypeSerializer.Read(
-                    serializationManager,
-                    (ValueDataNode) dataNode,
-                    dependencies,
-                    hookCtx,
-                    context));
-            }
-
-            return list;
-        }
-
-        DataNode ITypeWriter<List<string>>.Write(ISerializationManager serializationManager,
-            List<string> value,
-            IDependencyCollection dependencies,
-            bool alwaysWrite,
-            ISerializationContext? context)
-        {
-            return WriteInternal(serializationManager, value, dependencies, alwaysWrite, context);
-        }
-
-        List<string> ITypeCopier<List<string>>.Copy(ISerializationManager serializationManager,
-            List<string> source,
-            List<string> target,
-            SerializationHookContext hookCtx,
-            ISerializationContext? context)
-        {
-            return new(source);
-        }
-=======
->>>>>>> 342d9ed2
     }
 }