--- conflicted
+++ resolved
@@ -67,12 +67,7 @@
             bool skipHook,
             ISerializationContext? context, List<string>? list)
         {
-<<<<<<< HEAD
-            var list = new List<string>();
-=======
             list ??= new List<string>();
-            var mappings = new List<DeserializationResult>();
->>>>>>> 5a066325
 
             foreach (var dataNode in node.Sequence)
             {
