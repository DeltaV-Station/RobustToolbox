using System.Collections.Generic;
using System.Linq;
using Robust.Shared.IoC;
using Robust.Shared.Log;
using Robust.Shared.Prototypes;
using Robust.Shared.Serialization.Manager;
using Robust.Shared.Serialization.Manager.Attributes;
using Robust.Shared.Serialization.Markdown;
using Robust.Shared.Serialization.Markdown.Sequence;
using Robust.Shared.Serialization.Markdown.Validation;
using Robust.Shared.Serialization.Markdown.Value;
using Robust.Shared.Serialization.TypeSerializers.Interfaces;
using Robust.Shared.Utility;

namespace Robust.Shared.Serialization.TypeSerializers.Implementations.Custom.Prototype
{
    [TypeSerializer]
    public sealed class PrototypeFlagsTypeSerializer<T>
        : ITypeSerializer<PrototypeFlags<T>, SequenceDataNode>, ITypeSerializer<PrototypeFlags<T>, ValueDataNode>
        where T : class, IPrototype
    {
        public ValidationNode Validate(ISerializationManager serializationManager, SequenceDataNode node,
            IDependencyCollection dependencies, ISerializationContext? context = null)
        {
            var list = new List<ValidationNode>();

            foreach (var dataNode in node.Sequence)
            {
                if (dataNode is not ValueDataNode value)
                {
                    list.Add(new ErrorNode(dataNode, $"Cannot cast node {dataNode} to ValueDataNode."));
                    continue;
                }

                list.Add(serializationManager.ValidateNodeWith<string, PrototypeIdSerializer<T>, ValueDataNode>(value, context));
            }

            return new ValidatedSequenceNode(list);
        }

<<<<<<< HEAD
        public PrototypeFlags<T> Read(ISerializationManager serializationManager, SequenceDataNode node,
            IDependencyCollection dependencies, bool skipHook, ISerializationContext? context = null)
=======
        public DeserializationResult Read(ISerializationManager serializationManager, SequenceDataNode node,
            IDependencyCollection dependencies, bool skipHook, ISerializationContext? context = null,
            PrototypeFlags<T>? rawValue = null)
>>>>>>> 5a066325
        {
            if(rawValue != null)
                Logger.Warning($"Provided value to a Read-call for a {nameof(PrototypeFlags<T>)}. Ignoring...");

            var flags = new List<string>(node.Sequence.Count);

            foreach (var dataNode in node.Sequence)
            {
                if (dataNode is not ValueDataNode value)
                    continue;

                flags.Add(value.Value);
            }

            return new PrototypeFlags<T>(flags);
        }

        public DataNode Write(ISerializationManager serializationManager, PrototypeFlags<T> value, bool alwaysWrite = false,
            ISerializationContext? context = null)
        {
            return new SequenceDataNode(value.ToArray());
        }

        public PrototypeFlags<T> Copy(ISerializationManager serializationManager, PrototypeFlags<T> source, PrototypeFlags<T> target,
            bool skipHook, ISerializationContext? context = null)
        {
            return new PrototypeFlags<T>(source);
        }

        public ValidationNode Validate(ISerializationManager serializationManager, ValueDataNode node,
            IDependencyCollection dependencies, ISerializationContext? context = null)
        {
            return serializationManager.ValidateNodeWith<string, PrototypeIdSerializer<T>, ValueDataNode>(node, context);
        }

<<<<<<< HEAD
        public PrototypeFlags<T> Read(ISerializationManager serializationManager, ValueDataNode node,
            IDependencyCollection dependencies, bool skipHook, ISerializationContext? context = null)
        {
            return new PrototypeFlags<T>(node.Value);
=======
        public DeserializationResult Read(ISerializationManager serializationManager, ValueDataNode node,
            IDependencyCollection dependencies, bool skipHook, ISerializationContext? context = null,
            PrototypeFlags<T>? rawValue = null)
        {
            if(rawValue != null)
                Logger.Warning($"Provided value to a Read-call for a {nameof(PrototypeFlags<T>)}. Ignoring...");

            return new DeserializedValue<PrototypeFlags<T>>(new PrototypeFlags<T>(node.Value));
>>>>>>> 5a066325
        }
    }
}<|MERGE_RESOLUTION|>--- conflicted
+++ resolved
@@ -38,14 +38,9 @@
             return new ValidatedSequenceNode(list);
         }
 
-<<<<<<< HEAD
         public PrototypeFlags<T> Read(ISerializationManager serializationManager, SequenceDataNode node,
-            IDependencyCollection dependencies, bool skipHook, ISerializationContext? context = null)
-=======
-        public DeserializationResult Read(ISerializationManager serializationManager, SequenceDataNode node,
             IDependencyCollection dependencies, bool skipHook, ISerializationContext? context = null,
             PrototypeFlags<T>? rawValue = null)
->>>>>>> 5a066325
         {
             if(rawValue != null)
                 Logger.Warning($"Provided value to a Read-call for a {nameof(PrototypeFlags<T>)}. Ignoring...");
@@ -81,21 +76,14 @@
             return serializationManager.ValidateNodeWith<string, PrototypeIdSerializer<T>, ValueDataNode>(node, context);
         }
 
-<<<<<<< HEAD
         public PrototypeFlags<T> Read(ISerializationManager serializationManager, ValueDataNode node,
-            IDependencyCollection dependencies, bool skipHook, ISerializationContext? context = null)
-        {
-            return new PrototypeFlags<T>(node.Value);
-=======
-        public DeserializationResult Read(ISerializationManager serializationManager, ValueDataNode node,
             IDependencyCollection dependencies, bool skipHook, ISerializationContext? context = null,
             PrototypeFlags<T>? rawValue = null)
         {
             if(rawValue != null)
                 Logger.Warning($"Provided value to a Read-call for a {nameof(PrototypeFlags<T>)}. Ignoring...");
 
-            return new DeserializedValue<PrototypeFlags<T>>(new PrototypeFlags<T>(node.Value));
->>>>>>> 5a066325
+            return new PrototypeFlags<T>(node.Value);
         }
     }
 }