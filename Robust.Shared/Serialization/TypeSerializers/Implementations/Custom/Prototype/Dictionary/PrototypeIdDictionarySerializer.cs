--- conflicted
+++ resolved
@@ -64,81 +64,5 @@
         {
             return Validate(serializationManager, node, dependencies, context);
         }
-<<<<<<< HEAD
-
-        Dictionary<string, TValue> ITypeReader<Dictionary<string, TValue>, MappingDataNode>.Read(
-            ISerializationManager serializationManager, MappingDataNode node,
-            IDependencyCollection dependencies, SerializationHookContext hookCtx,
-            ISerializationContext? context,
-            Dictionary<string, TValue>? value = default)
-        {
-            return _dictionarySerializer.Read(serializationManager, node, dependencies, hookCtx, context, value);
-        }
-
-        SortedDictionary<string, TValue> ITypeReader<SortedDictionary<string, TValue>, MappingDataNode>.Read(
-            ISerializationManager serializationManager, MappingDataNode node,
-            IDependencyCollection dependencies, SerializationHookContext hookCtx,
-            ISerializationContext? context,
-            SortedDictionary<string, TValue>? value = default)
-        {
-            return ((ITypeReader<SortedDictionary<string, TValue>, MappingDataNode>)_dictionarySerializer).Read(serializationManager, node, dependencies, hookCtx, context, value);
-        }
-
-        IReadOnlyDictionary<string, TValue> ITypeReader<IReadOnlyDictionary<string, TValue>, MappingDataNode>.Read(
-            ISerializationManager serializationManager, MappingDataNode node,
-            IDependencyCollection dependencies, SerializationHookContext hookCtx,
-            ISerializationContext? context,
-            IReadOnlyDictionary<string, TValue>? value = default)
-        {
-            return ((ITypeReader<IReadOnlyDictionary<string, TValue>, MappingDataNode>)_dictionarySerializer).Read(serializationManager, node, dependencies, hookCtx, context, value);
-        }
-
-        public DataNode Write(ISerializationManager serializationManager, Dictionary<string, TValue> value,
-            IDependencyCollection dependencies,
-            bool alwaysWrite = false,
-            ISerializationContext? context = null)
-        {
-            return _dictionarySerializer.Write(serializationManager, value, dependencies, alwaysWrite, context);
-        }
-
-        public DataNode Write(ISerializationManager serializationManager, SortedDictionary<string, TValue> value,
-            IDependencyCollection dependencies,
-            bool alwaysWrite = false,
-            ISerializationContext? context = null)
-        {
-            return _dictionarySerializer.Write(serializationManager, value, dependencies, alwaysWrite, context);
-        }
-
-        public DataNode Write(ISerializationManager serializationManager, IReadOnlyDictionary<string, TValue> value,
-            IDependencyCollection dependencies,
-            bool alwaysWrite = false,
-            ISerializationContext? context = null)
-        {
-            return _dictionarySerializer.Write(serializationManager, value, dependencies, alwaysWrite, context);
-        }
-
-        public Dictionary<string, TValue> Copy(ISerializationManager serializationManager,
-            Dictionary<string, TValue> source, Dictionary<string, TValue> target, SerializationHookContext hookCtx,
-            ISerializationContext? context = null)
-        {
-            return _dictionarySerializer.Copy(serializationManager, source, target, hookCtx, context);
-        }
-
-        public SortedDictionary<string, TValue> Copy(ISerializationManager serializationManager,
-            SortedDictionary<string, TValue> source, SortedDictionary<string, TValue> target,
-            SerializationHookContext hookCtx, ISerializationContext? context = null)
-        {
-            return _dictionarySerializer.Copy(serializationManager, source, target, hookCtx, context);
-        }
-
-        public IReadOnlyDictionary<string, TValue> Copy(ISerializationManager serializationManager,
-            IReadOnlyDictionary<string, TValue> source,
-            IReadOnlyDictionary<string, TValue> target, SerializationHookContext hookCtx,
-            ISerializationContext? context = null)
-        {
-            return _dictionarySerializer.Copy(serializationManager, source, target, hookCtx, context);
-        }
-=======
->>>>>>> 342d9ed2
     }
 }