--- conflicted
+++ resolved
@@ -74,11 +74,7 @@
             IDependencyCollection dependencies, bool skipHook, ISerializationContext? context,
             SortedDictionary<string, TValue>? value)
         {
-<<<<<<< HEAD
-            return ((ITypeReader<SortedDictionary<string, TValue>, MappingDataNode>)_dictionarySerializer).Read(serializationManager, node, dependencies, skipHook, context);
-=======
             return ((ITypeReader<SortedDictionary<string, TValue>, MappingDataNode>)_dictionarySerializer).Read(serializationManager, node, dependencies, skipHook, context, value);
->>>>>>> 5a066325
         }
 
         IReadOnlyDictionary<string, TValue> ITypeReader<IReadOnlyDictionary<string, TValue>, MappingDataNode>.Read(
