﻿using System.Globalization;
using Robust.Shared.IoC;
using Robust.Shared.Serialization.Manager;
using Robust.Shared.Serialization.Manager.Attributes;
using Robust.Shared.Serialization.Markdown;
using Robust.Shared.Serialization.Markdown.Validation;
using Robust.Shared.Serialization.Markdown.Value;
using Robust.Shared.Serialization.TypeSerializers.Interfaces;

namespace Robust.Shared.Serialization.TypeSerializers.Implementations.Primitive
{
    [TypeSerializer]
    public sealed class CharSerializer : ITypeSerializer<char, ValueDataNode>
    {
        public ValidationNode Validate(ISerializationManager serializationManager, ValueDataNode node,
            IDependencyCollection dependencies, ISerializationContext? context = null)
        {
            return char.TryParse(node.Value, out _)
                ? new ValidatedValueNode(node)
                : new ErrorNode(node, $"Failed parsing char value: {node.Value}");
        }

        public char Read(ISerializationManager serializationManager, ValueDataNode node,
<<<<<<< HEAD
            IDependencyCollection dependencies, SerializationHookContext hookCtx,
            ISerializationContext? context = null, char value = default)
=======
            IDependencyCollection dependencies, bool skipHook, ISerializationContext? context = null,
            ISerializationManager.InstantiationDelegate<char>? instanceProvider = null)
>>>>>>> 342d9ed2
        {
            return char.Parse(node.Value);
        }

        public DataNode Write(ISerializationManager serializationManager, char value,
            IDependencyCollection dependencies, bool alwaysWrite = false,
            ISerializationContext? context = null)
        {
            return new ValueDataNode(value.ToString(CultureInfo.InvariantCulture));
        }
<<<<<<< HEAD

        public char Copy(ISerializationManager serializationManager, char source, char target,
            SerializationHookContext hookCtx,
            ISerializationContext? context = null)
        {
            return source;
        }
=======
>>>>>>> 342d9ed2
    }
}<|MERGE_RESOLUTION|>--- conflicted
+++ resolved
@@ -21,13 +21,8 @@
         }
 
         public char Read(ISerializationManager serializationManager, ValueDataNode node,
-<<<<<<< HEAD
-            IDependencyCollection dependencies, SerializationHookContext hookCtx,
-            ISerializationContext? context = null, char value = default)
-=======
-            IDependencyCollection dependencies, bool skipHook, ISerializationContext? context = null,
+            IDependencyCollection dependencies, SerializationHookContext hookCtx, ISerializationContext? context = null,
             ISerializationManager.InstantiationDelegate<char>? instanceProvider = null)
->>>>>>> 342d9ed2
         {
             return char.Parse(node.Value);
         }
@@ -38,15 +33,11 @@
         {
             return new ValueDataNode(value.ToString(CultureInfo.InvariantCulture));
         }
-<<<<<<< HEAD
 
-        public char Copy(ISerializationManager serializationManager, char source, char target,
-            SerializationHookContext hookCtx,
+        public char Copy(ISerializationManager serializationManager, char source, char target, bool skipHook,
             ISerializationContext? context = null)
         {
             return source;
         }
-=======
->>>>>>> 342d9ed2
     }
 }