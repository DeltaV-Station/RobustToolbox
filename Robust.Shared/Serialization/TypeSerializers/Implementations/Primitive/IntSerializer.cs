﻿using System.Globalization;
using Robust.Shared.IoC;
using Robust.Shared.Serialization.Manager;
using Robust.Shared.Serialization.Manager.Attributes;
using Robust.Shared.Serialization.Markdown;
using Robust.Shared.Serialization.Markdown.Validation;
using Robust.Shared.Serialization.Markdown.Value;
using Robust.Shared.Serialization.TypeSerializers.Interfaces;
using Robust.Shared.Utility;

namespace Robust.Shared.Serialization.TypeSerializers.Implementations.Primitive
{
    [TypeSerializer]
    public sealed class IntSerializer : ITypeSerializer<int, ValueDataNode>
    {
        public ValidationNode Validate(ISerializationManager serializationManager, ValueDataNode node,
            IDependencyCollection dependencies, ISerializationContext? context = null)
        {
            return Parse.TryInt32(node.Value, out _)
                ? new ValidatedValueNode(node)
                : new ErrorNode(node, $"Failed parsing int value: {node.Value}");
        }

        public int Read(ISerializationManager serializationManager, ValueDataNode node,
<<<<<<< HEAD
            IDependencyCollection dependencies, SerializationHookContext hookCtx,
            ISerializationContext? context = null, int value = default)
=======
            IDependencyCollection dependencies, bool skipHook, ISerializationContext? context = null,
            ISerializationManager.InstantiationDelegate<int>? instanceProvider = null)
>>>>>>> 342d9ed2
        {
            return Parse.Int32(node.Value);
        }

        public DataNode Write(ISerializationManager serializationManager, int value, IDependencyCollection dependencies,
            bool alwaysWrite = false,
            ISerializationContext? context = null)
        {
            return new ValueDataNode(value.ToString(CultureInfo.InvariantCulture));
        }
<<<<<<< HEAD

        public int Copy(ISerializationManager serializationManager, int source, int target,
            SerializationHookContext hookCtx,
            ISerializationContext? context = null)
        {
            return source;
        }
=======
>>>>>>> 342d9ed2
    }
}<|MERGE_RESOLUTION|>--- conflicted
+++ resolved
@@ -22,13 +22,8 @@
         }
 
         public int Read(ISerializationManager serializationManager, ValueDataNode node,
-<<<<<<< HEAD
-            IDependencyCollection dependencies, SerializationHookContext hookCtx,
-            ISerializationContext? context = null, int value = default)
-=======
-            IDependencyCollection dependencies, bool skipHook, ISerializationContext? context = null,
+            IDependencyCollection dependencies, SerializationHookContext hookCtx, ISerializationContext? context = null,
             ISerializationManager.InstantiationDelegate<int>? instanceProvider = null)
->>>>>>> 342d9ed2
         {
             return Parse.Int32(node.Value);
         }
@@ -39,15 +34,5 @@
         {
             return new ValueDataNode(value.ToString(CultureInfo.InvariantCulture));
         }
-<<<<<<< HEAD
-
-        public int Copy(ISerializationManager serializationManager, int source, int target,
-            SerializationHookContext hookCtx,
-            ISerializationContext? context = null)
-        {
-            return source;
-        }
-=======
->>>>>>> 342d9ed2
     }
 }