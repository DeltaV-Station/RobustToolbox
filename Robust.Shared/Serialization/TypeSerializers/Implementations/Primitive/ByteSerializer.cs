﻿using System.Globalization;
using Robust.Shared.IoC;
using Robust.Shared.Serialization.Manager;
using Robust.Shared.Serialization.Manager.Attributes;
using Robust.Shared.Serialization.Markdown;
using Robust.Shared.Serialization.Markdown.Validation;
using Robust.Shared.Serialization.Markdown.Value;
using Robust.Shared.Serialization.TypeSerializers.Interfaces;

namespace Robust.Shared.Serialization.TypeSerializers.Implementations.Primitive
{
    [TypeSerializer]
    public sealed class ByteSerializer : ITypeSerializer<byte, ValueDataNode>
    {
        public ValidationNode Validate(ISerializationManager serializationManager, ValueDataNode node,
            IDependencyCollection dependencies, ISerializationContext? context = null)
        {
            return byte.TryParse(node.Value, out _)
                ? new ValidatedValueNode(node)
                : new ErrorNode(node, $"Failed parsing byte value: {node.Value}");
        }

        public byte Read(ISerializationManager serializationManager, ValueDataNode node,
<<<<<<< HEAD
            IDependencyCollection dependencies, SerializationHookContext hookCtx,
            ISerializationContext? context = null, byte value = default)
=======
            IDependencyCollection dependencies, bool skipHook, ISerializationContext? context = null,
            ISerializationManager.InstantiationDelegate<byte>? instanceProvider = null)
>>>>>>> 342d9ed2
        {
            return byte.Parse(node.Value, CultureInfo.InvariantCulture);
        }

        public DataNode Write(ISerializationManager serializationManager, byte value,
            IDependencyCollection dependencies, bool alwaysWrite = false,
            ISerializationContext? context = null)
        {
            return new ValueDataNode(value.ToString(CultureInfo.InvariantCulture));
        }
<<<<<<< HEAD

        public byte Copy(ISerializationManager serializationManager, byte source, byte target,
            SerializationHookContext hookCtx,
            ISerializationContext? context = null)
        {
            return source;
        }
=======
>>>>>>> 342d9ed2
    }
}<|MERGE_RESOLUTION|>--- conflicted
+++ resolved
@@ -21,13 +21,8 @@
         }
 
         public byte Read(ISerializationManager serializationManager, ValueDataNode node,
-<<<<<<< HEAD
-            IDependencyCollection dependencies, SerializationHookContext hookCtx,
-            ISerializationContext? context = null, byte value = default)
-=======
-            IDependencyCollection dependencies, bool skipHook, ISerializationContext? context = null,
+            IDependencyCollection dependencies, SerializationHookContext hookCtx, ISerializationContext? context = null,
             ISerializationManager.InstantiationDelegate<byte>? instanceProvider = null)
->>>>>>> 342d9ed2
         {
             return byte.Parse(node.Value, CultureInfo.InvariantCulture);
         }
@@ -38,15 +33,5 @@
         {
             return new ValueDataNode(value.ToString(CultureInfo.InvariantCulture));
         }
-<<<<<<< HEAD
-
-        public byte Copy(ISerializationManager serializationManager, byte source, byte target,
-            SerializationHookContext hookCtx,
-            ISerializationContext? context = null)
-        {
-            return source;
-        }
-=======
->>>>>>> 342d9ed2
     }
 }