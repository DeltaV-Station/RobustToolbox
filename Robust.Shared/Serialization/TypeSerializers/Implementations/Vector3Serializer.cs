--- conflicted
+++ resolved
@@ -16,14 +16,9 @@
     {
         public Vector3 Read(ISerializationManager serializationManager, ValueDataNode node,
             IDependencyCollection dependencies,
-<<<<<<< HEAD
             SerializationHookContext hookCtx,
-            ISerializationContext? context = null, Vector3 value = default)
-=======
-            bool skipHook,
             ISerializationContext? context = null,
             ISerializationManager.InstantiationDelegate<Vector3>? instanceProvider = null)
->>>>>>> 342d9ed2
         {
             if (!VectorSerializerUtility.TryParseArgs(node.Value, 3, out var args))
             {
@@ -61,13 +56,8 @@
                                      $"{value.Z.ToString(CultureInfo.InvariantCulture)}");
         }
 
-<<<<<<< HEAD
-        public Vector3 Copy(ISerializationManager serializationManager, Vector3 source, Vector3 target,
+        public Vector3 CreateCopy(ISerializationManager serializationManager, Vector3 source,
             SerializationHookContext hookCtx,
-=======
-        public Vector3 CreateCopy(ISerializationManager serializationManager, Vector3 source,
-            bool skipHook,
->>>>>>> 342d9ed2
             ISerializationContext? context = null)
         {
             return new(source);
