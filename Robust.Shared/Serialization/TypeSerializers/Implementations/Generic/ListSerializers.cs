using System.Collections.Generic;
using System.Collections.Immutable;
using System.Runtime.InteropServices;
using Robust.Shared.IoC;
using Robust.Shared.Log;
using Robust.Shared.Serialization.Manager;
using Robust.Shared.Serialization.Manager.Attributes;
using Robust.Shared.Serialization.Markdown;
using Robust.Shared.Serialization.Markdown.Sequence;
using Robust.Shared.Serialization.Markdown.Validation;
using Robust.Shared.Serialization.TypeSerializers.Interfaces;

namespace Robust.Shared.Serialization.TypeSerializers.Implementations.Generic
{
    [TypeSerializer]
    public sealed class ListSerializers<T> :
        ITypeSerializer<List<T>, SequenceDataNode>,
        ITypeSerializer<IReadOnlyList<T>, SequenceDataNode>,
        ITypeSerializer<IReadOnlyCollection<T>, SequenceDataNode>,
        ITypeSerializer<ImmutableList<T>, SequenceDataNode>,
        ITypeCopier<List<T>>,
        ITypeCopyCreator<IReadOnlyList<T>>,
        ITypeCopyCreator<IReadOnlyCollection<T>>,
        ITypeCopyCreator<ImmutableList<T>>
    {
        private DataNode WriteInternal(ISerializationManager serializationManager, IEnumerable<T> value, bool alwaysWrite = false,
            ISerializationContext? context = null)
        {
            var sequence = new SequenceDataNode();

            foreach (var elem in value)
            {
                sequence.Add(serializationManager.WriteValue(typeof(T), elem, alwaysWrite, context));
            }

            return sequence;
        }

        public DataNode Write(ISerializationManager serializationManager, ImmutableList<T> value,
            IDependencyCollection dependencies,
            bool alwaysWrite = false,
            ISerializationContext? context = null)
        {
            return WriteInternal(serializationManager, value, alwaysWrite, context);
        }

        public DataNode Write(ISerializationManager serializationManager, List<T> value,
            IDependencyCollection dependencies, bool alwaysWrite = false,
            ISerializationContext? context = null)
        {
            return WriteInternal(serializationManager, value, alwaysWrite, context);
        }

        public DataNode Write(ISerializationManager serializationManager, IReadOnlyCollection<T> value,
            IDependencyCollection dependencies,
            bool alwaysWrite = false,
            ISerializationContext? context = null)
        {
            return WriteInternal(serializationManager, value, alwaysWrite, context);
        }

        public DataNode Write(ISerializationManager serializationManager, IReadOnlyList<T> value,
            IDependencyCollection dependencies,
            bool alwaysWrite = false,
            ISerializationContext? context = null)
        {
            return WriteInternal(serializationManager, value, alwaysWrite, context);
        }

        List<T> ITypeReader<List<T>, SequenceDataNode>.Read(ISerializationManager serializationManager,
            SequenceDataNode node,
            IDependencyCollection dependencies,
<<<<<<< HEAD
            SerializationHookContext hookCtx,
            ISerializationContext? context, List<T>? list = default)
=======
            bool skipHook,
            ISerializationContext? context, ISerializationManager.InstantiationDelegate<List<T>>? instanceProvider = null)
>>>>>>> 342d9ed2
        {
            var list = instanceProvider != null ? instanceProvider() : new List<T>();

            foreach (var dataNode in node.Sequence)
            {
                list.Add(serializationManager.Read<T>(dataNode, hookCtx, context));
            }

            return list;
        }

        ValidationNode ITypeValidator<ImmutableList<T>, SequenceDataNode>.Validate(
            ISerializationManager serializationManager,
            SequenceDataNode node, IDependencyCollection dependencies, ISerializationContext? context)
        {
            return Validate(serializationManager, node, context);
        }

        ValidationNode ITypeValidator<IReadOnlyCollection<T>, SequenceDataNode>.Validate(
            ISerializationManager serializationManager,
            SequenceDataNode node, IDependencyCollection dependencies, ISerializationContext? context)
        {
            return Validate(serializationManager, node, context);
        }

        ValidationNode ITypeValidator<IReadOnlyList<T>, SequenceDataNode>.Validate(
            ISerializationManager serializationManager,
            SequenceDataNode node, IDependencyCollection dependencies, ISerializationContext? context)
        {
            return Validate(serializationManager, node, context);
        }

        ValidationNode ITypeValidator<List<T>, SequenceDataNode>.Validate(ISerializationManager serializationManager,
            SequenceDataNode node, IDependencyCollection dependencies, ISerializationContext? context)
        {
            return Validate(serializationManager, node, context);
        }

        ValidationNode Validate(ISerializationManager serializationManager, SequenceDataNode sequenceDataNode, ISerializationContext? context)
        {
            var list = new List<ValidationNode>();
            foreach (var elem in sequenceDataNode.Sequence)
            {
                list.Add(serializationManager.ValidateNode(typeof(T), elem, context));
            }

            return new ValidatedSequenceNode(list);
        }

        IReadOnlyList<T> ITypeReader<IReadOnlyList<T>, SequenceDataNode>.Read(
            ISerializationManager serializationManager, SequenceDataNode node,
            IDependencyCollection dependencies,
<<<<<<< HEAD
            SerializationHookContext hookCtx, ISerializationContext? context,
            IReadOnlyList<T>? rawValue = default)
=======
            bool skipHook, ISerializationContext? context,
            ISerializationManager.InstantiationDelegate<IReadOnlyList<T>>? instanceProvider = null)
>>>>>>> 342d9ed2
        {
            if(instanceProvider != null)
                Logger.Warning($"Provided value to a Read-call for a {nameof(IReadOnlySet<T>)}. Ignoring...");

            var list = new List<T>();

            foreach (var dataNode in node.Sequence)
            {
                list.Add(serializationManager.Read<T>(dataNode, hookCtx, context));
            }

            return list;
        }

        IReadOnlyCollection<T> ITypeReader<IReadOnlyCollection<T>, SequenceDataNode>.Read(
            ISerializationManager serializationManager, SequenceDataNode node,
            IDependencyCollection dependencies,
<<<<<<< HEAD
            SerializationHookContext hookCtx, ISerializationContext? context,
            IReadOnlyCollection<T>? rawValue = default)
=======
            bool skipHook, ISerializationContext? context,
            ISerializationManager.InstantiationDelegate<IReadOnlyCollection<T>>? instanceProvider = null)
>>>>>>> 342d9ed2
        {
            if(instanceProvider != null)
                Logger.Warning($"Provided value to a Read-call for a {nameof(IReadOnlyCollection<T>)}. Ignoring...");

            var list = new List<T>();

            foreach (var dataNode in node.Sequence)
            {
                list.Add(serializationManager.Read<T>(dataNode, hookCtx, context));
            }

            return list;
        }

        ImmutableList<T> ITypeReader<ImmutableList<T>, SequenceDataNode>.Read(
            ISerializationManager serializationManager, SequenceDataNode node,
            IDependencyCollection dependencies,
<<<<<<< HEAD
            SerializationHookContext hookCtx, ISerializationContext? context,
            ImmutableList<T>? rawValue = default)
=======
            bool skipHook, ISerializationContext? context,
            ISerializationManager.InstantiationDelegate<ImmutableList<T>>? instanceProvider = null)
>>>>>>> 342d9ed2
        {
            if(instanceProvider != null)
                Logger.Warning($"Provided value to a Read-call for a {nameof(ImmutableList<T>)}. Ignoring...");

            var list = ImmutableList.CreateBuilder<T>();

            foreach (var dataNode in node.Sequence)
            {
                list.Add(serializationManager.Read<T>(dataNode, hookCtx, context));
            }

            return list.ToImmutable();
        }

        public void CopyTo(ISerializationManager serializationManager, List<T> source, ref List<T> target, bool skipHook,
            ISerializationContext? context = null)
        {
            target.Clear();
            target.EnsureCapacity(source.Count);

            var sourceSpan = CollectionsMarshal.AsSpan(source);
            for (var i = 0; i < sourceSpan.Length; i++)
            {
                ref var val = ref sourceSpan[i];
                target.Add(serializationManager.CreateCopy(val, context, skipHook));
            }
        }

<<<<<<< HEAD
        [MustUseReturnValue]
        public List<T> Copy(ISerializationManager serializationManager, List<T> source, List<T> target,
            SerializationHookContext hookCtx,
            ISerializationContext? context = null)
        {
            return CopyInternal(serializationManager, source, target, context);
        }

        [MustUseReturnValue]
        public IReadOnlyList<T> Copy(ISerializationManager serializationManager, IReadOnlyList<T> source,
            IReadOnlyList<T> target, SerializationHookContext hookCtx, ISerializationContext? context = null)
        {
            if (target is List<T> targetList)
            {
                return CopyInternal(serializationManager, source, targetList);
            }

            var list = new List<T>();
=======
        public IReadOnlyList<T> CreateCopy(ISerializationManager serializationManager, IReadOnlyList<T> source,
            bool skipHook,
            ISerializationContext? context = null)
        {
            var target = new List<T>(source.Count);
>>>>>>> 342d9ed2

            foreach (var val in source)
            {
                target.Add(serializationManager.CreateCopy(val, context, skipHook));
            }

            return target;
        }

<<<<<<< HEAD
        [MustUseReturnValue]
        public IReadOnlyCollection<T> Copy(ISerializationManager serializationManager, IReadOnlyCollection<T> source,
            IReadOnlyCollection<T> target, SerializationHookContext hookCtx, ISerializationContext? context = null)
=======
        public IReadOnlyCollection<T> CreateCopy(ISerializationManager serializationManager, IReadOnlyCollection<T> source, bool skipHook,
            ISerializationContext? context = null)
>>>>>>> 342d9ed2
        {
            var target = new List<T>(source.Count);

            foreach (var val in source)
            {
                target.Add(serializationManager.CreateCopy(val, context, skipHook));
            }

            return target;
        }

<<<<<<< HEAD
        [MustUseReturnValue]
        public ImmutableList<T> Copy(ISerializationManager serializationManager, ImmutableList<T> source,
            ImmutableList<T> target, SerializationHookContext hookCtx, ISerializationContext? context = null)
=======
        public ImmutableList<T> CreateCopy(ISerializationManager serializationManager, ImmutableList<T> source, bool skipHook,
            ISerializationContext? context = null)
>>>>>>> 342d9ed2
        {
            var target = new List<T>(source.Count);

            foreach (var val in source)
            {
                target.Add(serializationManager.CreateCopy(val, context, skipHook));
            }

            return target.ToImmutableList();
        }
    }
}<|MERGE_RESOLUTION|>--- conflicted
+++ resolved
@@ -70,13 +70,8 @@
         List<T> ITypeReader<List<T>, SequenceDataNode>.Read(ISerializationManager serializationManager,
             SequenceDataNode node,
             IDependencyCollection dependencies,
-<<<<<<< HEAD
             SerializationHookContext hookCtx,
-            ISerializationContext? context, List<T>? list = default)
-=======
-            bool skipHook,
             ISerializationContext? context, ISerializationManager.InstantiationDelegate<List<T>>? instanceProvider = null)
->>>>>>> 342d9ed2
         {
             var list = instanceProvider != null ? instanceProvider() : new List<T>();
 
@@ -129,13 +124,8 @@
         IReadOnlyList<T> ITypeReader<IReadOnlyList<T>, SequenceDataNode>.Read(
             ISerializationManager serializationManager, SequenceDataNode node,
             IDependencyCollection dependencies,
-<<<<<<< HEAD
             SerializationHookContext hookCtx, ISerializationContext? context,
-            IReadOnlyList<T>? rawValue = default)
-=======
-            bool skipHook, ISerializationContext? context,
             ISerializationManager.InstantiationDelegate<IReadOnlyList<T>>? instanceProvider = null)
->>>>>>> 342d9ed2
         {
             if(instanceProvider != null)
                 Logger.Warning($"Provided value to a Read-call for a {nameof(IReadOnlySet<T>)}. Ignoring...");
@@ -153,13 +143,8 @@
         IReadOnlyCollection<T> ITypeReader<IReadOnlyCollection<T>, SequenceDataNode>.Read(
             ISerializationManager serializationManager, SequenceDataNode node,
             IDependencyCollection dependencies,
-<<<<<<< HEAD
             SerializationHookContext hookCtx, ISerializationContext? context,
-            IReadOnlyCollection<T>? rawValue = default)
-=======
-            bool skipHook, ISerializationContext? context,
             ISerializationManager.InstantiationDelegate<IReadOnlyCollection<T>>? instanceProvider = null)
->>>>>>> 342d9ed2
         {
             if(instanceProvider != null)
                 Logger.Warning($"Provided value to a Read-call for a {nameof(IReadOnlyCollection<T>)}. Ignoring...");
@@ -177,13 +162,8 @@
         ImmutableList<T> ITypeReader<ImmutableList<T>, SequenceDataNode>.Read(
             ISerializationManager serializationManager, SequenceDataNode node,
             IDependencyCollection dependencies,
-<<<<<<< HEAD
             SerializationHookContext hookCtx, ISerializationContext? context,
-            ImmutableList<T>? rawValue = default)
-=======
-            bool skipHook, ISerializationContext? context,
             ISerializationManager.InstantiationDelegate<ImmutableList<T>>? instanceProvider = null)
->>>>>>> 342d9ed2
         {
             if(instanceProvider != null)
                 Logger.Warning($"Provided value to a Read-call for a {nameof(ImmutableList<T>)}. Ignoring...");
@@ -198,7 +178,7 @@
             return list.ToImmutable();
         }
 
-        public void CopyTo(ISerializationManager serializationManager, List<T> source, ref List<T> target, bool skipHook,
+        public void CopyTo(ISerializationManager serializationManager, List<T> source, ref List<T> target, SerializationHookContext hookCtx,
             ISerializationContext? context = null)
         {
             target.Clear();
@@ -208,78 +188,45 @@
             for (var i = 0; i < sourceSpan.Length; i++)
             {
                 ref var val = ref sourceSpan[i];
-                target.Add(serializationManager.CreateCopy(val, context, skipHook));
-            }
-        }
-
-<<<<<<< HEAD
-        [MustUseReturnValue]
-        public List<T> Copy(ISerializationManager serializationManager, List<T> source, List<T> target,
+                target.Add(serializationManager.CreateCopy(val, hookCtx, context));
+            }
+        }
+
+        public IReadOnlyList<T> CreateCopy(ISerializationManager serializationManager, IReadOnlyList<T> source,
             SerializationHookContext hookCtx,
             ISerializationContext? context = null)
         {
-            return CopyInternal(serializationManager, source, target, context);
-        }
-
-        [MustUseReturnValue]
-        public IReadOnlyList<T> Copy(ISerializationManager serializationManager, IReadOnlyList<T> source,
-            IReadOnlyList<T> target, SerializationHookContext hookCtx, ISerializationContext? context = null)
-        {
-            if (target is List<T> targetList)
-            {
-                return CopyInternal(serializationManager, source, targetList);
-            }
-
-            var list = new List<T>();
-=======
-        public IReadOnlyList<T> CreateCopy(ISerializationManager serializationManager, IReadOnlyList<T> source,
-            bool skipHook,
-            ISerializationContext? context = null)
-        {
             var target = new List<T>(source.Count);
->>>>>>> 342d9ed2
 
             foreach (var val in source)
             {
-                target.Add(serializationManager.CreateCopy(val, context, skipHook));
+                target.Add(serializationManager.CreateCopy(val, hookCtx, context));
             }
 
             return target;
         }
 
-<<<<<<< HEAD
-        [MustUseReturnValue]
-        public IReadOnlyCollection<T> Copy(ISerializationManager serializationManager, IReadOnlyCollection<T> source,
-            IReadOnlyCollection<T> target, SerializationHookContext hookCtx, ISerializationContext? context = null)
-=======
-        public IReadOnlyCollection<T> CreateCopy(ISerializationManager serializationManager, IReadOnlyCollection<T> source, bool skipHook,
-            ISerializationContext? context = null)
->>>>>>> 342d9ed2
+        public IReadOnlyCollection<T> CreateCopy(ISerializationManager serializationManager, IReadOnlyCollection<T> source, SerializationHookContext hookCtx,
+            ISerializationContext? context = null)
         {
             var target = new List<T>(source.Count);
 
             foreach (var val in source)
             {
-                target.Add(serializationManager.CreateCopy(val, context, skipHook));
+                target.Add(serializationManager.CreateCopy(val, hookCtx, context));
             }
 
             return target;
         }
 
-<<<<<<< HEAD
-        [MustUseReturnValue]
-        public ImmutableList<T> Copy(ISerializationManager serializationManager, ImmutableList<T> source,
-            ImmutableList<T> target, SerializationHookContext hookCtx, ISerializationContext? context = null)
-=======
-        public ImmutableList<T> CreateCopy(ISerializationManager serializationManager, ImmutableList<T> source, bool skipHook,
-            ISerializationContext? context = null)
->>>>>>> 342d9ed2
+        public ImmutableList<T> CreateCopy(ISerializationManager serializationManager, ImmutableList<T> source, SerializationHookContext hookCtx,
+            ISerializationContext? context = null)
         {
             var target = new List<T>(source.Count);
 
             foreach (var val in source)
             {
-                target.Add(serializationManager.CreateCopy(val, context, skipHook));
+                target.Add(serializationManager.CreateCopy(val, hookCtx, context));
             }
 
             return target.ToImmutableList();
