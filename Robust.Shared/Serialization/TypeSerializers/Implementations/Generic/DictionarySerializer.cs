--- conflicted
+++ resolved
@@ -29,43 +29,26 @@
     {
         var mappingNode = new MappingDataNode();
 
-<<<<<<< HEAD
-        public Dictionary<TKey, TValue> Read(ISerializationManager serializationManager,
-            MappingDataNode node, IDependencyCollection dependencies, SerializationHookContext hookCtx,
-            ISerializationContext? context,
-            Dictionary<TKey, TValue>? dict = default)
-        {
-            dict ??= new Dictionary<TKey, TValue>();
-
-            foreach (var (key, value) in node.Children)
-            {
-                dict.Add(serializationManager.Read<TKey>(key, hookCtx, context),
-                    serializationManager.Read<TValue>(value, hookCtx, context));
-            }
-
-            return dict;
-=======
         foreach (var (key, val) in value)
         {
             mappingNode.Add(
                 serializationManager.WriteValue(key, alwaysWrite, context),
                 serializationManager.WriteValue(typeof(TValue), val, alwaysWrite, context));
->>>>>>> 342d9ed2
         }
 
         return mappingNode;
     }
 
     public Dictionary<TKey, TValue> Read(ISerializationManager serializationManager,
-        MappingDataNode node, IDependencyCollection dependencies, bool skipHook, ISerializationContext? context,
+        MappingDataNode node, IDependencyCollection dependencies, SerializationHookContext hookCtx, ISerializationContext? context,
         ISerializationManager.InstantiationDelegate<Dictionary<TKey, TValue>>? instanceProvider)
     {
         var dict = instanceProvider != null ? instanceProvider() : new Dictionary<TKey, TValue>();
 
         foreach (var (key, value) in node.Children)
         {
-            dict.Add(serializationManager.Read<TKey>(key, context, skipHook),
-                serializationManager.Read<TValue>(value, context, skipHook));
+            dict.Add(serializationManager.Read<TKey>(key, hookCtx, context),
+                serializationManager.Read<TValue>(value, hookCtx, context));
         }
 
         return dict;
@@ -102,19 +85,8 @@
                 serializationManager.ValidateNode(typeof(TValue), val, context));
         }
 
-<<<<<<< HEAD
-        IReadOnlyDictionary<TKey, TValue> ITypeReader<IReadOnlyDictionary<TKey, TValue>, MappingDataNode>.Read(
-            ISerializationManager serializationManager, MappingDataNode node,
-            IDependencyCollection dependencies,
-            SerializationHookContext hookCtx, ISerializationContext? context,
-            IReadOnlyDictionary<TKey, TValue>? rawValue = default)
-        {
-            if(rawValue != null)
-                Logger.Warning($"Provided value to a Read-call for a {nameof(IReadOnlyDictionary<TKey, TValue>)}. Ignoring...");
-=======
         return new ValidatedMappingNode(mapping);
     }
->>>>>>> 342d9ed2
 
     public DataNode Write(ISerializationManager serializationManager, Dictionary<TKey, TValue> value,
         IDependencyCollection dependencies,
@@ -124,12 +96,6 @@
         return InterfaceWrite(serializationManager, value, alwaysWrite, context);
     }
 
-<<<<<<< HEAD
-            foreach (var (key, value) in node.Children)
-            {
-                dict.Add(serializationManager.Read<TKey>(key, hookCtx, context), serializationManager.Read<TValue>(value, hookCtx, context));
-            }
-=======
     public DataNode Write(ISerializationManager serializationManager, SortedDictionary<TKey, TValue> value,
         IDependencyCollection dependencies,
         bool alwaysWrite = false,
@@ -137,7 +103,6 @@
     {
         return InterfaceWrite(serializationManager, value, alwaysWrite, context);
     }
->>>>>>> 342d9ed2
 
     public DataNode Write(ISerializationManager serializationManager, IReadOnlyDictionary<TKey, TValue> value,
         IDependencyCollection dependencies,
@@ -147,41 +112,24 @@
         return InterfaceWrite(serializationManager, value.ToDictionary(k => k.Key, v => v.Value), alwaysWrite, context);
     }
 
-<<<<<<< HEAD
-        SortedDictionary<TKey, TValue> ITypeReader<SortedDictionary<TKey, TValue>, MappingDataNode>.Read(
-            ISerializationManager serializationManager, MappingDataNode node,
-            IDependencyCollection dependencies,
-            SerializationHookContext hookCtx, ISerializationContext? context,
-            SortedDictionary<TKey, TValue>? dict = default)
-        {
-            dict ??= new SortedDictionary<TKey, TValue>();
-
-            foreach (var (key, value) in node.Children)
-            {
-                dict.Add(serializationManager.Read<TKey>(key, hookCtx, context), serializationManager.Read<TValue>(value, hookCtx, context));
-            }
-
-            return dict;
-=======
     IReadOnlyDictionary<TKey, TValue> ITypeReader<IReadOnlyDictionary<TKey, TValue>, MappingDataNode>.Read(
         ISerializationManager serializationManager, MappingDataNode node,
         IDependencyCollection dependencies,
-        bool skipHook, ISerializationContext? context,
+        SerializationHookContext hookCtx, ISerializationContext? context,
         ISerializationManager.InstantiationDelegate<IReadOnlyDictionary<TKey, TValue>>? instanceProvider)
     {
         if (instanceProvider != null)
         {
             Logger.Warning(
                 $"Provided value to a Read-call for a {nameof(IReadOnlyDictionary<TKey, TValue>)}. Ignoring...");
->>>>>>> 342d9ed2
         }
 
         var dict = new Dictionary<TKey, TValue>();
 
         foreach (var (key, value) in node.Children)
         {
-            dict.Add(serializationManager.Read<TKey>(key, context, skipHook),
-                serializationManager.Read<TValue>(value, context, skipHook));
+            dict.Add(serializationManager.Read<TKey>(key, hookCtx, context),
+                serializationManager.Read<TValue>(value, hookCtx, context));
         }
 
         return dict;
@@ -190,78 +138,55 @@
     SortedDictionary<TKey, TValue> ITypeReader<SortedDictionary<TKey, TValue>, MappingDataNode>.Read(
         ISerializationManager serializationManager, MappingDataNode node,
         IDependencyCollection dependencies,
-        bool skipHook, ISerializationContext? context,
+        SerializationHookContext hookCtx, ISerializationContext? context,
         ISerializationManager.InstantiationDelegate<SortedDictionary<TKey, TValue>>? instanceProvider)
     {
         var dict = instanceProvider != null ? instanceProvider() : new SortedDictionary<TKey, TValue>();
 
         foreach (var (key, value) in node.Children)
         {
-            dict.Add(serializationManager.Read<TKey>(key, context, skipHook),
-                serializationManager.Read<TValue>(value, context, skipHook));
+            dict.Add(serializationManager.Read<TKey>(key, hookCtx, context),
+                serializationManager.Read<TValue>(value, hookCtx, context));
         }
 
-<<<<<<< HEAD
-        [MustUseReturnValue]
-        public Dictionary<TKey, TValue> Copy(ISerializationManager serializationManager,
-            Dictionary<TKey, TValue> source, Dictionary<TKey, TValue> target,
-            SerializationHookContext hookCtx, ISerializationContext? context = null)
-=======
         return dict;
     }
 
-    public void CopyTo(ISerializationManager serializationManager, Dictionary<TKey, TValue> source, ref Dictionary<TKey, TValue> target, bool skipHook,
+    public void CopyTo(ISerializationManager serializationManager, Dictionary<TKey, TValue> source, ref Dictionary<TKey, TValue> target, SerializationHookContext hookCtx,
         ISerializationContext? context = null)
     {
         target.Clear();
         target.EnsureCapacity(source.Count);
         foreach (var value in source)
->>>>>>> 342d9ed2
         {
             target.Add(
-                serializationManager.CreateCopy(value.Key, context, skipHook),
-                serializationManager.CreateCopy(value.Value, context, skipHook));
+                serializationManager.CreateCopy(value.Key, hookCtx, context),
+                serializationManager.CreateCopy(value.Value, hookCtx, context));
         }
     }
 
-<<<<<<< HEAD
-        [MustUseReturnValue]
-        public IReadOnlyDictionary<TKey, TValue> Copy(ISerializationManager serializationManager,
-            IReadOnlyDictionary<TKey, TValue> source, IReadOnlyDictionary<TKey, TValue> target,
-            SerializationHookContext hookCtx,
-            ISerializationContext? context = null)
-=======
     public void CopyTo(ISerializationManager serializationManager, SortedDictionary<TKey, TValue> source, ref SortedDictionary<TKey, TValue> target,
-        bool skipHook, ISerializationContext? context = null)
+        SerializationHookContext hookCtx, ISerializationContext? context = null)
     {
         target.Clear();
         foreach (var value in source)
->>>>>>> 342d9ed2
         {
             target.Add(
-                serializationManager.CreateCopy(value.Key, context, skipHook),
-                serializationManager.CreateCopy(value.Value, context, skipHook));
+                serializationManager.CreateCopy(value.Key, hookCtx, context),
+                serializationManager.CreateCopy(value.Value, hookCtx, context));
         }
     }
 
-<<<<<<< HEAD
-        [MustUseReturnValue]
-        public SortedDictionary<TKey, TValue> Copy(ISerializationManager serializationManager,
-            SortedDictionary<TKey, TValue> source, SortedDictionary<TKey, TValue> target,
-            SerializationHookContext hookCtx,
-            ISerializationContext? context = null)
-=======
-    public IReadOnlyDictionary<TKey, TValue> CreateCopy(ISerializationManager serializationManager, IReadOnlyDictionary<TKey, TValue> source, bool skipHook,
+    public IReadOnlyDictionary<TKey, TValue> CreateCopy(ISerializationManager serializationManager, IReadOnlyDictionary<TKey, TValue> source, SerializationHookContext hookCtx,
         ISerializationContext? context = null)
     {
         var target = new Dictionary<TKey, TValue>();
         target.EnsureCapacity(source.Count);
         foreach (var value in source)
->>>>>>> 342d9ed2
         {
             target.Add(
-                serializationManager.CreateCopy(value.Key, context, skipHook),
-                serializationManager.CreateCopy(value.Value, context, skipHook));
+                serializationManager.CreateCopy(value.Key, hookCtx, context),
+                serializationManager.CreateCopy(value.Value, hookCtx, context));
         }
 
         return target;
