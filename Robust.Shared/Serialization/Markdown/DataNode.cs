--- conflicted
+++ resolved
@@ -21,10 +21,8 @@
 
         public abstract DataNode? Except(DataNode node);
 
-<<<<<<< HEAD
         public abstract DataNode PushInheritance(DataNode parent);
 
-=======
         public override bool Equals(object? obj)
         {
             if (obj is not DataNode other)
@@ -34,7 +32,6 @@
             // override this and directly check equality.
             return Except(other) == null;
         }
->>>>>>> cd50e89a
 
         public T CopyCast<T>() where T : DataNode
         {
