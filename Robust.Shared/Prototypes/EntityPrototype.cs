using System;
using System.Collections.Generic;
using System.Diagnostics.CodeAnalysis;
using System.Linq;
using JetBrains.Annotations;
using Robust.Shared.GameObjects;
using Robust.Shared.IoC;
using Robust.Shared.Localization;
using Robust.Shared.Maths;
<<<<<<< HEAD
using Robust.Shared.Prototypes.DataClasses;
using YamlDotNet.RepresentationModel;
using Robust.Shared.Serialization;
using Robust.Shared.Serialization.Manager;
using Robust.Shared.Serialization.Manager.Attributes;
=======
using Robust.Shared.Serialization;
using Robust.Shared.Utility;
>>>>>>> 864adb74
using Robust.Shared.ViewVariables;
using YamlDotNet.RepresentationModel;

namespace Robust.Shared.Prototypes
{
    /// <summary>
    /// Prototype that represents game entities.
    /// </summary>
    [Prototype("entity")]
    public class EntityPrototype : IPrototype, IIndexedPrototype, ISyncingPrototype
    {
        [Dependency] private readonly IComponentFactory _componentFactory = default!;

        /// <summary>
        /// The "in code name" of the object. Must be unique.
        /// </summary>
        [ViewVariables]
        [DataField("id")]
        public string ID { get; private set; } = default!;

        /// <summary>
        /// The "in game name" of the object. What is displayed to most players.
        /// </summary>
        [ViewVariables, CanBeNull]
        [DataField("name")]
        public string Name {
            get => _name;
            private set
            {
                _nameModified = true;
                _name = Loc.GetString(value);
            }
        }

        private string _name = "";

        private bool _nameModified;
        private bool _descriptionModified;

        /// <summary>
        ///     Optional suffix to display in development menus like the entity spawn panel,
        ///     to provide additional info without ruining the Name property itself.
        /// </summary>
        [ViewVariables]
        [DataField("suffix")]
        public string? EditorSuffix
        {
            get => _editorSuffix;
            private set { _editorSuffix = value != null ? Loc.GetString(value) : null; }
        }
        private string? _editorSuffix;

        /// <summary>
        /// The description of the object that shows upon using examine
        /// </summary>
        [ViewVariables]
        [DataField("description")]
        public string Description
        {
            get => _description;
            private set
            {
                _descriptionModified = true;
                _description = Loc.GetString(value);
            }

        }
        private string _description = "";

        /// <summary>
        ///     If true, this object should not show up in the entity spawn panel.
        /// </summary>
        [ViewVariables]
        [DataField("abstract")]
        public bool Abstract { get; private set; }

        [DataField("placement")]
        private EntityPlacementProperties PlacementProperties = new();

        /// <summary>
        /// The different mounting points on walls. (If any).
        /// </summary>
        [ViewVariables]
        public List<int>? MountingPoints => PlacementProperties.MountingPoints;

        /// <summary>
        /// The Placement mode used for client-initiated placement. This is used for admin and editor placement. The serverside version controls what type the server assigns in normal gameplay.
        /// </summary>
        [ViewVariables]
        public string PlacementMode => PlacementProperties.PlacementMode;

        /// <summary>
        /// The Range this entity can be placed from. This is only used serverside since the server handles normal gameplay. The client uses unlimited range since it handles things like admin spawning and editing.
        /// </summary>
        [ViewVariables]
        public int PlacementRange => PlacementProperties.PlacementRange;

        private const int DEFAULT_RANGE = 200;

        /// <summary>
        /// Set to hold snapping categories that this object has applied to it such as pipe/wire/wallmount
        /// </summary>
        private HashSet<string> _snapFlags => PlacementProperties.SnapFlags;

        private bool _snapOverriden => PlacementProperties.SnapOverriden;

        /// <summary>
        /// Offset that is added to the position when placing. (if any). Client only.
        /// </summary>
        [ViewVariables]
        public Vector2i PlacementOffset => PlacementProperties.PlacementOffset;

        private bool _placementOverriden => PlacementProperties.PlacementOverriden;

        /// <summary>
        /// True if this entity will be saved by the map loader.
        /// </summary>
        [ViewVariables]
        [DataField("save")]
        public bool MapSavable { get; protected set; } = true;

        /// <summary>
        /// The prototype we inherit from.
        /// </summary>
        [ViewVariables]
        public EntityPrototype? Parent { get; private set; }

        /// <summary>
        /// A list of children inheriting from this prototype.
        /// </summary>
        [ViewVariables]
        public List<EntityPrototype> Children { get; private set; } = new();

        public bool IsRoot => Parent == null;

        /// <summary>
        /// Used to store the parent id until we sync when all templates are done loading.
        /// </summary>
        [DataField("parent")]
        private string? parentTemp;

        /// <summary>
        /// A dictionary mapping the component type list to the YAML mapping containing their settings.
        /// </summary>
        [DataField("components")]
        public ComponentRegistry Components { get; } = new();

        private readonly HashSet<Type> ReferenceTypes = new();

        string? CurrentDeserializingComponent;

        readonly Dictionary<string, Dictionary<(string, Type), object?>> FieldCache =
            new();

        readonly Dictionary<string, object?> DataCache = new();

        public EntityPrototype()
        {
            var compDataMgr = IoCManager.Resolve<IServ3Manager>();
            // Everybody gets a transform component!
            Components.Add("Transform", compDataMgr.GetEmptyComponentDataClass("Transform"));
            // And a metadata component too!
<<<<<<< HEAD
            Components.Add("MetaData", compDataMgr.GetEmptyComponentDataClass("MetaData"));
=======
            Components.Add("MetaData", new YamlMappingNode());
        }

        public void LoadFrom(YamlMappingNode mapping)
        {
            ID = mapping.GetNode("id").AsString();

            if (mapping.TryGetNode("name", out var node))
            {
                _nameModified = true;
                Name = Loc.GetString(node.AsString());
            }

            if (mapping.TryGetNode("parent", out node))
            {
                parentTemp = node.AsString();
            }

            // DESCRIPTION
            if (mapping.TryGetNode("description", out node))
            {
                _descriptionModified = true;
                Description = Loc.GetString(node.AsString());
            }

            if (mapping.TryGetNode("suffix", out node))
            {
                EditorSuffix = Loc.GetString(node.AsString());
            }

            // COMPONENTS
            if (mapping.TryGetNode<YamlSequenceNode>("components", out var componentsequence))
            {
                foreach (var componentMapping in componentsequence.Cast<YamlMappingNode>())
                {
                    ReadComponent(componentMapping, _componentFactory);
                }

                // Assert that there are no conflicting component references.
                foreach (var componentName in Components.Keys)
                {
                    var registration = _componentFactory.GetRegistration(componentName);
                    foreach (var type in registration.References)
                    {
                        if (ReferenceTypes.Contains(type))
                        {
                            throw new InvalidOperationException(
                                $"Duplicate component reference in prototype: '{type}'");
                        }

                        ReferenceTypes.Add(type);
                    }
                }
            }

            // DATA FIELD
            if (mapping.TryGetNode<YamlMappingNode>("data", out var dataMapping))
            {
                DataNode = dataMapping;
            }

            // PLACEMENT
            // TODO: move to a component or something. Shouldn't be a root part of prototypes IMO.
            if (mapping.TryGetNode<YamlMappingNode>("placement", out var placementMapping))
            {
                ReadPlacementProperties(placementMapping);
            }

            // SAVING
            if (mapping.TryGetNode("save", out node))
            {
                MapSavable = node.AsBool();
            }

            if (mapping.TryGetNode("abstract", out node))
            {
                Abstract = node.AsBool();
            }
        }

        private void ReadPlacementProperties(YamlMappingNode mapping)
        {
            if (mapping.TryGetNode("mode", out var node))
            {
                PlacementMode = node.AsString();
                _placementOverriden = true;
            }

            if (mapping.TryGetNode("offset", out node))
            {
                PlacementOffset = node.AsVector2i();
                _placementOverriden = true;
            }

            if (mapping.TryGetNode<YamlSequenceNode>("nodes", out var sequence))
            {
                MountingPoints = sequence.Select(p => p.AsInt()).ToList();
            }

            if (mapping.TryGetNode("range", out node))
            {
                PlacementRange = node.AsInt();
            }

            // Reads snapping flags that this object holds that describe its properties to such as wire/pipe/wallmount, used to prevent certain stacked placement
            if (mapping.TryGetNode<YamlSequenceNode>("snap", out var snapSequence))
            {
                var flagsList = snapSequence.Select(p => p.AsString());
                foreach (var flag in flagsList)
                {
                    _snapFlags.Add(flag);
                }

                _snapOverriden = true;
            }
>>>>>>> 864adb74
        }

        // Resolve inheritance.
        public bool Sync(IPrototypeManager manager, int stage)
        {
            switch (stage)
            {
                case 0:
                    if (parentTemp == null)
                    {
                        return true;
                    }

                    Parent = manager.Index<EntityPrototype>(parentTemp);
                    if (Parent.Children == null)
                    {
                        Parent.Children = new List<EntityPrototype>();
                    }

                    Parent.Children.Add(this);
                    return false;

                case 1:
                    // We are a root-level prototype.
                    // As such we're getting the duty of pushing inheritance into everybody's face.
                    // Can't do a "puller" system where each queries the parent because it requires n stages
                    //  (n being the depth of each inheritance tree)

                    if (Children == null)
                    {
                        break;
                    }

                    PushInheritanceAll();
                    break;
            }

            return false;
        }

        /// <summary>
        /// Iteratively pushes inheritance down to all children, children's children, etc. breadth-first.
        /// </summary>
        private void PushInheritanceAll()
        {
            if (Children == null)
            {
                return;
            }

            var sourceTargets = new List<(EntityPrototype, List<EntityPrototype>)> {(this, Children)};
            var newSources = new List<EntityPrototype>();
            while (true)
            {
                foreach (var (source, targetList) in sourceTargets)
                {
                    if (targetList == null)
                    {
                        continue;
                    }

                    foreach (var target in targetList)
                    {
                        PushInheritance(_componentFactory, source, target);
                    }

                    newSources.AddRange(targetList);
                }

                if (newSources.Count == 0)
                {
                    break;
                }

                sourceTargets.Clear();
                foreach (var newSource in newSources)
                {
                    sourceTargets.Add((newSource, newSource.Children));
                }

                newSources.Clear();
            }
        }

        private static void PushInheritance(IComponentFactory factory, EntityPrototype source, EntityPrototype target)
        {
            /*var dataMgr = IoCManager.Resolve<IDataClassManager>();
            // Copy component data over.
            foreach (var(type, component) in source.Components)
            {
                if (target.Components.TryGetValue(type, out var targetComponent))
                {
                    // Copy over values the target component does not have.
                    dataMgr.PushInheritance(component, targetComponent);
                }
                else
                {
                    // Copy component into the target, since it doesn't have it yet.
                    // Unless it'd cause a conflict.
<<<<<<< HEAD
                    var factory = IoCManager.Resolve<IComponentFactory>();
                    foreach (var refType in factory.GetRegistration(type).References)
=======
                    foreach (var refType in factory.GetRegistration(component.Key).References)
>>>>>>> 864adb74
                    {
                        if (target.ReferenceTypes.Contains(refType))
                        {
                            // yeah nope the child's got it!! NEXT!!
                            goto next;
                        }
                    }

                    var data = dataMgr.GetEmptyComponentDataClass(type);
                    dataMgr.PushInheritance(component, data);

                    target.Components[type] = data;
                }

                next: ;
            }

            target.PlacementProperties
            // Copy all simple data over.
            if (!target._placementOverriden)
            {
                target.PlacementMode = source.PlacementMode;
            }

            if (!target._placementOverriden)
            {
                target.PlacementOffset = source.PlacementOffset;
            }

            if (target.MountingPoints == null && source.MountingPoints != null)
            {
                target.MountingPoints = new List<int>(source.MountingPoints);
            }

            if (target.PlacementRange == DEFAULT_RANGE)
            {
                target.PlacementRange = source.PlacementRange;
            }

            if (!target._descriptionModified)
            {
                target.Description = source.Description;
            }

            if (target.EditorSuffix == null)
            {
                target.EditorSuffix = source.EditorSuffix;
            }

            if (!target._snapOverriden)
            {
                foreach (var flag in source._snapFlags)
                {
                    target._snapFlags.Add(flag);
                }
            }

            if (!target._nameModified)
            {
                target.Name = source.Name;
            }

            if (target.Children == null)
            {
                return;
            }*/
        }

        internal static void LoadEntity(EntityPrototype? prototype, Entity entity, IComponentFactory factory, IEntityLoadContext? context) //yeah officer this method right here
        {
            /*YamlObjectSerializer.Context? defaultContext = null;
            if (context == null)
            {
                defaultContext = new PrototypeSerializationContext(prototype);
            }*/

            if (prototype != null)
            {
                foreach (var (name, data) in prototype.Components)
                {
                    var fullData = data;
                    if (context != null)
                    {
                        fullData = context.GetComponentData(name, data);
                    }
                    /*else
                    {
                        prototype.CurrentDeserializingComponent = name;
                        ser = YamlObjectSerializer.NewReader(data, defaultContext);
                    }*/
                    //ser.CurrentType = factory.GetRegistration(name).Type;

                    //var contextData = IoCManager.Resolve<IComponentDataManager>().ParseComponentData(name, )

                    EnsureCompExistsAndDeserialize(entity, factory, name, fullData);
                }
            }

            if (context != null)
            {
                foreach (var name in context.GetExtraComponentTypes())
                {
                    if (prototype != null && prototype.Components.ContainsKey(name))
                    {
                        // This component also exists in the prototype.
                        // This means that the previous step already caught both the prototype data AND map data.
                        // Meaning that re-running EnsureCompExistsAndDeserialize would wipe prototype data.
                        continue;
                    }

                    var ser = context.GetComponentData(name, null);

                    EnsureCompExistsAndDeserialize(entity, factory, name, ser);
                }
            }
        }

        private static void EnsureCompExistsAndDeserialize(Entity entity, IComponentFactory factory, string compName, DataClass data)
        {
            var compType = factory.GetRegistration(compName).Type;

            if (!entity.TryGetComponent(compType, out var component))
            {
                var newComponent = (Component) factory.GetComponent(compName);
                newComponent.Owner = entity;
                entity.AddComponent(newComponent);
                component = newComponent;
            }

            IoCManager.Resolve<IServ3Manager>().DataClass2Object(data, component);
        }

        private void ReadComponent(YamlMappingNode mapping, IComponentFactory factory)
        {
            string type = mapping.GetNode("type").AsString();
            // See if type exists to detect errors.
            switch (factory.GetComponentAvailability(type))
            {
                case ComponentAvailability.Available:
                    break;

                case ComponentAvailability.Ignore:
                    return;

                case ComponentAvailability.Unknown:
                    Log.Logger.Error($"Unknown component '{type}' in prototype {ID}!");
                    return;
            }

            // Has this type already been added?
            if (Components.Keys.Contains(type))
            {
                Log.Logger.Error($"Component of type '{type}' defined twice in prototype {ID}!");
                return;
            }

            var copy = new YamlMappingNode(mapping.AsEnumerable());
            // TODO: figure out a better way to exclude the type node.
            // Also maybe deep copy this? Right now it's pretty error prone.
            copy.Children.Remove(new YamlScalarNode("type"));

            var ser = YamlObjectSerializer.NewReader(copy);
            var data = (DataClass)IoCManager.Resolve<ISerializationManager>().Populate(factory.GetRegistration(type).Type, ser);

            Components[type] = data;
        }

        public override string ToString()
        {
            return $"EntityPrototype({ID})";
        }

        public class ComponentRegistry : Dictionary<string, DataClass>{}

        [DataDefinition]
        public class EntityPlacementProperties
        {
            public bool PlacementOverriden { get; private set; }
            public bool SnapOverriden { get; private set; }
            private string _placementMode = "PlaceFree";
            private Vector2i _placementOffset;

            [DataField("mode")]
            public string PlacementMode
            {
                get => _placementMode;
                set
                {
                    PlacementOverriden = true;
                    _placementMode = value;
                }
            }

            [DataField("offset")]
            public Vector2i PlacementOffset
            {
                get => _placementOffset;
                set
                {
                    PlacementOverriden = true;
                    _placementOffset = value;
                }
            }

            [DataField("nodes")] public List<int>? MountingPoints;

            [DataField("range")] public int PlacementRange = DEFAULT_RANGE;
            private HashSet<string> _snapFlags = new ();

            [DataField("snap")]
            public HashSet<string> SnapFlags
            {
                get => _snapFlags;
                set
                {
                    SnapOverriden = true;
                    _snapFlags = value;
                }
            }
        }
        /*private class PrototypeSerializationContext : YamlObjectSerializer.Context
        {
            readonly EntityPrototype? prototype;

            public PrototypeSerializationContext(EntityPrototype? owner)
            {
                prototype = owner;
            }

            public override void SetCachedField<T>(string field, T value)
            {
                if (StackDepth != 0 || prototype?.CurrentDeserializingComponent == null)
                {
                    base.SetCachedField<T>(field, value);
                    return;
                }

                if (!prototype.FieldCache.TryGetValue(prototype.CurrentDeserializingComponent, out var fieldList))
                {
                    fieldList = new Dictionary<(string, Type), object?>();
                    prototype.FieldCache[prototype.CurrentDeserializingComponent] = fieldList;
                }

                fieldList[(field, typeof(T))] = value;
            }

            public override bool TryGetCachedField<T>(string field, [MaybeNullWhen(false)] out T value)
            {
                if (StackDepth != 0 || prototype?.CurrentDeserializingComponent == null)
                {
                    return base.TryGetCachedField<T>(field, out value);
                }

                if (prototype.FieldCache.TryGetValue(prototype.CurrentDeserializingComponent, out var dict))
                {
                    if (dict.TryGetValue((field, typeof(T)), out var theValue))
                    {
                        value = (T) theValue!;
                        return true;
                    }
                }

                value = default!;
                return false;
            }

            public override void SetDataCache(string field, object value)
            {
                if (StackDepth != 0 || prototype == null)
                {
                    base.SetDataCache(field, value);
                    return;
                }

                prototype.DataCache[field] = value;
            }

            public override bool TryGetDataCache(string field, out object? value)
            {
                if (StackDepth != 0 || prototype == null)
                {
                    return base.TryGetDataCache(field, out value);
                }

                return prototype.DataCache.TryGetValue(field, out value);
            }
        }*/
    }
}<|MERGE_RESOLUTION|>--- conflicted
+++ resolved
@@ -7,16 +7,12 @@
 using Robust.Shared.IoC;
 using Robust.Shared.Localization;
 using Robust.Shared.Maths;
-<<<<<<< HEAD
 using Robust.Shared.Prototypes.DataClasses;
 using YamlDotNet.RepresentationModel;
 using Robust.Shared.Serialization;
 using Robust.Shared.Serialization.Manager;
 using Robust.Shared.Serialization.Manager.Attributes;
-=======
-using Robust.Shared.Serialization;
 using Robust.Shared.Utility;
->>>>>>> 864adb74
 using Robust.Shared.ViewVariables;
 using YamlDotNet.RepresentationModel;
 
@@ -179,125 +175,7 @@
             // Everybody gets a transform component!
             Components.Add("Transform", compDataMgr.GetEmptyComponentDataClass("Transform"));
             // And a metadata component too!
-<<<<<<< HEAD
             Components.Add("MetaData", compDataMgr.GetEmptyComponentDataClass("MetaData"));
-=======
-            Components.Add("MetaData", new YamlMappingNode());
-        }
-
-        public void LoadFrom(YamlMappingNode mapping)
-        {
-            ID = mapping.GetNode("id").AsString();
-
-            if (mapping.TryGetNode("name", out var node))
-            {
-                _nameModified = true;
-                Name = Loc.GetString(node.AsString());
-            }
-
-            if (mapping.TryGetNode("parent", out node))
-            {
-                parentTemp = node.AsString();
-            }
-
-            // DESCRIPTION
-            if (mapping.TryGetNode("description", out node))
-            {
-                _descriptionModified = true;
-                Description = Loc.GetString(node.AsString());
-            }
-
-            if (mapping.TryGetNode("suffix", out node))
-            {
-                EditorSuffix = Loc.GetString(node.AsString());
-            }
-
-            // COMPONENTS
-            if (mapping.TryGetNode<YamlSequenceNode>("components", out var componentsequence))
-            {
-                foreach (var componentMapping in componentsequence.Cast<YamlMappingNode>())
-                {
-                    ReadComponent(componentMapping, _componentFactory);
-                }
-
-                // Assert that there are no conflicting component references.
-                foreach (var componentName in Components.Keys)
-                {
-                    var registration = _componentFactory.GetRegistration(componentName);
-                    foreach (var type in registration.References)
-                    {
-                        if (ReferenceTypes.Contains(type))
-                        {
-                            throw new InvalidOperationException(
-                                $"Duplicate component reference in prototype: '{type}'");
-                        }
-
-                        ReferenceTypes.Add(type);
-                    }
-                }
-            }
-
-            // DATA FIELD
-            if (mapping.TryGetNode<YamlMappingNode>("data", out var dataMapping))
-            {
-                DataNode = dataMapping;
-            }
-
-            // PLACEMENT
-            // TODO: move to a component or something. Shouldn't be a root part of prototypes IMO.
-            if (mapping.TryGetNode<YamlMappingNode>("placement", out var placementMapping))
-            {
-                ReadPlacementProperties(placementMapping);
-            }
-
-            // SAVING
-            if (mapping.TryGetNode("save", out node))
-            {
-                MapSavable = node.AsBool();
-            }
-
-            if (mapping.TryGetNode("abstract", out node))
-            {
-                Abstract = node.AsBool();
-            }
-        }
-
-        private void ReadPlacementProperties(YamlMappingNode mapping)
-        {
-            if (mapping.TryGetNode("mode", out var node))
-            {
-                PlacementMode = node.AsString();
-                _placementOverriden = true;
-            }
-
-            if (mapping.TryGetNode("offset", out node))
-            {
-                PlacementOffset = node.AsVector2i();
-                _placementOverriden = true;
-            }
-
-            if (mapping.TryGetNode<YamlSequenceNode>("nodes", out var sequence))
-            {
-                MountingPoints = sequence.Select(p => p.AsInt()).ToList();
-            }
-
-            if (mapping.TryGetNode("range", out node))
-            {
-                PlacementRange = node.AsInt();
-            }
-
-            // Reads snapping flags that this object holds that describe its properties to such as wire/pipe/wallmount, used to prevent certain stacked placement
-            if (mapping.TryGetNode<YamlSequenceNode>("snap", out var snapSequence))
-            {
-                var flagsList = snapSequence.Select(p => p.AsString());
-                foreach (var flag in flagsList)
-                {
-                    _snapFlags.Add(flag);
-                }
-
-                _snapOverriden = true;
-            }
->>>>>>> 864adb74
         }
 
         // Resolve inheritance.
@@ -397,12 +275,7 @@
                 {
                     // Copy component into the target, since it doesn't have it yet.
                     // Unless it'd cause a conflict.
-<<<<<<< HEAD
-                    var factory = IoCManager.Resolve<IComponentFactory>();
-                    foreach (var refType in factory.GetRegistration(type).References)
-=======
                     foreach (var refType in factory.GetRegistration(component.Key).References)
->>>>>>> 864adb74
                     {
                         if (target.ReferenceTypes.Contains(refType))
                         {
