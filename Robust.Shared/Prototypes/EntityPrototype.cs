using System;
using System.Collections.Generic;
using System.Diagnostics.CodeAnalysis;
using System.Linq;
using Robust.Shared.GameObjects;
using Robust.Shared.IoC;
using Robust.Shared.Localization;
using Robust.Shared.Log;
using Robust.Shared.Maths;
using Robust.Shared.Serialization;
using Robust.Shared.Serialization.Manager;
using Robust.Shared.Serialization.Manager.Attributes;
using Robust.Shared.Serialization.Markdown.Mapping;
using Robust.Shared.Serialization.Markdown.Sequence;
using Robust.Shared.Serialization.Markdown.Value;
using Robust.Shared.Serialization.TypeSerializers.Implementations.Custom.Prototype;
using Robust.Shared.Serialization.TypeSerializers.Implementations.Custom.Prototype.Array;
using Robust.Shared.ViewVariables;

namespace Robust.Shared.Prototypes
{
    /// <summary>
    /// Prototype that represents game entities.
    /// </summary>
    [Prototype("entity", -1)]
    public sealed class EntityPrototype : IPrototype, IInheritingPrototype, ISerializationHooks
    {
        private ILocalizationManager _loc = default!;

        private static readonly Dictionary<string, string> LocPropertiesDefault = new();

        // LOCALIZATION NOTE:
        // Localization-related properties in here are manually localized in LocalizationManager.
        // As such, they should NOT be inherited to avoid confusing the system.

        private const int DEFAULT_RANGE = 200;

        [DataField("loc")]
        private Dictionary<string, string>? _locPropertiesSet;

        /// <summary>
        /// The "in code name" of the object. Must be unique.
        /// </summary>
        [ViewVariables]
        [IdDataFieldAttribute]
        public string ID { get; private set; } = default!;

        /// <summary>
        ///     The name set on this level of the prototype. This does NOT handle localization or inheritance.
        ///     You probably want <see cref="Name"/> instead.
        /// </summary>
        /// <seealso cref="Name"/>
        [ViewVariables]
        [DataField("name")]
        public string? SetName { get; private set; }

        [ViewVariables]
        [DataField("description")]
        public string? SetDesc { get; private set; }

        [ViewVariables]
        [DataField("suffix")]
        public string? SetSuffix { get; private set; }

        [ViewVariables]
        public IReadOnlyDictionary<string, string> LocProperties => _locPropertiesSet ?? LocPropertiesDefault;

        /// <summary>
        /// The "in game name" of the object. What is displayed to most players.
        /// </summary>
        [ViewVariables]
        public string Name => _loc.GetEntityData(ID).Name;

        /// <summary>
        /// The description of the object that shows upon using examine
        /// </summary>
        [ViewVariables]
        public string Description => _loc.GetEntityData(ID).Desc;

        /// <summary>
        ///     Optional suffix to display in development menus like the entity spawn panel,
        ///     to provide additional info without ruining the Name property itself.
        /// </summary>
        [ViewVariables]
        public string? EditorSuffix => _loc.GetEntityData(ID).Suffix;

        /// <summary>
        /// Fluent messageId used to lookup the entity's name and localization attributes.
        /// </summary>
        [ViewVariables]
        [DataField("localizationId")]
        public string? CustomLocalizationID { get; private set; }


        /// <summary>
        ///     If true, this object should not show up in the entity spawn panel.
        /// </summary>
        [ViewVariables]
        [NeverPushInheritance]
        [DataField("noSpawn")]
        public bool NoSpawn { get; private set; }

        [DataField("placement")] private EntityPlacementProperties PlacementProperties = new();

        /// <summary>
        /// The different mounting points on walls. (If any).
        /// </summary>
        [ViewVariables]
        public List<int>? MountingPoints => PlacementProperties.MountingPoints;

        /// <summary>
        /// The Placement mode used for client-initiated placement. This is used for admin and editor placement. The serverside version controls what type the server assigns in normal gameplay.
        /// </summary>
        [ViewVariables]
        public string PlacementMode => PlacementProperties.PlacementMode;

        /// <summary>
        /// The Range this entity can be placed from. This is only used serverside since the server handles normal gameplay. The client uses unlimited range since it handles things like admin spawning and editing.
        /// </summary>
        [ViewVariables]
        public int PlacementRange => PlacementProperties.PlacementRange;

        /// <summary>
        /// Offset that is added to the position when placing. (if any). Client only.
        /// </summary>
        [ViewVariables]
        public Vector2i PlacementOffset => PlacementProperties.PlacementOffset;

        /// <summary>
        /// True if this entity will be saved by the map loader.
        /// </summary>
        [ViewVariables]
        [DataField("save")]
        public bool MapSavable { get; set; } = true;

        /// <summary>
        /// The prototype we inherit from.
        /// </summary>
        [ViewVariables]
<<<<<<< HEAD
        [ParentDataFieldAttribute(typeof(PrototypeIdArraySerializer<EntityPrototype>))]
        public string[]? Parents { get; private set; }
=======
        [ParentDataFieldAttribute(typeof(AbstractPrototypeIdSerializer<EntityPrototype>))]
        public string? Parent { get; private set; }
>>>>>>> dfa2c222

        [ViewVariables]
        [NeverPushInheritance]
        [AbstractDataField]
        public bool Abstract { get; }

        /// <summary>
        /// A dictionary mapping the component type list to the YAML mapping containing their settings.
        /// </summary>
        [DataField("components")]
        [AlwaysPushInheritance]
        public ComponentRegistry Components { get; } = new();

        public EntityPrototype()
        {
            // Everybody gets a transform component!
            Components.Add("Transform", new TransformComponent());
            // And a metadata component too!
            Components.Add("MetaData", new MetaDataComponent());
        }

        void ISerializationHooks.AfterDeserialization()
        {
            _loc = IoCManager.Resolve<ILocalizationManager>();
        }

        public bool TryGetComponent<T>(string name, [NotNullWhen(true)] out T? component) where T : IComponent
        {
            if (!Components.TryGetValue(name, out var componentUnCast))
            {
                component = default;
                return false;
            }

            // There are no duplicate component names
            // TODO Sanity check with names being in an attribute of the type instead
            component = (T) componentUnCast;
            return true;
        }

        public void UpdateEntity(EntityUid entity)
        {
            var entityManager = IoCManager.Resolve<IEntityManager>();
            var metaData = entityManager.GetComponent<MetaDataComponent>(entity);
            if (ID != metaData.EntityPrototype?.ID)
            {
                Logger.Error(
                    $"Reloaded prototype used to update entity did not match entity's existing prototype: Expected '{ID}', got '{entityManager.GetComponent<MetaDataComponent>(entity).EntityPrototype?.ID}'");
                return;
            }

            var factory = IoCManager.Resolve<IComponentFactory>();
            var oldPrototype = metaData.EntityPrototype;

            var oldPrototypeComponents = oldPrototype?.Components.Keys
                .Where(n => n != "Transform" && n != "MetaData")
                .Select(name => (name, factory.GetRegistration(name).Type))
                .ToList() ?? new List<(string name, Type Type)>();
            var newPrototypeComponents = Components.Keys
                .Where(n => n != "Transform" && n != "MetaData")
                .Select(name => (name, factory.GetRegistration(name).Type))
                .ToList();

            var ignoredComponents = new List<string>();

            // Find components to be removed, and remove them
            foreach (var (name, type) in oldPrototypeComponents.Except(newPrototypeComponents))
            {
                if (Components.Keys.Contains(name))
                {
                    ignoredComponents.Add(name);
                    continue;
                }

                entityManager.RemoveComponent(entity, type);
            }

            entityManager.CullRemovedComponents();


            // Add new components
            foreach (var (name, type) in newPrototypeComponents.Where(t => !ignoredComponents.Contains(t.name))
                .Except(oldPrototypeComponents))
            {
                var data = Components[name];
                var component = (Component) factory.GetComponent(name);
                component.Owner = entity;
                entityManager.AddComponent(entity, component);
            }

            // Update entity metadata
            metaData.EntityPrototype = this;
        }

        internal static void LoadEntity(
            EntityPrototype? prototype,
            EntityUid entity,
            IComponentFactory factory,
            IPrototypeManager prototypeManager,
            IEntityManager entityManager,
            ISerializationManager serManager,
            IEntityLoadContext? context) //yeah officer this method right here
        {
            /*YamlObjectSerializer.Context? defaultContext = null;
            if (context == null)
            {
                defaultContext = new PrototypeSerializationContext(prototype);
            }*/

            if (prototype != null)
            {
                prototypeManager.TryGetMapping(typeof(EntityPrototype), prototype.ID, out var prototypeData);

                foreach (var (name, _) in prototype.Components)
                {
                    MappingDataNode? fullData = null;
                    if (prototypeData != null && prototypeData.TryGet<SequenceDataNode>("components", out var compList))
                    {
                        foreach (var data in compList)
                        {
                            if(data is not MappingDataNode mappingDataNode || !mappingDataNode.TryGet<ValueDataNode>("type", out var typeNode) || typeNode.Value != name ) continue;
                            fullData = mappingDataNode;
                            break;
                        }
                    }

                    fullData ??= new MappingDataNode();

                    if (context != null)
                    {
                        fullData = context.GetComponentData(name, fullData);
                    }

                    EnsureCompExistsAndDeserialize(entity, factory, entityManager, serManager, name, fullData, context as ISerializationContext);
                }
            }

            if (context != null)
            {
                foreach (var name in context.GetExtraComponentTypes())
                {
                    if (prototype != null && prototype.Components.ContainsKey(name))
                    {
                        // This component also exists in the prototype.
                        // This means that the previous step already caught both the prototype data AND map data.
                        // Meaning that re-running EnsureCompExistsAndDeserialize would wipe prototype data.
                        continue;
                    }

                    var ser = context.GetComponentData(name, null);

                    EnsureCompExistsAndDeserialize(entity, factory, entityManager, serManager, name, ser, context as ISerializationContext);
                }
            }
        }

        private static void EnsureCompExistsAndDeserialize(EntityUid entity,
            IComponentFactory factory,
            IEntityManager entityManager,
            ISerializationManager serManager,
            string compName,
            MappingDataNode data, ISerializationContext? context)
        {
            var compType = factory.GetRegistration(compName).Type;

            if (!entityManager.TryGetComponent(entity, compType, out var component))
            {
                var newComponent = (Component) factory.GetComponent(compName);
                newComponent.Owner = entity;
                entityManager.AddComponent(entity, newComponent);
                component = newComponent;
            }

            // TODO use this value to support struct components
            serManager.Read(compType, data, context, value: component);
        }

        public override string ToString()
        {
            return $"EntityPrototype({ID})";
        }

        public sealed class ComponentRegistry : Dictionary<string, IComponent>
        {
            public ComponentRegistry()
            {
            }

            public ComponentRegistry(Dictionary<string, IComponent> components) : base(components)
            {
            }
        }

        [DataDefinition]
        public sealed class EntityPlacementProperties
        {
            public bool PlacementOverriden { get; private set; }
            public bool SnapOverriden { get; private set; }
            private string _placementMode = "PlaceFree";
            private Vector2i _placementOffset;

            [DataField("mode")]
            public string PlacementMode
            {
                get => _placementMode;
                set
                {
                    PlacementOverriden = true;
                    _placementMode = value;
                }
            }

            [DataField("offset")]
            public Vector2i PlacementOffset
            {
                get => _placementOffset;
                set
                {
                    PlacementOverriden = true;
                    _placementOffset = value;
                }
            }

            [DataField("nodes")] public List<int>? MountingPoints;

            [DataField("range")] public int PlacementRange = DEFAULT_RANGE;
            private HashSet<string> _snapFlags = new();

            [DataField("snap")]
            public HashSet<string> SnapFlags
            {
                get => _snapFlags;
                set
                {
                    SnapOverriden = true;
                    _snapFlags = value;
                }
            }
        }
        /*private class PrototypeSerializationContext : YamlObjectSerializer.Context
        {
            readonly EntityPrototype? prototype;

            public PrototypeSerializationContext(EntityPrototype? owner)
            {
                prototype = owner;
            }

            public override void SetCachedField<T>(string field, T value)
            {
                if (StackDepth != 0 || prototype?.CurrentDeserializingComponent == null)
                {
                    base.SetCachedField<T>(field, value);
                    return;
                }

                if (!prototype.FieldCache.TryGetValue(prototype.CurrentDeserializingComponent, out var fieldList))
                {
                    fieldList = new Dictionary<(string, Type), object?>();
                    prototype.FieldCache[prototype.CurrentDeserializingComponent] = fieldList;
                }

                fieldList[(field, typeof(T))] = value;
            }

            public override bool TryGetCachedField<T>(string field, [MaybeNullWhen(false)] out T value)
            {
                if (StackDepth != 0 || prototype?.CurrentDeserializingComponent == null)
                {
                    return base.TryGetCachedField<T>(field, out value);
                }

                if (prototype.FieldCache.TryGetValue(prototype.CurrentDeserializingComponent, out var dict))
                {
                    if (dict.TryGetValue((field, typeof(T)), out var theValue))
                    {
                        value = (T) theValue!;
                        return true;
                    }
                }

                value = default!;
                return false;
            }

            public override void SetDataCache(string field, object value)
            {
                if (StackDepth != 0 || prototype == null)
                {
                    base.SetDataCache(field, value);
                    return;
                }

                prototype.DataCache[field] = value;
            }

            public override bool TryGetDataCache(string field, out object? value)
            {
                if (StackDepth != 0 || prototype == null)
                {
                    return base.TryGetDataCache(field, out value);
                }

                return prototype.DataCache.TryGetValue(field, out value);
            }
        }*/
    }
}<|MERGE_RESOLUTION|>--- conflicted
+++ resolved
@@ -137,13 +137,8 @@
         /// The prototype we inherit from.
         /// </summary>
         [ViewVariables]
-<<<<<<< HEAD
         [ParentDataFieldAttribute(typeof(PrototypeIdArraySerializer<EntityPrototype>))]
         public string[]? Parents { get; private set; }
-=======
-        [ParentDataFieldAttribute(typeof(AbstractPrototypeIdSerializer<EntityPrototype>))]
-        public string? Parent { get; private set; }
->>>>>>> dfa2c222
 
         [ViewVariables]
         [NeverPushInheritance]
