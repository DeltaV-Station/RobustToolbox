using System;
using System.Collections.Generic;
using System.Diagnostics.CodeAnalysis;
using System.Linq;
using JetBrains.Annotations;
using Robust.Shared.GameObjects;
using Robust.Shared.IoC;
using Robust.Shared.Localization;
using Robust.Shared.Log;
using Robust.Shared.Maths;
using Robust.Shared.Serialization.Manager;
using Robust.Shared.Serialization.Manager.Attributes;
using Robust.Shared.Serialization.Markdown;
using Robust.Shared.Utility;
using Robust.Shared.ViewVariables;
using YamlDotNet.RepresentationModel;

namespace Robust.Shared.Prototypes
{
    /// <summary>
    /// Prototype that represents game entities.
    /// </summary>
    [Prototype("entity")]
    public class EntityPrototype : IPrototype
    {
        /// <summary>
        /// The "in code name" of the object. Must be unique.
        /// </summary>
        [ViewVariables]
        [DataField("id")]
        public string ID { get; private set; } = default!;

        /// <summary>
        /// The "in game name" of the object. What is displayed to most players.
        /// </summary>
        [ViewVariables, CanBeNull]
        [DataField("name")]
        public string Name {
            get => _name;
            private set
            {
                _nameModified = true;
                _name = Loc.GetString(value);
            }
        }

        private string _name = "";

        private bool _nameModified;


        string? _localizationId;

        /// <summary>
        /// Fluent messageId used to lookup the entity's name and localization attributes.
        /// </summary>
        [ViewVariables, CanBeNull]
        public string? LocalizationID
        {
            get
            {
                if(_localizationId == null)
                {
                    _localizationId = $"ent-{CaseConversion.PascalToKebab(ID)}";
                }
                return _localizationId;
            }
            private set
            {
                _localizationId = value;
            }
        }

        /// <summary>
        ///     Optional suffix to display in development menus like the entity spawn panel,
        ///     to provide additional info without ruining the Name property itself.
        /// </summary>
        [ViewVariables]
        [DataField("suffix")]
        public string? EditorSuffix
        {
            get => _editorSuffix;
            private set { _editorSuffix = value != null ? Loc.GetString(value) : null; }
        }
        private string? _editorSuffix;

        /// <summary>
        /// The description of the object that shows upon using examine
        /// </summary>
        [ViewVariables]
        [DataField("description")]
        public string Description
        {
            get => _description;
            private set
            {
                _descriptionModified = true;
                _description = Loc.GetString(value);
            }

        }
        private string _description = "";

        private bool _descriptionModified;

        /// <summary>
        ///     If true, this object should not show up in the entity spawn panel.
        /// </summary>
        [ViewVariables]
        [DataField("abstract")]
        public bool Abstract { get; private set; }

        [DataField("placement")]
        private EntityPlacementProperties PlacementProperties = new();

        /// <summary>
        /// The different mounting points on walls. (If any).
        /// </summary>
        [ViewVariables]
        public List<int>? MountingPoints => PlacementProperties.MountingPoints;

        /// <summary>
        /// The Placement mode used for client-initiated placement. This is used for admin and editor placement. The serverside version controls what type the server assigns in normal gameplay.
        /// </summary>
        [ViewVariables]
        public string PlacementMode => PlacementProperties.PlacementMode;

        /// <summary>
        /// The Range this entity can be placed from. This is only used serverside since the server handles normal gameplay. The client uses unlimited range since it handles things like admin spawning and editing.
        /// </summary>
        [ViewVariables]
        public int PlacementRange => PlacementProperties.PlacementRange;

        private const int DEFAULT_RANGE = 200;

        /// <summary>
        /// Set to hold snapping categories that this object has applied to it such as pipe/wire/wallmount
        /// </summary>
        private HashSet<string> _snapFlags => PlacementProperties.SnapFlags;

        private bool _snapOverriden => PlacementProperties.SnapOverriden;

        /// <summary>
        /// Offset that is added to the position when placing. (if any). Client only.
        /// </summary>
        [ViewVariables]
        public Vector2i PlacementOffset => PlacementProperties.PlacementOffset;

        private bool _placementOverriden => PlacementProperties.PlacementOverriden;

        /// <summary>
        /// True if this entity will be saved by the map loader.
        /// </summary>
        [ViewVariables]
        [DataField("save")]
        public bool MapSavable { get; protected set; } = true;

        /// <summary>
        /// The prototype we inherit from.
        /// </summary>
        [ViewVariables]
        public string? Parent { get; private set; }

        /// <summary>
        /// A list of children inheriting from this prototype.
        /// </summary>
        [ViewVariables]
        public List<EntityPrototype> Children { get; private set; } = new();

        public bool IsRoot => Parent == null;

        /// <summary>
        /// Used to store the parent id until we sync when all templates are done loading.
        /// </summary>
        [DataField("parent")]
        private string? parentTemp;

        /// <summary>
        /// A dictionary mapping the component type list to the YAML mapping containing their settings.
        /// </summary>
        [field: DataField("components")]
        public ComponentRegistry Components { get; } = new();

        private readonly HashSet<Type> ReferenceTypes = new();

        string? CurrentDeserializingComponent;

        readonly Dictionary<string, Dictionary<(string, Type), object?>> FieldCache =
            new();

        readonly Dictionary<string, object?> DataCache = new();

        public EntityPrototype()
        {
            // Everybody gets a transform component!
            Components.Add("Transform", new TransformComponent());
            // And a metadata component too!
<<<<<<< HEAD
            Components.Add("MetaData", new MetaDataComponent());
=======
            Components.Add("MetaData", new YamlMappingNode());
        }

        public void LoadFrom(YamlMappingNode mapping)
        {
            var loc = IoCManager.Resolve<ILocalizationManager>();
            ID = mapping.GetNode("id").AsString();

            if (mapping.TryGetNode("localizationId", out var locId)) {
                _localizationId = locId.ToString();
            }
            if (mapping.TryGetNode("name", out var node))
            {
                _nameModified = true;
                Name = loc.GetString(node.AsString());
            }
            else if (loc.TryGetString($"ent-{CaseConversion.PascalToKebab(ID)}", out var name))
            {
                _nameModified = true;
                Name = name;
            }

            if (mapping.TryGetNode("parent", out node))
            {
                parentTemp = node.AsString();
            }

            // DESCRIPTION
            if (mapping.TryGetNode("description", out node))
            {
                _descriptionModified = true;
                Description = loc.GetString(node.AsString());
            }
            else if (loc.TryGetString($"ent-{CaseConversion.PascalToKebab(ID)}.desc", out var name))
            {
                _descriptionModified = true;
                Description = loc.GetString(name);
            }

            if (mapping.TryGetNode("suffix", out node))
            {
                EditorSuffix = loc.GetString(node.AsString());
            }

            // COMPONENTS
            if (mapping.TryGetNode<YamlSequenceNode>("components", out var componentsequence))
            {
                foreach (var componentMapping in componentsequence.Cast<YamlMappingNode>())
                {
                    ReadComponent(componentMapping, _componentFactory);
                }

                // Assert that there are no conflicting component references.
                foreach (var componentName in Components.Keys)
                {
                    var registration = _componentFactory.GetRegistration(componentName);
                    foreach (var type in registration.References)
                    {
                        if (ReferenceTypes.Contains(type))
                        {
                            throw new InvalidOperationException(
                                $"Duplicate component reference in prototype: '{type}'");
                        }

                        ReferenceTypes.Add(type);
                    }
                }
            }

            // DATA FIELD
            if (mapping.TryGetNode<YamlMappingNode>("data", out var dataMapping))
            {
                DataNode = dataMapping;
            }

            // PLACEMENT
            // TODO: move to a component or something. Shouldn't be a root part of prototypes IMO.
            if (mapping.TryGetNode<YamlMappingNode>("placement", out var placementMapping))
            {
                ReadPlacementProperties(placementMapping);
            }

            // SAVING
            if (mapping.TryGetNode("save", out node))
            {
                MapSavable = node.AsBool();
            }

            if (mapping.TryGetNode("abstract", out node))
            {
                Abstract = node.AsBool();
            }
        }

        private void ReadPlacementProperties(YamlMappingNode mapping)
        {
            if (mapping.TryGetNode("mode", out var node))
            {
                PlacementMode = node.AsString();
                _placementOverriden = true;
            }

            if (mapping.TryGetNode("offset", out node))
            {
                PlacementOffset = node.AsVector2i();
                _placementOverriden = true;
            }

            if (mapping.TryGetNode<YamlSequenceNode>("nodes", out var sequence))
            {
                MountingPoints = sequence.Select(p => p.AsInt()).ToList();
            }

            if (mapping.TryGetNode("range", out node))
            {
                PlacementRange = node.AsInt();
            }

            // Reads snapping flags that this object holds that describe its properties to such as wire/pipe/wallmount, used to prevent certain stacked placement
            if (mapping.TryGetNode<YamlSequenceNode>("snap", out var snapSequence))
            {
                var flagsList = snapSequence.Select(p => p.AsString());
                foreach (var flag in flagsList)
                {
                    _snapFlags.Add(flag);
                }

                _snapOverriden = true;
            }
        }

        public void Reset()
        {
            Children.Clear();
        }

        // Resolve inheritance.
        public bool Sync(IPrototypeManager manager, int stage)
        {
            switch (stage)
            {
                case 0:
                    if (parentTemp == null)
                    {
                        return true;
                    }

                    Parent = manager.Index<EntityPrototype>(parentTemp);
                    if (Parent.Children == null)
                    {
                        Parent.Children = new List<EntityPrototype>();
                    }

                    Parent.Children.Add(this);
                    return false;

                case 1:
                    // We are a root-level prototype.
                    // As such we're getting the duty of pushing inheritance into everybody's face.
                    // Can't do a "puller" system where each queries the parent because it requires n stages
                    //  (n being the depth of each inheritance tree)

                    if (Children == null)
                    {
                        break;
                    }

                    PushInheritanceAll();
                    break;
            }

            return false;
>>>>>>> d890f168
        }

        public bool TryGetComponent<T>(string name, [NotNullWhen(true)] out T? component) where T : IComponent
        {
            if (!Components.TryGetValue(name, out var componentUnCast))
            {
                component = default;
                return false;
            }

            // There are no duplicate component names
            // TODO Sanity check with names being in an attribute of the type instead
            component = (T) componentUnCast;
            return true;
        }

        public void UpdateEntity(Entity entity)
        {
            if (ID != entity.Prototype?.ID)
            {
                Logger.Error($"Reloaded prototype used to update entity did not match entity's existing prototype: Expected '{ID}', got '{entity.Prototype?.ID}'");
                return;
            }

            var factory = IoCManager.Resolve<IComponentFactory>();
            var componentManager = IoCManager.Resolve<IComponentManager>();
            var oldPrototype = entity.Prototype;

            var oldPrototypeComponents = oldPrototype.Components.Keys
                .Where(n => n != "Transform" && n != "MetaData")
                .Select(name => (name, factory.GetRegistration(name).Type))
                .ToList();
            var newPrototypeComponents = Components.Keys
                .Where(n => n != "Transform" && n != "MetaData")
                .Select(name => (name, factory.GetRegistration(name).Type))
                .ToList();

            var ignoredComponents = new List<string>();

            // Find components to be removed, and remove them
            foreach (var (name, type) in oldPrototypeComponents.Except(newPrototypeComponents))
            {
                if (Components.Keys.Contains(name))
                {
                    ignoredComponents.Add(name);
                    continue;
                }

                componentManager.RemoveComponent(entity.Uid, type);
            }

            componentManager.CullRemovedComponents();

            var componentDependencyManager = IoCManager.Resolve<IComponentDependencyManager>();

            // Add new components
            foreach (var (name, type) in newPrototypeComponents.Where(t => !ignoredComponents.Contains(t.name)).Except(oldPrototypeComponents))
            {
                var data = Components[name];
                var component = (Component) factory.GetComponent(name);
                CurrentDeserializingComponent = name;
                component.Owner = entity;
                componentDependencyManager.OnComponentAdd(entity, component);
                entity.AddComponent(component);
            }

            // Update entity metadata
            entity.MetaData.EntityPrototype = this;
        }

        internal static void LoadEntity(EntityPrototype? prototype, Entity entity, IComponentFactory factory, IEntityLoadContext? context) //yeah officer this method right here
        {
            /*YamlObjectSerializer.Context? defaultContext = null;
            if (context == null)
            {
                defaultContext = new PrototypeSerializationContext(prototype);
            }*/

            if (prototype != null)
            {
                foreach (var (name, data) in prototype.Components)
                {
                    var fullData = data;
                    if (context != null)
                    {
                        fullData = context.GetComponentData(name, data);
                    }
                    /*else
                    {
                        prototype.CurrentDeserializingComponent = name;
                        ser = YamlObjectSerializer.NewReader(data, defaultContext);
                    }*/
                    //ser.CurrentType = factory.GetRegistration(name).Type;

                    //var contextData = IoCManager.Resolve<IComponentDataManager>().ParseComponentData(name, )

                    EnsureCompExistsAndDeserialize(entity, factory, name, fullData);
                }
            }

            if (context != null)
            {
                foreach (var name in context.GetExtraComponentTypes())
                {
                    if (prototype != null && prototype.Components.ContainsKey(name))
                    {
                        // This component also exists in the prototype.
                        // This means that the previous step already caught both the prototype data AND map data.
                        // Meaning that re-running EnsureCompExistsAndDeserialize would wipe prototype data.
                        continue;
                    }

                    var ser = context.GetComponentData(name, null);

                    EnsureCompExistsAndDeserialize(entity, factory, name, ser);
                }
            }
        }

        private static void EnsureCompExistsAndDeserialize(Entity entity, IComponentFactory factory, string compName, IComponent data)
        {
            var compType = factory.GetRegistration(compName).Type;

            if (!entity.TryGetComponent(compType, out var component))
            {
                var newComponent = (Component) factory.GetComponent(compName);
                newComponent.Owner = entity;
                entity.AddComponent(newComponent);
                component = newComponent;
            }

            IoCManager.Resolve<ISerializationManager>().Copy(data, component);
        }

        private void ReadComponent(YamlMappingNode mapping, IComponentFactory factory)
        {
            string type = mapping.GetNode("type").AsString();
            // See if type exists to detect errors.
            switch (factory.GetComponentAvailability(type))
            {
                case ComponentAvailability.Available:
                    break;

                case ComponentAvailability.Ignore:
                    return;

                case ComponentAvailability.Unknown:
                    Log.Logger.Error($"Unknown component '{type}' in prototype {ID}!");
                    return;
            }

            // Has this type already been added?
            if (Components.Keys.Contains(type))
            {
                Log.Logger.Error($"Component of type '{type}' defined twice in prototype {ID}!");
                return;
            }

            var copy = new YamlMappingNode(mapping.AsEnumerable());
            // TODO: figure out a better way to exclude the type node.
            // Also maybe deep copy this? Right now it's pretty error prone.
            copy.Children.Remove(new YamlScalarNode("type"));
            var compType = factory.GetRegistration(type).Type;

            Components[type] = IoCManager.Resolve<ISerializationManager>().ReadValueOrThrow<IComponent>(compType, copy.ToDataNode());
        }

        public override string ToString()
        {
            return $"EntityPrototype({ID})";
        }

        public class ComponentRegistry : Dictionary<string, IComponent>
        {
            public ComponentRegistry()
            {
            }

            public ComponentRegistry(Dictionary<string, IComponent> components) : base(components)
            {
            }
        }

        [DataDefinition]
        public class EntityPlacementProperties
        {
            public bool PlacementOverriden { get; private set; }
            public bool SnapOverriden { get; private set; }
            private string _placementMode = "PlaceFree";
            private Vector2i _placementOffset;

            [DataField("mode")]
            public string PlacementMode
            {
                get => _placementMode;
                set
                {
                    PlacementOverriden = true;
                    _placementMode = value;
                }
            }

            [DataField("offset")]
            public Vector2i PlacementOffset
            {
                get => _placementOffset;
                set
                {
                    PlacementOverriden = true;
                    _placementOffset = value;
                }
            }

            [DataField("nodes")] public List<int>? MountingPoints;

            [DataField("range")] public int PlacementRange = DEFAULT_RANGE;
            private HashSet<string> _snapFlags = new ();

            [DataField("snap")]
            public HashSet<string> SnapFlags
            {
                get => _snapFlags;
                set
                {
                    SnapOverriden = true;
                    _snapFlags = value;
                }
            }
        }
        /*private class PrototypeSerializationContext : YamlObjectSerializer.Context
        {
            readonly EntityPrototype? prototype;

            public PrototypeSerializationContext(EntityPrototype? owner)
            {
                prototype = owner;
            }

            public override void SetCachedField<T>(string field, T value)
            {
                if (StackDepth != 0 || prototype?.CurrentDeserializingComponent == null)
                {
                    base.SetCachedField<T>(field, value);
                    return;
                }

                if (!prototype.FieldCache.TryGetValue(prototype.CurrentDeserializingComponent, out var fieldList))
                {
                    fieldList = new Dictionary<(string, Type), object?>();
                    prototype.FieldCache[prototype.CurrentDeserializingComponent] = fieldList;
                }

                fieldList[(field, typeof(T))] = value;
            }

            public override bool TryGetCachedField<T>(string field, [MaybeNullWhen(false)] out T value)
            {
                if (StackDepth != 0 || prototype?.CurrentDeserializingComponent == null)
                {
                    return base.TryGetCachedField<T>(field, out value);
                }

                if (prototype.FieldCache.TryGetValue(prototype.CurrentDeserializingComponent, out var dict))
                {
                    if (dict.TryGetValue((field, typeof(T)), out var theValue))
                    {
                        value = (T) theValue!;
                        return true;
                    }
                }

                value = default!;
                return false;
            }

            public override void SetDataCache(string field, object value)
            {
                if (StackDepth != 0 || prototype == null)
                {
                    base.SetDataCache(field, value);
                    return;
                }

                prototype.DataCache[field] = value;
            }

            public override bool TryGetDataCache(string field, out object? value)
            {
                if (StackDepth != 0 || prototype == null)
                {
                    return base.TryGetDataCache(field, out value);
                }

                return prototype.DataCache.TryGetValue(field, out value);
            }
        }*/
    }
}<|MERGE_RESOLUTION|>--- conflicted
+++ resolved
@@ -48,7 +48,7 @@
 
         private bool _nameModified;
 
-
+        [DataField("localizationId")]
         string? _localizationId;
 
         /// <summary>
@@ -57,18 +57,8 @@
         [ViewVariables, CanBeNull]
         public string? LocalizationID
         {
-            get
-            {
-                if(_localizationId == null)
-                {
-                    _localizationId = $"ent-{CaseConversion.PascalToKebab(ID)}";
-                }
-                return _localizationId;
-            }
-            private set
-            {
-                _localizationId = value;
-            }
+            get => _localizationId ??= $"ent-{CaseConversion.PascalToKebab(ID)}";
+            private set => _localizationId = value;
         }
 
         /// <summary>
@@ -80,8 +70,9 @@
         public string? EditorSuffix
         {
             get => _editorSuffix;
-            private set { _editorSuffix = value != null ? Loc.GetString(value) : null; }
-        }
+            private set => _editorSuffix = value != null ? Loc.GetString(value) : null;
+        }
+
         private string? _editorSuffix;
 
         /// <summary>
@@ -195,182 +186,7 @@
             // Everybody gets a transform component!
             Components.Add("Transform", new TransformComponent());
             // And a metadata component too!
-<<<<<<< HEAD
             Components.Add("MetaData", new MetaDataComponent());
-=======
-            Components.Add("MetaData", new YamlMappingNode());
-        }
-
-        public void LoadFrom(YamlMappingNode mapping)
-        {
-            var loc = IoCManager.Resolve<ILocalizationManager>();
-            ID = mapping.GetNode("id").AsString();
-
-            if (mapping.TryGetNode("localizationId", out var locId)) {
-                _localizationId = locId.ToString();
-            }
-            if (mapping.TryGetNode("name", out var node))
-            {
-                _nameModified = true;
-                Name = loc.GetString(node.AsString());
-            }
-            else if (loc.TryGetString($"ent-{CaseConversion.PascalToKebab(ID)}", out var name))
-            {
-                _nameModified = true;
-                Name = name;
-            }
-
-            if (mapping.TryGetNode("parent", out node))
-            {
-                parentTemp = node.AsString();
-            }
-
-            // DESCRIPTION
-            if (mapping.TryGetNode("description", out node))
-            {
-                _descriptionModified = true;
-                Description = loc.GetString(node.AsString());
-            }
-            else if (loc.TryGetString($"ent-{CaseConversion.PascalToKebab(ID)}.desc", out var name))
-            {
-                _descriptionModified = true;
-                Description = loc.GetString(name);
-            }
-
-            if (mapping.TryGetNode("suffix", out node))
-            {
-                EditorSuffix = loc.GetString(node.AsString());
-            }
-
-            // COMPONENTS
-            if (mapping.TryGetNode<YamlSequenceNode>("components", out var componentsequence))
-            {
-                foreach (var componentMapping in componentsequence.Cast<YamlMappingNode>())
-                {
-                    ReadComponent(componentMapping, _componentFactory);
-                }
-
-                // Assert that there are no conflicting component references.
-                foreach (var componentName in Components.Keys)
-                {
-                    var registration = _componentFactory.GetRegistration(componentName);
-                    foreach (var type in registration.References)
-                    {
-                        if (ReferenceTypes.Contains(type))
-                        {
-                            throw new InvalidOperationException(
-                                $"Duplicate component reference in prototype: '{type}'");
-                        }
-
-                        ReferenceTypes.Add(type);
-                    }
-                }
-            }
-
-            // DATA FIELD
-            if (mapping.TryGetNode<YamlMappingNode>("data", out var dataMapping))
-            {
-                DataNode = dataMapping;
-            }
-
-            // PLACEMENT
-            // TODO: move to a component or something. Shouldn't be a root part of prototypes IMO.
-            if (mapping.TryGetNode<YamlMappingNode>("placement", out var placementMapping))
-            {
-                ReadPlacementProperties(placementMapping);
-            }
-
-            // SAVING
-            if (mapping.TryGetNode("save", out node))
-            {
-                MapSavable = node.AsBool();
-            }
-
-            if (mapping.TryGetNode("abstract", out node))
-            {
-                Abstract = node.AsBool();
-            }
-        }
-
-        private void ReadPlacementProperties(YamlMappingNode mapping)
-        {
-            if (mapping.TryGetNode("mode", out var node))
-            {
-                PlacementMode = node.AsString();
-                _placementOverriden = true;
-            }
-
-            if (mapping.TryGetNode("offset", out node))
-            {
-                PlacementOffset = node.AsVector2i();
-                _placementOverriden = true;
-            }
-
-            if (mapping.TryGetNode<YamlSequenceNode>("nodes", out var sequence))
-            {
-                MountingPoints = sequence.Select(p => p.AsInt()).ToList();
-            }
-
-            if (mapping.TryGetNode("range", out node))
-            {
-                PlacementRange = node.AsInt();
-            }
-
-            // Reads snapping flags that this object holds that describe its properties to such as wire/pipe/wallmount, used to prevent certain stacked placement
-            if (mapping.TryGetNode<YamlSequenceNode>("snap", out var snapSequence))
-            {
-                var flagsList = snapSequence.Select(p => p.AsString());
-                foreach (var flag in flagsList)
-                {
-                    _snapFlags.Add(flag);
-                }
-
-                _snapOverriden = true;
-            }
-        }
-
-        public void Reset()
-        {
-            Children.Clear();
-        }
-
-        // Resolve inheritance.
-        public bool Sync(IPrototypeManager manager, int stage)
-        {
-            switch (stage)
-            {
-                case 0:
-                    if (parentTemp == null)
-                    {
-                        return true;
-                    }
-
-                    Parent = manager.Index<EntityPrototype>(parentTemp);
-                    if (Parent.Children == null)
-                    {
-                        Parent.Children = new List<EntityPrototype>();
-                    }
-
-                    Parent.Children.Add(this);
-                    return false;
-
-                case 1:
-                    // We are a root-level prototype.
-                    // As such we're getting the duty of pushing inheritance into everybody's face.
-                    // Can't do a "puller" system where each queries the parent because it requires n stages
-                    //  (n being the depth of each inheritance tree)
-
-                    if (Children == null)
-                    {
-                        break;
-                    }
-
-                    PushInheritanceAll();
-                    break;
-            }
-
-            return false;
->>>>>>> d890f168
         }
 
         public bool TryGetComponent<T>(string name, [NotNullWhen(true)] out T? component) where T : IComponent
