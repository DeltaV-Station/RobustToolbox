--- conflicted
+++ resolved
@@ -1,5 +1,4 @@
-﻿using Robust.Shared.Serialization.Manager;
-using Robust.Shared.Serialization.Manager.Result;
+﻿using YamlDotNet.RepresentationModel;
 
 namespace Robust.Shared.Prototypes
 {
@@ -18,32 +17,6 @@
         /// </summary>
         string ID { get; }
 
-<<<<<<< HEAD
-    /// <summary>
-    /// Extension on <see cref="IPrototype"/> that allows "syncing" between prototypes after all prototypes have done initial loading.
-    /// To resolve reference like the entity prototype parenting.
-    /// </summary>
-    public interface ISyncingPrototype
-    {
-        void Reset();
-
-        /// <summary>
-        /// Sync and update cross-referencing data.
-        /// Syncing works in stages, each time it will be called with the stage it's currently on.
-        /// Each prototype will be called in a stage, then the stage count goes up.
-        /// </summary>
-        /// <remarks>
-        /// The order of syncing is in no way guaranteed to be consistent across stages.
-        /// This means that on stage 1 prototype A might sync first, but on stage 2 prototype B might.
-        /// </remarks>
-        /// <param name="prototypes"></param>
-        /// <param name="serialization"></param>
-        /// <param name="stage">The current sync stage.</param>
-        /// <param name="result"></param>
-        /// <returns>Whether or not the prototype will be included in the next sync stage</returns>
-        bool Sync(IPrototypeManager prototypes, ISerializationManager serialization, int stage, DeserializationResult result);
-=======
         string? Parent { get; }
->>>>>>> fb137019
     }
 }