--- conflicted
+++ resolved
@@ -11,26 +11,11 @@
     /// </remarks>
     public interface IPrototype
     {
-<<<<<<< HEAD
-    }
-
-    /// <summary>
-    /// Extension on <see cref="IPrototype"/> that allows it to be "indexed" by a string ID.
-    /// </summary>
-    public interface IIndexedPrototype
-    {
-=======
->>>>>>> 3e12d441
         /// <summary>
         /// An ID for this prototype instance.
         /// If this is a duplicate, an error will be thrown.
         /// </summary>
         string ID { get; }
-
-        /// <summary>
-        /// Load data from the YAML mappings in the prototype files.
-        /// </summary>
-        void LoadFrom(YamlMappingNode mapping);
     }
 
     /// <summary>
