using System;
using System.Collections.Generic;
using JetBrains.Annotations;
using Robust.Shared.GameObjects;
using Robust.Shared.IoC;
using Robust.Shared.Log;
using Robust.Shared.Serialization;
using Robust.Shared.Serialization.Manager.Attributes;
using Robust.Shared.Timing;
using Robust.Shared.Utility;

namespace Robust.Shared.Containers
{
    [UsedImplicitly]
    [SerializedType(nameof(ContainerSlot))]
    public sealed partial class ContainerSlot : BaseContainer
    {
        public override int Count => ContainedEntity == null ? 0 : 1;

        /// <inheritdoc />
        public override IReadOnlyList<EntityUid> ContainedEntities
        {
            get
            {
                if (_containedEntity == null)
                    return Array.Empty<EntityUid>();

                _containedEntityArray ??= new[] { _containedEntity.Value };
                DebugTools.Assert(_containedEntityArray[0] == _containedEntity);
                return _containedEntityArray;
            }
        }

        // todo this is the worst code i have written for ss14
        internal override IList<NetEntity> ContainedNetEntities
        {
            get
            {
                if (_containedNetEntity == null)
                    return Array.Empty<NetEntity>();

                _containedNetEntityArray ??= new[] { _containedNetEntity.Value };
                DebugTools.Assert(_containedNetEntityArray[0] == _containedNetEntity);
                return _containedNetEntityArray;
            }
        }

        [DataField("ent")]
        public EntityUid? ContainedEntity
        {
            get => _containedEntity;
            private set
            {
                _containedEntity = value;
                if (value != null)
                {
                    _containedEntityArray ??= new EntityUid[1];
                    _containedEntityArray[0] = value.Value;
                }
            }
        }

<<<<<<< HEAD
        public NetEntity? ContainedNetEntity
        {
            get => _containedNetEntity;
            private set
            {
                _containedNetEntity = value;
                if (value != null)
                {
                    _containedNetEntityArray ??= new NetEntity[1];
                    _containedNetEntityArray[0] = value.Value;
                }
            }
        }

=======
>>>>>>> 5ebe97ae
        [NonSerialized]
        private EntityUid? _containedEntity;

        private NetEntity? _containedNetEntity;

        // Used by ContainedEntities to avoid allocating.
        [NonSerialized]
        private EntityUid[]? _containedEntityArray;

        // Used by ContainedNetEntities to avoid allocating.
        [NonSerialized]
        private NetEntity[]? _containedNetEntityArray;

        /// <inheritdoc />
        public override bool Contains(EntityUid contained)
        {
            if (contained != ContainedEntity)
                return false;

#if DEBUG
            if (IoCManager.Resolve<IGameTiming>().ApplyingState)
                return true;

            var entMan = IoCManager.Resolve<IEntityManager>();
            var flags = entMan.GetComponent<MetaDataComponent>(contained).Flags;
            DebugTools.Assert((flags & MetaDataFlags.InContainer) != 0, $"Entity has bad container flags. Ent: {entMan.ToPrettyString(contained)}. Container: {ID}, Owner: {entMan.ToPrettyString(Owner)}");
#endif
            return true;
        }

        protected internal override bool CanInsert(EntityUid toInsert, bool assumeEmpty, IEntityManager entMan)
            => ContainedEntity == null || assumeEmpty;

        /// <inheritdoc />
        protected override void InternalInsert(EntityUid toInsert, IEntityManager entMan)
        {
            DebugTools.Assert(ContainedEntity == null);

            #if DEBUG
            // TODO make this a proper debug assert when gun code no longer fudges client-side spawn prediction.
            if (entMan.IsClientSide(toInsert) && !entMan.IsClientSide(Owner) && Manager.NetSyncEnabled)
                Logger.Warning("Inserting a client-side entity into a networked container slot. This will block the container slot and may cause issues.");
            #endif
            ContainedEntity = toInsert;
        }

        /// <inheritdoc />
        protected override void InternalRemove(EntityUid toRemove, IEntityManager entMan)
        {
            DebugTools.Assert(ContainedEntity == toRemove);
            ContainedEntity = null;
        }

        /// <inheritdoc />
        protected override void InternalShutdown(IEntityManager entMan, bool isClient)
        {
            if (ContainedEntity is not { } entity)
                return;

            if (!isClient)
                entMan.DeleteEntity(entity);
            else if (entMan.EntityExists(entity))
                Remove(entity, entMan, reparent: false, force: true);
        }

        internal override void HandleState(IEntityManager entMan)
        {
            if (entMan.TryGetEntity(ContainedNetEntity, out var entity))
                ContainedEntity = entity;
        }

        internal override void SetState(IEntityManager entMan)
        {
            ContainedNetEntity = entMan.GetNetEntity(ContainedEntity);
        }
    }
}<|MERGE_RESOLUTION|>--- conflicted
+++ resolved
@@ -31,20 +31,6 @@
             }
         }
 
-        // todo this is the worst code i have written for ss14
-        internal override IList<NetEntity> ContainedNetEntities
-        {
-            get
-            {
-                if (_containedNetEntity == null)
-                    return Array.Empty<NetEntity>();
-
-                _containedNetEntityArray ??= new[] { _containedNetEntity.Value };
-                DebugTools.Assert(_containedNetEntityArray[0] == _containedNetEntity);
-                return _containedNetEntityArray;
-            }
-        }
-
         [DataField("ent")]
         public EntityUid? ContainedEntity
         {
@@ -60,35 +46,12 @@
             }
         }
 
-<<<<<<< HEAD
-        public NetEntity? ContainedNetEntity
-        {
-            get => _containedNetEntity;
-            private set
-            {
-                _containedNetEntity = value;
-                if (value != null)
-                {
-                    _containedNetEntityArray ??= new NetEntity[1];
-                    _containedNetEntityArray[0] = value.Value;
-                }
-            }
-        }
-
-=======
->>>>>>> 5ebe97ae
         [NonSerialized]
         private EntityUid? _containedEntity;
-
-        private NetEntity? _containedNetEntity;
 
         // Used by ContainedEntities to avoid allocating.
         [NonSerialized]
         private EntityUid[]? _containedEntityArray;
-
-        // Used by ContainedNetEntities to avoid allocating.
-        [NonSerialized]
-        private NetEntity[]? _containedNetEntityArray;
 
         /// <inheritdoc />
         public override bool Contains(EntityUid contained)
@@ -141,16 +104,5 @@
             else if (entMan.EntityExists(entity))
                 Remove(entity, entMan, reparent: false, force: true);
         }
-
-        internal override void HandleState(IEntityManager entMan)
-        {
-            if (entMan.TryGetEntity(ContainedNetEntity, out var entity))
-                ContainedEntity = entity;
-        }
-
-        internal override void SetState(IEntityManager entMan)
-        {
-            ContainedNetEntity = entMan.GetNetEntity(ContainedEntity);
-        }
     }
 }