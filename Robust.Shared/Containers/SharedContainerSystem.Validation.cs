--- conflicted
+++ resolved
@@ -13,13 +13,6 @@
 {
     private void OnStartupValidation(EntityUid uid, ContainerManagerComponent component, ComponentStartup args)
     {
-<<<<<<< HEAD
-        var metaQuery = GetEntityQuery<MetaDataComponent>();
-        var xformQuery = GetEntityQuery<TransformComponent>();
-        var physicsQuery = GetEntityQuery<PhysicsComponent>();
-
-=======
->>>>>>> ef630bbf
         foreach (var cont in component.Containers.Values)
         {
             foreach (var ent in cont.ContainedEntities)
