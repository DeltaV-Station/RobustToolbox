--- conflicted
+++ resolved
@@ -144,29 +144,7 @@
             {
                 Containers = containers;
 
-<<<<<<< HEAD
-            [Serializable, NetSerializable]
-            public readonly struct ContainerData
-            {
-                public readonly string ContainerType;
-                public readonly string Id;
-                public readonly bool ShowContents;
-                public readonly bool OccludesLight;
-                public readonly NetEntity[] ContainedEntities;
-
-                public ContainerData(string containerType, string id, bool showContents, bool occludesLight, NetEntity[] containedEntities)
-                {
-                    ContainerType = containerType;
-                    Id = id;
-                    ShowContents = showContents;
-                    OccludesLight = occludesLight;
-                    ContainedEntities = containedEntities;
-                }
-
-                public void Deconstruct(out string type, out string id, out bool showEnts, out bool occludesLight, out NetEntity[] ents)
-=======
                 foreach (var container in containers.Values)
->>>>>>> ef630bbf
                 {
                     container.SetState(entManager);
                 }
