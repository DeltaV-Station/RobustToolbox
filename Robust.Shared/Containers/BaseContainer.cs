using System;
using System.Collections.Generic;
using System.Numerics;
using Robust.Shared.GameObjects;
using Robust.Shared.IoC;
using Robust.Shared.Map;
using Robust.Shared.Maths;
using Robust.Shared.Network;
using Robust.Shared.Physics;
using Robust.Shared.Physics.Components;
using Robust.Shared.Physics.Systems;
using Robust.Shared.Serialization;
using Robust.Shared.Serialization.Manager.Attributes;
using Robust.Shared.Utility;
using Robust.Shared.ViewVariables;

namespace Robust.Shared.Containers
{
    /// <summary>
    /// Base container class that all container inherit from.
    /// </summary>
    [ImplicitDataDefinitionForInheritors]
    public abstract partial class BaseContainer
    {
        /// <summary>
        /// Readonly collection of all the entities contained within this specific container
        /// </summary>
        [ViewVariables]
        public abstract IReadOnlyList<EntityUid> ContainedEntities { get; }

        /// <summary>
<<<<<<< HEAD
        /// Collection of all the entities sent by the server within this specific container
        /// </summary>
        internal abstract IList<NetEntity> ContainedNetEntities { get; }
=======
        /// Number of contained entities.
        /// </summary>
        public abstract int Count { get; }
>>>>>>> 5ebe97ae

        [ViewVariables, NonSerialized]
        public List<NetEntity> ExpectedEntities = new();

        /// <summary>
        /// The ID of this container.
        /// </summary>
        [ViewVariables, NonSerialized, Access(typeof(SharedContainerSystem), typeof(ContainerManagerComponent))]
        public string ID = default!;

        [NonSerialized]
        internal ContainerManagerComponent Manager = default!;

        /// <summary>
        /// Prevents light from escaping the container, from ex. a flashlight.
        /// </summary>
        [ViewVariables(VVAccess.ReadWrite)]
        [DataField("occludes")]
        public bool OccludesLight { get; set; } = true;

        /// <summary>
        /// The entity that owns this container.
        /// </summary>
        [ViewVariables]
        public EntityUid Owner => Manager.Owner;

        /// <summary>
        /// Should the contents of this container be shown? False for closed containers like lockers, true for
        /// things like glass display cases.
        /// </summary>
        [ViewVariables(VVAccess.ReadWrite)]
        [DataField("showEnts")]
        public bool ShowContents { get; set; }

        internal void Init(string id, EntityUid owner, ContainerManagerComponent component)
        {
            DebugTools.AssertNull(ID);
            ID = id;
            Manager = component;

            // TODO fix container init.
            // Eventually, we want an owner field, but currently it needs to use component.Owner
            // Owner = owner;
        }

        /// <summary>
        /// Attempts to insert the entity into this container.
        /// </summary>
        /// <remarks>
        /// If the insertion is successful, the inserted entity will end up parented to the
        /// container entity, and the inserted entity's local position will be set to the zero vector.
        /// </remarks>
        /// <param name="toinsert">The entity to insert.</param>
        /// <param name="entMan"></param>
        /// <returns>False if the entity could not be inserted.</returns>
        /// <exception cref="InvalidOperationException">
        /// Thrown if this container is a child of the entity,
        /// which would cause infinite loops.
        /// </exception>
        public bool Insert(
            EntityUid toinsert,
            IEntityManager? entMan = null,
            TransformComponent? transform = null,
            TransformComponent? ownerTransform = null,
            MetaDataComponent? meta = null,
            PhysicsComponent? physics = null,
            bool force = false)
        {
            IoCManager.Resolve(ref entMan);
            DebugTools.Assert(transform == null || transform.Owner == toinsert);
            DebugTools.Assert(ownerTransform == null || ownerTransform.Owner == Owner);
            DebugTools.Assert(ownerTransform == null || ownerTransform.Owner == Owner);
            DebugTools.Assert(physics == null || physics.Owner == toinsert);
            DebugTools.Assert(!ExpectedEntities.Contains(entMan.GetNetEntity(toinsert)));

            var physicsQuery = entMan.GetEntityQuery<PhysicsComponent>();
            var transformQuery = entMan.GetEntityQuery<TransformComponent>();
            var jointQuery = entMan.GetEntityQuery<JointComponent>();

            // ECS containers when
            var physicsSys = entMan.EntitySysManager.GetEntitySystem<SharedPhysicsSystem>();
            var jointSys = entMan.EntitySysManager.GetEntitySystem<SharedJointSystem>();
            var containerSys = entMan.EntitySysManager.GetEntitySystem<SharedContainerSystem>();

            //Verify we can insert into this container
            if (!force && !containerSys.CanInsert(toinsert, this))
                return false;

            // Please somebody ecs containers
            var lookupSys = entMan.EntitySysManager.GetEntitySystem<EntityLookupSystem>();
            var xformSys = entMan.EntitySysManager.GetEntitySystem<SharedTransformSystem>();

            transform ??= transformQuery.GetComponent(toinsert);
            meta ??= entMan.GetComponent<MetaDataComponent>(toinsert);

            // remove from any old containers.
            if ((meta.Flags & MetaDataFlags.InContainer) != 0 &&
                entMan.TryGetComponent(transform.ParentUid, out ContainerManagerComponent? oldManager) &&
                oldManager.TryGetContainer(toinsert, out var oldContainer) &&
                !oldContainer.Remove(toinsert, entMan, transform, meta, false, false))
            {
                // failed to remove from container --> cannot insert.
                return false;
            }

            // Update metadata first, so that parent change events can check IsInContainer.
            DebugTools.Assert((meta.Flags & MetaDataFlags.InContainer) == 0);
            meta.Flags |= MetaDataFlags.InContainer;

            // Remove the entity and any children from broadphases.
            // This is done before changing can collide to avoid unecceary updates.
            // TODO maybe combine with RecursivelyUpdatePhysics to avoid fetching components and iterating parents twice?
            lookupSys.RemoveFromEntityTree(toinsert, transform);
            DebugTools.Assert(transform.Broadphase == null || !transform.Broadphase.Value.IsValid());

            // Avoid unnecessary broadphase updates while unanchoring, changing physics collision, and re-parenting.
            var old = transform.Broadphase;

            transform.Broadphase = BroadphaseData.Invalid;

            // Unanchor the entity (without changing physics body types).
            xformSys.Unanchor(toinsert, transform, false);

            // Next, update physics. Note that this cannot just be done in the physics system via parent change events,
            // because the insertion may not result in a parent change. This could alternatively be done via a
            // got-inserted event, but really that event should run after the entity was actually inserted (so that
            // parent/map have updated). But we are better of disabling collision before doing map/parent changes.
            physicsQuery.Resolve(toinsert, ref physics, false);
            RecursivelyUpdatePhysics(toinsert, transform, physics, physicsSys, physicsQuery, transformQuery);

            // Attach to new parent
            var oldParent = transform.ParentUid;
            xformSys.SetCoordinates(toinsert, transform, new EntityCoordinates(Owner, Vector2.Zero), Angle.Zero);
            transform.Broadphase = old;

            // the transform.AttachParent() could previously result in the flag being unset, so check that this hasn't happened.
            DebugTools.Assert((meta.Flags & MetaDataFlags.InContainer) != 0);

            // Implementation specific insert logic
            InternalInsert(toinsert, entMan);

            // Update any relevant joint relays
            // Can't be done above as the container flag isn't set yet.
            RecursivelyUpdateJoints(toinsert, transform, jointSys, jointQuery, transformQuery);

            // Raise container events (after re-parenting and internal remove).
            entMan.EventBus.RaiseLocalEvent(Owner, new EntInsertedIntoContainerMessage(toinsert, oldParent, this), true);
            entMan.EventBus.RaiseLocalEvent(toinsert, new EntGotInsertedIntoContainerMessage(toinsert, this), true);

            // The sheer number of asserts tells you about how little I trust container and parenting code.
            DebugTools.Assert((meta.Flags & MetaDataFlags.InContainer) != 0);
            DebugTools.Assert(!transform.Anchored);
            DebugTools.Assert(transform.LocalPosition == Vector2.Zero);
            DebugTools.Assert(transform.LocalRotation == Angle.Zero);
            DebugTools.Assert(!physicsQuery.TryGetComponent(toinsert, out var phys) || (!phys.Awake && !phys.CanCollide));

            entMan.Dirty(Manager);
            return true;
        }

        internal void RecursivelyUpdatePhysics(
            EntityUid uid,
            TransformComponent xform,
            PhysicsComponent? physics,
            SharedPhysicsSystem physicsSys,
            EntityQuery<PhysicsComponent> physicsQuery,
            EntityQuery<TransformComponent> transformQuery)
        {
            if (physics != null)
            {
                // Here we intentionally don't dirty the physics comp. Client-side state handling will apply these same
                // changes. This also ensures that the server doesn't have to send the physics comp state to every
                // player for any entity inside of a container during init.
                physicsSys.SetLinearVelocity(uid, Vector2.Zero, false, body: physics);
                physicsSys.SetAngularVelocity(uid,0, false, body: physics);
                physicsSys.SetCanCollide(uid, false, false, body: physics);
            }

            var enumerator = xform.ChildEnumerator;

            while (enumerator.MoveNext(out var child))
            {
                var childXform = transformQuery.GetComponent(child.Value);
                physicsQuery.TryGetComponent(child.Value, out var childPhysics);
                RecursivelyUpdatePhysics(child.Value, childXform, childPhysics, physicsSys, physicsQuery, transformQuery);
            }
        }

        internal void RecursivelyUpdateJoints(
            EntityUid uid,
            TransformComponent xform,
            SharedJointSystem jointSys,
            EntityQuery<JointComponent> jointQuery,
            EntityQuery<TransformComponent> transformQuery)
        {
            if (jointQuery.TryGetComponent(uid, out var jointComp))
            {
                // TODO: This is going to be going up while joints going down, although these aren't too common
                // in SS14 atm.
                jointSys.RefreshRelay(uid, jointComp);
            }

            var enumerator = xform.ChildEnumerator;

            while (enumerator.MoveNext(out var child))
            {
                var childXform = transformQuery.GetComponent(child.Value);
                RecursivelyUpdateJoints(child.Value, childXform, jointSys, jointQuery, transformQuery);
            }
        }

        /// <summary>
        /// Whether the given entity can be inserted into this container.
        /// </summary>
        /// <param name="assumeEmpty">Whether to assume that the container is currently empty.</param>
        protected internal virtual bool CanInsert(EntityUid toInsert, bool assumeEmpty, IEntityManager entMan) => true;

        /// <summary>
        /// Attempts to remove the entity from this container.
        /// </summary>
        /// <param name="reparent">If false, this operation will not rigger a move or parent change event. Ignored if
        /// destination is not null</param>
        /// <param name="force">If true, this will not perform can-remove checks.</param>
        /// <param name="destination">Where to place the entity after removing. Avoids unnecessary broadphase updates.
        /// If not specified, and reparent option is true, then the entity will either be inserted into a parent
        /// container, the grid, or the map.</param>
        /// <param name="localRotation">Optional final local rotation after removal. Avoids redundant move events.</param>
        public bool Remove(
            EntityUid toRemove,
            IEntityManager? entMan = null,
            TransformComponent? xform = null,
            MetaDataComponent? meta = null,
            bool reparent = true,
            bool force = false,
            EntityCoordinates? destination = null,
            Angle? localRotation = null)
        {
            IoCManager.Resolve(ref entMan);
            DebugTools.AssertNotNull(Manager);
            DebugTools.Assert(entMan.EntityExists(toRemove));
            DebugTools.Assert(xform == null || xform.Owner == toRemove);
            DebugTools.Assert(meta == null || meta.Owner == toRemove);

            xform ??= entMan.GetComponent<TransformComponent>(toRemove);
            meta ??= entMan.GetComponent<MetaDataComponent>(toRemove);

            var sys = entMan.EntitySysManager.GetEntitySystem<SharedContainerSystem>();
            if (!force && !sys.CanRemove(toRemove, this))
                return false;

            if (force && !Contains(toRemove))
            {
                DebugTools.Assert("Attempted to force remove an entity that was never inside of the container.");
                return false;
            }

            DebugTools.Assert(meta.EntityLifeStage < EntityLifeStage.Terminating || (force && !reparent));
            DebugTools.Assert(xform.Broadphase == null || !xform.Broadphase.Value.IsValid());
            DebugTools.Assert(!xform.Anchored);
            DebugTools.Assert((meta.Flags & MetaDataFlags.InContainer) != 0x0);
            DebugTools.Assert(!entMan.TryGetComponent(toRemove, out PhysicsComponent? phys) || (!phys.Awake && !phys.CanCollide));

            // Unset flag (before parent change events are raised).
            meta.Flags &= ~MetaDataFlags.InContainer;

            // Implementation specific remove logic
            InternalRemove(toRemove, entMan);

            DebugTools.Assert((meta.Flags & MetaDataFlags.InContainer) == 0x0);
            var oldParent = xform.ParentUid;

            if (destination != null)
            {
                // Container ECS when.
                entMan.EntitySysManager.GetEntitySystem<SharedTransformSystem>().SetCoordinates(toRemove, xform, destination.Value, localRotation);
            }
            else if (reparent)
            {
                // Container ECS when.
                sys.AttachParentToContainerOrGrid(xform);
                if (localRotation != null)
                    entMan.EntitySysManager.GetEntitySystem<SharedTransformSystem>().SetLocalRotation(xform, localRotation.Value);
            }

            // Add to new broadphase
            if (xform.ParentUid == oldParent // move event should already have handled it
                && xform.Broadphase == null) // broadphase explicitly invalid?
            {
                entMan.EntitySysManager.GetEntitySystem<EntityLookupSystem>().FindAndAddToEntityTree(toRemove, xform: xform);
            }

            if (entMan.TryGetComponent<JointComponent>(toRemove, out var jointComp))
            {
                entMan.System<SharedJointSystem>().RefreshRelay(toRemove, jointComp);
            }

            // Raise container events (after re-parenting and internal remove).
            entMan.EventBus.RaiseLocalEvent(Owner, new EntRemovedFromContainerMessage(toRemove, this), true);
            entMan.EventBus.RaiseLocalEvent(toRemove, new EntGotRemovedFromContainerMessage(toRemove, this), false);

            DebugTools.Assert(destination == null || xform.Coordinates.Equals(destination.Value));

            entMan.Dirty(Manager);
            return true;
        }

        [Obsolete("use force option in Remove()")]
        public void ForceRemove(EntityUid toRemove, IEntityManager? entMan = null, MetaDataComponent? meta = null)
            => Remove(toRemove, entMan, meta: meta, reparent: false, force: true);

        /// <summary>
        /// Checks if the entity is contained in this container.
        /// This is not recursive, so containers of children are not checked.
        /// </summary>
        /// <param name="contained">The entity to check.</param>
        /// <returns>True if the entity is immediately contained in this container, false otherwise.</returns>
        public abstract bool Contains(EntityUid contained);

        /// <summary>
        /// Clears the container and marks it as deleted.
        /// </summary>
        public void Shutdown(IEntityManager? entMan = null, INetManager? netMan = null)
        {
            IoCManager.Resolve(ref entMan, ref netMan);
            InternalShutdown(entMan, netMan.IsClient);
            Manager.Containers.Remove(ID);
        }

        /// <inheritdoc />
        protected abstract void InternalShutdown(IEntityManager entMan, bool isClient);

        /// <summary>
        /// Implement to store the reference in whatever form you want
        /// </summary>
        /// <param name="toInsert"></param>
        /// <param name="entMan"></param>
        protected abstract void InternalInsert(EntityUid toInsert, IEntityManager entMan);

        /// <summary>
        /// Implement to remove the reference you used to store the entity
        /// </summary>
        /// <param name="toRemove"></param>
        /// <param name="entMan"></param>
        protected abstract void InternalRemove(EntityUid toRemove, IEntityManager entMan);

        internal abstract void HandleState(IEntityManager entMan);

        internal abstract void SetState(IEntityManager entMan);
    }
}<|MERGE_RESOLUTION|>--- conflicted
+++ resolved
@@ -1,6 +1,3 @@
-using System;
-using System.Collections.Generic;
-using System.Numerics;
 using Robust.Shared.GameObjects;
 using Robust.Shared.IoC;
 using Robust.Shared.Map;
@@ -9,10 +6,13 @@
 using Robust.Shared.Physics;
 using Robust.Shared.Physics.Components;
 using Robust.Shared.Physics.Systems;
-using Robust.Shared.Serialization;
 using Robust.Shared.Serialization.Manager.Attributes;
 using Robust.Shared.Utility;
 using Robust.Shared.ViewVariables;
+using System;
+using System.Collections.Generic;
+using System.Numerics;
+using Robust.Shared.Serialization;
 
 namespace Robust.Shared.Containers
 {
@@ -29,15 +29,9 @@
         public abstract IReadOnlyList<EntityUid> ContainedEntities { get; }
 
         /// <summary>
-<<<<<<< HEAD
-        /// Collection of all the entities sent by the server within this specific container
-        /// </summary>
-        internal abstract IList<NetEntity> ContainedNetEntities { get; }
-=======
         /// Number of contained entities.
         /// </summary>
         public abstract int Count { get; }
->>>>>>> 5ebe97ae
 
         [ViewVariables, NonSerialized]
         public List<NetEntity> ExpectedEntities = new();
@@ -155,7 +149,6 @@
 
             // Avoid unnecessary broadphase updates while unanchoring, changing physics collision, and re-parenting.
             var old = transform.Broadphase;
-
             transform.Broadphase = BroadphaseData.Invalid;
 
             // Unanchor the entity (without changing physics body types).
@@ -382,9 +375,5 @@
         /// <param name="toRemove"></param>
         /// <param name="entMan"></param>
         protected abstract void InternalRemove(EntityUid toRemove, IEntityManager entMan);
-
-        internal abstract void HandleState(IEntityManager entMan);
-
-        internal abstract void SetState(IEntityManager entMan);
     }
 }