using Robust.Shared.GameObjects;
using Robust.Shared.IoC;
using Robust.Shared.Map;
using Robust.Shared.Utility;

namespace Robust.Shared.ComponentTrees;

/// <summary>
///     This system will recursively raise events to update component tree positions any time any entity moves.
/// </summary>
/// <remarks>
///     This is used by some client-side systems (e.g., sprites, lights, etc). However this can be quite expensive and if possible should not be used by the server.
/// </remarks>
internal sealed class RecursiveMoveSystem : EntitySystem
{
    [Dependency] private readonly IMapManager _mapManager = default!;
    [Dependency] private readonly SharedTransformSystem _transform = default!;

    public delegate void TreeRecursiveMoveEventHandler(EntityUid uid, TransformComponent xform);

    public event TreeRecursiveMoveEventHandler? OnTreeRecursiveMove;

    private EntityQuery<TransformComponent> _xformQuery;

    bool _subscribed = false;

    public override void Initialize()
    {
        base.Initialize();
        _xformQuery = GetEntityQuery<TransformComponent>();
    }

    public override void Shutdown()
    {
        if (Subscribed)
            _transform.OnGlobalMoveEvent -= AnythingMoved;
    }

    internal void AddSubscription()
    {
        if (_subscribed)
            return;

<<<<<<< HEAD
        Subscribed = true;
        _transform.OnGlobalMoveEvent += AnythingMoved;
=======
        _subscribed = true;
        SubscribeLocalEvent<MoveEvent>(AnythingMoved);
>>>>>>> fb98eb1a
    }

    private void AnythingMoved(ref MoveEvent args)
    {
        if (args.Component.MapUid == args.Sender || args.Component.GridUid == args.Sender)
            return;

        DebugTools.Assert(!_mapManager.IsMap(args.Sender));
        DebugTools.Assert(!_mapManager.IsGrid(args.Sender));

        AnythingMovedSubHandler(args.Sender, args.Component);
    }

    private void AnythingMovedSubHandler(
        EntityUid uid,
        TransformComponent xform)
    {
        OnTreeRecursiveMove?.Invoke(uid, xform);

        // TODO only enumerate over entities in containers if necessary?
        // annoyingly, containers aren't guaranteed to occlude sprites & lights
        // but AFAIK thats currently unused???

        foreach (var child in xform._children)
        {
            if (_xformQuery.TryGetComponent(child, out var childXform))
                AnythingMovedSubHandler(child, childXform);
        }
    }
}<|MERGE_RESOLUTION|>--- conflicted
+++ resolved
@@ -32,8 +32,10 @@
 
     public override void Shutdown()
     {
-        if (Subscribed)
+        if (_subscribed)
             _transform.OnGlobalMoveEvent -= AnythingMoved;
+
+        _subscribed = false;
     }
 
     internal void AddSubscription()
@@ -41,13 +43,8 @@
         if (_subscribed)
             return;
 
-<<<<<<< HEAD
-        Subscribed = true;
+        _subscribed = true;
         _transform.OnGlobalMoveEvent += AnythingMoved;
-=======
-        _subscribed = true;
-        SubscribeLocalEvent<MoveEvent>(AnythingMoved);
->>>>>>> fb98eb1a
     }
 
     private void AnythingMoved(ref MoveEvent args)
