--- conflicted
+++ resolved
@@ -47,11 +47,8 @@
             deps.Register<IVerticesSimplifier, RamerDouglasPeuckerSimplifier>();
             deps.Register<IParallelManager, ParallelManager>();
             deps.Register<IParallelManagerInternal, ParallelManager>();
-<<<<<<< HEAD
             deps.Register<ToolshedManager>();
-=======
             deps.Register<HttpClientHolder>();
->>>>>>> a7315b1c
         }
     }
 }