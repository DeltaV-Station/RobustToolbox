using Robust.Shared.Asynchronous;
using Robust.Shared.Configuration;
using Robust.Shared.ContentPack;
using Robust.Shared.Exceptions;
using Robust.Shared.GameObjects;
using Robust.Shared.IoC;
using Robust.Shared.Localization;
using Robust.Shared.Log;
using Robust.Shared.Map;
using Robust.Shared.Network;
using Robust.Shared.Physics;
using Robust.Shared.Physics.Collision;
using Robust.Shared.Profiling;
using Robust.Shared.Random;
using Robust.Shared.Sandboxing;
using Robust.Shared.Serialization;
using Robust.Shared.Serialization.Manager;
using Robust.Shared.Threading;
using Robust.Shared.Timing;

namespace Robust.Shared
{
    internal static class SharedIoC
    {
        public static void RegisterIoC(IDependencyCollection deps)
        {
<<<<<<< HEAD
            IoCManager.Register<ISerializationManager, SerializationManager>();
            IoCManager.Register<IConfigurationManager, NetConfigurationManager>();
            IoCManager.Register<INetConfigurationManager, NetConfigurationManager>();
            IoCManager.Register<IConfigurationManagerInternal, NetConfigurationManager>();
            IoCManager.Register<IDynamicTypeFactory, DynamicTypeFactory>();
            IoCManager.Register<IDynamicTypeFactoryInternal, DynamicTypeFactory>();
            IoCManager.Register<IEntitySystemManager, EntitySystemManager>();
            IoCManager.Register<ILocalizationManager, LocalizationManager>();
            IoCManager.Register<ILocalizationManagerInternal, LocalizationManager>();
            IoCManager.Register<ILogManager, LogManager>();
            IoCManager.Register<IModLoader, ModLoader>();
            IoCManager.Register<IModLoaderInternal, ModLoader>();
            IoCManager.Register<INetManager, NetManager>();
            IoCManager.Register<IRobustSerializer, RobustSerializer>();
            IoCManager.Register<IRuntimeLog, RuntimeLog>();
            IoCManager.Register<ITaskManager, TaskManager>();
            IoCManager.Register<TaskManager, TaskManager>();
            IoCManager.Register<ITimerManager, TimerManager>();
            IoCManager.Register<ProfManager, ProfManager>();
            IoCManager.Register<IRobustRandom, RobustRandom>();
            IoCManager.Register<IRobustMappedStringSerializer, RobustMappedStringSerializer>();
            IoCManager.Register<ISandboxHelper, SandboxHelper>();
            IoCManager.Register<IManifoldManager, CollisionManager>();
            IoCManager.Register<IVerticesSimplifier, RamerDouglasPeuckerSimplifier>();
            IoCManager.Register<IParallelManager, ParallelManager>();
            IoCManager.Register<IParallelManagerInternal, ParallelManager>();
=======
            deps.Register<ISerializationManager, SerializationManager>();
            deps.Register<IConfigurationManager, NetConfigurationManager>();
            deps.Register<INetConfigurationManager, NetConfigurationManager>();
            deps.Register<IConfigurationManagerInternal, NetConfigurationManager>();
            deps.Register<INetConfigurationManagerInternal, NetConfigurationManager>();
            deps.Register<IDynamicTypeFactory, DynamicTypeFactory>();
            deps.Register<IDynamicTypeFactoryInternal, DynamicTypeFactory>();
            deps.Register<IEntitySystemManager, EntitySystemManager>();
            deps.Register<ILocalizationManager, LocalizationManager>();
            deps.Register<ILocalizationManagerInternal, LocalizationManager>();
            deps.Register<ILogManager, LogManager>();
            deps.Register<IModLoader, ModLoader>();
            deps.Register<IModLoaderInternal, ModLoader>();
            deps.Register<INetManager, NetManager>();
            deps.Register<IRobustSerializer, RobustSerializer>();
            deps.Register<IRuntimeLog, RuntimeLog>();
            deps.Register<ITaskManager, TaskManager>();
            deps.Register<TaskManager, TaskManager>();
            deps.Register<ITimerManager, TimerManager>();
            deps.Register<ProfManager, ProfManager>();
            deps.Register<IRobustRandom, RobustRandom>();
            deps.Register<IRobustMappedStringSerializer, RobustMappedStringSerializer>();
            deps.Register<ISandboxHelper, SandboxHelper>();
            deps.Register<IManifoldManager, CollisionManager>();
            deps.Register<IIslandManager, IslandManager>();
            deps.Register<IVerticesSimplifier, RamerDouglasPeuckerSimplifier>();
            deps.Register<IParallelManager, ParallelManager>();
            deps.Register<IParallelManagerInternal, ParallelManager>();
>>>>>>> d1eb70da
        }
    }
}<|MERGE_RESOLUTION|>--- conflicted
+++ resolved
@@ -24,34 +24,6 @@
     {
         public static void RegisterIoC(IDependencyCollection deps)
         {
-<<<<<<< HEAD
-            IoCManager.Register<ISerializationManager, SerializationManager>();
-            IoCManager.Register<IConfigurationManager, NetConfigurationManager>();
-            IoCManager.Register<INetConfigurationManager, NetConfigurationManager>();
-            IoCManager.Register<IConfigurationManagerInternal, NetConfigurationManager>();
-            IoCManager.Register<IDynamicTypeFactory, DynamicTypeFactory>();
-            IoCManager.Register<IDynamicTypeFactoryInternal, DynamicTypeFactory>();
-            IoCManager.Register<IEntitySystemManager, EntitySystemManager>();
-            IoCManager.Register<ILocalizationManager, LocalizationManager>();
-            IoCManager.Register<ILocalizationManagerInternal, LocalizationManager>();
-            IoCManager.Register<ILogManager, LogManager>();
-            IoCManager.Register<IModLoader, ModLoader>();
-            IoCManager.Register<IModLoaderInternal, ModLoader>();
-            IoCManager.Register<INetManager, NetManager>();
-            IoCManager.Register<IRobustSerializer, RobustSerializer>();
-            IoCManager.Register<IRuntimeLog, RuntimeLog>();
-            IoCManager.Register<ITaskManager, TaskManager>();
-            IoCManager.Register<TaskManager, TaskManager>();
-            IoCManager.Register<ITimerManager, TimerManager>();
-            IoCManager.Register<ProfManager, ProfManager>();
-            IoCManager.Register<IRobustRandom, RobustRandom>();
-            IoCManager.Register<IRobustMappedStringSerializer, RobustMappedStringSerializer>();
-            IoCManager.Register<ISandboxHelper, SandboxHelper>();
-            IoCManager.Register<IManifoldManager, CollisionManager>();
-            IoCManager.Register<IVerticesSimplifier, RamerDouglasPeuckerSimplifier>();
-            IoCManager.Register<IParallelManager, ParallelManager>();
-            IoCManager.Register<IParallelManagerInternal, ParallelManager>();
-=======
             deps.Register<ISerializationManager, SerializationManager>();
             deps.Register<IConfigurationManager, NetConfigurationManager>();
             deps.Register<INetConfigurationManager, NetConfigurationManager>();
@@ -76,11 +48,9 @@
             deps.Register<IRobustMappedStringSerializer, RobustMappedStringSerializer>();
             deps.Register<ISandboxHelper, SandboxHelper>();
             deps.Register<IManifoldManager, CollisionManager>();
-            deps.Register<IIslandManager, IslandManager>();
             deps.Register<IVerticesSimplifier, RamerDouglasPeuckerSimplifier>();
             deps.Register<IParallelManager, ParallelManager>();
             deps.Register<IParallelManagerInternal, ParallelManager>();
->>>>>>> d1eb70da
         }
     }
 }