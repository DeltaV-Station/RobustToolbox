﻿// This file includes code based on the List<T> class from https://github.com/dotnet/runtime/
// The original code is Copyright © .NET Foundation and Contributors. All rights reserved. Licensed under the MIT License (MIT).

using System;
using System.Collections;
using System.Collections.Generic;
using System.Diagnostics;
using System.Linq;
using System.Numerics;
using System.Runtime.CompilerServices;
using System.Runtime.InteropServices;

namespace Robust.Shared.Collections;

/// <summary>
/// Implementation of <see cref="List{T}"/> that is stored in a struct instead.
/// </summary>
/// <remarks>
/// <para>
/// Storing this implementation in a struct reduces GC and memory overhead from list instances drastically.
/// It is only recommended you use this class for private data;
/// public APIs probably shouldn't expose it unless you know what you're doing.
/// </para>
/// <para>
/// This implementation does not complain if you modify it during iteration. Be careful!
/// </para>
/// <para>
/// The implementation uses an array to store the contained items.
/// This array may be larger (<see cref="Capacity"/>) than the amount of "actual" items stored (<see cref="Count"/>).
/// Adding or removing elements to the list shrinks or grows the available capacity at the end of the array.
/// If there is no remaining capacity left when inserting,
/// a new, larger, array is allocated and elements are copied over.
/// </para>
/// </remarks>
/// <typeparam name="T">The type of item to store in the list.</typeparam>
public struct ValueList<T> : IEnumerable<T>
{
    private const int DefaultCapacity = 4;

    // List can be null so that the list instance is valid if = defaulted.
    // Null backing list is equal to empty array everywhere.
    // It follows from this that having a count or capacity > 0 means the list is not null.
    private T[]? _items;

    // Constructs a List with a given initial capacity. The list is
    // initially empty, but will have room for the given number of elements
    // before any reallocations are required.
    //
    public ValueList(int capacity)
    {
        _items = capacity == 0 ? null : new T[capacity];
        Count = 0;
    }

    /// <summary>
    /// Creates a list by copying the contents of the source list.
    /// </summary>
    public ValueList(List<T> list) : this(list, 0, list.Count)
    {
    }

    /// <summary>
    /// Creates a list by copying the contents of the source list.
    /// </summary>
    public ValueList(List<T> list, int start, int count)
    {
<<<<<<< HEAD
        Array.Resize(ref _items, count);
        Capacity = count;

        var liSpan = CollectionsMarshal.AsSpan(list);
        var target = new Span<T>(_items, start, count);
        liSpan.CopyTo(target);
=======
        _items = new T[count];

        var liSpan = CollectionsMarshal.AsSpan(list)[start..(start + count)];
        liSpan.CopyTo(_items);
>>>>>>> d6803f52

        Count = count;
    }

    /// <summary>
    /// Creates a list by copying the contents of the source list.
    /// </summary>
    public ValueList(IReadOnlyCollection<T> list)
    {
        var count = list.Count;
<<<<<<< HEAD
        Array.Resize(ref _items, count);
        Capacity = count;
=======
        _items = new T[count];
>>>>>>> d6803f52

        foreach (var entry in list)
        {
            var size = Count;
            AddNoResize(entry, size);
        }
    }

    /// <summary>
    /// Create a list by copying the contents from another enumerable.
    /// </summary>
    /// <param name="collection">The enumerable to copy the items from.</param>
    public ValueList(IEnumerable<T> collection)
    {
        _items = collection.ToArray();
        Count = _items.Length;
    }

    /// <summary>
    /// Create a list by taking ownership of an existing array.
    /// Mutations of the list may mutate the passed array.
    /// The count and capacity of the list are both set equal to the array length.
    /// </summary>
    /// <remarks>
    /// If null is passed, it is treated equivalently to an empty array.
    /// </remarks>
    public static ValueList<T> OwningArray(T[]? array)
    {
        ValueList<T> list = default;
        list._items = array;
        list.Count = list.Capacity;
        return list;
    }

    /// <summary>
    /// Create a list by taking ownership of an existing array.
    /// Mutations of the list may mutate the passed array.
    /// The capacity is set to the length of the list.
    /// The count can be set separately if the array has more space than valid items.
    /// </summary>
    /// <remarks>
    /// If null is passed, it is treated equivalently to an empty array.
    /// </remarks>
    /// <exception cref="ArgumentException">
    /// Thrown if count is negative or if count is greater than the array capacity.
    /// </exception>
    public static ValueList<T> OwningArray(T[]? array, int count)
    {
        ValueList<T> list = default;
        list._items = array;

        if (count < 0)
            throw new ArgumentException("Count cannot be negative.");

        if (count >= list.Capacity)
            throw new ArgumentException("Count cannot be greater than the size of the array.");

        list.Count = count;
        return list;
    }

    public int Count { get; private set; }

    // Sets or Gets the element at the given index.
    public readonly ref T this[int index]
    {
        get
        {
            // Following trick can reduce the range check by one
            if ((uint)index >= (uint)Count)
                throw new IndexOutOfRangeException();

            return ref _items![index];
        }
    }

    public int Capacity
    {
        readonly get => _items?.Length ?? 0;
        set
        {
            if (value < Count)
                throw new ArgumentException("Cannot set capacity lower than contained count");

            if (value == Capacity)
                return;

            if (value > 0)
            {
                var newItems = new T[value];
                if (Count > 0)
                    Array.Copy(_items!, newItems, Count);

                _items = newItems;
            }
            else
            {
                _items = null;
            }
        }
    }

    /// <summary>
    /// Span containing the items inside the list.
    /// Note that resizing of the backing array will cause this span to be invalidated.
    /// </summary>
    public readonly Span<T> Span => new(_items, 0, Count);

    // Adds the given object to the end of this list. The size of the list is
    // increased by one. If required, the capacity of the list is doubled
    // before adding the new element.
    //
    [MethodImpl(MethodImplOptions.AggressiveInlining)]
    public void Add(T item)
    {
        var size = Count;
        if ((uint)size < (uint)Capacity)
        {
            AddNoResize(item, size);
        }
        else
        {
            AddWithResize(item);
        }
    }

    [MethodImpl(MethodImplOptions.AggressiveInlining)]
    private void AddNoResize(T item, int size)
    {
        var array = _items;
        Count = size + 1;
        array![size] = item;
    }

    [MethodImpl(MethodImplOptions.AggressiveInlining)]
    public ref T AddRef()
    {
        var array = _items;
        var size = Count;
        if ((uint)size < (uint)Capacity)
        {
            Count = size + 1;
            return ref array![size];
        }

        return ref AddRefWithResize();
    }

    // Non-inline from List.Add to improve its code quality as uncommon path
    [MethodImpl(MethodImplOptions.NoInlining)]
    private void AddWithResize(T item)
    {
        Debug.Assert(Count == Capacity);

        var size = Count;
        Grow(size + 1);
        Count = size + 1;
        _items![size] = item;
    }

    // Non-inline from List.Add to improve its code quality as uncommon path
    [MethodImpl(MethodImplOptions.NoInlining)]
    private ref T AddRefWithResize()
    {
        Debug.Assert(Count == Capacity);

        var size = Count;
        Grow(size + 1);
        Count = size + 1;
        return ref _items![size];
    }

    // Clears the contents of List.
    [MethodImpl(MethodImplOptions.AggressiveInlining)]
    public void Clear()
    {
        if (RuntimeHelpers.IsReferenceOrContainsReferences<T>())
        {
            var size = Count;
            Count = 0;
            if (size > 0)
            {
                Array.Clear(_items!, 0, size); // Clear the elements so that the gc can reclaim the references.
            }
        }
        else
        {
            Count = 0;
        }
    }

    // Contains returns true if the specified element is in the List.
    // It does a linear, O(n) search.  Equality is determined by calling
    // EqualityComparer<T>.Default.Equals().
    //
    public readonly bool Contains(T item)
    {
        return IndexOf(item) >= 0;
    }

    /// <summary>
    /// Ensures that the capacity of this list is at least the specified <paramref name="capacity"/>.
    /// If the current capacity of the list is less than specified <paramref name="capacity"/>,
    /// the capacity is increased by continuously twice current capacity until it is at least the specified <paramref name="capacity"/>.
    /// </summary>
    /// <param name="capacity">The minimum capacity to ensure.</param>
    /// <returns>The new capacity of this list.</returns>
    public int EnsureCapacity(int capacity)
    {
        if (capacity < 0)
            throw new ArgumentException("Capacity cannot be negative");

        if (Capacity < capacity)
            Grow(capacity);

        return _items!.Length;
    }

    /// <summary>
    /// Increase the capacity of this list to at least the specified <paramref name="capacity"/>.
    /// </summary>
    /// <param name="capacity">The minimum capacity to ensure.</param>
    private void Grow(int capacity)
    {
        Debug.Assert(Capacity < capacity);

        int newcapacity = Capacity == 0 ? DefaultCapacity : 2 * _items!.Length;

        // Allow the list to grow to maximum possible capacity (~2G elements) before encountering overflow.
        // Note that this check works even when _items.Length overflowed thanks to the (uint) cast
        if ((uint)newcapacity > Array.MaxLength) newcapacity = Array.MaxLength;

        // If the computed capacity is still less than specified, set to the original argument.
        // Capacities exceeding Array.MaxLength will be surfaced as OutOfMemoryException by Array.Resize.
        if (newcapacity < capacity) newcapacity = capacity;

        Capacity = newcapacity;
    }

    // Returns an enumerator for this list with the given
    // permission for removal of elements. If modifications made to the list
    // while an enumeration is in progress, the MoveNext and
    // GetObject methods of the enumerator will throw an exception.
    //
    public readonly Enumerator GetEnumerator()
        => new Enumerator(this);

    IEnumerator<T> IEnumerable<T>.GetEnumerator()
        => new Enumerator(this);

    IEnumerator IEnumerable.GetEnumerator()
        => new Enumerator(this);


    // Returns the index of the first occurrence of a given value in a range of
    // this list. The list is searched forwards from beginning to end.
    // The elements of the list are compared to the given value using the
    // Object.Equals method.
    //
    // This method uses the Array.IndexOf method to perform the
    // search.
    //
    public readonly int IndexOf(T item)
        => _items == null ? -1 : Array.IndexOf(_items, item, 0, Count);

    // Returns the index of the first occurrence of a given value in a range of
    // this list. The list is searched forwards, starting at index
    // index and ending at count number of elements. The
    // elements of the list are compared to the given value using the
    // Object.Equals method.
    //
    // This method uses the Array.IndexOf method to perform the
    // search.
    //
    public readonly int IndexOf(T item, int index)
    {
        if (index > Count)
            throw new ArgumentOutOfRangeException();

        return _items == null ? -1 : Array.IndexOf(_items, item, index, Count - index);
    }

    // Returns the index of the first occurrence of a given value in a range of
    // this list. The list is searched forwards, starting at index
    // index and upto count number of elements. The
    // elements of the list are compared to the given value using the
    // Object.Equals method.
    //
    // This method uses the Array.IndexOf method to perform the
    // search.
    //
    public readonly int IndexOf(T item, int index, int count)
    {
        if (index > Count)
            throw new ArgumentException("Start index out of bounds");

        if (count < 0 || index > Count - count)
            throw new ArgumentException("Count out of range");

        return _items == null ? -1 : Array.IndexOf(_items, item, index, count);
    }

    // Inserts an element into this list at a given index. The size of the list
    // is increased by one. If required, the capacity of the list is doubled
    // before inserting the new element.
    //
    public void Insert(int index, T item)
    {
        // Note that insertions at the end are legal.
        if ((uint)index > (uint)Count)
        {
            throw new ArgumentOutOfRangeException();
        }

        if (Count == _items!.Length) Grow(Count + 1);
        if (index < Count)
        {
            Array.Copy(_items, index, _items, index + 1, Count - index);
        }

        _items[index] = item;
        Count++;
    }

    // Returns the index of the last occurrence of a given value in a range of
    // this list. The list is searched backwards, starting at the end
    // and ending at the first element in the list. The elements of the list
    // are compared to the given value using the Object.Equals method.
    //
    // This method uses the Array.LastIndexOf method to perform the
    // search.
    //
    public readonly int LastIndexOf(T item)
    {
        if (Count == 0)
        {
            // Special case for empty list
            return -1;
        }

        return LastIndexOf(item, Count - 1, Count);
    }

    // Returns the index of the last occurrence of a given value in a range of
    // this list. The list is searched backwards, starting at index
    // index and ending at the first element in the list. The
    // elements of the list are compared to the given value using the
    // Object.Equals method.
    //
    // This method uses the Array.LastIndexOf method to perform the
    // search.
    //
    public readonly int LastIndexOf(T item, int index)
    {
        if (index >= Count)
            throw new ArgumentOutOfRangeException(nameof(index), "Index out of range");

        return LastIndexOf(item, index, index + 1);
    }

    // Returns the index of the last occurrence of a given value in a range of
    // this list. The list is searched backwards, starting at index
    // index and upto count elements. The elements of
    // the list are compared to the given value using the Object.Equals
    // method.
    //
    // This method uses the Array.LastIndexOf method to perform the
    // search.
    //
    public readonly int LastIndexOf(T item, int index, int count)
    {
        if (Count == 0)
        {
            // Special case for empty list
            return -1;
        }

        if (index < 0)
            throw new ArgumentException("Index cannot be negative");

        if (count < 0)
            throw new ArgumentException("Count cannot be negative");

        if (index >= Count)
            throw new ArgumentException("Range outside of collection bounds");

        if (count > index + 1)
            throw new ArgumentException("Range outside of collection bounds");

        return Array.LastIndexOf(_items!, item, index, count);
    }

    // Removes the element at the given index. The size of the list is
    // decreased by one.
    public bool Remove(T item)
    {
        var index = IndexOf(item);
        if (index >= 0)
        {
            RemoveAt(index);
            return true;
        }

        return false;
    }

    // Removes the element at the given index. The size of the list is
    // decreased by one.
    public void RemoveAt(int index)
    {
        if ((uint)index >= (uint)Count)
            throw new ArgumentOutOfRangeException(nameof(index));

        Count--;
        if (index < Count)
            Array.Copy(_items!, index + 1, _items!, index, Count - index);

        if (RuntimeHelpers.IsReferenceOrContainsReferences<T>())
            _items![Count] = default!;
    }

    public void Sort() => Span.Sort();
    public void Sort(IComparer<T>? comparer) => Span.Sort(comparer);
    public void Sort(Comparison<T> comparison) => Span.Sort(comparison);

    public readonly T[] ToArray() => Span.ToArray();

    // Sets the capacity of this list to the size of the list. This method can
    // be used to minimize a list's memory overhead once it is known that no
    // new elements will be added to the list. To completely clear a list and
    // release all memory referenced by the list, execute the following
    // statements:
    //
    // list.Clear();
    // list.TrimExcess();
    //
    public void TrimExcess()
    {
        var threshold = (int)(Capacity * 0.9);

        if (Count < threshold)
            Capacity = Count;
    }

    public struct Enumerator : IEnumerator<T>
    {
        private readonly ValueList<T> _list;
        private int _index;

        internal Enumerator(ValueList<T> list)
        {
            _index = -1;
            _list = list;
        }

        public void Dispose()
        {
        }

        public bool MoveNext()
        {
            return ++_index < _list.Count;
        }

        public T Current => RefCurrent;
        public ref T RefCurrent => ref _list._items![_index];

        object? IEnumerator.Current => Current;

        void IEnumerator.Reset()
        {
            _index = -1;
        }
    }

    /// <summary>
    /// <see cref="CollectionExtensions"/>
    /// </summary>
    public T RemoveSwap(int index)
    {
        var old = this[index];
        var replacement = this[Count - 1];
        this[index] = replacement;
        RemoveAt(Count - 1);
        return old;
    }

    /// <summary>
    /// Adds a range of values from the source list.
    /// </summary>
    public void AddRange(ValueList<T> list)
    {
        var liSpan = list.Span;
        AddRange(liSpan);
    }

    /// <summary>
    /// Adds a range of values from the source list.
    /// </summary>
    public void AddRange(List<T> list)
    {
        var liSpan = CollectionsMarshal.AsSpan(list);
        AddRange(liSpan);
    }

    [MethodImpl(MethodImplOptions.AggressiveInlining)]
    public void AddRange(Span<T> span)
    {
        var spanCount = span.Length;
        EnsureCapacity(Count + spanCount);
        var target = new Span<T>(_items, Count, spanCount);
        span.CopyTo(target);
        Count += spanCount;
    }

    /// <summary>
    /// Fills this with default data up to the specified count.
    /// </summary>
    public void EnsureLength(int newCount)
    {
        if (Count > newCount)
            return;

        EnsureCapacity(newCount);
<<<<<<< HEAD

        for (var i = Count; i < newCount; i++)
        {
            var size = Count;
            AddNoResize(default!, size);
        }
=======
        var region = new Span<T>(_items, Count, (newCount - Count));
        region.Clear();
        Count = newCount;
>>>>>>> d6803f52
    }
}<|MERGE_RESOLUTION|>--- conflicted
+++ resolved
@@ -64,19 +64,10 @@
     /// </summary>
     public ValueList(List<T> list, int start, int count)
     {
-<<<<<<< HEAD
-        Array.Resize(ref _items, count);
-        Capacity = count;
-
-        var liSpan = CollectionsMarshal.AsSpan(list);
-        var target = new Span<T>(_items, start, count);
-        liSpan.CopyTo(target);
-=======
         _items = new T[count];
 
         var liSpan = CollectionsMarshal.AsSpan(list)[start..(start + count)];
         liSpan.CopyTo(_items);
->>>>>>> d6803f52
 
         Count = count;
     }
@@ -87,12 +78,7 @@
     public ValueList(IReadOnlyCollection<T> list)
     {
         var count = list.Count;
-<<<<<<< HEAD
-        Array.Resize(ref _items, count);
-        Capacity = count;
-=======
         _items = new T[count];
->>>>>>> d6803f52
 
         foreach (var entry in list)
         {
@@ -617,17 +603,8 @@
             return;
 
         EnsureCapacity(newCount);
-<<<<<<< HEAD
-
-        for (var i = Count; i < newCount; i++)
-        {
-            var size = Count;
-            AddNoResize(default!, size);
-        }
-=======
         var region = new Span<T>(_items, Count, (newCount - Count));
         region.Clear();
         Count = newCount;
->>>>>>> d6803f52
     }
 }