using System;
using System.Runtime.InteropServices;
using System.Threading;
using Robust.Shared.Configuration;
using Robust.Shared.Log;
using Robust.Shared.Network;

namespace Robust.Shared
{
    [CVarDefs]
    public abstract class CVars
    {
        protected CVars()
        {
            throw new InvalidOperationException("This class must not be instantiated");
        }

        /*
         * NET
         */

        public static readonly CVarDef<int> NetPort =
            CVarDef.Create("net.port", 1212, CVar.ARCHIVE);

        public static readonly CVarDef<int> NetSendBufferSize =
            CVarDef.Create("net.sendbuffersize", 131071, CVar.ARCHIVE);

        public static readonly CVarDef<int> NetReceiveBufferSize =
            CVarDef.Create("net.receivebuffersize", 131071, CVar.ARCHIVE);

        public static readonly CVarDef<bool> NetVerbose =
            CVarDef.Create("net.verbose", false);

        public static readonly CVarDef<string> NetServer =
            CVarDef.Create("net.server", "127.0.0.1", CVar.ARCHIVE | CVar.CLIENTONLY);

        public static readonly CVarDef<int> NetUpdateRate =
            CVarDef.Create("net.updaterate", 20, CVar.ARCHIVE | CVar.CLIENTONLY);

        public static readonly CVarDef<int> NetCmdRate =
            CVarDef.Create("net.cmdrate", 30, CVar.ARCHIVE | CVar.CLIENTONLY);

        public static readonly CVarDef<int> NetRate =
            CVarDef.Create("net.rate", 10240, CVar.ARCHIVE | CVar.CLIENTONLY);

        // That's comma-separated, btw.
        public static readonly CVarDef<string> NetBindTo =
            CVarDef.Create("net.bindto", "0.0.0.0,::", CVar.ARCHIVE | CVar.SERVERONLY);

        public static readonly CVarDef<bool> NetDualStack =
            CVarDef.Create("net.dualstack", false, CVar.ARCHIVE | CVar.SERVERONLY);

        public static readonly CVarDef<bool> NetInterp =
            CVarDef.Create("net.interp", true, CVar.ARCHIVE);

        public static readonly CVarDef<int> NetInterpRatio =
            CVarDef.Create("net.interp_ratio", 0, CVar.ARCHIVE);

        public static readonly CVarDef<bool> NetLogging =
            CVarDef.Create("net.logging", false, CVar.ARCHIVE);

        public static readonly CVarDef<bool> NetPredict =
            CVarDef.Create("net.predict", true, CVar.ARCHIVE);

        public static readonly CVarDef<int> NetPredictTickBias =
            CVarDef.Create("net.predict_tick_bias", 1, CVar.ARCHIVE);

        // On Windows we default this to 16ms lag bias, to account for time period lag in the Lidgren thread.
        // Basically due to how time periods work on Windows, messages are (at worst) time period-delayed when sending.
        // BUT! Lidgren's latency calculation *never* measures this due to how it works.
        // This broke some prediction calculations quite badly so we bias them to mask it.
        // This is not necessary on Linux because Linux, for better or worse,
        // just has the Lidgren thread go absolute brr polling.
        public static readonly CVarDef<float> NetPredictLagBias = CVarDef.Create(
                "net.predict_lag_bias",
                OperatingSystem.IsWindows() ? 0.016f : 0,
                CVar.ARCHIVE);

        public static readonly CVarDef<int> NetStateBufMergeThreshold =
            CVarDef.Create("net.state_buf_merge_threshold", 5, CVar.ARCHIVE);

        public static readonly CVarDef<bool> NetPVS =
            CVarDef.Create("net.pvs", true, CVar.ARCHIVE | CVar.REPLICATED | CVar.SERVER);

        public static readonly CVarDef<float> NetMaxUpdateRange =
            CVarDef.Create("net.maxupdaterange", 12.5f, CVar.ARCHIVE | CVar.REPLICATED | CVar.SERVER);

        public static readonly CVarDef<bool> NetLogLateMsg =
            CVarDef.Create("net.log_late_msg", true);

        public static readonly CVarDef<int> NetTickrate =
            CVarDef.Create("net.tickrate", 60, CVar.ARCHIVE | CVar.REPLICATED | CVar.SERVER);

        /**
         * SUS
         */

        public static readonly CVarDef<int> SysWinTickPeriod =
            CVarDef.Create("sys.win_tick_period", 3, CVar.SERVERONLY);

        // On non-FULL_RELEASE builds, use ProfileOptimization/tiered JIT to speed up game startup.
        public static readonly CVarDef<bool> SysProfileOpt =
            CVarDef.Create("sys.profile_opt", true);

        /// <summary>
        ///     Controls stack size of the game logic thread, in bytes.
        /// </summary>
        public static readonly CVarDef<int> SysGameThreadStackSize =
            CVarDef.Create("sys.game_thread_stack_size", 8 * 1024 * 1024);

        /// <summary>
        ///     Controls stack size of the game logic thread.
        /// </summary>
        public static readonly CVarDef<int> SysGameThreadPriority =
            CVarDef.Create("sys.game_thread_priority", (int) ThreadPriority.AboveNormal);

#if DEBUG
        public static readonly CVarDef<float> NetFakeLoss = CVarDef.Create("net.fakeloss", 0f, CVar.CHEAT);
        public static readonly CVarDef<float> NetFakeLagMin = CVarDef.Create("net.fakelagmin", 0f, CVar.CHEAT);
        public static readonly CVarDef<float> NetFakeLagRand = CVarDef.Create("net.fakelagrand", 0f, CVar.CHEAT);
        public static readonly CVarDef<float> NetFakeDuplicates = CVarDef.Create("net.fakeduplicates", 0f, CVar.CHEAT);
#endif

        /*
         * METRICS
         */

        public static readonly CVarDef<bool> MetricsEnabled =
            CVarDef.Create("metrics.enabled", false, CVar.SERVERONLY);

        public static readonly CVarDef<string> MetricsHost =
            CVarDef.Create("metrics.host", "localhost", CVar.SERVERONLY);

        public static readonly CVarDef<int> MetricsPort =
            CVarDef.Create("metrics.port", 44880, CVar.SERVERONLY);

        /*
         * STATUS
         */

        public static readonly CVarDef<bool> StatusEnabled =
            CVarDef.Create("status.enabled", true, CVar.ARCHIVE | CVar.SERVERONLY);

        public static readonly CVarDef<string> StatusBind =
            CVarDef.Create("status.bind", "*:1212", CVar.ARCHIVE | CVar.SERVERONLY);

        public static readonly CVarDef<int> StatusMaxConnections =
            CVarDef.Create("status.max_connections", 5, CVar.SERVERONLY);

        public static readonly CVarDef<string> StatusConnectAddress =
            CVarDef.Create("status.connectaddress", "", CVar.ARCHIVE | CVar.SERVERONLY);

        /*
         * BUILD
         */

        public static readonly CVarDef<string> BuildEngineVersion =
            CVarDef.Create("build.engine_version", "", CVar.SERVERONLY);

        public static readonly CVarDef<string> BuildForkId =
            CVarDef.Create("build.fork_id", "", CVar.SERVERONLY);

        public static readonly CVarDef<string> BuildVersion =
            CVarDef.Create("build.version", "", CVar.SERVERONLY);

        public static readonly CVarDef<string> BuildDownloadUrl =
            CVarDef.Create("build.download_url", string.Empty, CVar.SERVERONLY);

        public static readonly CVarDef<string> BuildHash =
            CVarDef.Create("build.hash", "", CVar.SERVERONLY);

        /*
         * WATCHDOG
         */

        public static readonly CVarDef<string> WatchdogToken =
            CVarDef.Create("watchdog.token", "", CVar.SERVERONLY);

        public static readonly CVarDef<string> WatchdogKey =
            CVarDef.Create("watchdog.key", "", CVar.SERVERONLY);

        public static readonly CVarDef<string> WatchdogBaseUrl =
            CVarDef.Create("watchdog.baseUrl", "http://localhost:5000", CVar.SERVERONLY);

        /*
         * GAME
         */

        public static readonly CVarDef<int> GameMaxPlayers =
            CVarDef.Create("game.maxplayers", 32, CVar.ARCHIVE | CVar.REPLICATED | CVar.SERVER);

        public static readonly CVarDef<string> GameHostName =
            CVarDef.Create("game.hostname", "MyServer", CVar.ARCHIVE | CVar.REPLICATED | CVar.SERVER);

        /*
         * LOG
         */

        public static readonly CVarDef<bool> LogEnabled =
            CVarDef.Create("log.enabled", true, CVar.ARCHIVE | CVar.SERVERONLY);

        public static readonly CVarDef<string> LogPath =
            CVarDef.Create("log.path", "logs", CVar.ARCHIVE | CVar.SERVERONLY);

        public static readonly CVarDef<string> LogFormat =
            CVarDef.Create("log.format", "log_%(date)s-T%(time)s.txt", CVar.ARCHIVE | CVar.SERVERONLY);

        public static readonly CVarDef<LogLevel> LogLevel =
            CVarDef.Create("log.level", Log.LogLevel.Info, CVar.ARCHIVE | CVar.SERVERONLY);

        public static readonly CVarDef<bool> LogRuntimeLog =
            CVarDef.Create("log.runtimelog", true, CVar.ARCHIVE | CVar.SERVERONLY);

        /*
         * Light
         */

        /// <summary>
        /// This is the maximum the viewport is enlarged to check for any intersecting render-trees for lights.
        /// This should be set to your maximum light radius.
        /// </summary>
        /// <remarks>
        /// If this value is too small it just means there may be pop-in where a light is located on a render-tree
        /// outside of our viewport.
        /// </remarks>
        public static readonly CVarDef<float> MaxLightRadius =
            CVarDef.Create("light.max_radius", 20.0f, CVar.CLIENTONLY);

        /*
         * Lookup
         */

        /// <summary>
        /// Like MaxLightRadius this is how far we enlarge lookups to find intersecting components.
        /// This should be set to your maximum entity size.
        /// </summary>
        public static readonly CVarDef<float> LookupEnlargementRange =
            CVarDef.Create("lookup.enlargement_range", 10.0f, CVar.ARCHIVE | CVar.REPLICATED | CVar.CHEAT);

        /*
         * LOKI
         */

        public static readonly CVarDef<bool> LokiEnabled =
            CVarDef.Create("loki.enabled", false, CVar.SERVERONLY);

        public static readonly CVarDef<string> LokiName =
            CVarDef.Create("loki.name", "", CVar.SERVERONLY);

        public static readonly CVarDef<string> LokiAddress =
            CVarDef.Create("loki.address", "", CVar.SERVERONLY);

        public static readonly CVarDef<string> LokiUsername =
            CVarDef.Create("loki.username", "", CVar.SERVERONLY);

        public static readonly CVarDef<string> LokiPassword =
            CVarDef.Create("loki.password", "", CVar.SERVERONLY);

        /*
         * AUTH
         */

        public static readonly CVarDef<int> AuthMode =
            CVarDef.Create("auth.mode", (int) Network.AuthMode.Optional, CVar.SERVERONLY);

        public static readonly CVarDef<bool> AuthAllowLocal =
            CVarDef.Create("auth.allowlocal", true, CVar.SERVERONLY);

        // Only respected on server, client goes through IAuthManager for security.
        public static readonly CVarDef<string> AuthServer =
            CVarDef.Create("auth.server", AuthManager.DefaultAuthServer, CVar.SERVERONLY);

        /*
         * DISPLAY
         */

        public static readonly CVarDef<bool> DisplayVSync =
            CVarDef.Create("display.vsync", true, CVar.ARCHIVE | CVar.CLIENTONLY);

        public static readonly CVarDef<int> DisplayWindowMode =
            CVarDef.Create("display.windowmode", 0, CVar.ARCHIVE | CVar.CLIENTONLY);

        public static readonly CVarDef<int> DisplayWidth =
            CVarDef.Create("display.width", 1280, CVar.CLIENTONLY);

        public static readonly CVarDef<int> DisplayHeight =
            CVarDef.Create("display.height", 720, CVar.CLIENTONLY);

        public static readonly CVarDef<int> DisplayLightMapDivider =
            CVarDef.Create("display.lightmapdivider", 2, CVar.CLIENTONLY | CVar.ARCHIVE);

        public static readonly CVarDef<int> DisplayMaxLightsPerScene =
            CVarDef.Create("display.maxlightsperscene", 128, CVar.CLIENTONLY | CVar.ARCHIVE);

        public static readonly CVarDef<bool> DisplaySoftShadows =
            CVarDef.Create("display.softshadows", true, CVar.CLIENTONLY | CVar.ARCHIVE);

        public static readonly CVarDef<float> DisplayUIScale =
            CVarDef.Create("display.uiScale", 0f, CVar.ARCHIVE | CVar.CLIENTONLY);

        public static readonly CVarDef<int> DisplayRenderer =
            CVarDef.Create("display.renderer", 0, CVar.CLIENTONLY);

        public static readonly CVarDef<int> DisplayFontDpi =
            CVarDef.Create("display.fontdpi", 96, CVar.CLIENTONLY);

        public static readonly CVarDef<string> DisplayOGLOverrideVersion =
            CVarDef.Create("display.ogl_override_version", string.Empty, CVar.CLIENTONLY);

        public static readonly CVarDef<bool> DisplayOGLCheckErrors =
            CVarDef.Create("display.ogl_check_errors", false, CVar.CLIENTONLY);

        /// <summary>
        ///     Forces synchronization of multi-window rendering with <c>glFinish</c> when GL fence sync is unavailable.
        /// </summary>
        /// <remarks>
        ///     If this is disabled multi-window rendering on GLES2 might run better, dunno.
        ///     It technically causes UB thanks to the OpenGL spec with cross-context sync. Hope that won't happen.
        ///     Let's be real the OpenGL specification is basically just a suggestion to drivers anyways so who cares.
        /// </remarks>
        public static readonly CVarDef<bool> DisplayForceSyncWindows =
            CVarDef.Create<bool>("display.force_sync_windows", true, CVar.CLIENTONLY);

        public static readonly CVarDef<bool> DisplayThreadWindowBlit =
            CVarDef.Create("display.thread_window_blit", true, CVar.CLIENTONLY);

        public static readonly CVarDef<int> DisplayInputBufferSize =
            CVarDef.Create("display.input_buffer_size", 32, CVar.CLIENTONLY);

        public static readonly CVarDef<bool> DisplayWin32Experience =
            CVarDef.Create("display.win32_experience", false, CVar.CLIENTONLY);

        /*
         * AUDIO
         */

        public static readonly CVarDef<string> AudioDevice =
            CVarDef.Create("audio.device", string.Empty, CVar.CLIENTONLY);

        public static readonly CVarDef<float> AudioMasterVolume =
            CVarDef.Create("audio.mastervolume", 1.0f, CVar.ARCHIVE | CVar.CLIENTONLY);

        /*
         * PLAYER
         */

        public static readonly CVarDef<string> PlayerName =
            CVarDef.Create("player.name", "JoeGenero", CVar.ARCHIVE | CVar.CLIENTONLY);

        /*
         * PHYSICS
         */

        // - Contacts
        public static readonly CVarDef<int> ContactMultithreadThreshold =
<<<<<<< HEAD
            CVarDef.Create("physics.contact_multithread_threshold", 16);
=======
            CVarDef.Create("physics.contact_multithread_threshold", 32);
>>>>>>> 3fe7373d

        public static readonly CVarDef<int> ContactMinimumThreads =
            CVarDef.Create("physics.contact_minimum_threads", 2);

        // - Sleep
        public static readonly CVarDef<float> AngularSleepTolerance =
            CVarDef.Create("physics.angsleeptol", 2.0f / 180.0f * MathF.PI);

        public static readonly CVarDef<float> LinearSleepTolerance =
            CVarDef.Create("physics.linsleeptol", 0.001f);

        public static readonly CVarDef<bool> SleepAllowed =
            CVarDef.Create("physics.sleepallowed", true);

        // Box2D default is 0.5f
        public static readonly CVarDef<float> TimeToSleep =
            CVarDef.Create("physics.timetosleep", 0.2f);

        // - Solver
        // These are the minimum recommended by Box2D with the standard being 8 velocity 3 position iterations.
        // Trade-off is obviously performance vs how long it takes to stabilise.
        public static readonly CVarDef<int> PositionIterations =
            CVarDef.Create("physics.positer", 3);

        public static readonly CVarDef<int> VelocityIterations =
            CVarDef.Create("physics.veliter", 8);

        public static readonly CVarDef<bool> WarmStarting =
            CVarDef.Create("physics.warmstart", true);

        public static readonly CVarDef<bool> AutoClearForces =
            CVarDef.Create("physics.autoclearforces", true);

        /// <summary>
        /// A velocity threshold for elastic collisions. Any collision with a relative linear
        /// velocity below this threshold will be treated as inelastic.
        /// </summary>
        public static readonly CVarDef<float> VelocityThreshold =
            CVarDef.Create("physics.velocitythreshold", 0.5f);

        // TODO: Copy Box2D's comments on baumgarte I think it's on the solver class.
        /// <summary>
        ///     How much overlap is resolved per tick.
        /// </summary>
        public static readonly CVarDef<float> Baumgarte =
            CVarDef.Create("physics.baumgarte", 0.2f);

        /// <summary>
        /// A small length used as a collision and constraint tolerance. Usually it is
        /// chosen to be numerically significant, but visually insignificant.
        /// </summary>
        /// <remarks>
        ///     Note that some joints may have this cached and not update on value change.
        /// </remarks>
        public static readonly CVarDef<float> LinearSlop =
            CVarDef.Create("physics.linearslop", 0.005f);

        /// <summary>
        /// A small angle used as a collision and constraint tolerance. Usually it is
        /// chosen to be numerically significant, but visually insignificant.
        /// </summary>
        public static readonly CVarDef<float> AngularSlop =
            CVarDef.Create("physics.angularslop", 2.0f / 180.0f * MathF.PI);

        /// <summary>
        /// The radius of the polygon/edge shape skin. This should not be modified. Making
        /// this smaller means polygons will have an insufficient buffer for continuous collision.
        /// Making it larger may create artifacts for vertex collision.
        /// </summary>
        /// <remarks>
        ///     Default is set to be 2 x linearslop. TODO Should we listen to linearslop changes?
        /// </remarks>
        public static readonly CVarDef<float> PolygonRadius =
            CVarDef.Create("physics.polygonradius", 2 * 0.005f);

        /// <summary>
        /// If true, it will run a GiftWrap convex hull on all polygon inputs.
        /// This makes for a more stable engine when given random input,
        /// but if speed of the creation of polygons are more important,
        /// you might want to set this to false.
        /// </summary>
        public static readonly CVarDef<bool> ConvexHullPolygons =
            CVarDef.Create("physics.convexhullpolygons", true);

        public static readonly CVarDef<int> MaxPolygonVertices =
            CVarDef.Create("physics.maxpolygonvertices", 8);

        public static readonly CVarDef<float> MaxLinearCorrection =
            CVarDef.Create("physics.maxlinearcorrection", 0.2f);

        public static readonly CVarDef<float> MaxAngularCorrection =
            CVarDef.Create("physics.maxangularcorrection", 8.0f / 180.0f * MathF.PI);

        // - Maximums
        /// <summary>
        /// Maximum linear velocity per second.
        /// Make sure that MaxLinVelocity / <see cref="NetTickrate"/> is around 0.5 or higher so that moving objects don't go through walls.
        /// MaxLinVelocity is compared to the dot product of linearVelocity * frameTime.
        /// </summary>
        /// <remarks>
        /// Default is 35 m/s. Around half a tile per tick at 60 ticks per second.
        /// </remarks>
        public static readonly CVarDef<float> MaxLinVelocity =
            CVarDef.Create("physics.maxlinvelocity", 35f);

        /// <summary>
        /// Maximum angular velocity in full rotations per second.
        /// MaxAngVelocity is compared to the squared rotation.
        /// </summary>
        /// <remarks>
        /// Default is 15 rotations per second. Approximately a quarter rotation per tick at 60 ticks per second.
        /// </remarks>
        public static readonly CVarDef<float> MaxAngVelocity =
            CVarDef.Create("physics.maxangvelocity", 15f);

        /// <summary>
        /// How frequently grid fixtures are updated. Given grid updates can be expensive they aren't run immediately.
        /// Set to 0 to run them immediately.
        /// </summary>
        public static readonly CVarDef<float> GridFixtureUpdateRate =
            CVarDef.Create("physics.grid_fixture_update_rate", 0.2f);

        /*
         * DISCORD
         */

        public static readonly CVarDef<bool> DiscordEnabled =
            CVarDef.Create("discord.enabled", true, CVar.CLIENTONLY);

        /*
         * RES
         */

        public static readonly CVarDef<bool> ResCheckPathCasing =
            CVarDef.Create("res.checkpathcasing", false);

        public static readonly CVarDef<bool> TexturePreloadingEnabled =
            CVarDef.Create("res.texturepreloadingenabled", true, CVar.CLIENTONLY);


        /*
         * DEBUG
         */

        /// <summary>
        ///     Target framerate for things like the frame graph.
        /// </summary>
        public static readonly CVarDef<int> DebugTargetFps =
            CVarDef.Create("debug.target_fps", 60, CVar.CLIENTONLY | CVar.ARCHIVE);

        /*
         * MIDI
         */

        public static readonly CVarDef<float> MidiVolume =
            CVarDef.Create("midi.volume", 0f, CVar.CLIENTONLY | CVar.ARCHIVE);
    }
}<|MERGE_RESOLUTION|>--- conflicted
+++ resolved
@@ -353,11 +353,7 @@
 
         // - Contacts
         public static readonly CVarDef<int> ContactMultithreadThreshold =
-<<<<<<< HEAD
-            CVarDef.Create("physics.contact_multithread_threshold", 16);
-=======
             CVarDef.Create("physics.contact_multithread_threshold", 32);
->>>>>>> 3fe7373d
 
         public static readonly CVarDef<int> ContactMinimumThreads =
             CVarDef.Create("physics.contact_minimum_threads", 2);
