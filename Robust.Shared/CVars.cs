using System;
using System.Runtime.InteropServices;
using System.Threading;
using Lidgren.Network;
using Robust.Shared.Audio;
using Robust.Shared.Configuration;
using Robust.Shared.Log;
using Robust.Shared.Network;
using Robust.Shared.Physics;

namespace Robust.Shared
{
    /// <seealso cref="CVarDefaultOverrides"/>
    [CVarDefs]
    public abstract class CVars
    {
        protected CVars()
        {
            throw new InvalidOperationException("This class must not be instantiated");
        }

        /*
         * NET
         */

        /// <summary>
        /// Hard max-cap of concurrent connections for the main game networking.
        /// </summary>
        /// <remarks>
        /// This cannot be bypassed in any way, since it is used by Lidgren internally.
        /// </remarks>
        public static readonly CVarDef<int> NetMaxConnections =
            CVarDef.Create("net.max_connections", 256, CVar.ARCHIVE | CVar.REPLICATED | CVar.SERVER);

        /// <summary>
        /// UDP port to bind to for main game networking.
        /// Each address specified in <c>net.bindto</c> is bound with this port.
        /// </summary>
        public static readonly CVarDef<int> NetPort =
            CVarDef.Create("net.port", 1212, CVar.ARCHIVE);

        /// <summary>
        /// Send buffer size on the UDP sockets used for main game networking.
        /// </summary>
        public static readonly CVarDef<int> NetSendBufferSize =
            CVarDef.Create("net.sendbuffersize", 131071, CVar.ARCHIVE);

        /// <summary>
        /// Receive buffer size on the UDP sockets used for main game networking.
        /// </summary>
        public static readonly CVarDef<int> NetReceiveBufferSize =
            CVarDef.Create("net.receivebuffersize", 131071, CVar.ARCHIVE);

        /// <summary>
        /// Maximum UDP payload size to send.
        /// </summary>
        /// <seealso cref="NetMtuExpand"/>
        public static readonly CVarDef<int> NetMtu =
            CVarDef.Create("net.mtu", NetPeerConfiguration.kDefaultMTU, CVar.ARCHIVE);

        /// <summary>
        /// If set, automatically try to detect MTU above <see cref="NetMtu"/>.
        /// </summary>
        /// <seealso cref="NetMtu"/>
        /// <seealso cref="NetMtuExpandFrequency"/>
        /// <seealso cref="NetMtuExpandFailAttempts"/>
        public static readonly CVarDef<bool> NetMtuExpand =
            CVarDef.Create("net.mtu_expand", false, CVar.ARCHIVE);

        /// <summary>
        /// Interval between MTU expansion attempts, in seconds.
        /// </summary>
        /// <remarks>
        /// This property is named incorrectly: it is actually an interval, not a frequency.
        /// The name is chosen to match Lidgren's <see cref="NetPeerConfiguration.ExpandMTUFrequency"/>.
        /// </remarks>
        /// <seealso cref="NetMtuExpand"/>
        public static readonly CVarDef<float> NetMtuExpandFrequency =
            CVarDef.Create("net.mtu_expand_frequency", 2f, CVar.ARCHIVE);

        /// <summary>
        /// How many times an MTU expansion attempt can fail before settling on a final MTU value.
        /// </summary>
        /// <seealso cref="NetMtuExpand"/>
        public static readonly CVarDef<int> NetMtuExpandFailAttempts =
            CVarDef.Create("net.mtu_expand_fail_attempts", 5, CVar.ARCHIVE);

        /// <summary>
        /// Whether to enable verbose debug logging in Lidgren.
        /// </summary>
        /// <seealso cref="NetMtuExpand"/>
        public static readonly CVarDef<bool> NetVerbose =
            CVarDef.Create("net.verbose", false);

        /// <summary>
        /// Comma-separated list of IP addresses to bind to for the main game networking port.
        /// The port bound is the value of <c>net.port</c> always.
        /// </summary>
        public static readonly CVarDef<string> NetBindTo =
            CVarDef.Create("net.bindto", "0.0.0.0,::", CVar.ARCHIVE | CVar.SERVERONLY);

        /// <summary>
        /// Whether to bind IPv6 sockets in dual-stack mode (for main game networking).
        /// </summary>
        public static readonly CVarDef<bool> NetDualStack =
            CVarDef.Create("net.dualstack", false, CVar.ARCHIVE | CVar.SERVERONLY);

        /// <summary>
        /// Whether to interpolate between server game states for render frames on the client.
        /// </summary>
        public static readonly CVarDef<bool> NetInterp =
            CVarDef.Create("net.interp", true, CVar.ARCHIVE | CVar.CLIENTONLY);

        /// <summary>
        /// The target number of game states to keep buffered up to smooth out network inconsistency.
        /// </summary>
        public static readonly CVarDef<int> NetBufferSize =
            CVarDef.Create("net.buffer_size", 2, CVar.ARCHIVE | CVar.CLIENTONLY);

        /// <summary>
        /// Enable verbose game state/networking logging.
        /// </summary>
        public static readonly CVarDef<bool> NetLogging =
            CVarDef.Create("net.logging", false, CVar.ARCHIVE);

        /// <summary>
        /// Whether prediction is enabled on the client.
        /// </summary>
        /// <remarks>
        /// If off, simulation input commands will not fire and most entity methods will not run update.
        /// </remarks>
        public static readonly CVarDef<bool> NetPredict =
            CVarDef.Create("net.predict", true, CVar.CLIENTONLY | CVar.ARCHIVE);

        /// <summary>
        /// Extra amount of ticks to run-ahead for prediction on the client.
        /// </summary>
        public static readonly CVarDef<int> NetPredictTickBias =
            CVarDef.Create("net.predict_tick_bias", 1, CVar.CLIENTONLY | CVar.ARCHIVE);

        // On Windows we default this to 16ms lag bias, to account for time period lag in the Lidgren thread.
        // Basically due to how time periods work on Windows, messages are (at worst) time period-delayed when sending.
        // BUT! Lidgren's latency calculation *never* measures this due to how it works.
        // This broke some prediction calculations quite badly so we bias them to mask it.
        // This is not necessary on Linux because Linux, for better or worse,
        // just has the Lidgren thread go absolute brr polling.
        /// <summary>
        /// Extra amount of seconds to run-ahead for prediction on the client.
        /// </summary>
        public static readonly CVarDef<float> NetPredictLagBias = CVarDef.Create(
                "net.predict_lag_bias",
                OperatingSystem.IsWindows() ? 0.016f : 0,
                CVar.CLIENTONLY | CVar.ARCHIVE);

        public static readonly CVarDef<int> NetStateBufMergeThreshold =
            CVarDef.Create("net.state_buf_merge_threshold", 5, CVar.CLIENTONLY | CVar.ARCHIVE);

        /// <summary>
        /// Whether to cull entities sent to clients from the server.
        /// If this is on, only entities immediately close to a client will be sent.
        /// Otherwise, all entities will be sent to all clients.
        /// </summary>
        public static readonly CVarDef<bool> NetPVS =
            CVarDef.Create("net.pvs", true, CVar.ARCHIVE | CVar.REPLICATED | CVar.SERVER);

        /// <summary>
        /// View size to take for PVS calculations,
        /// as the size of the sides of a square centered on the view points of clients.
        /// </summary>
        public static readonly CVarDef<float> NetMaxUpdateRange =
            CVarDef.Create("net.maxupdaterange", 12.5f, CVar.ARCHIVE | CVar.REPLICATED | CVar.SERVER);

        /// <summary>
        /// This limits the number of new entities that can be sent to a client in a single game state. This exists to
        /// avoid stuttering on the client when it has to spawn a bunch of entities in a single tick. If ever entity
        /// spawning isn't hot garbage, this can be increased.
        /// </summary>
        public static readonly CVarDef<int> NetPVSEntityBudget =
            CVarDef.Create("net.pvs_budget", 50, CVar.ARCHIVE | CVar.REPLICATED | CVar.CLIENT);

        /// <summary>
        /// This limits the number of entities that can re-enter a client's view in a single game state. This exists to
        /// avoid stuttering on the client when it has to update the transform of a bunch (700+) of entities in a single
        /// tick. Ideally this would just be handled client-side somehow.
        /// </summary>
        public static readonly CVarDef<int> NetPVSEntityEnterBudget =
            CVarDef.Create("net.pvs_enter_budget", 200, CVar.ARCHIVE | CVar.REPLICATED | CVar.CLIENT);

        /// <summary>
        /// The amount of pvs-exiting entities that a client will process in a single tick.
        /// </summary>
        public static readonly CVarDef<int> NetPVSEntityExitBudget =
            CVarDef.Create("net.pvs_exit_budget", 75, CVar.ARCHIVE | CVar.CLIENTONLY);

        /// <summary>
        /// ZSTD compression level to use when compressing game states. Also used for replays.
        /// </summary>
        public static readonly CVarDef<int> NetPVSCompressLevel =
            CVarDef.Create("net.pvs_compress_level", 3, CVar.SERVERONLY);

        /// <summary>
        /// Log late input messages from clients.
        /// </summary>
        public static readonly CVarDef<bool> NetLogLateMsg =
            CVarDef.Create("net.log_late_msg", true);

        /// <summary>
        /// Ticks per second on the server.
        /// This influences both how frequently game code processes, and how frequently updates are sent to clients.
        /// </summary>
        public static readonly CVarDef<int> NetTickrate =
            CVarDef.Create("net.tickrate", 60, CVar.ARCHIVE | CVar.REPLICATED | CVar.SERVER);

        /// <summary>
        /// Offset CurTime at server start by this amount (in seconds).
        /// </summary>
        public static readonly CVarDef<int> NetTimeStartOffset =
            CVarDef.Create("net.time_start_offset", 0, CVar.SERVERONLY);

        /// <summary>
        /// How many seconds after the last message from the server before we consider it timed out.
        /// </summary>
        public static readonly CVarDef<float> ConnectionTimeout =
            CVarDef.Create("net.connection_timeout", 25.0f, CVar.ARCHIVE | CVar.CLIENTONLY);

        /// <summary>
        /// When doing the connection handshake, how long to wait before initial connection attempt packets.
        /// </summary>
        public static readonly CVarDef<float> ResendHandshakeInterval =
            CVarDef.Create("net.handshake_interval", 3.0f, CVar.ARCHIVE | CVar.CLIENTONLY);

        /// <summary>
        /// When doing the connection handshake, how many times to try sending initial connection attempt packets.
        /// </summary>
        public static readonly CVarDef<int> MaximumHandshakeAttempts =
            CVarDef.Create("net.handshake_attempts", 5, CVar.ARCHIVE | CVar.CLIENTONLY);

        /// <summary>
        /// If true, encrypt connections when possible.
        /// </summary>
        /// <remarks>
        /// Encryption is currently only possible when the client has authenticated with the auth server.
        /// </remarks>
        public static readonly CVarDef<bool> NetEncrypt =
            CVarDef.Create("net.encrypt", true, CVar.CLIENTONLY);

        /// <summary>
        /// If true, use UPnP to automatically forward ports on startup if possible.
        /// </summary>
        public static readonly CVarDef<bool> NetUPnP =
            CVarDef.Create("net.upnp", false, CVar.SERVERONLY);

        /// <summary>
        /// App identifier used by Lidgren. This must match between client and server for them to be able to connect.
        /// </summary>
        public static readonly CVarDef<string> NetLidgrenAppIdentifier =
            CVarDef.Create("net.lidgren_app_identifier", "RobustToolbox");

        /// <summary>
        /// Add random fake network loss to all outgoing UDP network packets, as a ratio of how many packets to drop.
        /// 0 = no packet loss, 1 = all packets dropped
        /// </summary>
        public static readonly CVarDef<float> NetFakeLoss = CVarDef.Create("net.fakeloss", 0f, CVar.CHEAT);

        /// <summary>
        /// Add fake extra delay to all outgoing UDP network packets, in seconds.
        /// </summary>
        /// <seealso cref="NetFakeLagRand"/>
        public static readonly CVarDef<float> NetFakeLagMin = CVarDef.Create("net.fakelagmin", 0f, CVar.CHEAT);

        /// <summary>
        /// Add fake extra random delay to all outgoing UDP network packets, in seconds.
        /// The actual delay added for each packet is random between 0 and the specified value.
        /// </summary>
        /// <seealso cref="NetFakeLagMin"/>
        public static readonly CVarDef<float> NetFakeLagRand = CVarDef.Create("net.fakelagrand", 0f, CVar.CHEAT);

        /// <summary>
        /// Add random fake duplicates to all outgoing UDP network packets, as a ratio of how many packets to duplicate.
        /// 0 = no packets duplicated, 1 = all packets duplicated.
        /// </summary>
        public static readonly CVarDef<float> NetFakeDuplicates = CVarDef.Create("net.fakeduplicates", 0f, CVar.CHEAT);

        /**
         * SUS
         */

        /// <summary>
        /// If not zero on Windows, the server will sent the tick period for its own process via <c>TimeBeginPeriod</c>.
        /// This increases polling and sleep precision of the network and main thread,
        /// but may negatively affect battery life or such.
        /// </summary>
        public static readonly CVarDef<int> SysWinTickPeriod =
            CVarDef.Create("sys.win_tick_period", 3, CVar.SERVERONLY);

        /// <summary>
        /// On non-FULL_RELEASE builds, use ProfileOptimization/tiered JIT to speed up game startup.
        /// </summary>
        public static readonly CVarDef<bool> SysProfileOpt =
            CVarDef.Create("sys.profile_opt", true);

        /// <summary>
        ///     Controls stack size of the game logic thread, in bytes.
        /// </summary>
        public static readonly CVarDef<int> SysGameThreadStackSize =
            CVarDef.Create("sys.game_thread_stack_size", 8 * 1024 * 1024);

        /// <summary>
        ///     Controls thread priority of the game logic thread.
        /// </summary>
        public static readonly CVarDef<int> SysGameThreadPriority =
            CVarDef.Create("sys.game_thread_priority", (int) ThreadPriority.AboveNormal);

        /// <summary>
        /// Whether to run a <see cref="GC.Collect()"/> operation after the engine is finished initializing.
        /// </summary>
        public static readonly CVarDef<bool> SysGCCollectStart =
            CVarDef.Create("sys.gc_collect_start", true);

        /*
         * METRICS
         */

        /// <summary>
        /// Whether to enable a prometheus metrics server.
        /// </summary>
        public static readonly CVarDef<bool> MetricsEnabled =
            CVarDef.Create("metrics.enabled", false, CVar.SERVERONLY);

        /// <summary>
        /// The IP address to host the metrics server on.
        /// </summary>
        public static readonly CVarDef<string> MetricsHost =
            CVarDef.Create("metrics.host", "localhost", CVar.SERVERONLY);

        /// <summary>
        /// The port to host the metrics server on.
        /// </summary>
        public static readonly CVarDef<int> MetricsPort =
            CVarDef.Create("metrics.port", 44880, CVar.SERVERONLY);

        /// <summary>
        /// Enable detailed runtime metrics. Empty to disable.
        /// </summary>
        /// <remarks>
        /// Runtime metrics are provided by https://github.com/djluck/prometheus-net.DotNetRuntime.
        /// Granularity of metrics can be further configured with related CVars.
        /// </remarks>
        public static readonly CVarDef<bool> MetricsRuntime =
            CVarDef.Create("metrics.runtime", true, CVar.SERVERONLY);

        /// <summary>
        /// Mode for runtime GC metrics. Empty to disable.
        /// </summary>
        /// <remarks>
        /// See the documentation for prometheus-net.DotNetRuntime for values and their metrics:
        /// https://github.com/djluck/prometheus-net.DotNetRuntime/blob/master/docs/metrics-exposed-5.0.md
        /// </remarks>
        public static readonly CVarDef<string> MetricsRuntimeGc =
            CVarDef.Create("metrics.runtime_gc", "Counters", CVar.SERVERONLY);

        /// <summary>
        /// Histogram buckets for GC and pause times. Comma-separated list of floats, in milliseconds.
        /// </summary>
        public static readonly CVarDef<string> MetricsRuntimeGcHistogram =
            CVarDef.Create("metrics.runtime_gc_histogram", "0.5,1.0,2.0,4.0,6.0,10.0,15.0,20.0", CVar.SERVERONLY);

        /// <summary>
        /// Mode for runtime lock contention metrics. Empty to disable.
        /// </summary>
        /// <remarks>
        /// See the documentation for prometheus-net.DotNetRuntime for values and their metrics:
        /// https://github.com/djluck/prometheus-net.DotNetRuntime/blob/master/docs/metrics-exposed-5.0.md
        /// </remarks>
        public static readonly CVarDef<string> MetricsRuntimeContention =
            CVarDef.Create("metrics.runtime_contention", "Counters", CVar.SERVERONLY);

        /// <summary>
        /// Sample lock contention every N events. Higher numbers increase accuracy but also memory use.
        /// </summary>
        public static readonly CVarDef<int> MetricsRuntimeContentionSampleRate =
            CVarDef.Create("metrics.runtime_contention_sample_rate", 50, CVar.SERVERONLY);

        /// <summary>
        /// Mode for runtime thread pool metrics. Empty to disable.
        /// </summary>
        /// <remarks>
        /// See the documentation for prometheus-net.DotNetRuntime for values and their metrics:
        /// https://github.com/djluck/prometheus-net.DotNetRuntime/blob/master/docs/metrics-exposed-5.0.md
        /// </remarks>
        public static readonly CVarDef<string> MetricsRuntimeThreadPool =
            CVarDef.Create("metrics.runtime_thread_pool", "Counters", CVar.SERVERONLY);

        /// <summary>
        /// Histogram buckets for thread pool queue length.
        /// </summary>
        public static readonly CVarDef<string> MetricsRuntimeThreadPoolQueueHistogram =
            CVarDef.Create("metrics.runtime_thread_pool_queue_histogram", "0,10,30,60,120,180", CVar.SERVERONLY);

        /// <summary>
        /// Mode for runtime JIT metrics. Empty to disable.
        /// </summary>
        /// <remarks>
        /// See the documentation for prometheus-net.DotNetRuntime for values and their metrics:
        /// https://github.com/djluck/prometheus-net.DotNetRuntime/blob/master/docs/metrics-exposed-5.0.md
        /// </remarks>
        public static readonly CVarDef<string> MetricsRuntimeJit =
            CVarDef.Create("metrics.runtime_jit", "Counters", CVar.SERVERONLY);

        /// <summary>
        /// Sample JIT every N events. Higher numbers increase accuracy but also memory use.
        /// </summary>
        public static readonly CVarDef<int> MetricsRuntimeJitSampleRate =
            CVarDef.Create("metrics.runtime_jit_sample_rate", 10, CVar.SERVERONLY);

        /// <summary>
        /// Mode for runtime exception metrics. Empty to disable.
        /// </summary>
        /// <remarks>
        /// See the documentation for prometheus-net.DotNetRuntime for values and their metrics:
        /// https://github.com/djluck/prometheus-net.DotNetRuntime/blob/master/docs/metrics-exposed-5.0.md
        /// </remarks>
        public static readonly CVarDef<string> MetricsRuntimeException =
            CVarDef.Create("metrics.runtime_exception", "Counters", CVar.SERVERONLY);

        /// <summary>
        /// Mode for runtime TCP socket metrics. Empty to disable.
        /// </summary>
        /// <remarks>
        /// See the documentation for prometheus-net.DotNetRuntime for values and their metrics:
        /// https://github.com/djluck/prometheus-net.DotNetRuntime/blob/master/docs/metrics-exposed-5.0.md
        /// </remarks>
        public static readonly CVarDef<string> MetricsRuntimeSocket =
            CVarDef.Create("metrics.runtime_socket", "Counters", CVar.SERVERONLY);

        /*
         * STATUS
         */

        /// <summary>
        /// Whether to enable the HTTP status API server.
        /// </summary>
        /// <remarks>
        /// This is necessary for people to be able to connect via the launcher.
        /// </remarks>
        public static readonly CVarDef<bool> StatusEnabled =
            CVarDef.Create("status.enabled", true, CVar.ARCHIVE | CVar.SERVERONLY);

        /// <summary>
        /// Prefix address to bind the HTTP status API server to.
        /// This is in the form of addr:port, with * serving as a wildcard "all".
        /// If empty (the default), this is automatically generated to match the UDP ports.
        /// </summary>
        public static readonly CVarDef<string> StatusBind =
            CVarDef.Create("status.bind", "", CVar.ARCHIVE | CVar.SERVERONLY);

        /// <summary>
        /// Max amount of concurrent connections to the HTTP status server.
        /// Note that this is for actively processing requests, not kept-alive/pooled connections.
        /// </summary>
        public static readonly CVarDef<int> StatusMaxConnections =
            CVarDef.Create("status.max_connections", 5, CVar.SERVERONLY);

        /// <summary>
        /// UDP address that should be advertised and the launcher will use to connect to.
        /// If not set, the launcher will automatically infer this based on the address it already has.
        /// </summary>
        public static readonly CVarDef<string> StatusConnectAddress =
            CVarDef.Create("status.connectaddress", "", CVar.ARCHIVE | CVar.SERVERONLY);

        /*
         * BUILD
         */

        /// <summary>
        /// Engine version that launcher needs to connect to this server.
        /// </summary>
        public static readonly CVarDef<string> BuildEngineVersion =
            CVarDef.Create("build.engine_version", "", CVar.SERVERONLY);

        /// <summary>
        /// Fork ID, as a hint to the launcher to manage local files.
        /// This can be anything, it does not need a strict format.
        /// </summary>
        public static readonly CVarDef<string> BuildForkId =
            CVarDef.Create("build.fork_id", "", CVar.SERVERONLY);

        /// <summary>
        /// Version string, as a hint to the launcher to manage local files.
        /// This can be anything, it does not need a strict format.
        /// </summary>
        public static readonly CVarDef<string> BuildVersion =
            CVarDef.Create("build.version", "", CVar.SERVERONLY);

        /// <summary>
        /// Content pack the launcher should download to connect to this server.
        /// </summary>
        public static readonly CVarDef<string> BuildDownloadUrl =
            CVarDef.Create("build.download_url", string.Empty, CVar.SERVERONLY);

        /// <summary>
        /// URL of the content manifest the launcher should download to connect to this server.
        /// </summary>
        public static readonly CVarDef<string> BuildManifestUrl =
            CVarDef.Create("build.manifest_url", string.Empty, CVar.SERVERONLY);

        /// <summary>
        /// URL at which the launcher can download the manifest game files.
        /// </summary>
        public static readonly CVarDef<string> BuildManifestDownloadUrl =
            CVarDef.Create("build.manifest_download_url", string.Empty, CVar.SERVERONLY);

        /// <summary>
        /// SHA-256 hash of the content pack hosted at <c>build.download_url</c>
        /// </summary>
        public static readonly CVarDef<string> BuildHash =
            CVarDef.Create("build.hash", "", CVar.SERVERONLY);

        /// <summary>
        /// SHA-256 hash of the manifest hosted at <c>build.manifest_url</c>
        /// </summary>
        public static readonly CVarDef<string> BuildManifestHash =
            CVarDef.Create("build.manifest_hash", "", CVar.SERVERONLY);

        /*
         * WATCHDOG
         */

        /// <summary>
        /// API token set by the watchdog to communicate to the server.
        /// </summary>
        public static readonly CVarDef<string> WatchdogToken =
            CVarDef.Create("watchdog.token", "", CVar.SERVERONLY | CVar.CONFIDENTIAL);

        /// <summary>
        /// Watchdog server identifier for this server.
        /// </summary>
        public static readonly CVarDef<string> WatchdogKey =
            CVarDef.Create("watchdog.key", "", CVar.SERVERONLY);

        /// <summary>
        /// Base URL of the watchdog on the local machine.
        /// </summary>
        public static readonly CVarDef<string> WatchdogBaseUrl =
            CVarDef.Create("watchdog.baseUrl", "http://localhost:5000", CVar.SERVERONLY);

        /*
         * GAME
         */

        /// <summary>
        /// Hard max-cap of concurrent connections for the main game networking.
        /// </summary>
        /// <remarks>
        /// This cannot be bypassed in any way, since it is used by Lidgren internally.
        /// </remarks>
        [Obsolete("Use net.max_connections instead")]
        public static readonly CVarDef<int> GameMaxPlayers =
            CVarDef.Create("game.maxplayers", 0, CVar.ARCHIVE | CVar.REPLICATED | CVar.SERVER);

        /// <summary>
        /// Name of the game server. This shows up in the launcher and potentially parts of the UI.
        /// </summary>
        public static readonly CVarDef<string> GameHostName =
            CVarDef.Create("game.hostname", "MyServer", CVar.ARCHIVE | CVar.REPLICATED | CVar.SERVER);

        /// <summary>
        /// Description of the game server in the launcher.
        /// </summary>
        public static readonly CVarDef<string> GameDesc =
            CVarDef.Create("game.desc", "Just another server, don't mind me!", CVar.SERVERONLY);

        /// <summary>
        /// If a grid is shrunk to include no more tiles should it be deleted.
        /// </summary>
        public static readonly CVarDef<bool> GameDeleteEmptyGrids =
            CVarDef.Create("game.delete_empty_grids", true, CVar.ARCHIVE | CVar.SERVER);

        /// <summary>
        /// Automatically pause simulation if there are no players connected to the game server.
        /// </summary>
        public static readonly CVarDef<bool> GameAutoPauseEmpty =
            CVarDef.Create("game.auto_pause_empty", true, CVar.SERVERONLY);

        /*
         * LOG
         */

        /// <summary>
        /// Write server log to disk.
        /// </summary>
        public static readonly CVarDef<bool> LogEnabled =
            CVarDef.Create("log.enabled", true, CVar.ARCHIVE | CVar.SERVERONLY);

        /// <summary>
        /// Path to put log files in if log writing is enabled.
        /// </summary>
        public static readonly CVarDef<string> LogPath =
            CVarDef.Create("log.path", "logs", CVar.ARCHIVE | CVar.SERVERONLY);

        /// <summary>
        /// Format for individual log files, based on current date and time replacement.
        /// </summary>
        public static readonly CVarDef<string> LogFormat =
            CVarDef.Create("log.format", "log_%(date)s-T%(time)s.txt", CVar.ARCHIVE | CVar.SERVERONLY);

        /// <summary>
        /// Minimum log level for all server logging.
        /// </summary>
        public static readonly CVarDef<LogLevel> LogLevel =
            CVarDef.Create("log.level", Log.LogLevel.Info, CVar.ARCHIVE | CVar.SERVERONLY);

        /// <summary>
        /// Log a separate exception log for all exceptions that occur.
        /// </summary>
        public static readonly CVarDef<bool> LogRuntimeLog =
            CVarDef.Create("log.runtimelog", true, CVar.ARCHIVE | CVar.SERVERONLY);

        /*
         * Light
         */

        /// <summary>
        /// This is the maximum the viewport is enlarged to check for any intersecting render-trees for lights.
        /// This should be set to your maximum light radius.
        /// </summary>
        /// <remarks>
        /// If this value is too small it just means there may be pop-in where a light is located on a render-tree
        /// outside of our viewport.
        /// </remarks>
        public static readonly CVarDef<float> MaxLightRadius =
            CVarDef.Create("light.max_radius", 32.1f, CVar.CLIENTONLY);

        /*
         * Lookup
         */

        /// <summary>
        /// Like MaxLightRadius this is how far we enlarge lookups to find intersecting components.
        /// This should be set to your maximum entity size.
        /// </summary>
        public static readonly CVarDef<float> LookupEnlargementRange =
            CVarDef.Create("lookup.enlargement_range", 10.0f, CVar.ARCHIVE | CVar.REPLICATED | CVar.CHEAT);

        /*
         * LOKI
         */

        /// <summary>
        /// Whether to send the server log to Grafana Loki.
        /// </summary>
        public static readonly CVarDef<bool> LokiEnabled =
            CVarDef.Create("loki.enabled", false, CVar.SERVERONLY);

        /// <summary>
        /// The name of the current server, set as the value of the "Server" label in Loki.
        /// </summary>
        public static readonly CVarDef<string> LokiName =
            CVarDef.Create("loki.name", "", CVar.SERVERONLY);

        /// <summary>
        /// The address of the Loki server to send to.
        /// </summary>
        public static readonly CVarDef<string> LokiAddress =
            CVarDef.Create("loki.address", "", CVar.SERVERONLY);

        /// <summary>
        /// If set, a HTTP Basic auth username to use when talking to Loki.
        /// </summary>
        public static readonly CVarDef<string> LokiUsername =
            CVarDef.Create("loki.username", "", CVar.SERVERONLY);

        /// <summary>
        /// If set, a HTTP Basic auth password to use when talking to Loki.
        /// </summary>
        public static readonly CVarDef<string> LokiPassword =
            CVarDef.Create("loki.password", "", CVar.SERVERONLY);

        /*
         * AUTH
         */

        /// <summary>
        /// Mode with which to handle authentication on the server.
        /// See the documentation of the <see cref="Network.AuthMode"/> enum for values.
        /// </summary>
        public static readonly CVarDef<int> AuthMode =
            CVarDef.Create("auth.mode", (int) Network.AuthMode.Optional, CVar.SERVERONLY);

        /// <summary>
        /// Allow unauthenticated localhost connections, even if the auth mode is set to required.
        /// These connections have a "localhost@" prefix as username.
        /// </summary>
        public static readonly CVarDef<bool> AuthAllowLocal =
            CVarDef.Create("auth.allowlocal", true, CVar.SERVERONLY);

        // Only respected on server, client goes through IAuthManager for security.
        /// <summary>
        /// Authentication server address.
        /// </summary>
        public static readonly CVarDef<string> AuthServer =
            CVarDef.Create("auth.server", AuthManager.DefaultAuthServer, CVar.SERVERONLY);

        /*
         * RENDERING
         */

        /// <summary>
        ///     This biases the RSI-direction used to draw diagonally oriented 4-directional sprites to avoid flickering between directions. A positive
        ///     value biases towards facing N/S, while a negative value will bias towards E/W.
        /// </summary>
        /// <remarks>
        ///     The bias needs to be large enough to prevent sprites on rotating grids from flickering, but should be
        ///     small enough that it is generally unnoticeable. Currently it is somewhat large to combat issues with
        ///     eye-lerping & grid rotations.
        /// </remarks>
        public static readonly CVarDef<double> RenderSpriteDirectionBias =
            CVarDef.Create("render.sprite_direction_bias", -0.05, CVar.ARCHIVE | CVar.CLIENTONLY);

        /*
         * DISPLAY
         */

        /// <summary>
        /// Enable VSync for rendering.
        /// </summary>
        public static readonly CVarDef<bool> DisplayVSync =
            CVarDef.Create("display.vsync", true, CVar.ARCHIVE | CVar.CLIENTONLY);

        /// <summary>
        /// Window mode for the main game window. 0 = windowed, 1 = fullscreen.
        /// </summary>
        public static readonly CVarDef<int> DisplayWindowMode =
            CVarDef.Create("display.windowmode", 0, CVar.ARCHIVE | CVar.CLIENTONLY);

        /// <summary>
        /// Initial width of the game window when running on windowed mode.
        /// </summary>
        public static readonly CVarDef<int> DisplayWidth =
            CVarDef.Create("display.width", 1280, CVar.CLIENTONLY);

        /// <summary>
        /// Initial height of the game window when running on windowed mode.
        /// </summary>
        public static readonly CVarDef<int> DisplayHeight =
            CVarDef.Create("display.height", 720, CVar.CLIENTONLY);

        /// <summary>
        /// Factor by which to divide the horizontal and vertical resolution of lighting framebuffers,
        /// relative to the viewport framebuffer size.
        /// </summary>
        public static readonly CVarDef<int> DisplayLightMapDivider =
            CVarDef.Create("display.lightmapdivider", 2, CVar.CLIENTONLY | CVar.ARCHIVE);

        /// <summary>
        /// Maximum amount of lights that can be rendered in a single viewport at once.
        /// </summary>
        public static readonly CVarDef<int> DisplayMaxLightsPerScene =
            CVarDef.Create("display.maxlightsperscene", 128, CVar.CLIENTONLY | CVar.ARCHIVE);

        /// <summary>
        /// Whether to give shadows a soft edge when rendering.
        /// </summary>
        public static readonly CVarDef<bool> DisplaySoftShadows =
            CVarDef.Create("display.softshadows", true, CVar.CLIENTONLY | CVar.ARCHIVE);

        /// <summary>
        /// Apply a gaussian blur to the final lighting framebuffer to smoothen it out a little.
        /// </summary>
        public static readonly CVarDef<bool> DisplayBlurLight =
            CVarDef.Create("display.blur_light", true, CVar.CLIENTONLY | CVar.ARCHIVE);

        /// <summary>
        /// Factor by which to blur the lighting framebuffer under <c>display.blur_light</c>.
        /// </summary>
        public static readonly CVarDef<float> DisplayBlurLightFactor =
            CVarDef.Create("display.blur_light_factor", 0.001f, CVar.CLIENTONLY | CVar.ARCHIVE);

        /// <summary>
        /// UI scale for all UI controls. If zero, this value is automatically calculated from the OS.
        /// </summary>
        public static readonly CVarDef<float> DisplayUIScale =
            CVarDef.Create("display.uiScale", 0f, CVar.ARCHIVE | CVar.CLIENTONLY);

        // Clyde related enums are in Clyde.Constants.cs.

        /// <summary>
        /// Which renderer to use to render the game.
        /// </summary>
        public static readonly CVarDef<int> DisplayRenderer =
            CVarDef.Create("display.renderer", 0, CVar.CLIENTONLY);

        /// <summary>
        /// Whether to use compatibility mode.
        /// </summary>
        /// <remarks>
        /// This can change certain behaviors like GL version selection to try to avoid driver crashes/bugs.
        /// </remarks>
        public static readonly CVarDef<bool> DisplayCompat =
            CVarDef.Create("display.compat", false, CVar.CLIENTONLY);

        /// <summary>
        /// Which OpenGL version to use for the OpenGL renderer.
        /// Values correspond to the (private) RendererOpenGLVersion enum in Clyde.
        /// </summary>
        public static readonly CVarDef<int> DisplayOpenGLVersion =
            CVarDef.Create("display.opengl_version", 0, CVar.CLIENTONLY);

        /// <summary>
        /// On Windows, use ANGLE as OpenGL implementation.
        /// </summary>
        public static readonly CVarDef<bool> DisplayAngle =
            CVarDef.Create("display.angle", false, CVar.CLIENTONLY);

        /// <summary>
        /// Use a custom DXGI swap chain when using ANGLE.
        /// Should improve performance and fixes main window sRGB handling with ANGLE.
        /// </summary>
        public static readonly CVarDef<bool> DisplayAngleCustomSwapChain =
            CVarDef.Create("display.angle_custom_swap_chain", true, CVar.CLIENTONLY);

        /// <summary>
        /// Force ANGLE to create a GLES2 context (not a compatible GLES3 context).
        /// </summary>
        public static readonly CVarDef<bool> DisplayAngleForceEs2 =
            CVarDef.Create("display.angle_force_es2", false, CVar.CLIENTONLY);

        /// <summary>
        /// Force ANGLE to create a context from a D3D11 FL 10_0 device.
        /// </summary>
        public static readonly CVarDef<bool> DisplayAngleForce10_0 =
            CVarDef.Create("display.angle_force_10_0", false, CVar.CLIENTONLY);

        /// <summary>
        /// Force usage of DXGI 1.1 when using custom swap chain setup.
        /// </summary>
        public static readonly CVarDef<bool> DisplayAngleDxgi1 =
            CVarDef.Create("display.angle_dxgi1", false, CVar.CLIENTONLY);

        /// <summary>
        /// Try to use the display adapter with this name, if the current renderer supports selecting it.
        /// </summary>
        public static readonly CVarDef<string> DisplayAdapter =
            CVarDef.Create("display.adapter", "", CVar.CLIENTONLY);

        /// <summary>
        /// What type of GPU to prefer when creating a graphics context, for things such as hybrid GPU laptops.
        /// </summary>
        /// <remarks>
        /// This setting is not always respect depending on platform and rendering API used.
        /// Values are:
        /// 0 = unspecified (DXGI_GPU_PREFERENCE_UNSPECIFIED)
        /// 1 = minimum power (DXGI_GPU_PREFERENCE_MINIMUM_POWER)
        /// 2 = high performance (DXGI_GPU_PREFERENCE_HIGH_PERFORMANCE)
        /// </remarks>
        public static readonly CVarDef<int> DisplayGpuPreference =
            CVarDef.Create("display.gpu_preference", 2, CVar.CLIENTONLY);

        /// <summary>
        /// Use EGL to create GL context instead of GLFW, if possible.
        /// </summary>
        /// <remarks>
        /// This only tries to use EGL if on a platform like X11 or Windows (w/ ANGLE) where it is possible.
        /// </remarks>
        public static readonly CVarDef<bool> DisplayEgl =
            CVarDef.Create("display.egl", false, CVar.CLIENTONLY);

        /// <summary>
        /// Enable allowES3OnFL10_0 on ANGLE.
        /// </summary>
        public static readonly CVarDef<bool> DisplayAngleEs3On10_0 =
            CVarDef.Create("display.angle_es3_on_10_0", true, CVar.CLIENTONLY);

        /// <summary>
        /// Base DPI to render fonts at. This can be further scaled based on <c>display.uiScale</c>.
        /// </summary>
        public static readonly CVarDef<int> DisplayFontDpi =
            CVarDef.Create("display.fontdpi", 96, CVar.CLIENTONLY);

        /// <summary>
        /// Override detected OpenGL version, for testing.
        /// </summary>
        public static readonly CVarDef<string> DisplayOGLOverrideVersion =
            CVarDef.Create("display.ogl_override_version", string.Empty, CVar.CLIENTONLY);

        /// <summary>
        /// Run <c>glCheckError()</c> after (almost) every GL call.
        /// </summary>
        public static readonly CVarDef<bool> DisplayOGLCheckErrors =
            CVarDef.Create("display.ogl_check_errors", false, CVar.CLIENTONLY);

        /// <summary>
        ///     Forces synchronization of multi-window rendering with <c>glFinish</c> when GL fence sync is unavailable.
        /// </summary>
        /// <remarks>
        ///     If this is disabled multi-window rendering on GLES2 might run better, dunno.
        ///     It technically causes UB thanks to the OpenGL spec with cross-context sync. Hope that won't happen.
        ///     Let's be real the OpenGL specification is basically just a suggestion to drivers anyways so who cares.
        /// </remarks>
        public static readonly CVarDef<bool> DisplayForceSyncWindows =
            CVarDef.Create<bool>("display.force_sync_windows", true, CVar.CLIENTONLY);

        /// <summary>
        /// Use a separate thread for multi-window blitting.
        /// </summary>
        public static readonly CVarDef<bool> DisplayThreadWindowBlit =
            CVarDef.Create("display.thread_window_blit", true, CVar.CLIENTONLY);

        /// <summary>
        /// Buffer size of input command channel from windowing thread to main game thread.
        /// </summary>
        public static readonly CVarDef<int> DisplayInputBufferSize =
            CVarDef.Create("display.input_buffer_size", 32, CVar.CLIENTONLY);

        /// <summary>
        /// Insert stupid performance hitches into the windowing thread, to test how the game thread handles it.
        /// </summary>
        public static readonly CVarDef<bool> DisplayWin32Experience =
            CVarDef.Create("display.win32_experience", false, CVar.CLIENTONLY);

        /// <summary>
        /// The window icon set to use. Overriden by <c>GameControllerOptions</c> on startup.
        /// </summary>
        /// <remarks>
        /// Dynamically changing this does nothing.
        /// </remarks>
        public static readonly CVarDef<string> DisplayWindowIconSet =
            CVarDef.Create("display.window_icon_set", "", CVar.CLIENTONLY);

        /// <summary>
        /// The splash logo to use. Overriden by <c>GameControllerOptions</c> on startup.
        /// </summary>
        /// <remarks>
        /// Dynamically changing this does nothing.
        /// </remarks>
        public static readonly CVarDef<string> DisplaySplashLogo =
            CVarDef.Create("display.splash_logo", "", CVar.CLIENTONLY);

        /// <summary>
        /// Use US QWERTY hotkeys for reported key names.
        /// </summary>
        public static readonly CVarDef<bool> DisplayUSQWERTYHotkeys =
            CVarDef.Create("display.use_US_QWERTY_hotkeys", false, CVar.CLIENTONLY | CVar.ARCHIVE);

        public static readonly CVarDef<string> DisplayWindowingApi =
            CVarDef.Create("display.windowing_api", "glfw", CVar.CLIENTONLY);

        /// <summary>
        /// If true and on Windows 11 Build 22000,
        /// specify <c>DWMWA_USE_IMMERSIVE_DARK_MODE</c> to have dark mode window titles if the system is set to dark mode.
        /// </summary>
        public static readonly CVarDef<bool> DisplayWin11ImmersiveDarkMode =
            CVarDef.Create("display.win11_immersive_dark_mode", true, CVar.CLIENTONLY);

        /*
         * AUDIO
         */

        public static readonly CVarDef<int> AudioAttenuation =
            CVarDef.Create("audio.attenuation", (int) Attenuation.Default, CVar.REPLICATED | CVar.ARCHIVE);

        /// <summary>
        /// Audio device to try to output audio to by default.
        /// </summary>
        public static readonly CVarDef<string> AudioDevice =
            CVarDef.Create("audio.device", string.Empty, CVar.CLIENTONLY);

        /// <summary>
        /// Master volume for audio output.
        /// </summary>
        public static readonly CVarDef<float> AudioMasterVolume =
            CVarDef.Create("audio.mastervolume", 1.0f, CVar.ARCHIVE | CVar.CLIENTONLY);

        /*
         * PLAYER
         */

        /// <summary>
        /// Player name to send from user, if not overriden by a myriad of factors.
        /// </summary>
        public static readonly CVarDef<string> PlayerName =
            CVarDef.Create("player.name", "JoeGenero", CVar.ARCHIVE | CVar.CLIENTONLY);

        /*
         * PHYSICS
         */

        /// <summary>
        /// How much to expand broadphase checking for. This is useful for cross-grid collisions.
        /// Performance impact if additional broadphases are being checked.
        /// </summary>
        public static readonly CVarDef<float> BroadphaseExpand =
            CVarDef.Create("physics.broadphase_expand", 2f, CVar.ARCHIVE | CVar.REPLICATED);

        /// <summary>
        /// The target minimum ticks per second on the server.
        /// This is used for substepping and will help with clipping/physics issues and such.
        /// Ideally 50-60 is the minimum.
        /// </summary>
        public static readonly CVarDef<int> TargetMinimumTickrate =
            CVarDef.Create("physics.target_minimum_tickrate", 60, CVar.ARCHIVE | CVar.REPLICATED | CVar.SERVER);

        // Grid fixtures
        /// <summary>
        /// I'ma be real with you: the only reason this exists is to get tests working.
        /// </summary>
        public static readonly CVarDef<bool> GenerateGridFixtures =
            CVarDef.Create("physics.grid_fixtures", true, CVar.REPLICATED);

        /// <summary>
        /// Can grids split if not connected by cardinals
        /// </summary>
        public static readonly CVarDef<bool> GridSplitting =
            CVarDef.Create("physics.grid_splitting", true, CVar.ARCHIVE);

        /// <summary>
        /// How much to enlarge grids when determining their fixture bounds.
        /// </summary>
        public static readonly CVarDef<float> GridFixtureEnlargement =
            CVarDef.Create("physics.grid_fixture_enlargement", -PhysicsConstants.PolygonRadius, CVar.ARCHIVE | CVar.REPLICATED);

        // - Sleep
        public static readonly CVarDef<float> AngularSleepTolerance =
            CVarDef.Create("physics.angsleeptol", 0.3f / 180.0f * MathF.PI);

        public static readonly CVarDef<float> LinearSleepTolerance =
            CVarDef.Create("physics.linsleeptol", 0.1f);

        public static readonly CVarDef<bool> SleepAllowed =
            CVarDef.Create("physics.sleepallowed", true);

        // Box2D default is 0.5f
        public static readonly CVarDef<float> TimeToSleep =
            CVarDef.Create("physics.timetosleep", 0.2f);

        // - Solver

        // These are the minimum recommended by Box2D with the standard being 8 velocity 3 position iterations.
        // Trade-off is obviously performance vs how long it takes to stabilise.
        // PhysX opts for fewer velocity iterations and more position but they also have a different solver.
        public static readonly CVarDef<int> PositionIterations =
            CVarDef.Create("physics.positer", 3);

        public static readonly CVarDef<int> VelocityIterations =
            CVarDef.Create("physics.veliter", 8);

        public static readonly CVarDef<bool> WarmStarting =
            CVarDef.Create("physics.warmstart", true);

        public static readonly CVarDef<bool> AutoClearForces =
            CVarDef.Create("physics.autoclearforces", true);

        /// <summary>
        /// A velocity threshold for elastic collisions. Any collision with a relative linear
        /// velocity below this threshold will be treated as inelastic.
        /// </summary>
        public static readonly CVarDef<float> VelocityThreshold =
            CVarDef.Create("physics.velocitythreshold", 0.5f);

        // TODO: Copy Box2D's comments on baumgarte I think it's on the solver class.
        /// <summary>
        ///     How much overlap is resolved per tick.
        /// </summary>
        public static readonly CVarDef<float> Baumgarte =
            CVarDef.Create("physics.baumgarte", 0.2f);

        /// <summary>
        /// If true, it will run a GiftWrap convex hull on all polygon inputs.
        /// This makes for a more stable engine when given random input,
        /// but if speed of the creation of polygons are more important,
        /// you might want to set this to false.
        /// </summary>
        public static readonly CVarDef<bool> ConvexHullPolygons =
            CVarDef.Create("physics.convexhullpolygons", true);

        public static readonly CVarDef<int> MaxPolygonVertices =
            CVarDef.Create("physics.maxpolygonvertices", 8);

        public static readonly CVarDef<float> MaxLinearCorrection =
            CVarDef.Create("physics.maxlinearcorrection", 0.2f);

        public static readonly CVarDef<float> MaxAngularCorrection =
            CVarDef.Create("physics.maxangularcorrection", 8.0f / 180.0f * MathF.PI);

        // - Maximums
        /// <summary>
        /// Maximum linear velocity per second.
        /// Make sure that MaxLinVelocity / <see cref="NetTickrate"/> is around 0.5 or higher so that moving objects don't go through walls.
        /// MaxLinVelocity is compared to the dot product of linearVelocity * frameTime.
        /// </summary>
        /// <remarks>
        /// Default is 35 m/s. Around half a tile per tick at 60 ticks per second.
        /// </remarks>
        public static readonly CVarDef<float> MaxLinVelocity =
            CVarDef.Create("physics.maxlinvelocity", 35f);

        /// <summary>
        /// Maximum angular velocity in full rotations per second.
        /// MaxAngVelocity is compared to the squared rotation.
        /// </summary>
        /// <remarks>
        /// Default is 15 rotations per second. Approximately a quarter rotation per tick at 60 ticks per second.
        /// </remarks>
        public static readonly CVarDef<float> MaxAngVelocity =
            CVarDef.Create("physics.maxangvelocity", 15f);


        /*
         * User interface
         */

        /// <summary>
        /// Change the UITheme
        /// </summary>
        public static readonly CVarDef<string> InterfaceTheme =
            CVarDef.Create("interface.theme", "", CVar.CLIENTONLY | CVar.ARCHIVE);


        /// <summary>
        ///Minimum resolution to start clamping autoscale to 1
        /// </summary>
        public static readonly CVarDef<int> ResAutoScaleUpperX =
            CVarDef.Create("interface.resolutionAutoScaleUpperCutoffX",1080 , CVar.CLIENTONLY);

        /// <summary>
        ///Minimum resolution to start clamping autoscale to 1
        /// </summary>
        public static readonly CVarDef<int> ResAutoScaleUpperY =
            CVarDef.Create("interface.resolutionAutoScaleUpperCutoffY",720 , CVar.CLIENTONLY);

        /// <summary>
        ///Maximum resolution to start clamping autos scale to autoscale minimum
        /// </summary>
        public static readonly CVarDef<int> ResAutoScaleLowX =
            CVarDef.Create("interface.resolutionAutoScaleLowerCutoffX",520 , CVar.CLIENTONLY);

        /// <summary>
        ///Maximum resolution to start clamping autos scale to autoscale minimum
        /// </summary>
        public static readonly CVarDef<int> ResAutoScaleLowY =
            CVarDef.Create("interface.resolutionAutoScaleLowerCutoffY",520 , CVar.CLIENTONLY);

        /// <summary>
        /// The minimum ui scale value that autoscale will scale to
        /// </summary>
        public static readonly CVarDef<float> ResAutoScaleMin =
            CVarDef.Create("interface.resolutionAutoScaleMinimum",0.5f , CVar.CLIENTONLY);

        /// <summary>
        ///Enable the UI autoscale system on this control, this will scale down the UI for lower resolutions
        /// </summary>
        public static readonly CVarDef<bool> ResAutoScaleEnabled =
            CVarDef.Create("interface.resolutionAutoScaleEnabled",true , CVar.CLIENTONLY | CVar.ARCHIVE);



        /*
         * DISCORD
         */

        /// <summary>
        /// Enable Discord rich presence integration.
        /// </summary>
        public static readonly CVarDef<bool> DiscordEnabled =
            CVarDef.Create("discord.enabled", true, CVar.CLIENTONLY);

        /*
         * RES
         */

        /// <summary>
        /// Verify that resource path capitalization is correct, even on case-insensitive file systems such as Windows.
        /// </summary>
        public static readonly CVarDef<bool> ResCheckPathCasing =
            CVarDef.Create("res.checkpathcasing", false);

        /// <summary>
        /// Preload all textures at client startup to avoid hitches at runtime.
        /// </summary>
        public static readonly CVarDef<bool> ResTexturePreloadingEnabled =
            CVarDef.Create("res.texturepreloadingenabled", true, CVar.CLIENTONLY);

        // TODO: Currently unimplemented.
        /// <summary>
        /// Cache texture preload data to speed things up even further.
        /// </summary>
        public static readonly CVarDef<bool> ResTexturePreloadCache =
            CVarDef.Create("res.texture_preload_cache", true, CVar.CLIENTONLY);

        /// <summary>
        /// Override seekability of resource streams returned by ResourceManager.
        /// See <see cref="ContentPack.StreamSeekMode"/> for int values.
        /// </summary>
        /// <remarks>
        /// This is intended to be a debugging tool primarily.
        /// Non-default seek modes WILL result in worse performance.
        /// </remarks>
        public static readonly CVarDef<int> ResStreamSeekMode =
            CVarDef.Create("res.stream_seek_mode", (int)ContentPack.StreamSeekMode.None);

        /// <summary>
        /// Whether to watch prototype files for prototype reload on the client. Only applies to development builds.
        /// </summary>
        /// <remarks>
        /// The client sends a reload signal to the server on refocus, if you're wondering why this is client-only.
        /// </remarks>
        public static readonly CVarDef<bool> ResPrototypeReloadWatch =
            CVarDef.Create("res.prototype_reload_watch", true, CVar.CLIENTONLY);

        /*
         * DEBUG
         */

        /// <summary>
        ///     Target framerate for things like the frame graph.
        /// </summary>
        public static readonly CVarDef<int> DebugTargetFps =
            CVarDef.Create("debug.target_fps", 60, CVar.CLIENTONLY | CVar.ARCHIVE);

        /*
         * MIDI
         */

        public static readonly CVarDef<float> MidiVolume =
            CVarDef.Create("midi.volume", 0f, CVar.CLIENTONLY | CVar.ARCHIVE);

        /*
         * HUB
         * CVars related to public master server hub
         */

        /// <summary>
        /// Whether to advertise this server to the public server hub.
        /// </summary>
        public static readonly CVarDef<bool> HubAdvertise =
            CVarDef.Create("hub.advertise", false, CVar.SERVERONLY);

        /// <summary>
        /// Comma-separated list of tags to advertise via the status server (and therefore, to the hub).
        /// </summary>
        public static readonly CVarDef<string> HubTags =
            CVarDef.Create("hub.tags", "", CVar.ARCHIVE | CVar.SERVERONLY);

        /// <summary>
        /// URL of the master hub server to advertise to.
        /// </summary>
        public static readonly CVarDef<string> HubMasterUrl =
            CVarDef.Create("hub.master_url", "https://central.spacestation14.io/hub/", CVar.SERVERONLY);

        /// <summary>
        /// URL of this server to advertise.
        /// This is automatically inferred by the hub server based on IP address if left empty,
        /// but if you want to specify a domain or use <c>ss14://</c> you should specify this manually.
        /// You also have to set this if you change status.bind.
        /// </summary>
        public static readonly CVarDef<string> HubServerUrl =
            CVarDef.Create("hub.server_url", "", CVar.SERVERONLY);

        /// <summary>
        /// URL to use to automatically try to detect IPv4 address.
        /// This is only used if hub.server_url is unset.
        /// </summary>
        public static readonly CVarDef<string> HubIpifyUrl =
            CVarDef.Create("hub.ipify_url", "https://api.ipify.org?format=json", CVar.SERVERONLY);

        /// <summary>
        /// How long to wait between advertise pings to the hub server.
        /// </summary>
        public static readonly CVarDef<int> HubAdvertiseInterval =
            CVarDef.Create("hub.advertise_interval", 120, CVar.SERVERONLY);

        /*
         * ACZ
         */

        /// <summary>
        /// Whether to use stream compression instead of per-file compression when transmitting ACZ data.
        /// Enabling stream compression significantly reduces bandwidth usage of downloads,
        /// but increases server and launcher CPU load. It also makes final files stored on the client compressed less.
        /// </summary>
        public static readonly CVarDef<bool> AczStreamCompress =
            CVarDef.Create("acz.stream_compress", false, CVar.SERVERONLY);

        /// <summary>
        /// ZSTD Compression level to use when doing ACZ stream compressed.
        /// </summary>
        public static readonly CVarDef<int> AczStreamCompressLevel =
            CVarDef.Create("acz.stream_compress_level", 3, CVar.SERVERONLY);

        /// <summary>
        /// Whether to do compression on individual files for ACZ downloads.
        /// Automatically forced off if stream compression is enabled.
        /// </summary>
        public static readonly CVarDef<bool> AczBlobCompress =
            CVarDef.Create("acz.blob_compress", true, CVar.SERVERONLY);

        /// <summary>
        /// ZSTD Compression level to use for individual file compression.
        /// </summary>
        public static readonly CVarDef<int> AczBlobCompressLevel =
            CVarDef.Create("acz.blob_compress_level", 14, CVar.SERVERONLY);

        // Could consider using a ratio for this?
        /// <summary>
        /// Amount of bytes that need to be saved by compression for the compression to be "worth it".
        /// </summary>
        public static readonly CVarDef<int> AczBlobCompressSaveThreshold =
            CVarDef.Create("acz.blob_compress_save_threshold", 14, CVar.SERVERONLY);

        /// <summary>
        /// Whether to ZSTD compress the ACZ manifest.
        /// If this is enabled (the default) then non-compressed manifest requests will be decompressed live.
        /// </summary>
        public static readonly CVarDef<bool> AczManifestCompress =
            CVarDef.Create("acz.manifest_compress", true, CVar.SERVERONLY);

        /// <summary>
        /// Compression level for ACZ manifest compression.
        /// </summary>
        public static readonly CVarDef<int> AczManifestCompressLevel =
            CVarDef.Create("acz.manifest_compress_level", 14, CVar.SERVERONLY);

        /*
         * CON
         */

        /// <summary>
        /// Add artificial delay (in seconds) to console completion fetching, even for local commands.
        /// </summary>
        /// <remarks>
        /// Intended for debugging the console completion system.
        /// </remarks>
        public static readonly CVarDef<float> ConCompletionDelay =
            CVarDef.Create("con.completion_delay", 0f, CVar.CLIENTONLY);

        /// <summary>
        /// The amount of completions to show in console completion drop downs.
        /// </summary>
        public static readonly CVarDef<int> ConCompletionCount =
            CVarDef.Create("con.completion_count", 15, CVar.CLIENTONLY);

        /// <summary>
        /// The minimum margin of options to keep on either side of the completion cursor, when scrolling through.
        /// </summary>
        public static readonly CVarDef<int> ConCompletionMargin =
            CVarDef.Create("con.completion_margin", 3, CVar.CLIENTONLY);

        /*
         * THREAD
         */

        /// <summary>
        /// The nominal parallel processing count to use for parallelized operations.
        /// The default of 0 automatically selects the system's processor count.
        /// </summary>
        public static readonly CVarDef<int> ThreadParallelCount =
            CVarDef.Create("thread.parallel_count", 0);

        /*
         * PROF
         */

        /// <summary>
        /// Enabled the profiling system.
        /// </summary>
        public static readonly CVarDef<bool> ProfEnabled = CVarDef.Create("prof.enabled", false);

        /// <summary>
        /// Event log buffer size for the profiling system.
        /// </summary>
        public static readonly CVarDef<int> ProfBufferSize = CVarDef.Create("prof.buffer_size", 8192);

        /// <summary>
        /// Index log buffer size for the profiling system.
        /// </summary>
<<<<<<< HEAD
        public static readonly CVarDef<int> ProfIndexSize = CVarDef.Create("prof.index_size", ConstFullRelease ? 128 : 1024);

        /*
         * Replays
         */

        /// <summary>
        /// The folder within the server data directory where a replay will be recorded. Note that existing files in
        /// this directory will be removed when starting a new recording.
        /// </summary>
        public static readonly CVarDef<string> ReplayDirectory = CVarDef.Create("replay.directory", "replay", CVar.SERVERONLY | CVar.ARCHIVE);

        /// <summary>
        /// Maximum compressed size of a replay recording (in kilobytes) before recording automatically stops.
        /// </summary>
        public static readonly CVarDef<int> ReplayMaxCompressedSize = CVarDef.Create("replay.max_compressed_size", 1024 * 100, CVar.SERVERONLY | CVar.ARCHIVE);

        /// <summary>
        /// Maximum uncompressed size of a replay recording (in kilobytes) before recording automatically stops.
        /// </summary>
        public static readonly CVarDef<int> ReplayMaxUncompressedSize = CVarDef.Create("replay.max_uncompressed_size", 1024 * 300, CVar.SERVERONLY | CVar.ARCHIVE);

        /// <summary>
        /// Uncompressed size of individual files created by the replay (in kilobytes), where each file contains data
        /// for one or more tick. Actual files may be slightly larger, this is just a lower threshold. After
        /// compressing, the files are generally ~30% of their uncompressed size.
        /// </summary>
        public static readonly CVarDef<int> ReplayTickBatchSize = CVarDef.Create("replay.replay_tick_batchSize", 1024, CVar.SERVERONLY | CVar.ARCHIVE);

        /// <summary>
        /// Whether or not recording replays is enabled.
        /// </summary>
        public static readonly CVarDef<bool> ReplayEnabled = CVarDef.Create("replay.enabled", true, CVar.SERVERONLY | CVar.ARCHIVE);
=======
        public static readonly CVarDef<int> ProfIndexSize = CVarDef.Create("prof.index_size", 128);

        /*
         * CFG
         */

        /// <summary>
        /// If set, check for any unknown CVars once the game is initialized to try the spot any unknown ones.
        /// </summary>
        /// <remarks>
        /// CVars can be dynamically registered instead of just being statically known ahead of time,
        /// so the engine is not capable of immediately telling if a CVar is a typo or such.
        /// This check after game initialization assumes all CVars have been registered,
        /// and will complain if anything unknown is found (probably indicating a typo of some kind).
        /// </remarks>
        public static readonly CVarDef<bool> CfgCheckUnused = CVarDef.Create("cfg.check_unused", true);
>>>>>>> 66577acd
    }
}<|MERGE_RESOLUTION|>--- conflicted
+++ resolved
@@ -1373,8 +1373,7 @@
         /// <summary>
         /// Index log buffer size for the profiling system.
         /// </summary>
-<<<<<<< HEAD
-        public static readonly CVarDef<int> ProfIndexSize = CVarDef.Create("prof.index_size", ConstFullRelease ? 128 : 1024);
+        public static readonly CVarDef<int> ProfIndexSize = CVarDef.Create("prof.index_size", 128);
 
         /*
          * Replays
@@ -1407,8 +1406,6 @@
         /// Whether or not recording replays is enabled.
         /// </summary>
         public static readonly CVarDef<bool> ReplayEnabled = CVarDef.Create("replay.enabled", true, CVar.SERVERONLY | CVar.ARCHIVE);
-=======
-        public static readonly CVarDef<int> ProfIndexSize = CVarDef.Create("prof.index_size", 128);
 
         /*
          * CFG
@@ -1424,6 +1421,5 @@
         /// and will complain if anything unknown is found (probably indicating a typo of some kind).
         /// </remarks>
         public static readonly CVarDef<bool> CfgCheckUnused = CVarDef.Create("cfg.check_unused", true);
->>>>>>> 66577acd
     }
 }