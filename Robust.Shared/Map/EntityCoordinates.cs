﻿using System;
using JetBrains.Annotations;
using Robust.Shared.GameObjects;
using Robust.Shared.IoC;
using Robust.Shared.Maths;
using Robust.Shared.Serialization;
using Robust.Shared.Utility;

namespace Robust.Shared.Map
{
    /// <summary>
    ///     A set of coordinates relative to another entity.
    /// </summary>
    [PublicAPI]
    [Serializable, NetSerializable]
    public readonly struct EntityCoordinates : IEquatable<EntityCoordinates>, ISpanFormattable
    {
        public static readonly EntityCoordinates Invalid = new(EntityUid.Invalid, Vector2.Zero);

        /// <summary>
        ///     ID of the entity that this position is relative to.
        /// </summary>
        public readonly EntityUid EntityId;

        /// <summary>
        ///     Position in the entity's local space.
        /// </summary>
        public readonly Vector2 Position;

        /// <summary>
        ///     Location of the X axis local to the entity.
        /// </summary>
        public float X => Position.X;

        /// <summary>
        ///     Location of the Y axis local to the entity.
        /// </summary>
        public float Y => Position.Y;

        /// <summary>
        ///     Constructs a new instance of <see cref="EntityCoordinates"/>.
        /// </summary>
        /// <param name="entityId">ID of the entity that this position is relative to.</param>
        /// <param name="position">Position in the entity's local space.</param>
        public EntityCoordinates(EntityUid entityId, Vector2 position)
        {
            EntityId = entityId;
            Position = position;
        }

        public EntityCoordinates(EntityUid entityId, float x, float y)
        {
            EntityId = entityId;
            Position = new Vector2(x, y);
        }

        /// <summary>
        ///     Verifies that this set of coordinates can be currently resolved to a location.
        /// </summary>
        /// <param name="entityManager">Entity Manager containing the entity Id.</param>
        /// <returns><see langword="true" /> if this set of coordinates can be currently resolved to a location, otherwise <see langword="false" />.</returns>
        public bool IsValid(IEntityManager entityManager)
        {
            if (!EntityId.IsValid() || !entityManager.EntityExists(EntityId))
                return false;

            if (!float.IsFinite(Position.X) || !float.IsFinite(Position.Y))
                return false;

            return true;
        }

        /// <summary>
        ///     Transforms this set of coordinates from the entity's local space to the map space.
        /// </summary>
        /// <param name="entityManager">Entity Manager containing the entity Id.</param>
        /// <returns></returns>
        public MapCoordinates ToMap(IEntityManager entityManager)
        {
            if(!IsValid(entityManager))
                return MapCoordinates.Nullspace;

            var transform = entityManager.GetComponent<TransformComponent>(EntityId);
            var worldPos = transform.WorldMatrix.Transform(Position);
            return new MapCoordinates(worldPos, transform.MapID);
        }

        /// <summary>
        ///    Transform this set of coordinates from the entity's local space to the map space.
        /// </summary>
        /// <param name="entityManager">Entity Manager containing the entity Id.</param>
        /// <returns></returns>
        public Vector2 ToMapPos(IEntityManager entityManager)
        {
            return ToMap(entityManager).Position;
        }

        /// <summary>
        ///    Creates EntityCoordinates given an entity and some MapCoordinates.
        /// </summary>
        /// <param name="entity"></param>
        /// <param name="coordinates"></param>
        /// <returns></returns>
        /// <exception cref="InvalidOperationException">If <see cref="entity"/> is not on the same map as the <see cref="coordinates"/>.</exception>
        public static EntityCoordinates FromMap(EntityUid entity, MapCoordinates coordinates, IEntityManager? entMan = null)
        {
            IoCManager.Resolve(ref entMan);
            var transform = entMan.GetComponent<TransformComponent>(entity);
            if(transform.MapID != coordinates.MapId)
                throw new InvalidOperationException("Entity is not on the same map!");

            var localPos = transform.InvWorldMatrix.Transform(coordinates.Position);
            return new EntityCoordinates(entity, localPos);
        }

        /// <summary>
        ///    Creates EntityCoordinates given an entity Uid and some MapCoordinates.
        /// </summary>
        /// <param name="entityManager">Entity Manager containing the entity Id.</param>
        /// <param name="entityUid"></param>
        /// <param name="coordinates"></param>
        /// <returns></returns>
        /// <exception cref="InvalidOperationException">If <see cref="entityUid"/> is not on the same map as the <see cref="coordinates"/>.</exception>
        public static EntityCoordinates FromMap(IEntityManager entityManager, EntityUid entityUid, MapCoordinates coordinates)
        {
            return FromMap(entityUid, coordinates);
        }

        /// <summary>
        ///    Creates a set of EntityCoordinates given some MapCoordinates.
        /// </summary>
        /// <param name="mapManager"></param>
        /// <param name="coordinates"></param>
        public static EntityCoordinates FromMap(IMapManager mapManager, MapCoordinates coordinates)
        {
            var mapId = coordinates.MapId;
            var mapEntity = mapManager.GetMapEntityId(mapId);

            return new EntityCoordinates(mapEntity, coordinates.Position);
        }

        /// <summary>
        ///     Converts this set of coordinates to Vector2i.
        /// </summary>
        /// <param name="entityManager"></param>
        /// <param name="mapManager"></param>
        /// <returns></returns>
        public Vector2i ToVector2i(IEntityManager entityManager, IMapManager mapManager)
        {
            if(!IsValid(entityManager))
                return new Vector2i();

<<<<<<< HEAD
            var gridIdOpt = GetGridUid(entityManager);
            if (gridIdOpt is EntityUid gridId && gridId.IsValid())
=======
            var gridId = GetGridUid(entityManager);

            if (gridId != null)
>>>>>>> 9d88857b
            {
                return mapManager.GetGrid(gridId.Value).GetTileRef(this).GridIndices;
            }

            var (x, y) = ToMapPos(entityManager);

            return new Vector2i((int)Math.Floor(x), (int)Math.Floor(y));
        }

        /// <summary>
        ///     Returns an new set of EntityCoordinates with the same <see cref="EntityId"/>
        ///     but on a different position.
        /// </summary>
        /// <param name="newPosition">The position the new EntityCoordinates will be in</param>
        /// <returns>A new set of EntityCoordinates with the specified position and same <see cref="EntityId"/> as this one.</returns>
        public EntityCoordinates WithPosition(Vector2 newPosition)
        {
            return new(EntityId, newPosition);
        }

        /// <summary>
        ///     Returns a new set of EntityCoordinates local to a new entity.
        /// </summary>
        /// <param name="entityManager">The Entity Manager holding this entity</param>
        /// <param name="entityId">The entity that the new coordinates will be local to</param>
        /// <returns>A new set of EntityCoordinates local to a new entity.</returns>
        public EntityCoordinates WithEntityId(IEntityManager entityManager, EntityUid entityId)
        {
            if(!entityManager.EntityExists(entityId))
                return new EntityCoordinates(entityId, Vector2.Zero);

            return WithEntityId(entityId);
        }

        /// <summary>
        ///     Returns a new set of EntityCoordinates local to a new entity.
        /// </summary>
        /// <param name="entity">The entity that the new coordinates will be local to</param>
        /// <returns>A new set of EntityCoordinates local to a new entity.</returns>
        public EntityCoordinates WithEntityId(EntityUid entity, IEntityManager? entMan = null)
        {
            IoCManager.Resolve(ref entMan);
            var mapPos = ToMap(entMan);

            if(!IsValid(entMan) || entMan.GetComponent<TransformComponent>(entity).MapID != mapPos.MapId)
                return new EntityCoordinates(entity, Vector2.Zero);

            var localPos = entMan.GetComponent<TransformComponent>(entity).InvWorldMatrix.Transform(mapPos.Position);
            return new EntityCoordinates(entity, localPos);
        }

        /// <summary>
        ///     Returns the Grid EntityUid these coordinates are on.
        ///     If none of the ancestors are a grid, returns null instead.
        /// </summary>
        /// <param name="entityManager"></param>
        /// <returns>Grid EntityUid this entity is on or null</returns>
        public EntityUid? GetGridUid(IEntityManager entityManager)
        {
            return !IsValid(entityManager) ? null : entityManager.GetComponent<TransformComponent>(EntityId).GridUid;
        }

        /// <summary>
        ///     Returns the Map Id these coordinates are on.
        ///     If the relative entity is not valid, returns <see cref="MapId.Nullspace"/> instead.
        /// </summary>
        /// <param name="entityManager"></param>
        /// <returns>Map Id these coordinates are on or <see cref="MapId.Nullspace"/></returns>
        public MapId GetMapId(IEntityManager entityManager)
        {
            return !IsValid(entityManager) ? MapId.Nullspace : entityManager.GetComponent<TransformComponent>(EntityId).MapID;
        }

        /// <summary>
        ///     Returns the Map Id these coordinates are on.
        ///     If the relative entity is not valid, returns null instead.
        /// </summary>
        /// <param name="entityManager"></param>
        /// <returns>Map Id these coordinates are on or null</returns>
        public EntityUid? GetMapUid(IEntityManager entityManager)
        {
            return !IsValid(entityManager) ? null : entityManager.GetComponent<TransformComponent>(EntityId).MapUid;
        }

        /// <summary>
        /// Offsets the position by a given vector. This happens in local space.
        /// </summary>
        /// <param name="position">The vector to offset by local to the entity.</param>
        /// <returns>Newly offset coordinates.</returns>
        public EntityCoordinates Offset(Vector2 position)
        {
            return new(EntityId, Position + position);
        }

        /// <summary>
        ///     Compares two sets of coordinates to see if they are in range of each other.
        /// </summary>
        /// <param name="entityManager">Entity Manager containing the two entity Ids.</param>
        /// <param name="otherCoordinates">Other set of coordinates to use.</param>
        /// <param name="range">maximum distance between the two sets of coordinates.</param>
        /// <returns>True if the two points are within a given range.</returns>
        public bool InRange(IEntityManager entityManager, EntityCoordinates otherCoordinates, float range)
        {
            if (!IsValid(entityManager) || !otherCoordinates.IsValid(entityManager))
                return false;

            if (EntityId == otherCoordinates.EntityId)
                return (otherCoordinates.Position - Position).LengthSquared < range * range;

            var mapCoordinates = ToMap(entityManager);
            var otherMapCoordinates = otherCoordinates.ToMap(entityManager);

            return mapCoordinates.InRange(otherMapCoordinates, range);
        }

        /// <summary>
        ///     Tries to calculate the distance between two sets of coordinates.
        /// </summary>
        /// <param name="entityManager"></param>
        /// <param name="otherCoordinates"></param>
        /// <param name="distance"></param>
        /// <returns>True if it was possible to calculate the distance</returns>
        public bool TryDistance(IEntityManager entityManager, EntityCoordinates otherCoordinates, out float distance)
        {
            distance = 0f;

            if (!IsValid(entityManager) || !otherCoordinates.IsValid(entityManager))
                return false;

            if (EntityId == otherCoordinates.EntityId)
            {
                distance = (Position - otherCoordinates.Position).Length;
                return true;
            }

            var mapCoordinates = ToMap(entityManager);
            var otherMapCoordinates = otherCoordinates.ToMap(entityManager);

            if (mapCoordinates.MapId != otherMapCoordinates.MapId)
                return false;

            distance = (mapCoordinates.Position - otherMapCoordinates.Position).Length;
            return true;
        }

        #region IEquatable

        /// <inheritdoc />
        public bool Equals(EntityCoordinates other)
        {
            return EntityId.Equals(other.EntityId) && Position.Equals(other.Position);
        }

        /// <inheritdoc />
        public override bool Equals(object? obj)
        {
            return obj is EntityCoordinates other && Equals(other);
        }

        /// <inheritdoc />
        public override int GetHashCode()
        {
            return HashCode.Combine(EntityId, Position);
        }

        /// <summary>
        ///     Check for equality by value between two objects.
        /// </summary>
        public static bool operator ==(EntityCoordinates left, EntityCoordinates right)
        {
            return left.Equals(right);
        }

        /// <summary>
        ///     Check for inequality by value between two objects.
        /// </summary>
        public static bool operator !=(EntityCoordinates left, EntityCoordinates right)
        {
            return !left.Equals(right);
        }

        #endregion

        #region Operators

        /// <summary>
        ///     Returns the sum for both coordinates but only if they have the same relative entity.
        /// </summary>
        /// <exception cref="ArgumentException">Thrown when the relative entities aren't the same</exception>
        public static EntityCoordinates operator +(EntityCoordinates left, EntityCoordinates right)
        {
            if(left.EntityId != right.EntityId)
                throw new ArgumentException("Can't sum EntityCoordinates with different relative entities.");

            return new EntityCoordinates(left.EntityId, left.Position + right.Position);
        }

        /// <summary>
        ///     Returns the difference for both coordinates but only if they have the same relative entity.
        /// </summary>
        /// <exception cref="ArgumentException">Thrown when the relative entities aren't the same</exception>
        public static EntityCoordinates operator -(EntityCoordinates left, EntityCoordinates right)
        {
            if(left.EntityId != right.EntityId)
                throw new ArgumentException("Can't subtract EntityCoordinates with different relative entities.");

            return new EntityCoordinates(left.EntityId, left.Position - right.Position);
        }

        /// <summary>
        ///     Returns the multiplication of both coordinates but only if they have the same relative entity.
        /// </summary>
        /// <exception cref="ArgumentException">When the relative entities aren't the same</exception>
        public static EntityCoordinates operator *(EntityCoordinates left, EntityCoordinates right)
        {
            if(left.EntityId != right.EntityId)
                throw new ArgumentException("Can't multiply EntityCoordinates with different relative entities.");

            return new EntityCoordinates(left.EntityId, left.Position * right.Position);
        }

        /// <summary>
        ///     Scales the coordinates by a given factor.
        /// </summary>
        /// <exception cref="ArgumentException">When the relative entities aren't the same</exception>
        public static EntityCoordinates operator *(EntityCoordinates left, float right)
        {
            return new(left.EntityId, left.Position * right);
        }

        /// <summary>
        ///     Scales the coordinates by a given factor.
        /// </summary>
        /// <exception cref="ArgumentException">When the relative entities aren't the same</exception>
        public static EntityCoordinates operator *(EntityCoordinates left, int right)
        {
            return new(left.EntityId, left.Position * right);
        }

        #endregion

        /// <summary>
        /// Deconstructs the object into it's fields.
        /// </summary>
        /// <param name="entId">ID of the entity that this position is relative to.</param>
        /// <param name="localPos">Position in the entity's local space.</param>
        public void Deconstruct(out EntityUid entId, out Vector2 localPos)
        {
            entId = EntityId;
            localPos = Position;
        }

        /// <inheritdoc />
        public override string ToString()
        {
            return $"EntId={EntityId}, X={Position.X:N2}, Y={Position.Y:N2}";
        }

        public string ToString(string? format, IFormatProvider? formatProvider) => ToString();

        public bool TryFormat(
            Span<char> destination,
            out int charsWritten,
            ReadOnlySpan<char> format,
            IFormatProvider? provider)
        {
            return FormatHelpers.TryFormatInto(
            destination,
            out charsWritten,
            $"EntId={EntityId}, X={Position.X:N2}, Y={Position.Y:N2}");
        }
    }
}<|MERGE_RESOLUTION|>--- conflicted
+++ resolved
@@ -150,16 +150,10 @@
             if(!IsValid(entityManager))
                 return new Vector2i();
 
-<<<<<<< HEAD
             var gridIdOpt = GetGridUid(entityManager);
             if (gridIdOpt is EntityUid gridId && gridId.IsValid())
-=======
-            var gridId = GetGridUid(entityManager);
-
-            if (gridId != null)
->>>>>>> 9d88857b
             {
-                return mapManager.GetGrid(gridId.Value).GetTileRef(this).GridIndices;
+                return mapManager.GetGrid(gridId).GetTileRef(this).GridIndices;
             }
 
             var (x, y) = ToMapPos(entityManager);
