--- conflicted
+++ resolved
@@ -11,16 +11,16 @@
 internal partial class MapManager
 {
     // TODO: Move IMapManager stuff to the system
-    private Dictionary<MapId, B2DynamicTree<MapGridComponent>> _gridTrees = new();
+    private Dictionary<MapId, B2DynamicTree<MapGrid>> _gridTrees = new();
 
-    private Dictionary<MapId, HashSet<MapGridComponent>> _movedGrids = new();
+    private Dictionary<MapId, HashSet<IMapGrid>> _movedGrids = new();
 
     /// <summary>
     /// Gets the grids that have moved this tick until broadphase has run.
     /// </summary>
     /// <param name="mapId"></param>
     /// <returns></returns>
-    public HashSet<MapGridComponent> GetMovedGrids(MapId mapId)
+    public HashSet<IMapGrid> GetMovedGrids(MapId mapId)
     {
         // Temporary until this is moved to SharedPhysicsMapComponent
         if (!_movedGrids.TryGetValue(mapId, out var moved))
@@ -68,8 +68,8 @@
     {
         if (e.Map == MapId.Nullspace) return;
 
-        _gridTrees.Add(e.Map, new B2DynamicTree<MapGridComponent>());
-        _movedGrids.Add(e.Map, new HashSet<MapGridComponent>());
+        _gridTrees.Add(e.Map, new B2DynamicTree<MapGrid>());
+        _movedGrids.Add(e.Map, new HashSet<IMapGrid>());
     }
 
     private void OnMapDestroyedGridTree(MapEventArgs e)
@@ -80,15 +80,9 @@
         _movedGrids.Remove(e.Map);
     }
 
-<<<<<<< HEAD
-    private Box2 GetWorldAABB(MapGridComponent grid)
-    {
-        var xform = EntityManager.GetComponent<TransformComponent>(grid.Owner);
-=======
     private Box2 GetWorldAABB(MapGrid grid, TransformComponent? xform = null)
     {
         xform ??= EntityManager.GetComponent<TransformComponent>(grid.GridEntityId);
->>>>>>> e34935c9
 
         var (worldPos, worldRot) = xform.GetWorldPositionRotation();
 
@@ -97,7 +91,7 @@
 
     private void OnGridInit(GridInitializeEvent args)
     {
-        var grid = EntityManager.GetComponent<MapGridComponent>(args.EntityUid);
+        var grid = (MapGrid) GetGrid(args.EntityUid);
         var xform = EntityManager.GetComponent<TransformComponent>(args.EntityUid);
         var mapId = xform.MapID;
 
@@ -106,7 +100,7 @@
         AddGrid(grid, mapId);
     }
 
-    private void AddGrid(MapGridComponent grid, MapId mapId)
+    private void AddGrid(MapGrid grid, MapId mapId)
     {
         var aabb = GetWorldAABB(grid);
         var proxy = _gridTrees[mapId].CreateProxy(in aabb, grid);
@@ -118,7 +112,7 @@
 
     private void OnGridRemove(GridRemovalEvent args)
     {
-        var grid = EntityManager.GetComponent<MapGridComponent>(args.EntityUid);
+        var grid = (MapGrid) GetGrid(args.EntityUid);
         var xform = EntityManager.GetComponent<TransformComponent>(args.EntityUid);
 
         // Can't check for free proxy because DetachParentToNull gets called first woo!
@@ -127,7 +121,7 @@
         RemoveGrid(grid, xform.MapID);
     }
 
-    private void RemoveGrid(MapGridComponent grid, MapId mapId)
+    private void RemoveGrid(MapGrid grid, MapId mapId)
     {
         _gridTrees[mapId].DestroyProxy(grid.MapProxy);
         _movedGrids[mapId].Remove(grid);
@@ -136,40 +130,20 @@
 
     private void OnGridMove(EntityUid uid, MapGridComponent component, ref MoveEvent args)
     {
-        var grid = (MapGridComponent) component;
+        var grid = (MapGrid) component.Grid;
 
         // Just maploader / test things
         if (grid.MapProxy == DynamicTree.Proxy.Free) return;
 
-<<<<<<< HEAD
-        var xform = EntityManager.GetComponent<TransformComponent>(uid);
-        var aabb = GetWorldAABB(grid);
-        _gridTrees[xform.MapID].MoveProxy(grid.MapProxy, in aabb, Vector2.Zero);
-        _movedGrids[EntityManager.GetComponent<TransformComponent>(grid.Owner).MapID].Add(grid);
-    }
-
-    private void OnGridRotate(EntityUid uid, MapGridComponent component, ref RotateEvent args)
-    {
-        var grid = (MapGridComponent) component;
-
-        // Just maploader / test things
-        if (grid.MapProxy == DynamicTree.Proxy.Free) return;
-
-        var xform = EntityManager.GetComponent<TransformComponent>(uid);
-        var aabb = GetWorldAABB(grid);
-        _gridTrees[xform.MapID].MoveProxy(grid.MapProxy, in aabb, Vector2.Zero);
-        _movedGrids[EntityManager.GetComponent<TransformComponent>(grid.Owner).MapID].Add(grid);
-=======
         var xform = args.Component;
         var aabb = GetWorldAABB(grid, xform);
         _gridTrees[xform.MapID].MoveProxy(grid.MapProxy, in aabb, Vector2.Zero);
         _movedGrids[xform.MapID].Add(grid);
->>>>>>> e34935c9
     }
 
     private void OnGridParentChange(EntityUid uid, MapGridComponent component, ref EntParentChangedMessage args)
     {
-        var aGrid = component;
+        var aGrid = (MapGrid)component.Grid;
         var lifestage = EntityManager.GetComponent<MetaDataComponent>(uid).EntityLifeStage;
 
         // oh boy
@@ -187,19 +161,19 @@
 
         if (aGrid.MapProxy != DynamicTree.Proxy.Free && _movedGrids.TryGetValue(args.OldMapId, out var oldMovedGrids))
         {
-            oldMovedGrids.Remove(component);
+            oldMovedGrids.Remove(component.Grid);
             RemoveGrid(aGrid, args.OldMapId);
         }
 
         DebugTools.Assert(aGrid.MapProxy == DynamicTree.Proxy.Free);
         if (_movedGrids.TryGetValue(mapId, out var newMovedGrids))
         {
-            newMovedGrids.Add(component);
+            newMovedGrids.Add(component.Grid);
             AddGrid(aGrid, mapId);
         }
     }
 
-    public void OnGridBoundsChange(EntityUid uid, MapGridComponent grid)
+    public void OnGridBoundsChange(EntityUid uid, MapGrid grid)
     {
         // Just MapLoader things.
         if (grid.MapProxy == DynamicTree.Proxy.Free) return;
