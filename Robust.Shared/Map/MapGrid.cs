using System;
using System.Collections.Generic;
using System.Linq;
using Robust.Shared.GameObjects;
using Robust.Shared.IoC;
using Robust.Shared.Maths;
using Robust.Shared.Timing;
using Robust.Shared.Utility;
using Robust.Shared.ViewVariables;

namespace Robust.Shared.Map
{
    /// <inheritdoc />
    internal class MapGrid : IMapGridInternal
    {
        /// <summary>
        ///     Game tick that the map was created.
        /// </summary>
        [ViewVariables]
        public GameTick CreatedTick { get; }

        /// <summary>
        ///     Last game tick that the map was modified.
        /// </summary>
        [ViewVariables]
        public GameTick LastTileModifiedTick { get; private set; }

        /// <inheritdoc />
        public GameTick CurTick => _mapManager.GameTiming.CurTick;

        /// <inheritdoc />
        [ViewVariables]
        public MapId ParentMapId { get; set; }

        [ViewVariables]
        public EntityUid GridEntityId { get; internal set; }

        /// <summary>
        ///     Grid chunks than make up this grid.
        /// </summary>
        private readonly Dictionary<Vector2i, IMapChunkInternal> _chunks = new();

        private readonly IMapManagerInternal _mapManager;
        private readonly IEntityManager _entityManager;

        /// <summary>
        ///     Initializes a new instance of the <see cref="MapGrid"/> class.
        /// </summary>
        /// <param name="mapManager">Reference to the <see cref="MapManager"/> that will manage this grid.</param>
        /// <param name="entityManager"></param>
        /// <param name="gridIndex">Index identifier of this grid.</param>
        /// <param name="chunkSize">The dimension of this square chunk.</param>
        /// <param name="snapSize">Distance in world units between the lines on the conceptual snap grid.</param>
        /// <param name="parentMapId">Parent map identifier.</param>
        internal MapGrid(IMapManagerInternal mapManager, IEntityManager entityManager, GridId gridIndex, ushort chunkSize, MapId parentMapId)
        {
            _mapManager = mapManager;
            _entityManager = entityManager;
            Index = gridIndex;
            ChunkSize = chunkSize;
            ParentMapId = parentMapId;
            LastTileModifiedTick = CreatedTick = _mapManager.GameTiming.CurTick;
        }

        /// <summary>
        ///     Disposes the grid.
        /// </summary>
        public void Dispose()
        {
            // Nothing for now.
        }

        /// <inheritdoc />
        [ViewVariables]
        public Box2 WorldBounds => LocalBounds.Translated(WorldPosition);

        /// <inheritdoc />
        [ViewVariables]
        public Box2 LocalBounds { get; private set; }

        public bool SuppressCollisionRegeneration { get; set; }

        /// <inheritdoc />
        [ViewVariables]
        public ushort ChunkSize { get; }

        /// <inheritdoc />
        [ViewVariables]
        public GridId Index { get; }

        /// <summary>
        ///     The length of the side of a square tile in world units.
        /// </summary>
        [ViewVariables]
        public ushort TileSize { get; } = 1;

        /// <inheritdoc />
        [ViewVariables]
        public Vector2 WorldPosition
        {
            get
            {
                //TODO: Make grids real parents of entities.
                if(GridEntityId.IsValid())
                    return _mapManager.EntityManager.GetEntity(GridEntityId).Transform.WorldPosition;
                return Vector2.Zero;
            }
            set
            {
                _mapManager.EntityManager.GetEntity(GridEntityId).Transform.WorldPosition = value;
                LastTileModifiedTick = _mapManager.GameTiming.CurTick;
            }
        }

        /// <inheritdoc />
        [ViewVariables]
        public Angle WorldRotation
        {
            get
            {
                //TODO: Make grids real parents of entities.
                if(GridEntityId.IsValid())
                    return _mapManager.EntityManager.GetEntity(GridEntityId).Transform.WorldRotation;
                return Angle.Zero;
            }
            set
            {
                _mapManager.EntityManager.GetEntity(GridEntityId).Transform.WorldRotation = value;
                LastTileModifiedTick = _mapManager.GameTiming.CurTick;
            }
        }

        /// <inheritdoc />
        [ViewVariables]
        public Matrix3 WorldMatrix
        {
            get
            {
                //TODO: Make grids real parents of entities.
                if(GridEntityId.IsValid())
                    return _mapManager.EntityManager.GetEntity(GridEntityId).Transform.WorldMatrix;

                return Matrix3.Identity;
            }
        }

        /// <inheritdoc />
        [ViewVariables]
        public Matrix3 InvWorldMatrix
        {
            get
            {
                //TODO: Make grids real parents of entities.
                if(GridEntityId.IsValid())
                    return _mapManager.EntityManager.GetEntity(GridEntityId).Transform.InvWorldMatrix;

                return Matrix3.Identity;
            }
        }

        /// <summary>
        /// Expands the AABB for this grid when a new tile is added. If the tile is already inside the existing AABB,
        /// nothing happens. If it is outside, the AABB is expanded to fit the new tile.
        /// </summary>
        private void UpdateAABB()
        {
            LocalBounds = new Box2();
            foreach (var chunk in _chunks.Values)
            {
                var chunkBounds = chunk.CalcLocalBounds();

                if(chunkBounds.Size.Equals(Vector2i.Zero))
                    continue;

                if (LocalBounds.Size == Vector2.Zero)
                {
                    var gridBounds = chunkBounds.Translated(chunk.Indices * chunk.ChunkSize);
                    LocalBounds = gridBounds;
                }
                else
                {
                    var gridBounds = chunkBounds.Translated(chunk.Indices * chunk.ChunkSize);
                    LocalBounds = LocalBounds.Union(gridBounds);
                }
            }
        }

        /// <inheritdoc />
        public void NotifyTileChanged(in TileRef tileRef, in Tile oldTile)
        {
            LastTileModifiedTick = _mapManager.GameTiming.CurTick;
            _mapManager.RaiseOnTileChanged(tileRef, oldTile);
        }

        /// <inheritdoc />
        public void NotifyChunkCollisionRegenerated(MapChunk chunk)
        {
            // TODO: Ideally we wouldn't have LocalBounds on the grid and we could just treat it like a physics object
            // (eventually, well into the future).
            // For now we'll just attach a fixture to each chunk.

            // Not raising directed because the grid's EntityUid isn't set yet.
            // Don't call GridFixtureSystem directly because it's server-only.
            IoCManager
                .Resolve<IEntityManager>()
                .EventBus
                .RaiseEvent(EventSource.Local, new RegenerateChunkCollisionEvent(chunk));

            UpdateAABB();
        }

        #region TileAccess

        /// <inheritdoc />
        public TileRef GetTileRef(EntityCoordinates coords)
        {
            return GetTileRef(CoordinatesToTile(coords));
        }

        /// <inheritdoc />
        public TileRef GetTileRef(Vector2i tileCoordinates)
        {
            var chunkIndices = GridTileToChunkIndices(tileCoordinates);

            if (!_chunks.TryGetValue(chunkIndices, out var output))
            {
                // Chunk doesn't exist, return a tileRef to an empty (space) tile.
                return new TileRef(ParentMapId, Index, tileCoordinates.X, tileCoordinates.Y, default);
            }

            var chunkTileIndices = output.GridTileToChunkTile(tileCoordinates);
            return output.GetTileRef((ushort)chunkTileIndices.X, (ushort)chunkTileIndices.Y);
        }

        /// <inheritdoc />
        public IEnumerable<TileRef> GetAllTiles(bool ignoreSpace = true)
        {
            foreach (var kvChunk in _chunks)
            {
                foreach (var tileRef in kvChunk.Value)
                {
                    if (!ignoreSpace || !tileRef.Tile.IsEmpty)
                        yield return tileRef;
                }
            }
        }

        /// <inheritdoc />
        public void SetTile(EntityCoordinates coords, Tile tile)
        {
            var localTile = CoordinatesToTile(coords);
            SetTile(new Vector2i(localTile.X, localTile.Y), tile);
        }

        /// <inheritdoc />
        public void SetTile(Vector2i gridIndices, Tile tile)
        {
            var (chunk, chunkTile) = ChunkAndOffsetForTile(gridIndices);
            chunk.SetTile((ushort)chunkTile.X, (ushort)chunkTile.Y, tile);
        }

        /// <inheritdoc />
        public void SetTiles(List<(Vector2i GridIndices, Tile Tile)> tiles)
        {
            var chunks = new HashSet<IMapChunkInternal>();

            foreach (var (gridIndices, tile) in tiles)
            {
                var (chunk, chunkTile) = ChunkAndOffsetForTile(gridIndices);
                chunks.Add(chunk);
                chunk.SuppressCollisionRegeneration = true;
                chunk.SetTile((ushort)chunkTile.X, (ushort)chunkTile.Y, tile);
            }

            foreach (var chunk in chunks)
            {
                chunk.SuppressCollisionRegeneration = false;
                chunk.RegenerateCollision();
            }
        }

        /// <inheritdoc />
        public IEnumerable<TileRef> GetTilesIntersecting(Box2 worldArea, bool ignoreEmpty = true, Predicate<TileRef>? predicate = null)
        {
            var localArea = new Box2(WorldToLocal(worldArea.BottomLeft), WorldToLocal(worldArea.TopRight));
            var gridTileLb = new Vector2i((int)Math.Floor(localArea.Left), (int)Math.Floor(localArea.Bottom));
            var gridTileRt = new Vector2i((int)Math.Floor(localArea.Right), (int)Math.Floor(localArea.Top));

            for (var x = gridTileLb.X; x <= gridTileRt.X; x++)
            {
                for (var y = gridTileLb.Y; y <= gridTileRt.Y; y++)
                {
                    var gridChunk = GridTileToChunkIndices(new Vector2i(x, y));

                    if (_chunks.TryGetValue(gridChunk, out var chunk))
                    {
                        var chunkTile = chunk.GridTileToChunkTile(new Vector2i(x, y));
                        var tile = chunk.GetTileRef((ushort)chunkTile.X, (ushort)chunkTile.Y);

                        if (ignoreEmpty && tile.Tile.IsEmpty)
                            continue;

                        if (predicate == null || predicate(tile))
                        {
                            yield return tile;

                        }
                    }
                    else if (!ignoreEmpty)
                    {
                        var tile = new TileRef(ParentMapId, Index, x, y, new Tile());

                        if (predicate == null || predicate(tile))
                        {
                            yield return tile;
                        }
                    }
                }
            }
        }

        /// <inheritdoc />
        public IEnumerable<TileRef> GetTilesIntersecting(Circle worldArea, bool ignoreEmpty = true, Predicate<TileRef>? predicate = null)
        {
            var aabb = new Box2(worldArea.Position.X - worldArea.Radius, worldArea.Position.Y - worldArea.Radius, worldArea.Position.X + worldArea.Radius, worldArea.Position.Y + worldArea.Radius);
            var circleGridPos = new EntityCoordinates(GridEntityId, WorldToLocal(worldArea.Position));

            foreach (var tile in GetTilesIntersecting(aabb, ignoreEmpty))
            {
                var local = GridTileToLocal(tile.GridIndices);

                if (!local.TryDistance(_entityManager, circleGridPos, out var distance))
                {
                    continue;
                }

                if (distance <= worldArea.Radius)
                {
                    if (predicate == null || predicate(tile))
                    {
                        yield return tile;
                    }
                }
            }
        }

        #endregion TileAccess

        #region ChunkAccess

        public void RegenerateCollision()
        {
            throw new NotImplementedException();
        }

        /// <summary>
        ///     The total number of allocated chunks in the grid.
        /// </summary>
        public int ChunkCount => _chunks.Count;

        public GameTick LastAnchoredModifiedTick { get; private set; }

        /// <inheritdoc />
        public IMapChunkInternal GetChunk(int xIndex, int yIndex)
        {
            return GetChunk(new Vector2i(xIndex, yIndex));
        }

        /// <inheritdoc />
        public IMapChunkInternal GetChunk(Vector2i chunkIndices)
        {
            if (_chunks.TryGetValue(chunkIndices, out var output))
                return output;

            return _chunks[chunkIndices] = new MapChunk(this, chunkIndices.X, chunkIndices.Y, ChunkSize);
        }

        /// <inheritdoc />
        public IReadOnlyDictionary<Vector2i, IMapChunkInternal> GetMapChunks()
        {
            return _chunks;
        }

<<<<<<< HEAD
        /// <inheritdoc />
        public IEnumerable<IMapChunkInternal> GetMapChunks(Box2 worldBox)
        {
            var localArea = new Box2(WorldToLocal(worldBox.BottomLeft), WorldToLocal(worldBox.TopRight));
            var chunkLb = new Vector2i((int)Math.Floor(localArea.Left) / ChunkSize, (int)Math.Floor(localArea.Bottom) / ChunkSize);
            var chunkRt = new Vector2i((int)Math.Floor(localArea.Right) / ChunkSize, (int)Math.Floor(localArea.Top) / ChunkSize);

            for (var x = chunkLb.X; x <= chunkRt.X; x++)
            {
                for (var y = chunkLb.Y; y <= chunkRt.Y; y++)
                {
                    var gridChunk = GridTileToChunkIndices(new Vector2i(x, y));
=======
        public IEnumerable<IMapChunkInternal> GetMapChunks(Box2 worldAABB)
        {
            var worldPos = WorldPosition;
            var localArea = new Box2Rotated(worldAABB.Translated(-worldPos), -WorldRotation).CalcBoundingBox();

            var chunkLB = new Vector2i((int)Math.Floor(localArea.Left / ChunkSize), (int)Math.Floor(localArea.Bottom / ChunkSize));
            var chunkRT = new Vector2i((int)Math.Floor(localArea.Right / ChunkSize), (int)Math.Floor(localArea.Top / ChunkSize));

            for (var x = chunkLB.X; x <= chunkRT.X; x++)
            {
                for (var y = chunkLB.Y; y <= chunkRT.Y; y++)
                {
                    var gridChunk = new Vector2i(x, y);
>>>>>>> 5ed49d51

                    if (!_chunks.TryGetValue(gridChunk, out var chunk)) continue;

                    yield return chunk;
                }
            }
        }

        #endregion ChunkAccess

        #region SnapGridAccess

        /// <inheritdoc />
        public IEnumerable<EntityUid> GetAnchoredEntities(EntityCoordinates coords)
        {
            return GetAnchoredEntities(TileIndicesFor(coords));
        }

        /// <inheritdoc />
        public IEnumerable<EntityUid> GetAnchoredEntities(Vector2i pos)
        {
            var (chunk, chunkTile) = ChunkAndOffsetForTile(pos);
            return chunk.GetSnapGridCell((ushort)chunkTile.X, (ushort)chunkTile.Y);
        }

        /// <inheritdoc />
        public Vector2i TileIndicesFor(EntityCoordinates coords)
        {
            DebugTools.Assert(ParentMapId == coords.GetMapId(_entityManager));

            Vector2 local;
            if (coords.EntityId == GridEntityId)
                local = coords.Position;
            else
                local = WorldToLocal(coords.ToMapPos(_entityManager));

            return SnapGridLocalCellFor(local);
        }

        /// <inheritdoc />
        public Vector2i TileIndicesFor(MapCoordinates worldPos)
        {
            DebugTools.Assert(ParentMapId == worldPos.MapId);

            var localPos = WorldToLocal(worldPos.Position);
            return SnapGridLocalCellFor(localPos);
        }

        private Vector2i SnapGridLocalCellFor(Vector2 localPos)
        {
            var x = (int)Math.Floor(localPos.X / TileSize);
            var y = (int)Math.Floor(localPos.Y / TileSize);
            return new Vector2i(x, y);
        }

        /// <inheritdoc />
        public bool AddToSnapGridCell(Vector2i pos, EntityUid euid)
        {
            var (chunk, chunkTile) = ChunkAndOffsetForTile(pos);

            if (chunk.GetTile((ushort) chunkTile.X, (ushort) chunkTile.Y).IsEmpty)
                return false;

            chunk.AddToSnapGridCell((ushort)chunkTile.X, (ushort)chunkTile.Y, euid);
            LastAnchoredModifiedTick = _entityManager.CurrentTick;
            return true;
        }

        /// <inheritdoc />
        public bool AddToSnapGridCell(EntityCoordinates coords, EntityUid euid)
        {
            return AddToSnapGridCell(TileIndicesFor(coords), euid);
        }

        /// <inheritdoc />
        public void RemoveFromSnapGridCell(Vector2i pos, EntityUid euid)
        {
            var (chunk, chunkTile) = ChunkAndOffsetForTile(pos);
            chunk.RemoveFromSnapGridCell((ushort)chunkTile.X, (ushort) chunkTile.Y, euid);
            LastAnchoredModifiedTick = _entityManager.CurrentTick;
        }

        /// <inheritdoc />
        public void RemoveFromSnapGridCell(EntityCoordinates coords, EntityUid euid)
        {
            RemoveFromSnapGridCell(TileIndicesFor(coords), euid);
        }

        private (IMapChunkInternal, Vector2i) ChunkAndOffsetForTile(Vector2i pos)
        {
            var gridChunkIndices = GridTileToChunkIndices(pos);
            var chunk = GetChunk(gridChunkIndices);
            var chunkTile = chunk.GridTileToChunkTile(pos);
            return (chunk, chunkTile);
        }

        private static Vector2i SnapGridPosAt(Vector2i position, Direction dir, int dist = 1)
        {
            switch (dir)
            {
                case Direction.East:
                    return position + new Vector2i(dist, 0);
                case Direction.SouthEast:
                    return position + new Vector2i(dist, -dist);
                case Direction.South:
                    return position + new Vector2i(0, -dist);
                case Direction.SouthWest:
                    return position + new Vector2i(-dist, -dist);
                case Direction.West:
                    return position + new Vector2i(-dist, 0);
                case Direction.NorthWest:
                    return position + new Vector2i(-dist, dist);
                case Direction.North:
                    return position + new Vector2i(0, dist);
                case Direction.NorthEast:
                    return position + new Vector2i(dist, dist);
                default:
                    throw new NotImplementedException();
            }
        }

        /// <inheritdoc />
        public IEnumerable<EntityUid> GetInDir(EntityCoordinates position, Direction dir)
        {
            var pos = SnapGridPosAt(TileIndicesFor(position), dir);
            return GetAnchoredEntities(pos);
        }

        /// <inheritdoc />
        public IEnumerable<EntityUid> GetOffset(EntityCoordinates coords, Vector2i offset)
        {
            var pos = TileIndicesFor(coords) + offset;
            return GetAnchoredEntities(pos);
        }

        /// <inheritdoc />
        public IEnumerable<EntityUid> GetLocal(EntityCoordinates coords)
        {
            return GetAnchoredEntities(TileIndicesFor(coords));
        }

        /// <inheritdoc />
        public EntityCoordinates DirectionToGrid(EntityCoordinates coords, Direction direction)
        {
            return GridTileToLocal(SnapGridPosAt(TileIndicesFor(coords), direction));
        }

        /// <inheritdoc />
        public IEnumerable<EntityUid> GetCardinalNeighborCells(EntityCoordinates coords)
        {
            var position = TileIndicesFor(coords);
            foreach (var cell in GetAnchoredEntities(position))
                yield return cell;
            foreach (var cell in GetAnchoredEntities(position + new Vector2i(0, 1)))
                yield return cell;
            foreach (var cell in GetAnchoredEntities(position + new Vector2i(0, -1)))
                yield return cell;
            foreach (var cell in GetAnchoredEntities(position + new Vector2i(1, 0)))
                yield return cell;
            foreach (var cell in GetAnchoredEntities(position + new Vector2i(-1, 0)))
                yield return cell;
        }

        /// <inheritdoc />
        public IEnumerable<EntityUid> GetCellsInSquareArea(EntityCoordinates coords, int n)
        {
            var position = TileIndicesFor(coords);

            for (var y = -n; y <= n; ++y)
                for (var x = -n; x <= n; ++x)
                {
                    foreach (var cell in GetAnchoredEntities(position + new Vector2i(x, y)))
                    {
                        yield return cell;
                    }
                }
        }

        /// <inheritdoc />
        public void AnchoredEntDirty(Vector2i pos)
        {
            LastAnchoredModifiedTick = _entityManager.CurrentTick;

            var chunk = GetChunk(GridTileToChunkIndices(pos));
            chunk.LastAnchoredModifiedTick = LastAnchoredModifiedTick;
        }

        #endregion

        #region Transforms

        /// <inheritdoc />
        public Vector2 WorldToLocal(Vector2 posWorld)
        {
            return InvWorldMatrix.Transform(posWorld);
        }

        /// <inheritdoc />
        public EntityCoordinates MapToGrid(MapCoordinates posWorld)
        {
            if(posWorld.MapId != ParentMapId)
                throw new ArgumentException($"Grid {Index} is on map {ParentMapId}, but coords are on map {posWorld.MapId}.", nameof(posWorld));

            if (!_mapManager.TryGetGrid(Index, out var grid))
            {
                return new EntityCoordinates(_mapManager.GetMapEntityId(posWorld.MapId), (posWorld.X, posWorld.Y));
            }

            return new EntityCoordinates(grid.GridEntityId, WorldToLocal(posWorld.Position));
        }

        /// <inheritdoc />
        public Vector2 LocalToWorld(Vector2 posLocal)
        {
            return WorldMatrix.Transform(posLocal);
        }

        public Vector2i WorldToTile(Vector2 posWorld)
        {
            var local = WorldToLocal(posWorld);
            var x = (int)Math.Floor(local.X / TileSize);
            var y = (int)Math.Floor(local.Y / TileSize);
            return new Vector2i(x, y);
        }

        /// <summary>
        ///     Transforms entity coordinates to tile indices relative to grid origin.
        /// </summary>
        public Vector2i CoordinatesToTile(EntityCoordinates coords)
        {
            DebugTools.Assert(ParentMapId == coords.GetMapId(_entityManager));

            var local = WorldToLocal(coords.ToMapPos(_entityManager));
            var x = (int)Math.Floor(local.X / TileSize);
            var y = (int)Math.Floor(local.Y / TileSize);
            return new Vector2i(x, y);
        }

        /// <summary>
        ///     Transforms global world coordinates to chunk indices relative to grid origin.
        /// </summary>
        public Vector2i LocalToChunkIndices(EntityCoordinates gridPos)
        {
            var local = WorldToLocal(gridPos.ToMapPos(_entityManager));
            var x = (int)Math.Floor(local.X / (TileSize * ChunkSize));
            var y = (int)Math.Floor(local.Y / (TileSize * ChunkSize));
            return new Vector2i(x, y);
        }

        public bool CollidesWithGrid(Vector2i indices)
        {
            var chunkIndices = GridTileToChunkIndices(indices);
            if (!_chunks.TryGetValue(chunkIndices, out var chunk))
                return false;

            var cTileIndices = chunk.GridTileToChunkTile(indices);
            return chunk.CollidesWithChunk(cTileIndices);
        }

        public bool CollidesWithGrid(Box2 aabb)
        {
            throw new NotImplementedException();
        }

        /// <inheritdoc />
        public Vector2i GridTileToChunkIndices(Vector2i gridTile)
        {
            var x = (int)Math.Floor(gridTile.X / (float)ChunkSize);
            var y = (int)Math.Floor(gridTile.Y / (float)ChunkSize);

            return new Vector2i(x, y);
        }

        /// <inheritdoc />
        public EntityCoordinates GridTileToLocal(Vector2i gridTile)
        {
            return new(GridEntityId, (gridTile.X * TileSize + (TileSize / 2f), gridTile.Y * TileSize + (TileSize / 2f)));
        }

        public Vector2 GridTileToWorldPos(Vector2i gridTile)
        {
            var locX = gridTile.X * TileSize + (TileSize / 2f);
            var locY = gridTile.Y * TileSize + (TileSize / 2f);

            return new Vector2(locX, locY) + WorldPosition;
        }

        public MapCoordinates GridTileToWorld(Vector2i gridTile)
        {
            return new(GridTileToWorldPos(gridTile), ParentMapId);
        }

        /// <inheritdoc />
        public bool TryGetTileRef(Vector2i indices, out TileRef tile)
        {
            var chunkIndices = GridTileToChunkIndices(indices);
            if (!_chunks.TryGetValue(chunkIndices, out var chunk))
            {
                tile = default;
                return false;
            }

            var cTileIndices = chunk.GridTileToChunkTile(indices);
            tile = chunk.GetTileRef(cTileIndices);
            return true;
        }

        /// <inheritdoc />
        public bool TryGetTileRef(EntityCoordinates coords, out TileRef tile)
        {
            return TryGetTileRef(CoordinatesToTile(coords), out tile);
        }

        #endregion Transforms
    }
}<|MERGE_RESOLUTION|>--- conflicted
+++ resolved
@@ -381,20 +381,6 @@
             return _chunks;
         }
 
-<<<<<<< HEAD
-        /// <inheritdoc />
-        public IEnumerable<IMapChunkInternal> GetMapChunks(Box2 worldBox)
-        {
-            var localArea = new Box2(WorldToLocal(worldBox.BottomLeft), WorldToLocal(worldBox.TopRight));
-            var chunkLb = new Vector2i((int)Math.Floor(localArea.Left) / ChunkSize, (int)Math.Floor(localArea.Bottom) / ChunkSize);
-            var chunkRt = new Vector2i((int)Math.Floor(localArea.Right) / ChunkSize, (int)Math.Floor(localArea.Top) / ChunkSize);
-
-            for (var x = chunkLb.X; x <= chunkRt.X; x++)
-            {
-                for (var y = chunkLb.Y; y <= chunkRt.Y; y++)
-                {
-                    var gridChunk = GridTileToChunkIndices(new Vector2i(x, y));
-=======
         public IEnumerable<IMapChunkInternal> GetMapChunks(Box2 worldAABB)
         {
             var worldPos = WorldPosition;
@@ -408,7 +394,6 @@
                 for (var y = chunkLB.Y; y <= chunkRT.Y; y++)
                 {
                     var gridChunk = new Vector2i(x, y);
->>>>>>> 5ed49d51
 
                     if (!_chunks.TryGetValue(gridChunk, out var chunk)) continue;
 
