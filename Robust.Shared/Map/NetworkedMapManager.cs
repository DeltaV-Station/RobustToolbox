using System;
using System.Collections.Generic;
using Robust.Shared.GameObjects;

namespace Robust.Shared.Map;

internal interface INetworkedMapManager : IMapManagerInternal
{
    // Two methods here, so that new grids etc can be made BEFORE entities get states applied,
    // but old ones can be deleted after.
    void ApplyGameStatePre(ReadOnlySpan<EntityState> entityStates);
}

internal sealed class NetworkedMapManager : MapManager, INetworkedMapManager
{
<<<<<<< HEAD
    private readonly List<(MapId mapId, EntityUid euid)> _newMaps = new();
=======
    private readonly Dictionary<EntityUid, List<(GameTick tick, Vector2i indices)>> _chunkDeletionHistory = new();

    public override void DeleteGrid(EntityUid gridId)
    {
        base.DeleteGrid(gridId);
        // No point syncing chunk removals anymore!
        _chunkDeletionHistory.Remove(gridId);
    }

    public override void ChunkRemoved(EntityUid gridId, MapChunk chunk)
    {
        base.ChunkRemoved(gridId, chunk);
        if (!_chunkDeletionHistory.TryGetValue(gridId, out var chunks))
        {
            chunks = new List<(GameTick tick, Vector2i indices)>();
            _chunkDeletionHistory[gridId] = chunks;
        }

        chunks.Add((GameTiming.CurTick, chunk.Indices));
    }

    public GameStateMapData? GetStateData(GameTick fromTick)
    {
        var gridDatums = new Dictionary<EntityUid, GameStateMapData.GridDatum>();
        var enumerator = GetAllGridsEnumerator();

        while (enumerator.MoveNext(out var iGrid))
        {
            var grid = (MapGrid)iGrid;

            if (grid.LastTileModifiedTick < fromTick)
                continue;

            var chunkData = new List<GameStateMapData.ChunkDatum>();

            if (_chunkDeletionHistory.TryGetValue(grid.GridEntityId, out var chunks))
            {
                foreach (var (tick, indices) in chunks)
                {
                    if (tick < fromTick)
                        continue;

                    chunkData.Add(GameStateMapData.ChunkDatum.CreateDeleted(indices));
                }
            }

            foreach (var (index, chunk) in grid.GetMapChunks())
            {
                if (chunk.LastTileModifiedTick < fromTick)
                    continue;

                var tileBuffer = new Tile[grid.ChunkSize * (uint)grid.ChunkSize];

                // Flatten the tile array.
                // NetSerializer doesn't do multi-dimensional arrays.
                // This is probably really expensive.
                for (var x = 0; x < grid.ChunkSize; x++)
                {
                    for (var y = 0; y < grid.ChunkSize; y++)
                    {
                        tileBuffer[x * grid.ChunkSize + y] = chunk.GetTile((ushort)x, (ushort)y);
                    }
                }
                chunkData.Add(GameStateMapData.ChunkDatum.CreateModified(index, tileBuffer));
            }

            var gridXform = EntityManager.GetComponent<TransformComponent>(grid.GridEntityId);
            var (worldPos, worldRot) = gridXform.GetWorldPositionRotation();

            var gridDatum = new GameStateMapData.GridDatum(
                    chunkData.ToArray(),
                    new MapCoordinates(worldPos, gridXform.MapID),
                    worldRot);

            gridDatums.Add(grid.GridEntityId, gridDatum);
        }

        // no point sending empty collections
        if (gridDatums.Count == 0)
            return default;

        return new GameStateMapData(gridDatums.ToArray<KeyValuePair<EntityUid, GameStateMapData.GridDatum>>());
    }

    public void CullDeletionHistory(GameTick upToTick)
    {
        foreach (var (gridId, chunks) in _chunkDeletionHistory.ToArray())
        {
            chunks.RemoveAll(t => t.tick < upToTick);
            if (chunks.Count == 0)
                _chunkDeletionHistory.Remove(gridId);
        }
    }

    private readonly List<(MapId mapId, EntityUid euid)> _newMaps = new();
    private List<(MapId mapId, EntityUid euid, ushort chunkSize)> _newGrids = new();
>>>>>>> e34935c9

    public void ApplyGameStatePre(ReadOnlySpan<EntityState> entityStates)
    {
        // Setup new maps
        {
            // search for any newly created map components
            foreach (var entityState in entityStates)
            {
                foreach (var compChange in entityState.ComponentChanges.Span)
                {
                    if (compChange.State is MapComponentState mapCompState)
                    {
                        var mapEuid = entityState.Uid;
                        var mapId = mapCompState.MapId;

                        // map already exists from a previous state.
                        if (MapExists(mapId))
                            continue;

                        _newMaps.Add((mapId, mapEuid));
                    }
<<<<<<< HEAD
=======
                    else if (data != null && data.GridData != null && compChange.State is MapGridComponentState gridCompState)
                    {
                        var gridEuid = entityState.Uid;
                        var chunkSize = gridCompState.ChunkSize;

                        // grid already exists from a previous state
                        if(GridExists(gridEuid))
                            continue;

                        DebugTools.Assert(chunkSize > 0, $"Invalid chunk size in entity state for new grid {gridEuid}.");

                        MapId gridMapId = default;
                        foreach (var kvData in data.GridData)
                        {
                            if (kvData.Key != gridEuid)
                                continue;

                            gridMapId = kvData.Value.Coordinates.MapId;
                            break;
                        }

                        DebugTools.Assert(gridMapId != default, $"Could not find corresponding gridData for new grid {gridEuid}.");

                        _newGrids.Add((gridMapId, gridEuid, chunkSize));
                    }
>>>>>>> e34935c9
                }
            }

            // create all the new maps
            foreach (var (mapId, euid) in _newMaps)
            {
                CreateMap(mapId, euid);
            }
            _newMaps.Clear();
<<<<<<< HEAD
=======

            // create all the new grids
            foreach (var (mapId, euid, chunkSize) in _newGrids)
            {
                CreateGrid(mapId, chunkSize, euid);
            }
            _newGrids.Clear();
        }

        // Process all grid updates.
        if (data != null && data.GridData != null)
        {
            // Ok good all the grids and maps exist now.
            foreach (var (gridId, gridDatum) in data.GridData)
            {
                var xformComp = EntityManager.GetComponent<TransformComponent>(gridId);
                ApplyTransformState(xformComp, gridDatum);

                var gridComp = EntityManager.GetComponent<MapGridComponent>(gridId);
                MapGridComponent.ApplyMapGridState(this, gridComp, gridDatum.ChunkData);
            }
>>>>>>> e34935c9
        }
    }
}<|MERGE_RESOLUTION|>--- conflicted
+++ resolved
@@ -13,106 +13,7 @@
 
 internal sealed class NetworkedMapManager : MapManager, INetworkedMapManager
 {
-<<<<<<< HEAD
     private readonly List<(MapId mapId, EntityUid euid)> _newMaps = new();
-=======
-    private readonly Dictionary<EntityUid, List<(GameTick tick, Vector2i indices)>> _chunkDeletionHistory = new();
-
-    public override void DeleteGrid(EntityUid gridId)
-    {
-        base.DeleteGrid(gridId);
-        // No point syncing chunk removals anymore!
-        _chunkDeletionHistory.Remove(gridId);
-    }
-
-    public override void ChunkRemoved(EntityUid gridId, MapChunk chunk)
-    {
-        base.ChunkRemoved(gridId, chunk);
-        if (!_chunkDeletionHistory.TryGetValue(gridId, out var chunks))
-        {
-            chunks = new List<(GameTick tick, Vector2i indices)>();
-            _chunkDeletionHistory[gridId] = chunks;
-        }
-
-        chunks.Add((GameTiming.CurTick, chunk.Indices));
-    }
-
-    public GameStateMapData? GetStateData(GameTick fromTick)
-    {
-        var gridDatums = new Dictionary<EntityUid, GameStateMapData.GridDatum>();
-        var enumerator = GetAllGridsEnumerator();
-
-        while (enumerator.MoveNext(out var iGrid))
-        {
-            var grid = (MapGrid)iGrid;
-
-            if (grid.LastTileModifiedTick < fromTick)
-                continue;
-
-            var chunkData = new List<GameStateMapData.ChunkDatum>();
-
-            if (_chunkDeletionHistory.TryGetValue(grid.GridEntityId, out var chunks))
-            {
-                foreach (var (tick, indices) in chunks)
-                {
-                    if (tick < fromTick)
-                        continue;
-
-                    chunkData.Add(GameStateMapData.ChunkDatum.CreateDeleted(indices));
-                }
-            }
-
-            foreach (var (index, chunk) in grid.GetMapChunks())
-            {
-                if (chunk.LastTileModifiedTick < fromTick)
-                    continue;
-
-                var tileBuffer = new Tile[grid.ChunkSize * (uint)grid.ChunkSize];
-
-                // Flatten the tile array.
-                // NetSerializer doesn't do multi-dimensional arrays.
-                // This is probably really expensive.
-                for (var x = 0; x < grid.ChunkSize; x++)
-                {
-                    for (var y = 0; y < grid.ChunkSize; y++)
-                    {
-                        tileBuffer[x * grid.ChunkSize + y] = chunk.GetTile((ushort)x, (ushort)y);
-                    }
-                }
-                chunkData.Add(GameStateMapData.ChunkDatum.CreateModified(index, tileBuffer));
-            }
-
-            var gridXform = EntityManager.GetComponent<TransformComponent>(grid.GridEntityId);
-            var (worldPos, worldRot) = gridXform.GetWorldPositionRotation();
-
-            var gridDatum = new GameStateMapData.GridDatum(
-                    chunkData.ToArray(),
-                    new MapCoordinates(worldPos, gridXform.MapID),
-                    worldRot);
-
-            gridDatums.Add(grid.GridEntityId, gridDatum);
-        }
-
-        // no point sending empty collections
-        if (gridDatums.Count == 0)
-            return default;
-
-        return new GameStateMapData(gridDatums.ToArray<KeyValuePair<EntityUid, GameStateMapData.GridDatum>>());
-    }
-
-    public void CullDeletionHistory(GameTick upToTick)
-    {
-        foreach (var (gridId, chunks) in _chunkDeletionHistory.ToArray())
-        {
-            chunks.RemoveAll(t => t.tick < upToTick);
-            if (chunks.Count == 0)
-                _chunkDeletionHistory.Remove(gridId);
-        }
-    }
-
-    private readonly List<(MapId mapId, EntityUid euid)> _newMaps = new();
-    private List<(MapId mapId, EntityUid euid, ushort chunkSize)> _newGrids = new();
->>>>>>> e34935c9
 
     public void ApplyGameStatePre(ReadOnlySpan<EntityState> entityStates)
     {
@@ -134,34 +35,6 @@
 
                         _newMaps.Add((mapId, mapEuid));
                     }
-<<<<<<< HEAD
-=======
-                    else if (data != null && data.GridData != null && compChange.State is MapGridComponentState gridCompState)
-                    {
-                        var gridEuid = entityState.Uid;
-                        var chunkSize = gridCompState.ChunkSize;
-
-                        // grid already exists from a previous state
-                        if(GridExists(gridEuid))
-                            continue;
-
-                        DebugTools.Assert(chunkSize > 0, $"Invalid chunk size in entity state for new grid {gridEuid}.");
-
-                        MapId gridMapId = default;
-                        foreach (var kvData in data.GridData)
-                        {
-                            if (kvData.Key != gridEuid)
-                                continue;
-
-                            gridMapId = kvData.Value.Coordinates.MapId;
-                            break;
-                        }
-
-                        DebugTools.Assert(gridMapId != default, $"Could not find corresponding gridData for new grid {gridEuid}.");
-
-                        _newGrids.Add((gridMapId, gridEuid, chunkSize));
-                    }
->>>>>>> e34935c9
                 }
             }
 
@@ -171,30 +44,6 @@
                 CreateMap(mapId, euid);
             }
             _newMaps.Clear();
-<<<<<<< HEAD
-=======
-
-            // create all the new grids
-            foreach (var (mapId, euid, chunkSize) in _newGrids)
-            {
-                CreateGrid(mapId, chunkSize, euid);
-            }
-            _newGrids.Clear();
-        }
-
-        // Process all grid updates.
-        if (data != null && data.GridData != null)
-        {
-            // Ok good all the grids and maps exist now.
-            foreach (var (gridId, gridDatum) in data.GridData)
-            {
-                var xformComp = EntityManager.GetComponent<TransformComponent>(gridId);
-                ApplyTransformState(xformComp, gridDatum);
-
-                var gridComp = EntityManager.GetComponent<MapGridComponent>(gridId);
-                MapGridComponent.ApplyMapGridState(this, gridComp, gridDatum.ChunkData);
-            }
->>>>>>> e34935c9
         }
     }
 }