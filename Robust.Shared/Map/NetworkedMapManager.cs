using Robust.Shared.Map.Components;
using Robust.Shared.Timing;

namespace Robust.Shared.Map;

internal interface INetworkedMapManager : IMapManagerInternal
{
    void CullDeletionHistory(GameTick upToTick);
}

internal sealed class NetworkedMapManager : MapManager, INetworkedMapManager
{
<<<<<<< HEAD
    public GameStateMapData? GetStateData(GameTick fromTick)
    {
        var gridDatums = new Dictionary<EntityUid, GameStateMapData.GridDatum>();
        var enumerator = EntityManager.AllEntityQueryEnumerator<MapGridComponent>();

        while (enumerator.MoveNext(out var iGrid))
        {
            if (iGrid.LastTileModifiedTick < fromTick)
                continue;

            var chunkData = new List<GameStateMapData.ChunkDatum>();
            var chunks = iGrid.ChunkDeletionHistory;

            foreach (var (tick, indices) in chunks)
            {
                if (tick < fromTick)
                    continue;

                chunkData.Add(GameStateMapData.ChunkDatum.CreateDeleted(indices));
            }

            foreach (var (index, chunk) in iGrid.GetMapChunks())
            {
                if (chunk.LastTileModifiedTick < fromTick)
                    continue;

                var tileBuffer = new Tile[iGrid.ChunkSize * (uint) iGrid.ChunkSize];

                // Flatten the tile array.
                // NetSerializer doesn't do multi-dimensional arrays.
                // This is probably really expensive.
                for (var x = 0; x < iGrid.ChunkSize; x++)
                {
                    for (var y = 0; y < iGrid.ChunkSize; y++)
                    {
                        tileBuffer[x * iGrid.ChunkSize + y] = chunk.GetTile((ushort)x, (ushort)y);
                    }
                }
                chunkData.Add(GameStateMapData.ChunkDatum.CreateModified(index, tileBuffer));
            }

            var gridXform = EntityManager.GetComponent<TransformComponent>(iGrid.Owner);
            var (worldPos, worldRot) = gridXform.GetWorldPositionRotation();

            var gridDatum = new GameStateMapData.GridDatum(
                chunkData.ToArray(),
                new MapCoordinates(worldPos, gridXform.MapID),
                worldRot);

            gridDatums.Add(iGrid.Owner, gridDatum);
        }

        // no point sending empty collections
        if (gridDatums.Count == 0)
            return default;

        return new GameStateMapData(gridDatums.ToArray<KeyValuePair<EntityUid, GameStateMapData.GridDatum>>());
    }

=======
>>>>>>> fef963e7
    public void CullDeletionHistory(GameTick upToTick)
    {
        var query = EntityManager.AllEntityQueryEnumerator<MapGridComponent>();

        while (query.MoveNext(out var grid))
        {
            var chunks = grid.ChunkDeletionHistory;
            chunks.RemoveAll(t => t.tick < upToTick);
        }
    }
}<|MERGE_RESOLUTION|>--- conflicted
+++ resolved
@@ -10,68 +10,6 @@
 
 internal sealed class NetworkedMapManager : MapManager, INetworkedMapManager
 {
-<<<<<<< HEAD
-    public GameStateMapData? GetStateData(GameTick fromTick)
-    {
-        var gridDatums = new Dictionary<EntityUid, GameStateMapData.GridDatum>();
-        var enumerator = EntityManager.AllEntityQueryEnumerator<MapGridComponent>();
-
-        while (enumerator.MoveNext(out var iGrid))
-        {
-            if (iGrid.LastTileModifiedTick < fromTick)
-                continue;
-
-            var chunkData = new List<GameStateMapData.ChunkDatum>();
-            var chunks = iGrid.ChunkDeletionHistory;
-
-            foreach (var (tick, indices) in chunks)
-            {
-                if (tick < fromTick)
-                    continue;
-
-                chunkData.Add(GameStateMapData.ChunkDatum.CreateDeleted(indices));
-            }
-
-            foreach (var (index, chunk) in iGrid.GetMapChunks())
-            {
-                if (chunk.LastTileModifiedTick < fromTick)
-                    continue;
-
-                var tileBuffer = new Tile[iGrid.ChunkSize * (uint) iGrid.ChunkSize];
-
-                // Flatten the tile array.
-                // NetSerializer doesn't do multi-dimensional arrays.
-                // This is probably really expensive.
-                for (var x = 0; x < iGrid.ChunkSize; x++)
-                {
-                    for (var y = 0; y < iGrid.ChunkSize; y++)
-                    {
-                        tileBuffer[x * iGrid.ChunkSize + y] = chunk.GetTile((ushort)x, (ushort)y);
-                    }
-                }
-                chunkData.Add(GameStateMapData.ChunkDatum.CreateModified(index, tileBuffer));
-            }
-
-            var gridXform = EntityManager.GetComponent<TransformComponent>(iGrid.Owner);
-            var (worldPos, worldRot) = gridXform.GetWorldPositionRotation();
-
-            var gridDatum = new GameStateMapData.GridDatum(
-                chunkData.ToArray(),
-                new MapCoordinates(worldPos, gridXform.MapID),
-                worldRot);
-
-            gridDatums.Add(iGrid.Owner, gridDatum);
-        }
-
-        // no point sending empty collections
-        if (gridDatums.Count == 0)
-            return default;
-
-        return new GameStateMapData(gridDatums.ToArray<KeyValuePair<EntityUid, GameStateMapData.GridDatum>>());
-    }
-
-=======
->>>>>>> fef963e7
     public void CullDeletionHistory(GameTick upToTick)
     {
         var query = EntityManager.AllEntityQueryEnumerator<MapGridComponent>();
