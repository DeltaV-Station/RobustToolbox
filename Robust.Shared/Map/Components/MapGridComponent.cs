using System;
using System.Collections.Generic;
using System.Diagnostics.CodeAnalysis;
using System.Linq;
using Robust.Shared.GameObjects;
using Robust.Shared.GameStates;
using Robust.Shared.IoC;
using Robust.Shared.Map.Enumerators;
using Robust.Shared.Map.Events;
using Robust.Shared.Maths;
using Robust.Shared.Network;
using Robust.Shared.Physics;
using Robust.Shared.Physics.Systems;
using Robust.Shared.Serialization;
using Robust.Shared.Serialization.Manager.Attributes;
using Robust.Shared.Timing;
using Robust.Shared.Utility;
using Robust.Shared.ViewVariables;

namespace Robust.Shared.Map.Components
{
    [RegisterComponent]
    [NetworkedComponent]
    public sealed class MapGridComponent : Component
    {
        [Dependency] private readonly IEntityManager _entMan = default!;
        [Dependency] private readonly IGameTiming _timing = default!;
        [Dependency] private readonly IMapManagerInternal _mapManager = default!;
        [Dependency] private readonly INetManager _netManager = default!;

        // This field is used for deserialization internally in the map loader.
        // If you want to remove this, you would have to restructure the map save file.
        [DataField("index")] internal int GridIndex = 0;
        // the grid section now writes the grid's EntityUID. as long as existing maps get updated (just a load+save),
        // this can be removed

        [DataField("chunkSize")] internal ushort ChunkSize = 16;

        /// <summary>
        ///     The length of the side of a square tile in world units.
        /// </summary>
        [DataField("tileSize")]
        public ushort TileSize { get; internal set; } = 1;

        [ViewVariables] internal readonly List<(GameTick tick, Vector2i indices)> ChunkDeletionHistory = new();

        /// <summary>
        ///     Last game tick that the map was modified.
        /// </summary>
        [ViewVariables]
        public GameTick LastTileModifiedTick { get; internal set; }

        [Obsolete("Use .Owner")]
        [ViewVariables] public EntityUid GridEntityId => Owner;

        /// <summary>
        /// Map DynamicTree proxy to lookup for grid intersection.
        /// </summary>
        internal DynamicTree.Proxy MapProxy = DynamicTree.Proxy.Free;

        /// <summary>
        ///     Grid chunks than make up this grid.
        /// </summary>
        [DataField("chunks")]
        internal readonly Dictionary<Vector2i, MapChunk> Chunks = new();

        [ViewVariables]
        public Box2 LocalAABB { get; private set; }

        internal void RemoveChunk(Vector2i origin)
        {
            if (!Chunks.TryGetValue(origin, out var chunk))
                return;

            if (_netManager.IsServer)
                ChunkDeletionHistory.Add((_timing.CurTick, chunk.Indices));

            chunk.Fixtures.Clear();
            Chunks.Remove(origin);

            if (Chunks.Count == 0)
                _entMan.EventBus.RaiseLocalEvent(Owner, new EmptyGridEvent { GridId = Owner }, true);
        }

<<<<<<< HEAD
=======
        internal static void ApplyMapGridState(NetworkedMapManager networkedMapManager, MapGridComponent gridComp,
            GameStateMapData.ChunkDatum[] chunkUpdates)
        {
            networkedMapManager.SuppressOnTileChanged = true;
            var modified = new List<(Vector2i position, Tile tile)>();

            foreach (var chunkData in chunkUpdates)
            {
                if (chunkData.IsDeleted())
                    continue;

                var chunk = gridComp.GetOrAddChunk(chunkData.Index);
                chunk.SuppressCollisionRegeneration = true;
                DebugTools.Assert(chunkData.TileData.Length == gridComp.ChunkSize * gridComp.ChunkSize);

                var counter = 0;
                for (ushort x = 0; x < gridComp.ChunkSize; x++)
                {
                    for (ushort y = 0; y < gridComp.ChunkSize; y++)
                    {
                        var tile = chunkData.TileData[counter++];
                        if (chunk.GetTile(x, y) == tile)
                            continue;

                        chunk.SetTile(x, y, tile);
                        modified.Add((new Vector2i(chunk.X * gridComp.ChunkSize + x, chunk.Y * gridComp.ChunkSize + y), tile));
                    }
                }
            }

            if (modified.Count != 0)
                MapManager.InvokeGridChanged(networkedMapManager, gridComp, modified);

            foreach (var chunkData in chunkUpdates)
            {
                if (chunkData.IsDeleted())
                {
                    gridComp.RemoveChunk(chunkData.Index);
                    continue;
                }

                var chunk = gridComp.GetOrAddChunk(chunkData.Index);
                chunk.SuppressCollisionRegeneration = false;
                gridComp.RegenerateCollision(chunk);
            }

            networkedMapManager.SuppressOnTileChanged = false;
        }

>>>>>>> e418ab96
        /// <summary>
        /// Regenerate collision for multiple chunks at once; faster than doing it individually.
        /// </summary>
        internal void RegenerateCollision(IReadOnlySet<MapChunk> chunks)
        {
            if (_entMan.HasComponent<MapComponent>(Owner))
                return;

            var chunkRectangles = new Dictionary<MapChunk, List<Box2i>>(chunks.Count);
            var removedChunks = new List<MapChunk>();
            var fixtureSystem = _entMan.EntitySysManager.GetEntitySystem<FixtureSystem>();
            _entMan.EntitySysManager.TryGetEntitySystem(out SharedGridFixtureSystem? system);

            foreach (var mapChunk in chunks)
            {
                // Even if the chunk is still removed still need to make sure bounds are updated (for now...)
                // generate collision rectangles for this chunk based on filled tiles.
                GridChunkPartition.PartitionChunk(mapChunk, out var localBounds, out var rectangles);
                mapChunk.CachedBounds = localBounds;

                if (mapChunk.FilledTiles > 0)
                    chunkRectangles.Add(mapChunk, rectangles);
                else
                {
                    // Gone. Reduced to atoms
                    // Need to do this before RemoveChunk because it clears fixtures.
                    foreach (var fixture in mapChunk.Fixtures)
                    {
                        fixtureSystem.DestroyFixture(fixture, false);
                    }

                    RemoveChunk(mapChunk.Indices);
                    removedChunks.Add(mapChunk);
                }
            }

            LocalAABB = new Box2();
            foreach (var chunk in Chunks.Values)
            {
                var chunkBounds = chunk.CachedBounds;

                if (chunkBounds.Size.Equals(Vector2i.Zero))
                    continue;

                if (LocalAABB.Size == Vector2.Zero)
                {
                    var gridBounds = chunkBounds.Translated(chunk.Indices * chunk.ChunkSize);
                    LocalAABB = gridBounds;
                }
                else
                {
                    var gridBounds = chunkBounds.Translated(chunk.Indices * chunk.ChunkSize);
                    LocalAABB = LocalAABB.Union(gridBounds);
                }
            }

            // May have been deleted from the bulk update above!
            if (_entMan.Deleted(Owner))
                return;

            // TODO: Move this to the component when we combine.
            _entMan.EntitySysManager.GetEntitySystem<SharedPhysicsSystem>().WakeBody(Owner);
            _mapManager.OnGridBoundsChange(Owner, this);
            system?.RegenerateCollision(Owner, chunkRectangles, removedChunks);
        }

        /// <summary>
        /// Regenerates the chunk local bounds of this chunk.
        /// </summary>
        internal void RegenerateCollision(MapChunk mapChunk)
        {
            RegenerateCollision(new HashSet<MapChunk> { mapChunk });
        }

        #region TileAccess

        /// <inheritdoc />
        public TileRef GetTileRef(MapCoordinates coords)
        {
            return GetTileRef(CoordinatesToTile(coords));
        }

        /// <inheritdoc />
        public TileRef GetTileRef(EntityCoordinates coords)
        {
            return GetTileRef(CoordinatesToTile(coords));
        }

        /// <inheritdoc />
        public TileRef GetTileRef(Vector2i tileCoordinates)
        {
            var chunkIndices = GridTileToChunkIndices(tileCoordinates);

            if (!Chunks.TryGetValue(chunkIndices, out var output))
            {
                // Chunk doesn't exist, return a tileRef to an empty (space) tile.
                return new TileRef(Owner, tileCoordinates.X, tileCoordinates.Y, default);
            }

            var chunkTileIndices = output.GridTileToChunkTile(tileCoordinates);
            return GetTileRef(output, (ushort)chunkTileIndices.X, (ushort)chunkTileIndices.Y);
        }

        /// <summary>
        ///     Returns the tile at the given chunk indices.
        /// </summary>
        /// <param name="mapChunk"></param>
        /// <param name="xIndex">The X tile index relative to the chunk origin.</param>
        /// <param name="yIndex">The Y tile index relative to the chunk origin.</param>
        /// <returns>A reference to a tile.</returns>
        internal TileRef GetTileRef(MapChunk mapChunk, ushort xIndex, ushort yIndex)
        {
            if (xIndex >= mapChunk.ChunkSize)
                throw new ArgumentOutOfRangeException(nameof(xIndex), "Tile indices out of bounds.");

            if (yIndex >= mapChunk.ChunkSize)
                throw new ArgumentOutOfRangeException(nameof(yIndex), "Tile indices out of bounds.");

            var indices = mapChunk.ChunkTileToGridTile(new Vector2i(xIndex, yIndex));
            return new TileRef(Owner, indices, mapChunk.GetTile(xIndex, yIndex));
        }

        /// <inheritdoc />
        public IEnumerable<TileRef> GetAllTiles(bool ignoreEmpty = true)
        {
            foreach (var kvChunk in Chunks)
            {
                var chunk = kvChunk.Value;
                for (ushort x = 0; x < ChunkSize; x++)
                {
                    for (ushort y = 0; y < ChunkSize; y++)
                    {
                        var tile = chunk.GetTile(x, y);

                        if (ignoreEmpty && tile.IsEmpty)
                            continue;

                        var (gridX, gridY) = new Vector2i(x, y) + chunk.Indices * ChunkSize;
                        yield return new TileRef(Owner, gridX, gridY, tile);
                    }
                }
            }
        }

        /// <inheritdoc />
        public GridTileEnumerator GetAllTilesEnumerator(bool ignoreEmpty = true)
        {
            return new GridTileEnumerator(Owner, Chunks.GetEnumerator(), ChunkSize, ignoreEmpty);
        }

        /// <inheritdoc />
        public void SetTile(EntityCoordinates coords, Tile tile)
        {
            var localTile = CoordinatesToTile(coords);
            SetTile(new Vector2i(localTile.X, localTile.Y), tile);
        }

        /// <inheritdoc />
        public void SetTile(Vector2i gridIndices, Tile tile)
        {
            var (chunk, chunkTile) = ChunkAndOffsetForTile(gridIndices);
            chunk.SetTile((ushort)chunkTile.X, (ushort)chunkTile.Y, tile);
            // Ideally we'd to this here for consistency but apparently tile modified does it or something.
            // Yeah it's noodly.
            // RegenerateCollision(chunk);
        }

        /// <inheritdoc />
        public void SetTiles(List<(Vector2i GridIndices, Tile Tile)> tiles)
        {
            if (tiles.Count == 0) return;

            var chunks = new HashSet<MapChunk>(Math.Max(1, tiles.Count / ChunkSize));

            foreach (var (gridIndices, tile) in tiles)
            {
                var (chunk, chunkTile) = ChunkAndOffsetForTile(gridIndices);
                chunks.Add(chunk);
                chunk.SuppressCollisionRegeneration = true;
                chunk.SetTile((ushort)chunkTile.X, (ushort)chunkTile.Y, tile);
            }

            foreach (var chunk in chunks)
            {
                chunk.SuppressCollisionRegeneration = false;
            }

            RegenerateCollision(chunks);
        }

        public IEnumerable<TileRef> GetLocalTilesIntersecting(Box2Rotated localArea, bool ignoreEmpty = true,
            Predicate<TileRef>? predicate = null)
        {
            var localAABB = localArea.CalcBoundingBox();
            return GetLocalTilesIntersecting(localAABB, ignoreEmpty, predicate);
        }

        /// <inheritdoc />
        public IEnumerable<TileRef> GetTilesIntersecting(Box2Rotated worldArea, bool ignoreEmpty = true,
            Predicate<TileRef>? predicate = null)
        {
            var matrix = _entMan.GetComponent<TransformComponent>(Owner).InvWorldMatrix;
            var localArea = matrix.TransformBox(worldArea);

            foreach (var tile in GetLocalTilesIntersecting(localArea, ignoreEmpty, predicate))
            {
                yield return tile;
            }
        }

        /// <inheritdoc />
        public IEnumerable<TileRef> GetTilesIntersecting(Box2 worldArea, bool ignoreEmpty = true,
            Predicate<TileRef>? predicate = null)
        {
            var matrix = _entMan.GetComponent<TransformComponent>(Owner).InvWorldMatrix;
            var localArea = matrix.TransformBox(worldArea);

            foreach (var tile in GetLocalTilesIntersecting(localArea, ignoreEmpty, predicate))
            {
                yield return tile;
            }
        }

        public IEnumerable<TileRef> GetLocalTilesIntersecting(Box2 localArea, bool ignoreEmpty = true,
            Predicate<TileRef>? predicate = null)
        {
            // TODO: Should move the intersecting calls onto mapmanager system and then allow people to pass in xform / xformquery
            // that way we can avoid the GetComp here.
            var gridTileLb = new Vector2i((int)Math.Floor(localArea.Left), (int)Math.Floor(localArea.Bottom));
            // If we have 20.1 we want to include that tile but if we have 20 then we don't.
            var gridTileRt = new Vector2i((int)Math.Ceiling(localArea.Right), (int)Math.Ceiling(localArea.Top));

            for (var x = gridTileLb.X; x < gridTileRt.X; x++)
            {
                for (var y = gridTileLb.Y; y < gridTileRt.Y; y++)
                {
                    var gridChunk = GridTileToChunkIndices(new Vector2i(x, y));

                    if (Chunks.TryGetValue(gridChunk, out var chunk))
                    {
                        var chunkTile = chunk.GridTileToChunkTile(new Vector2i(x, y));
                        var tile = GetTileRef(chunk, (ushort)chunkTile.X, (ushort)chunkTile.Y);

                        if (ignoreEmpty && tile.Tile.IsEmpty)
                            continue;

                        if (predicate == null || predicate(tile))
                            yield return tile;
                    }
                    else if (!ignoreEmpty)
                    {
                        var tile = new TileRef(Owner, x, y, new Tile());

                        if (predicate == null || predicate(tile))
                            yield return tile;
                    }
                }
            }
        }

        /// <inheritdoc />
        public IEnumerable<TileRef> GetTilesIntersecting(Circle worldArea, bool ignoreEmpty = true,
            Predicate<TileRef>? predicate = null)
        {
            var aabb = new Box2(worldArea.Position.X - worldArea.Radius, worldArea.Position.Y - worldArea.Radius,
                worldArea.Position.X + worldArea.Radius, worldArea.Position.Y + worldArea.Radius);
            var circleGridPos = new EntityCoordinates(Owner, WorldToLocal(worldArea.Position));

            foreach (var tile in GetTilesIntersecting(aabb, ignoreEmpty))
            {
                var local = GridTileToLocal(tile.GridIndices);

                if (!local.TryDistance(_entMan, circleGridPos, out var distance))
                {
                    continue;
                }

                if (distance <= worldArea.Radius)
                {
                    if (predicate == null || predicate(tile))
                    {
                        yield return tile;
                    }
                }
            }
        }

        #endregion TileAccess

        #region ChunkAccess

        /// <summary>
        ///     The total number of allocated chunks in the grid.
        /// </summary>
        public int ChunkCount => Chunks.Count;

        /// <inheritdoc />
        internal MapChunk GetOrAddChunk(int xIndex, int yIndex)
        {
            return GetOrAddChunk(new Vector2i(xIndex, yIndex));
        }

        internal bool TryGetChunk(Vector2i chunkIndices, [NotNullWhen(true)] out MapChunk? chunk)
        {
            return Chunks.TryGetValue(chunkIndices, out chunk);
        }

        /// <inheritdoc />
        internal MapChunk GetOrAddChunk(Vector2i chunkIndices)
        {
            if (Chunks.TryGetValue(chunkIndices, out var output))
                return output;

            var newChunk = new MapChunk(chunkIndices.X, chunkIndices.Y, ChunkSize);
            newChunk.LastTileModifiedTick = _mapManager.GameTiming.CurTick;

            if (Initialized)
                newChunk.TileModified += OnTileModified;

            return Chunks[chunkIndices] = newChunk;
        }

        /// <inheritdoc />
        public bool HasChunk(Vector2i chunkIndices)
        {
            return Chunks.ContainsKey(chunkIndices);
        }

        /// <inheritdoc />
        internal IReadOnlyDictionary<Vector2i, MapChunk> GetMapChunks()
        {
            return Chunks;
        }

        /// <inheritdoc />
        internal ChunkEnumerator GetMapChunks(Box2 worldAABB)
        {
            var localAABB = _entMan.GetComponent<TransformComponent>(Owner).InvWorldMatrix
                .TransformBox(worldAABB);
            return new ChunkEnumerator(Chunks, localAABB, ChunkSize);
        }

        /// <inheritdoc />
        internal ChunkEnumerator GetMapChunks(Box2Rotated worldArea)
        {
            var matrix = _entMan.GetComponent<TransformComponent>(Owner).InvWorldMatrix;
            var localArea = matrix.TransformBox(worldArea);
            return new ChunkEnumerator(Chunks, localArea, ChunkSize);
        }

        internal ChunkEnumerator GetLocalMapChunks(Box2 localAABB)
        {
            return new ChunkEnumerator(Chunks, localAABB, ChunkSize);
        }

        #endregion ChunkAccess

        #region SnapGridAccess

        /// <inheritdoc />
        public int AnchoredEntityCount(Vector2i pos)
        {
            var gridChunkPos = GridTileToChunkIndices(pos);

            if (!Chunks.TryGetValue(gridChunkPos, out var chunk)) return 0;

            var (x, y) = chunk.GridTileToChunkTile(pos);
            return chunk.GetSnapGrid((ushort)x, (ushort)y)?.Count ?? 0; // ?
        }

        /// <inheritdoc />
        public IEnumerable<EntityUid> GetAnchoredEntities(MapCoordinates coords)
        {
            return GetAnchoredEntities(TileIndicesFor(coords));
        }

        /// <inheritdoc />
        public IEnumerable<EntityUid> GetAnchoredEntities(EntityCoordinates coords)
        {
            return GetAnchoredEntities(TileIndicesFor(coords));
        }

        /// <inheritdoc />
        public IEnumerable<EntityUid> GetAnchoredEntities(Vector2i pos)
        {
            // Because some content stuff checks neighboring tiles (which may not actually exist) we won't just
            // create an entire chunk for it.
            var gridChunkPos = GridTileToChunkIndices(pos);

            if (!Chunks.TryGetValue(gridChunkPos, out var chunk)) return Enumerable.Empty<EntityUid>();

            var chunkTile = chunk.GridTileToChunkTile(pos);
            return chunk.GetSnapGridCell((ushort)chunkTile.X, (ushort)chunkTile.Y);
        }

        public AnchoredEntitiesEnumerator GetAnchoredEntitiesEnumerator(Vector2i pos)
        {
            var gridChunkPos = GridTileToChunkIndices(pos);

            if (!Chunks.TryGetValue(gridChunkPos, out var chunk)) return AnchoredEntitiesEnumerator.Empty;

            var chunkTile = chunk.GridTileToChunkTile(pos);
            var snapgrid = chunk.GetSnapGrid((ushort)chunkTile.X, (ushort)chunkTile.Y);

            return snapgrid == null
                ? AnchoredEntitiesEnumerator.Empty
                : new AnchoredEntitiesEnumerator(snapgrid.GetEnumerator());
        }

        public IEnumerable<EntityUid> GetLocalAnchoredEntities(Box2 localAABB)
        {
            foreach (var tile in GetLocalTilesIntersecting(localAABB, true, null))
            {
                foreach (var ent in GetAnchoredEntities(tile.GridIndices))
                {
                    yield return ent;
                }
            }
        }

        /// <inheritdoc />
        public IEnumerable<EntityUid> GetAnchoredEntities(Box2 worldAABB)
        {
            foreach (var tile in GetTilesIntersecting(worldAABB))
            {
                foreach (var ent in GetAnchoredEntities(tile.GridIndices))
                {
                    yield return ent;
                }
            }
        }

        /// <inheritdoc />
        public IEnumerable<EntityUid> GetAnchoredEntities(Box2Rotated worldBounds)
        {
            foreach (var tile in GetTilesIntersecting(worldBounds))
            {
                foreach (var ent in GetAnchoredEntities(tile.GridIndices))
                {
                    yield return ent;
                }
            }
        }

        /// <inheritdoc />
        public Vector2i TileIndicesFor(EntityCoordinates coords)
        {
#if DEBUG
            var mapId = _entMan.GetComponent<TransformComponent>(Owner).MapID;
            DebugTools.Assert(mapId == coords.GetMapId(_entMan));
#endif

            return SnapGridLocalCellFor(LocalToGrid(coords));
        }

        /// <inheritdoc />
        public Vector2i TileIndicesFor(MapCoordinates worldPos)
        {
#if DEBUG
            var mapId = _entMan.GetComponent<TransformComponent>(Owner).MapID;
            DebugTools.Assert(mapId == worldPos.MapId);
#endif

            var localPos = WorldToLocal(worldPos.Position);
            return SnapGridLocalCellFor(localPos);
        }

        private Vector2i SnapGridLocalCellFor(Vector2 localPos)
        {
            var x = (int)Math.Floor(localPos.X / TileSize);
            var y = (int)Math.Floor(localPos.Y / TileSize);
            return new Vector2i(x, y);
        }

        public bool IsAnchored(EntityCoordinates coords, EntityUid euid)
        {
            var tilePos = TileIndicesFor(coords);
            var (chunk, chunkTile) = ChunkAndOffsetForTile(tilePos);
            var snapgrid = chunk.GetSnapGrid((ushort)chunkTile.X, (ushort)chunkTile.Y);
            return snapgrid?.Contains(euid) == true;
        }

        /// <inheritdoc />
        public bool AddToSnapGridCell(Vector2i pos, EntityUid euid)
        {
            var (chunk, chunkTile) = ChunkAndOffsetForTile(pos);

            if (chunk.GetTile((ushort)chunkTile.X, (ushort)chunkTile.Y).IsEmpty)
                return false;

            chunk.AddToSnapGridCell((ushort)chunkTile.X, (ushort)chunkTile.Y, euid);
            return true;
        }

        /// <inheritdoc />
        public bool AddToSnapGridCell(EntityCoordinates coords, EntityUid euid)
        {
            return AddToSnapGridCell(TileIndicesFor(coords), euid);
        }

        /// <inheritdoc />
        public void RemoveFromSnapGridCell(Vector2i pos, EntityUid euid)
        {
            var (chunk, chunkTile) = ChunkAndOffsetForTile(pos);
            chunk.RemoveFromSnapGridCell((ushort)chunkTile.X, (ushort)chunkTile.Y, euid);
        }

        /// <inheritdoc />
        public void RemoveFromSnapGridCell(EntityCoordinates coords, EntityUid euid)
        {
            RemoveFromSnapGridCell(TileIndicesFor(coords), euid);
        }

        private (MapChunk, Vector2i) ChunkAndOffsetForTile(Vector2i pos)
        {
            var gridChunkIndices = GridTileToChunkIndices(pos);
            var chunk = GetOrAddChunk(gridChunkIndices);
            var chunkTile = chunk.GridTileToChunkTile(pos);
            return (chunk, chunkTile);
        }

        private static Vector2i SnapGridPosAt(Vector2i position, Direction dir, int dist = 1)
        {
            switch (dir)
            {
                case Direction.East:
                    return position + new Vector2i(dist, 0);
                case Direction.SouthEast:
                    return position + new Vector2i(dist, -dist);
                case Direction.South:
                    return position + new Vector2i(0, -dist);
                case Direction.SouthWest:
                    return position + new Vector2i(-dist, -dist);
                case Direction.West:
                    return position + new Vector2i(-dist, 0);
                case Direction.NorthWest:
                    return position + new Vector2i(-dist, dist);
                case Direction.North:
                    return position + new Vector2i(0, dist);
                case Direction.NorthEast:
                    return position + new Vector2i(dist, dist);
                default:
                    throw new NotImplementedException();
            }
        }

        /// <inheritdoc />
        public IEnumerable<EntityUid> GetInDir(EntityCoordinates position, Direction dir)
        {
            var pos = SnapGridPosAt(TileIndicesFor(position), dir);
            return GetAnchoredEntities(pos);
        }

        /// <inheritdoc />
        public IEnumerable<EntityUid> GetOffset(EntityCoordinates coords, Vector2i offset)
        {
            var pos = TileIndicesFor(coords) + offset;
            return GetAnchoredEntities(pos);
        }

        /// <inheritdoc />
        public IEnumerable<EntityUid> GetLocal(EntityCoordinates coords)
        {
            return GetAnchoredEntities(TileIndicesFor(coords));
        }

        /// <inheritdoc />
        public EntityCoordinates DirectionToGrid(EntityCoordinates coords, Direction direction)
        {
            return GridTileToLocal(SnapGridPosAt(TileIndicesFor(coords), direction));
        }

        /// <inheritdoc />
        public IEnumerable<EntityUid> GetCardinalNeighborCells(EntityCoordinates coords)
        {
            var position = TileIndicesFor(coords);
            foreach (var cell in GetAnchoredEntities(position))
                yield return cell;
            foreach (var cell in GetAnchoredEntities(position + new Vector2i(0, 1)))
                yield return cell;
            foreach (var cell in GetAnchoredEntities(position + new Vector2i(0, -1)))
                yield return cell;
            foreach (var cell in GetAnchoredEntities(position + new Vector2i(1, 0)))
                yield return cell;
            foreach (var cell in GetAnchoredEntities(position + new Vector2i(-1, 0)))
                yield return cell;
        }

        /// <inheritdoc />
        public IEnumerable<EntityUid> GetCellsInSquareArea(EntityCoordinates coords, int n)
        {
            var position = TileIndicesFor(coords);

            for (var y = -n; y <= n; ++y)
            for (var x = -n; x <= n; ++x)
            {
                var enumerator = GetAnchoredEntitiesEnumerator(position + new Vector2i(x, y));

                while (enumerator.MoveNext(out var cell))
                {
                    yield return cell.Value;
                }
            }
        }

        #endregion

        #region Transforms

        /// <inheritdoc />
        public Vector2 WorldToLocal(Vector2 posWorld)
        {
            var matrix = _entMan.GetComponent<TransformComponent>(Owner).InvWorldMatrix;
            return matrix.Transform(posWorld);
        }

        /// <inheritdoc />
        public EntityCoordinates MapToGrid(MapCoordinates posWorld)
        {
            var mapId = _entMan.GetComponent<TransformComponent>(Owner).MapID;

            if (posWorld.MapId != mapId)
                throw new ArgumentException(
                    $"Grid {Owner} is on map {mapId}, but coords are on map {posWorld.MapId}.",
                    nameof(posWorld));

            if (!_mapManager.TryGetGrid(Owner, out var grid))
            {
                return new EntityCoordinates(_mapManager.GetMapEntityId(posWorld.MapId), (posWorld.X, posWorld.Y));
            }

            return new EntityCoordinates(grid.Owner, WorldToLocal(posWorld.Position));
        }

        /// <inheritdoc />
        public Vector2 LocalToWorld(Vector2 posLocal)
        {
            var matrix = _entMan.GetComponent<TransformComponent>(Owner).WorldMatrix;
            return matrix.Transform(posLocal);
        }

        public Vector2i WorldToTile(Vector2 posWorld)
        {
            var local = WorldToLocal(posWorld);
            var x = (int)Math.Floor(local.X / TileSize);
            var y = (int)Math.Floor(local.Y / TileSize);
            return new Vector2i(x, y);
        }

        /// <inheritdoc />
        public Vector2i CoordinatesToTile(MapCoordinates coords)
        {
#if DEBUG
            var mapId = _entMan.GetComponent<TransformComponent>(Owner).MapID;
            DebugTools.Assert(mapId == coords.MapId);
#endif

            var local = WorldToLocal(coords.Position);

            var x = (int)Math.Floor(local.X / TileSize);
            var y = (int)Math.Floor(local.Y / TileSize);
            return new Vector2i(x, y);
        }

        /// <inheritdoc />
        public Vector2i CoordinatesToTile(EntityCoordinates coords)
        {
#if DEBUG
            var mapId = _entMan.GetComponent<TransformComponent>(Owner).MapID;
            DebugTools.Assert(mapId == coords.GetMapId(_entMan));
#endif
            var local = LocalToGrid(coords);

            var x = (int)Math.Floor(local.X / TileSize);
            var y = (int)Math.Floor(local.Y / TileSize);
            return new Vector2i(x, y);
        }

        /// <inheritdoc />
        public Vector2i LocalToChunkIndices(EntityCoordinates gridPos)
        {
            var local = LocalToGrid(gridPos);

            var x = (int)Math.Floor(local.X / (TileSize * ChunkSize));
            var y = (int)Math.Floor(local.Y / (TileSize * ChunkSize));
            return new Vector2i(x, y);
        }

        public Vector2 LocalToGrid(EntityCoordinates position)
        {
            return position.EntityId == Owner
                ? position.Position
                : WorldToLocal(position.ToMapPos(_entMan));
        }

        public bool CollidesWithGrid(Vector2i indices)
        {
            var chunkIndices = GridTileToChunkIndices(indices);
            if (!Chunks.TryGetValue(chunkIndices, out var chunk))
                return false;

            var cTileIndices = chunk.GridTileToChunkTile(indices);
            return chunk.GetTile((ushort)cTileIndices.X, (ushort)cTileIndices.Y).TypeId != Tile.Empty.TypeId;
        }

        /// <inheritdoc />
        public Vector2i GridTileToChunkIndices(Vector2i gridTile)
        {
            var x = (int)Math.Floor(gridTile.X / (float)ChunkSize);
            var y = (int)Math.Floor(gridTile.Y / (float)ChunkSize);

            return new Vector2i(x, y);
        }

        /// <inheritdoc />
        public EntityCoordinates GridTileToLocal(Vector2i gridTile)
        {
            return new(Owner,
                (gridTile.X * TileSize + (TileSize / 2f), gridTile.Y * TileSize + (TileSize / 2f)));
        }

        public Vector2 GridTileToWorldPos(Vector2i gridTile)
        {
            var locX = gridTile.X * TileSize + (TileSize / 2f);
            var locY = gridTile.Y * TileSize + (TileSize / 2f);
            var xform = _entMan.GetComponent<TransformComponent>(Owner);

            return xform.WorldMatrix.Transform(new Vector2(locX, locY));
        }

        public MapCoordinates GridTileToWorld(Vector2i gridTile)
        {
            var parentMapId = _entMan.GetComponent<TransformComponent>(Owner).MapID;

            return new(GridTileToWorldPos(gridTile), parentMapId);
        }

        /// <inheritdoc />
        public bool TryGetTileRef(Vector2i indices, out TileRef tile)
        {
            var chunkIndices = GridTileToChunkIndices(indices);
            if (!Chunks.TryGetValue(chunkIndices, out var chunk))
            {
                tile = default;
                return false;
            }

            var cTileIndices = chunk.GridTileToChunkTile(indices);
            tile = GetTileRef(chunk, (ushort)cTileIndices.X, (ushort)cTileIndices.Y);
            return true;
        }

        /// <inheritdoc />
        public bool TryGetTileRef(EntityCoordinates coords, out TileRef tile)
        {
            return TryGetTileRef(CoordinatesToTile(coords), out tile);
        }

        /// <inheritdoc />
        public bool TryGetTileRef(Vector2 worldPos, out TileRef tile)
        {
            return TryGetTileRef(WorldToTile(worldPos), out tile);
        }

        #endregion Transforms

        /// <summary>
        /// Calculate the world space AABB for this chunk.
        /// </summary>
        internal Box2 CalcWorldAABB(MapChunk mapChunk)
        {
            var (position, rotation) =
                _entMan.GetComponent<TransformComponent>(Owner).GetWorldPositionRotation();

            var chunkPosition = mapChunk.Indices;
            var tileScale = TileSize;
            var chunkScale = mapChunk.ChunkSize;

            var worldPos = position + rotation.RotateVec(chunkPosition * tileScale * chunkScale);

            return new Box2Rotated(
                ((Box2)mapChunk.CachedBounds
                    .Scale(tileScale))
                .Translated(worldPos),
                rotation, worldPos).CalcBoundingBox();
        }

        internal void OnTileModified(MapChunk mapChunk, Vector2i tileIndices, Tile newTile, Tile oldTile,
            bool shapeChanged)
        {
            // As the collision regeneration can potentially delete the chunk we'll notify of the tile changed first.
            var gridTile = mapChunk.ChunkTileToGridTile(tileIndices);
<<<<<<< HEAD
            mapChunk.LastTileModifiedTick = _mapManager.GameTiming.CurTick;
            LastTileModifiedTick = _mapManager.GameTiming.CurTick;
            _entMan.Dirty(this);
=======
            mapChunk.LastTileModifiedTick = _timing.CurTick;
            LastTileModifiedTick = _timing.CurTick;
>>>>>>> e418ab96

            // The map serializer currently sets tiles of unbound grids as part of the deserialization process
            // It properly sets SuppressOnTileChanged so that the event isn't spammed for every tile on the grid.
            // ParentMapId is not able to be accessed on unbound grids, so we can't even call this function for unbound grids.
            if (!_mapManager.SuppressOnTileChanged)
            {
                var newTileRef = new TileRef(Owner, gridTile, newTile);
                _mapManager.RaiseOnTileChanged(newTileRef, oldTile);
            }

            if (shapeChanged && !mapChunk.SuppressCollisionRegeneration)
            {
                RegenerateCollision(mapChunk);
            }
        }
    }

    /// <summary>
    ///     Serialized state of a <see cref="MapGridComponentState"/>.
    /// </summary>
    [Serializable, NetSerializable]
    internal sealed class MapGridComponentState : ComponentState
    {
        /// <summary>
        ///     The size of the chunks in the map grid.
        /// </summary>
        public ushort ChunkSize;

        /// <summary>
        /// Networked chunk data.
        /// </summary>
        public List<ChunkDatum>? ChunkData;

        /// <summary>
        ///     Constructs a new instance of <see cref="MapGridComponentState"/>.
        /// </summary>
        public MapGridComponentState(ushort chunkSize, List<ChunkDatum>? chunkData)
        {
            ChunkSize = chunkSize;
            ChunkData = chunkData;
        }
    }
}<|MERGE_RESOLUTION|>--- conflicted
+++ resolved
@@ -82,58 +82,6 @@
                 _entMan.EventBus.RaiseLocalEvent(Owner, new EmptyGridEvent { GridId = Owner }, true);
         }
 
-<<<<<<< HEAD
-=======
-        internal static void ApplyMapGridState(NetworkedMapManager networkedMapManager, MapGridComponent gridComp,
-            GameStateMapData.ChunkDatum[] chunkUpdates)
-        {
-            networkedMapManager.SuppressOnTileChanged = true;
-            var modified = new List<(Vector2i position, Tile tile)>();
-
-            foreach (var chunkData in chunkUpdates)
-            {
-                if (chunkData.IsDeleted())
-                    continue;
-
-                var chunk = gridComp.GetOrAddChunk(chunkData.Index);
-                chunk.SuppressCollisionRegeneration = true;
-                DebugTools.Assert(chunkData.TileData.Length == gridComp.ChunkSize * gridComp.ChunkSize);
-
-                var counter = 0;
-                for (ushort x = 0; x < gridComp.ChunkSize; x++)
-                {
-                    for (ushort y = 0; y < gridComp.ChunkSize; y++)
-                    {
-                        var tile = chunkData.TileData[counter++];
-                        if (chunk.GetTile(x, y) == tile)
-                            continue;
-
-                        chunk.SetTile(x, y, tile);
-                        modified.Add((new Vector2i(chunk.X * gridComp.ChunkSize + x, chunk.Y * gridComp.ChunkSize + y), tile));
-                    }
-                }
-            }
-
-            if (modified.Count != 0)
-                MapManager.InvokeGridChanged(networkedMapManager, gridComp, modified);
-
-            foreach (var chunkData in chunkUpdates)
-            {
-                if (chunkData.IsDeleted())
-                {
-                    gridComp.RemoveChunk(chunkData.Index);
-                    continue;
-                }
-
-                var chunk = gridComp.GetOrAddChunk(chunkData.Index);
-                chunk.SuppressCollisionRegeneration = false;
-                gridComp.RegenerateCollision(chunk);
-            }
-
-            networkedMapManager.SuppressOnTileChanged = false;
-        }
-
->>>>>>> e418ab96
         /// <summary>
         /// Regenerate collision for multiple chunks at once; faster than doing it individually.
         /// </summary>
@@ -926,14 +874,9 @@
         {
             // As the collision regeneration can potentially delete the chunk we'll notify of the tile changed first.
             var gridTile = mapChunk.ChunkTileToGridTile(tileIndices);
-<<<<<<< HEAD
             mapChunk.LastTileModifiedTick = _mapManager.GameTiming.CurTick;
             LastTileModifiedTick = _mapManager.GameTiming.CurTick;
             _entMan.Dirty(this);
-=======
-            mapChunk.LastTileModifiedTick = _timing.CurTick;
-            LastTileModifiedTick = _timing.CurTick;
->>>>>>> e418ab96
 
             // The map serializer currently sets tiles of unbound grids as part of the deserialization process
             // It properly sets SuppressOnTileChanged so that the event isn't spammed for every tile on the grid.
