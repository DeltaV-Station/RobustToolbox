using System;
using System.Collections.Generic;
using System.Diagnostics.CodeAnalysis;
using Robust.Shared.GameObjects;
using Robust.Shared.Maths;

namespace Robust.Shared.Map
{
    /// <summary>
    ///     This manages all of the grids in the world.
    /// </summary>
    public interface IMapManager
    {
        /// <summary>
        ///     The default <see cref="MapId" /> that is always available. Equivalent to SS13 Null space.
        /// </summary>
        MapId DefaultMap { get; }

        IEnumerable<IMapGrid> GetAllGrids();

        /// <summary>
        ///     Should the OnTileChanged event be suppressed? This is useful for initially loading the map
        ///     so that you don't spam an event for each of the million station tiles.
        /// </summary>
        bool SuppressOnTileChanged { get; set; }

        /// <summary>
        ///     Starts up the map system.
        /// </summary>
        void Initialize();

        void Shutdown();
        void Startup();

        void Restart();

        /// <summary>
        ///     Creates a new map.
        /// </summary>
        /// <param name="mapID">
        ///     If provided, the new map will use this ID. If not provided, a new ID will be selected automatically.
        /// </param>
        /// <returns>The new map.</returns>
        /// <exception cref="InvalidOperationException">
        ///     Throw if an explicit ID for the map or default grid is passed and a map or grid with the specified ID already exists, respectively.
        /// </exception>
        MapId CreateMap(MapId? mapID = null);

        /// <summary>
        ///     Check whether a map with specified ID exists.
        /// </summary>
        /// <param name="mapID">The map ID to check existance of.</param>
        /// <returns>True if the map exists, false otherwise.</returns>
        bool MapExists(MapId mapID);

        /// <summary>
        /// Creates a new entity, then sets it as the map entity.
        /// </summary>
        /// <returns>Newly created entity.</returns>
        IEntity CreateNewMapEntity(MapId mapId);

        /// <summary>
        /// Sets the MapEntity(root node) for a given map. If an entity is already set, it will be deleted
        /// before the new one is set.
        /// </summary>
        void SetMapEntity(MapId mapId, EntityUid newMapEntityId);

        /// <summary>
        /// Sets the MapEntity(root node) for a given map. If an entity is already set, it will be deleted
        /// before the new one is set.
        /// </summary>
        void SetMapEntity(MapId mapId, IEntity newMapEntity);

        EntityUid GetMapEntityId(MapId mapId);
        IEntity GetMapEntity(MapId mapId);

        IEnumerable<MapId> GetAllMapIds();

        void DeleteMap(MapId mapID);

        IMapGrid CreateGrid(MapId currentMapID, GridId? gridID = null, ushort chunkSize = 16);
        IMapGrid GetGrid(GridId gridID);
        bool TryGetGrid(GridId gridId, [NotNullWhen(true)] out IMapGrid? grid);
        bool GridExists(GridId gridID);
        IEnumerable<IMapGrid> GetAllMapGrids(MapId mapId);

        /// <summary>
        /// Attempts to find the map grid under the map location.
        /// </summary>
        /// <remarks>
        /// This method will never return the map's default grid.
        /// </remarks>
        /// <param name="mapId">Map to search.</param>
        /// <param name="worldPos">Location on the map to check for a grid.</param>
        /// <param name="grid">Grid that was found, if any.</param>
        /// <returns>Returns true when a grid was found under the location.</returns>
        bool TryFindGridAt(MapId mapId, Vector2 worldPos, [NotNullWhen(true)] out IMapGrid? grid);

        /// <summary>
        /// Attempts to find the map grid under the map location.
        /// </summary>
        /// <remarks>
        /// This method will never return the map's default grid.
        /// </remarks>
        /// <param name="mapCoordinates">Location on the map to check for a grid.</param>
        /// <param name="grid">Grid that was found, if any.</param>
        /// <returns>Returns true when a grid was found under the location.</returns>
        bool TryFindGridAt(MapCoordinates mapCoordinates, [NotNullWhen(true)] out IMapGrid? grid);

<<<<<<< HEAD
        /// <summary>
        /// Attempts to find the map grid under the coordinates.
        /// </summary>
        /// <remarks>
        /// This method will never return the map's default grid.
        /// </remarks>
        /// <param name="mapCoordinates">Location on the map to check for a grid.</param>
        /// <param name="grid">Grid that was found, if any.</param>
        /// <returns>Returns true when a grid was found under the location.</returns>
        bool TryFindGridAt(EntityCoordinates mapCoordinates, [NotNullWhen(true)] out IMapGrid? grid);

        IEnumerable<IMapGrid> FindGridsIntersecting(MapId mapId, Box2 worldArea);
=======
        void FindGridsIntersectingEnumerator(MapId mapId, Box2 worldAABB, out FindGridsEnumerator enumerator, bool approx = false);
>>>>>>> 1e7a4819

        /// <summary>
        /// Returns the grids intersecting this AABB.
        /// </summary>
        /// <param name="mapId">The relevant MapID</param>
        /// <param name="worldAABB">The AABB to intersect</param>
        /// <param name="approx">Set to false if you wish to accurately get the grid bounds per-tile.</param>
        /// <returns></returns>
        IEnumerable<IMapGrid> FindGridsIntersecting(MapId mapId, Box2 worldAABB, bool approx = false);

        /// <summary>
        /// Returns the grids intersecting this AABB.
        /// </summary>
        /// <param name="mapId">The relevant MapID</param>
        /// <param name="worldArea">The AABB to intersect</param>
        /// <param name="approx">Set to false if you wish to accurately get the grid bounds per-tile.</param>
        IEnumerable<IMapGrid> FindGridsIntersecting(MapId mapId, Box2Rotated worldArea, bool approx = false);

        void DeleteGrid(GridId gridID);

        /// <summary>
        ///     A tile is being modified.
        /// </summary>
        event EventHandler<TileChangedEventArgs> TileChanged;

        event GridEventHandler OnGridCreated;

        event GridEventHandler OnGridRemoved;

        /// <summary>
        ///     A Grid was modified.
        /// </summary>
        event EventHandler<GridChangedEventArgs> GridChanged;

        /// <summary>
        ///     A new map has been created.
        /// </summary>
        event EventHandler<MapEventArgs> MapCreated;

        /// <summary>
        ///     An existing map has been destroyed.
        /// </summary>
        event EventHandler<MapEventArgs> MapDestroyed;

        bool HasMapEntity(MapId mapId);

        MapId NextMapId();
        GridId NextGridId();
    }
}<|MERGE_RESOLUTION|>--- conflicted
+++ resolved
@@ -107,22 +107,7 @@
         /// <returns>Returns true when a grid was found under the location.</returns>
         bool TryFindGridAt(MapCoordinates mapCoordinates, [NotNullWhen(true)] out IMapGrid? grid);
 
-<<<<<<< HEAD
-        /// <summary>
-        /// Attempts to find the map grid under the coordinates.
-        /// </summary>
-        /// <remarks>
-        /// This method will never return the map's default grid.
-        /// </remarks>
-        /// <param name="mapCoordinates">Location on the map to check for a grid.</param>
-        /// <param name="grid">Grid that was found, if any.</param>
-        /// <returns>Returns true when a grid was found under the location.</returns>
-        bool TryFindGridAt(EntityCoordinates mapCoordinates, [NotNullWhen(true)] out IMapGrid? grid);
-
-        IEnumerable<IMapGrid> FindGridsIntersecting(MapId mapId, Box2 worldArea);
-=======
         void FindGridsIntersectingEnumerator(MapId mapId, Box2 worldAABB, out FindGridsEnumerator enumerator, bool approx = false);
->>>>>>> 1e7a4819
 
         /// <summary>
         /// Returns the grids intersecting this AABB.
