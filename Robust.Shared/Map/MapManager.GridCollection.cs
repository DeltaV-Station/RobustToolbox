--- conflicted
+++ resolved
@@ -128,11 +128,7 @@
 
         return EntityManager.EntityQuery<MapGridComponent>(true)
             .Where(c => xformQuery.GetComponent(c.Owner).MapID == mapId)
-<<<<<<< HEAD
             .Select(c => c);
-=======
-            .Select(c => c.Grid);
->>>>>>> c1195d1f
     }
 
     public virtual void DeleteGrid(EntityUid euid)
@@ -159,11 +155,7 @@
         // DeleteGrid may be triggered by the entity being deleted,
         // so make sure that's not the case.
         if (metaComp.EntityLifeStage < EntityLifeStage.Terminating)
-<<<<<<< HEAD
             EntityManager.DeleteEntity(euid);
-=======
-            EntityManager.DeleteEntity(entityId);
->>>>>>> c1195d1f
     }
 
     /// <inheritdoc />
