--- conflicted
+++ resolved
@@ -13,17 +13,7 @@
     [PublicAPI]
     public readonly struct TileRef : IEquatable<TileRef>, ISpanFormattable
     {
-<<<<<<< HEAD
         public static TileRef Zero => new(EntityUid.Invalid, Vector2i.Zero, Tile.Empty);
-=======
-        public static TileRef Zero => new(GridId.Invalid, EntityUid.Invalid, Vector2i.Zero, Tile.Empty);
-
-        /// <summary>
-        ///     Identifier of the <see cref="MapGrid"/> this Tile belongs to.
-        /// </summary>
-        [Obsolete("Use EntityUids instead")]
-        public readonly GridId GridIndex;
->>>>>>> 9d88857b
 
         /// <summary>
         ///     Grid Entity this Tile belongs to.
