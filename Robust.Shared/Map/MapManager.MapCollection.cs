using System;
using System.Collections.Generic;
using System.Linq;
using Robust.Shared.GameObjects;
using Robust.Shared.Log;
using Robust.Shared.Utility;

namespace Robust.Shared.Map;

/// <summary>
///     Arguments for when a map is created or deleted locally ore remotely.
/// </summary>
public sealed class MapEventArgs : EventArgs
{
    /// <summary>
    ///     Creates a new instance of this class.
    /// </summary>
    public MapEventArgs(MapId map)
    {
        Map = map;
    }

    /// <summary>
    ///     Map that is being modified.
    /// </summary>
    public MapId Map { get; }
}

internal partial class MapManager
{
    private readonly Dictionary<MapId, EntityUid> _mapEntities = new();
    private MapId _highestMapId = MapId.Nullspace;

    /// <inheritdoc />
    public virtual void DeleteMap(MapId mapId)
    {
#if DEBUG
        DebugTools.Assert(_dbgGuardRunning);
#endif

        if (!_mapEntities.TryGetValue(mapId, out var ent))
            throw new InvalidOperationException($"Attempted to delete nonexistent map '{mapId}'");

        if (ent != EntityUid.Invalid)
        {
            EntityManager.DeleteEntity(ent);
        }
        else
        {
            // unbound map
            TrueDeleteMap(mapId);
        }
    }

    /// <inheritdoc />
    public void TrueDeleteMap(MapId mapId)
    {
        // grids are cached because Delete modifies collection
        var grids = EntityManager.EntityQuery<MapGridComponent, TransformComponent>(true)
            .Where(tuple => tuple.Item2.MapID == mapId)
            .Select(tuple => tuple.Item1).ToList();

        foreach (var grid in grids)
        {
<<<<<<< HEAD
            var entityId = grid.Owner;
            if (!EntityManager.TryGetComponent(entityId, out MetaDataComponent? metaComp))
            {
                DebugTools.Assert( $"Calling {nameof(TrueDeleteMap)} with {grid.Owner}, but there was no allocated entity.");
            }
            else
            {
                // DeleteGrid may be triggered by the entity being deleted,
                // so make sure that's not the case.
                if (metaComp.EntityLifeStage < EntityLifeStage.Terminating)
                    EntityManager.DeleteEntity(entityId);
            }
=======
            DeleteGrid(grid.GridEntityId);
>>>>>>> e34935c9
        }

        if (mapId != MapId.Nullspace)
        {
            var args = new MapEventArgs(mapId);
            OnMapDestroyedGridTree(args);
            MapDestroyed?.Invoke(this, args);
            _mapEntities.Remove(mapId);
        }

        Logger.InfoS("map", $"Deleting map {mapId}");
    }

    /// <inheritdoc />
    public MapId CreateMap(MapId? mapId = null)
    {
        return CreateMap(mapId, default);
    }

    /// <inheritdoc />
    public bool MapExists(MapId mapId)
    {
        return _mapEntities.ContainsKey(mapId);
    }

    /// <inheritdoc />
    public EntityUid CreateNewMapEntity(MapId mapId)
    {
        DebugTools.Assert(mapId != MapId.Nullspace);
#if DEBUG
        DebugTools.Assert(_dbgGuardRunning);
#endif

        var newEntity = EntityManager.CreateEntityUninitialized(null);
        SetMapEntity(mapId, newEntity);

        EntityManager.InitializeComponents(newEntity);
        EntityManager.StartComponents(newEntity);

        return newEntity;
    }

    /// <inheritdoc />
    public void SetMapEntity(MapId mapId, EntityUid newMapEntity)
    {
#if DEBUG
        DebugTools.Assert(_dbgGuardRunning);
#endif

        if (!_mapEntities.ContainsKey(mapId))
            throw new InvalidOperationException($"Map {mapId} does not exist.");

        foreach (var kvEntity in _mapEntities)
        {
            if (kvEntity.Value == newMapEntity)
            {
                if (mapId == kvEntity.Key)
                    return;

                throw new InvalidOperationException(
                    $"Entity {newMapEntity} is already the root node of another map {kvEntity.Key}.");
            }
        }

        MapComponent? mapComp;
        // If this is being done as part of maploader then we want to copy the preinit state across mainly.
        bool preInit = false;
        bool paused = false;

        // remove existing graph
        if (_mapEntities.TryGetValue(mapId, out var oldEntId))
        {
            if (EntityManager.TryGetComponent(oldEntId, out mapComp))
            {
                preInit = mapComp.MapPreInit;
                paused = mapComp.MapPaused;
            }

            //Note: EntityUid.Invalid gets passed in here
            //Note: This prevents setting a subgraph as the root, since the subgraph will be deleted
            EntityManager.DeleteEntity(oldEntId);
        }

        var raiseEvent = false;

        // re-use or add map component
        if (!EntityManager.TryGetComponent(newMapEntity, out mapComp))
            mapComp = EntityManager.AddComponent<MapComponent>(newMapEntity);
        else
        {
            raiseEvent = true;

            if (mapComp.WorldMap != mapId)
            {
                Logger.WarningS("map",
                    $"Setting map {mapId} root to entity {newMapEntity}, but entity thinks it is root node of map {mapComp.WorldMap}.");
            }
        }

        Logger.DebugS("map", $"Setting map {mapId} entity to {newMapEntity}");

        // set as new map entity
        mapComp.MapPreInit = preInit;
        mapComp.MapPaused = paused;

        mapComp.WorldMap = mapId;
        _mapEntities[mapId] = newMapEntity;

        // Yeah this sucks but I just want to save maps for now, deal.
        if (raiseEvent)
        {
            var args = new MapEventArgs(mapId);
            OnMapCreatedGridTree(args);
            var ev = new MapChangedEvent(mapId, true);
            EntityManager.EventBus.RaiseLocalEvent(newMapEntity, ev, true);
        }
    }

    /// <inheritdoc />
    public EntityUid GetMapEntityId(MapId mapId)
    {
        if (_mapEntities.TryGetValue(mapId, out var entId))
            return entId;

        return EntityUid.Invalid;
    }

    /// <summary>
    ///     Replaces GetMapEntity()'s throw-on-failure semantics.
    /// </summary>
    public EntityUid GetMapEntityIdOrThrow(MapId mapId)
    {
        return _mapEntities[mapId];
    }

    /// <inheritdoc />
    public bool HasMapEntity(MapId mapId)
    {
        return _mapEntities.ContainsKey(mapId);
    }

    /// <inheritdoc />
    public IEnumerable<MapId> GetAllMapIds()
    {
        return _mapEntities.Keys;
    }

    /// <inheritdoc />
    public bool IsMap(EntityUid uid)
    {
        return EntityManager.HasComponent<MapComponent>(uid);
    }

    /// <inheritdoc />
    public MapId NextMapId()
    {
        return _highestMapId = new MapId(_highestMapId.Value + 1);
    }

    /// <inheritdoc />
    public event EventHandler<MapEventArgs>? MapCreated;

    /// <inheritdoc />
    public event EventHandler<MapEventArgs>? MapDestroyed;

    protected MapId CreateMap(MapId? mapId, EntityUid entityUid)
    {
        if (mapId == MapId.Nullspace)
            throw new InvalidOperationException("Attempted to create a null-space map.");

#if DEBUG
        DebugTools.Assert(_dbgGuardRunning);
#endif

        var actualId = mapId ?? new MapId(_highestMapId.Value + 1);

        if (MapExists(actualId))
            throw new InvalidOperationException($"A map with ID {actualId} already exists");

        if (_highestMapId.Value < actualId.Value)
            _highestMapId = actualId;

        Logger.InfoS("map", $"Creating new map {actualId}");

        if (actualId != MapId.Nullspace) // nullspace isn't bound to an entity
        {
            var mapComps = EntityManager.EntityQuery<MapComponent>(true);

            MapComponent? result = null;
            foreach (var mapComp in mapComps)
            {
                if (mapComp.WorldMap != actualId)
                    continue;

                result = mapComp;
                break;
            }

            if (result != null)
            {
                _mapEntities.Add(actualId, result.Owner);
                Logger.DebugS("map", $"Rebinding map {actualId} to entity {result.Owner}");
            }
            else
            {
                var newEnt = EntityManager.CreateEntityUninitialized(null, entityUid);
                _mapEntities.Add(actualId, newEnt);

                var mapComp = EntityManager.AddComponent<MapComponent>(newEnt);
                mapComp.WorldMap = actualId;
                EntityManager.Dirty(mapComp);
                EntityManager.InitializeComponents(newEnt);
                EntityManager.StartComponents(newEnt);
                Logger.DebugS("map", $"Binding map {actualId} to entity {newEnt}");
            }
        }

        var args = new MapEventArgs(actualId);
        OnMapCreatedGridTree(args);
        MapCreated?.Invoke(this, args);

        return actualId;
    }
}<|MERGE_RESOLUTION|>--- conflicted
+++ resolved
@@ -62,7 +62,6 @@
 
         foreach (var grid in grids)
         {
-<<<<<<< HEAD
             var entityId = grid.Owner;
             if (!EntityManager.TryGetComponent(entityId, out MetaDataComponent? metaComp))
             {
@@ -75,9 +74,6 @@
                 if (metaComp.EntityLifeStage < EntityLifeStage.Terminating)
                     EntityManager.DeleteEntity(entityId);
             }
-=======
-            DeleteGrid(grid.GridEntityId);
->>>>>>> e34935c9
         }
 
         if (mapId != MapId.Nullspace)
