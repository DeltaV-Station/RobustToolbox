﻿using System;
using Robust.Shared.IoC;
using Robust.Shared.Maths;
using Robust.Shared.Physics;
using Robust.Shared.Serialization;
using Robust.Shared.Serialization.Manager.Attributes;
using Robust.Shared.ViewVariables;

namespace Robust.Shared.Map
{
    /// <summary>
    /// A physics shape that represents a <see cref="MapGrid"/>.
    /// </summary>
    [Serializable, NetSerializable]
    public class PhysShapeGrid : IPhysShape, ISerializationHooks
    {
        [DataField("grid")]
        private GridId _gridId = GridId.Invalid;

        [NonSerialized]
        private IMapGridInternal _mapGrid = default!;

        /// <inheritdoc />
        /// <remarks>
        /// The collision layer of a grid physics shape cannot be changed.
        /// </remarks>
        [ViewVariables(VVAccess.ReadWrite)]
        public int CollisionLayer
        {
            get => MapGridHelpers.CollisionGroup;
            set { }
        }

        /// <inheritdoc />
        /// <remarks>
        /// The collision mask of a grid physics shape cannot be changed.
        /// </remarks>
        [ViewVariables(VVAccess.ReadWrite)]
        public int CollisionMask
        {
            get => MapGridHelpers.CollisionGroup;
            set { }
        }

        public void AfterDeserialization()
        {
            var mapMan = IoCManager.Resolve<IMapManager>();
            _mapGrid = (IMapGridInternal)mapMan.GetGrid(_gridId);
        }

        /// <inheritdoc />
        public void ApplyState()
        {
            var mapMan = IoCManager.Resolve<IMapManager>();
            _mapGrid = (IMapGridInternal)mapMan.GetGrid(_gridId);
        }

        public void DebugDraw(DebugDrawingHandle handle, in Matrix3 modelMatrix, in Box2 worldViewport,
            float sleepPercent)
        {
            handle.SetTransform(modelMatrix);
            foreach (var chunk in _mapGrid.GetMapChunks().Values)
            {
                foreach (var box in chunk.CollisionBoxes)
                {
                    var localChunkPos = new Vector2(chunk.Indices.X, chunk.Indices.Y) * _mapGrid.ChunkSize;
                    var localBox = box.Translated(localChunkPos);

                    handle.DrawRect(localBox, handle.CalcWakeColor(handle.GridFillColor, sleepPercent));
                }
            }
            handle.SetTransform(Matrix3.Identity);
        }

        /// <summary>
        /// Constructs a new instance of <see cref="PhysShapeGrid"/>.
        /// </summary>
        public PhysShapeGrid()
        {
            // Better hope ExposeData get called...
        }

        /// <summary>
        /// Constructs a new instance of <see cref="PhysShapeGrid"/>.
        /// </summary>
        public PhysShapeGrid(IMapGrid mapGrid)
        {
            _mapGrid = (IMapGridInternal)mapGrid;
            _gridId = _mapGrid.Index;
        }

<<<<<<< HEAD
        /// <inheritdoc />
        void IExposeData.ExposeData(ObjectSerializer serializer)
        {
            serializer.DataField(ref _gridId, "grid", GridId.Invalid);

            if (serializer.Reading) // There is no Initialize function
            {
                var mapMan = IoCManager.Resolve<IMapManager>();
                _mapGrid = (IMapGridInternal)mapMan.GetGrid(_gridId);
            }
        }

=======
>>>>>>> 745bd1d1
        public event Action? OnDataChanged { add { } remove { } }

        /// <inheritdoc />
        public Box2 CalculateLocalBounds(Angle rotation)
        {
            return new Box2Rotated(_mapGrid.LocalBounds, rotation).CalcBoundingBox();
        }
    }
}<|MERGE_RESOLUTION|>--- conflicted
+++ resolved
@@ -1,4 +1,5 @@
 ﻿using System;
+using Robust.Shared.Interfaces.Map;
 using Robust.Shared.IoC;
 using Robust.Shared.Maths;
 using Robust.Shared.Physics;
@@ -89,21 +90,6 @@
             _gridId = _mapGrid.Index;
         }
 
-<<<<<<< HEAD
-        /// <inheritdoc />
-        void IExposeData.ExposeData(ObjectSerializer serializer)
-        {
-            serializer.DataField(ref _gridId, "grid", GridId.Invalid);
-
-            if (serializer.Reading) // There is no Initialize function
-            {
-                var mapMan = IoCManager.Resolve<IMapManager>();
-                _mapGrid = (IMapGridInternal)mapMan.GetGrid(_gridId);
-            }
-        }
-
-=======
->>>>>>> 745bd1d1
         public event Action? OnDataChanged { add { } remove { } }
 
         /// <inheritdoc />
