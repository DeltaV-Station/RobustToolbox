﻿using System;
using System.Collections.Generic;
using System.Diagnostics;
using System.Linq;
using Robust.Shared.Enums;
using Robust.Shared.GameStates;
using Robust.Shared.Interfaces.GameObjects;
using Robust.Shared.Interfaces.Map;
using Robust.Shared.Interfaces.Network;
using Robust.Shared.IoC;
using Robust.Shared.Log;
using Robust.Shared.Network.Messages;
using Robust.Shared.Timing;
using Robust.Shared.Utility;

namespace Robust.Shared.Map
{
    public partial class MapManager
    {
        [Dependency] private readonly INetManager _netManager;

        public GameStateMapData GetStateData(GameTick fromTick)
        {
            var gridDatums = new Dictionary<GridId, GameStateMapData.GridDatum>();
            foreach (var grid in _grids.Values)
            {
                if (grid.LastModifiedTick < fromTick)
                {
                    continue;
                }

                var chunkData = new List<GameStateMapData.ChunkDatum>();
                foreach (var (index, chunk) in grid._chunks)
                {
                    if (chunk.LastModifiedTick < fromTick)
                    {
                        continue;
                    }

                    var tileBuffer = new Tile[grid.ChunkSize * (uint) grid.ChunkSize];

                    // Flatten the tile array.
                    // NetSerializer doesn't do multi-dimensional arrays.
                    // This is probably really expensive.
                    for (var x = 0; x < grid.ChunkSize; x++)
                    for (var y = 0; y < grid.ChunkSize; y++)
                    {
                        tileBuffer[x * grid.ChunkSize + y] = chunk._tiles[x, y];
                    }

                    chunkData.Add(new GameStateMapData.ChunkDatum(index, tileBuffer));
                }

                var gridDatum =
                    new GameStateMapData.GridDatum(chunkData, new MapCoordinates(grid.WorldPosition, grid.ParentMapId));

                gridDatums.Add(grid.Index, gridDatum);
            }

            var mapDeletionsData = _mapDeletionHistory.Where(d => d.tick >= fromTick).Select(d => d.mapId).ToList();
            var gridDeletionsData = _gridDeletionHistory.Where(d => d.tick >= fromTick).Select(d => d.gridId).ToList();
            var mapCreations = _maps.Values.Where(m => m.CreatedTick >= fromTick)
                .ToDictionary(m => m.Index, m => m.DefaultGrid.Index);
            var gridCreations = _grids.Values.Where(g => g.CreatedTick >= fromTick).ToDictionary(g => g.Index,
                grid => new GameStateMapData.GridCreationDatum(grid.ChunkSize, grid.SnapSize,
                    grid.IsDefaultGrid));

            // no point sending empty collections
            if (gridDatums.Count        == 0) gridDatums        = default;
            if (gridDeletionsData.Count == 0) gridDeletionsData = default;
            if (mapDeletionsData.Count  == 0) mapDeletionsData  = default;
            if (mapCreations.Count      == 0) mapCreations      = default;
            if (gridCreations.Count     == 0) gridCreations     = default;

            // no point even creating an empty map state if no data
            if (gridDatums == null && gridDeletionsData == null && mapDeletionsData == null && mapCreations == null && gridCreations == null)
                return default;

            return new GameStateMapData(gridDatums, gridDeletionsData, mapDeletionsData, mapCreations, gridCreations);
        }

        public void CullDeletionHistory(GameTick uptoTick)
        {
            _mapDeletionHistory.RemoveAll(t => t.tick < uptoTick);
            _gridDeletionHistory.RemoveAll(t => t.tick < uptoTick);
        }

        public void ApplyGameStatePre(GameStateMapData data)
        {
            DebugTools.Assert(_netManager.IsClient, "Only the client should call this.");

            // There was no map data this tick, so nothing to do.
            if(data == null)
                return;

            // First we need to figure out all the NEW MAPS.
            // And make their default grids too.
            if(data.CreatedMaps != null)
            {
                foreach (var (mapId, gridId) in data.CreatedMaps)
                {
                    if (_maps.ContainsKey(mapId))
                    {
                        continue;
                    }
                    var gridCreation = data.CreatedGrids[gridId];
                    DebugTools.Assert(gridCreation.IsTheDefault);

                    var newMap = new Map(this, mapId);
                    _maps.Add(mapId, newMap);
                    MapCreated?.Invoke(this, new MapEventArgs(newMap));
                    newMap.DefaultGrid = CreateGrid(newMap.Index, gridId, gridCreation.ChunkSize, gridCreation.SnapSize);
                }
            }

            // Then make all the other grids.
            if(data.CreatedGrids != null)
            {
                foreach (var (gridId, creationDatum) in data.CreatedGrids)
                {
                    if (creationDatum.IsTheDefault || _grids.ContainsKey(gridId))
                    {
                        continue;
                    }

                    CreateGrid(data.GridData[gridId].Coordinates.MapId, gridId, creationDatum.ChunkSize,
                        creationDatum.SnapSize);
                }
            }

            if(data.GridData != null)
            {
<<<<<<< HEAD
                var grid = _grids[gridId];
                if (grid.ParentMapId != gridDatum.Coordinates.MapId)
=======
                SuppressOnTileChanged = true;
                // Ok good all the grids and maps exist now.
                foreach (var (gridId, gridDatum) in data.GridData)
>>>>>>> a5a3a539
                {
                    var grid = _grids[gridId];
                    if (grid.MapID != gridDatum.Coordinates.MapId)
                    {
                        throw new NotImplementedException("Moving grids between maps is not yet implemented");
                    }

                    grid.WorldPosition = gridDatum.Coordinates.Position;

                    var modified = new List<(MapIndices position, Tile tile)>();
                    foreach (var chunkData in gridDatum.ChunkData)
                    {
                        var chunk = grid.GetChunk(chunkData.Index);
                        DebugTools.Assert(chunkData.TileData.Length == grid.ChunkSize * grid.ChunkSize);

                        var counter = 0;
                        for (ushort x = 0; x < grid.ChunkSize; x++)
                        for (ushort y = 0; y < grid.ChunkSize; y++)
                        {
                            var tile = chunkData.TileData[counter++];
                            if (chunk.GetTile(x, y).Tile != tile)
                            {
                                chunk.SetTile(x, y, tile);
                                modified.Add((new MapIndices(chunk.X * grid.ChunkSize + x, chunk.Y * grid.ChunkSize + y), tile));
                            }
                        }
                    }

                    if (modified.Count != 0)
                    {
                        GridChanged?.Invoke(this, new GridChangedEventArgs(grid, modified));
                    }
                }

                SuppressOnTileChanged = false;
            }
        }

        public void ApplyGameStatePost(GameStateMapData data)
        {
            DebugTools.Assert(_netManager.IsClient, "Only the client should call this.");

            if(data == null) // if there is no data, there is nothing to do!
                return;

            if(data.DeletedGrids != null)
            {
                foreach (var grid in data.DeletedGrids)
                {
                    if (_grids.ContainsKey(grid))
                    {
                        DeleteGrid(grid);
                    }
                }
            }

            if(data.DeletedMaps != null)
            {
                foreach (var map in data.DeletedMaps)
                {
                    if (_maps.ContainsKey(map))
                    {
                        DeleteMap(map);
                    }
                }
            }
        }
    }
}<|MERGE_RESOLUTION|>--- conflicted
+++ resolved
@@ -130,17 +130,12 @@
 
             if(data.GridData != null)
             {
-<<<<<<< HEAD
-                var grid = _grids[gridId];
-                if (grid.ParentMapId != gridDatum.Coordinates.MapId)
-=======
                 SuppressOnTileChanged = true;
                 // Ok good all the grids and maps exist now.
                 foreach (var (gridId, gridDatum) in data.GridData)
->>>>>>> a5a3a539
                 {
                     var grid = _grids[gridId];
-                    if (grid.MapID != gridDatum.Coordinates.MapId)
+                    if (grid.ParentMapId != gridDatum.Coordinates.MapId)
                     {
                         throw new NotImplementedException("Moving grids between maps is not yet implemented");
                     }
