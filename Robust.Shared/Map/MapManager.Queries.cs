using System;
using System.Collections.Generic;
using System.Diagnostics.CodeAnalysis;
using System.Linq;
using Robust.Shared.GameObjects;
using Robust.Shared.Log;
using Robust.Shared.Maths;
using Robust.Shared.Physics;
using Robust.Shared.Physics.Components;
using Robust.Shared.Utility;

namespace Robust.Shared.Map;

internal partial class MapManager
{
    public IEnumerable<MapGridComponent> FindGridsIntersecting(MapId mapId, Box2Rotated bounds, bool approx = false)
    {
        var aabb = bounds.CalcBoundingBox();
        // TODO: We can do slower GJK checks to check if 2 bounds actually intersect, but WYCI.
        return FindGridsIntersecting(mapId, aabb, approx);
    }

<<<<<<< HEAD
    public IEnumerable<MapGridComponent> FindGridsIntersecting(MapId mapId, Box2 worldAabb, bool approx = false)
=======
    public void FindGridsIntersectingApprox(MapId mapId, Box2 worldAABB, GridCallback callback)
    {
        if (!_gridTrees.TryGetValue(mapId, out var gridTree))
            return;

        var state = (gridTree, callback);

        gridTree.Query(ref state, static (ref (
                B2DynamicTree<MapGrid> gridTree,
                GridCallback callback) tuple,
                DynamicTree.Proxy proxy) =>
        {
            var data = tuple.gridTree.GetUserData(proxy);
            tuple.callback(data!);
            return true;
        }, worldAABB);
    }

    public void FindGridsIntersectingApprox<TState>(MapId mapId, Box2 worldAABB, ref TState state, GridCallback<TState> callback)
    {
        if (!_gridTrees.TryGetValue(mapId, out var gridTree))
            return;

        var state2 = (state, gridTree, callback);

        gridTree.Query(ref state2, static (ref (
                TState state,
                B2DynamicTree<MapGrid> gridTree,
                GridCallback<TState> callback) tuple,
            DynamicTree.Proxy proxy) =>
        {
            var data = tuple.gridTree.GetUserData(proxy);
            return tuple.callback(data!, ref tuple.state);
        }, worldAABB);

        state = state2.state;
    }

    public IEnumerable<IMapGrid> FindGridsIntersecting(MapId mapId, Box2 worldAabb, bool approx = false)
>>>>>>> e34935c9
    {
        if (!_gridTrees.ContainsKey(mapId)) return Enumerable.Empty<MapGridComponent>();

        var xformQuery = EntityManager.GetEntityQuery<TransformComponent>();
        var physicsQuery = EntityManager.GetEntityQuery<PhysicsComponent>();
        var grids = new List<MapGridComponent>();

        return FindGridsIntersecting(mapId, worldAabb, grids, xformQuery, physicsQuery, approx);
    }

    /// <inheritdoc />
    public IEnumerable<MapGridComponent> FindGridsIntersecting(MapId mapId,
        Box2 aabb,
        List<MapGridComponent> grids,
        EntityQuery<TransformComponent> xformQuery,
        EntityQuery<PhysicsComponent> physicsQuery,
        bool approx = false)
    {
        if (!_gridTrees.TryGetValue(mapId, out var gridTree)) return Enumerable.Empty<MapGridComponent>();

        DebugTools.Assert(grids.Count == 0);
        var state = (gridTree, grids);

        gridTree.Query(ref state,
            static (ref (B2DynamicTree<MapGridComponent> gridTree, List<MapGridComponent> grids) tuple, DynamicTree.Proxy proxy) =>
            {
                // Paul's gonna seethe over nullable suppression but if the user data is null here you're gonna have bigger problems.
                tuple.grids.Add(tuple.gridTree.GetUserData(proxy)!);
                return true;
            }, in aabb);


        if (!approx)
        {
            for (var i = grids.Count - 1; i >= 0; i--)
            {
                var grid = grids[i];

                var xformComp = xformQuery.GetComponent(grid.Owner);
                var (worldPos, worldRot, matrix, invMatrix) = xformComp.GetWorldPositionRotationMatrixWithInv(xformQuery);
                var overlap = matrix.TransformBox(grid.LocalAABB).Intersect(aabb);
                var localAABB = invMatrix.TransformBox(overlap);

                var intersects = false;

                if (physicsQuery.HasComponent(grid.Owner))
                {
                    var enumerator = grid.GetLocalMapChunks(localAABB);

                    var transform = new Transform(worldPos, worldRot);

                    while (!intersects && enumerator.MoveNext(out var chunk))
                    {
                        foreach (var fixture in chunk.Fixtures)
                        {
                            for (var j = 0; j < fixture.Shape.ChildCount; j++)
                            {
                                if (!fixture.Shape.ComputeAABB(transform, j).Intersects(aabb)) continue;

                                intersects = true;
                                break;
                            }

                            if (intersects) break;
                        }
                    }
                }

                if (intersects || grid.ChunkCount == 0 && aabb.Contains(worldPos)) continue;

                grids.RemoveSwap(i);
            }
        }

        return grids;
    }

    /// <inheritdoc />
    public bool TryFindGridAt(MapId mapId,
        Vector2 worldPos,
        List<MapGridComponent> grids,
        EntityQuery<TransformComponent> xformQuery,
        EntityQuery<PhysicsComponent> bodyQuery,
        [MaybeNullWhen(false)] out MapGridComponent grid)
    {
        // Need to enlarge the AABB by at least the grid shrinkage size.
        var aabb = new Box2(worldPos - 0.5f, worldPos + 0.5f);

        grid = null;
        var state = (grid, worldPos, xformQuery);

        FindGridsIntersectingApprox(mapId, aabb, ref state, static (IMapGrid iGrid, ref (IMapGrid? grid, Vector2 worldPos, EntityQuery<TransformComponent> xformQuery) tuple) =>
        {
<<<<<<< HEAD
            var mapGrid = (MapGridComponent) gridInter;
=======
            var mapGrid = (MapGrid) iGrid;
>>>>>>> e34935c9

            // Turn the worldPos into a localPos and work out the relevant chunk we need to check
            // This is much faster than iterating over every chunk individually.
            // (though now we need some extra calcs up front).

            // Doesn't use WorldBounds because it's just an AABB.
<<<<<<< HEAD
            var matrix = xformQuery.GetComponent(mapGrid.Owner).InvWorldMatrix;
            var localPos = matrix.Transform(worldPos);
=======
            var matrix = tuple.xformQuery.GetComponent(mapGrid.GridEntityId).InvWorldMatrix;
            var localPos = matrix.Transform(tuple.worldPos);
>>>>>>> e34935c9

            // NOTE:
            // If you change this to use fixtures instead (i.e. if you want half-tiles) then you need to make sure
            // you account for the fact that fixtures are shrunk slightly!
            var tile = new Vector2i((int) Math.Floor(localPos.X), (int) Math.Floor(localPos.Y));
            var chunkIndices = mapGrid.GridTileToChunkIndices(tile);

            if (!mapGrid.HasChunk(chunkIndices)) return true;

            var chunk = mapGrid.GetChunk(chunkIndices);
            Vector2i indices = chunk.GridTileToChunkTile(tile);
            var chunkTile = chunk.GetTile((ushort)indices.X, (ushort)indices.Y);

            if (chunkTile.IsEmpty) return true;

            tuple.grid = mapGrid;
            return false;
        });

        grid = state.grid;
        return grid != null;
    }

    /// <summary>
    /// Attempts to find the map grid under the map location.
    /// </summary>
    public bool TryFindGridAt(MapId mapId, Vector2 worldPos, [MaybeNullWhen(false)] out MapGridComponent grid)
    {
        var xformQuery = EntityManager.GetEntityQuery<TransformComponent>();
        var bodyQuery = EntityManager.GetEntityQuery<PhysicsComponent>();
        var grids = new List<MapGridComponent>();

        return TryFindGridAt(mapId, worldPos, grids, xformQuery, bodyQuery, out grid);
    }

    /// <summary>
    /// Attempts to find the map grid under the map location.
    /// </summary>
    public bool TryFindGridAt(MapCoordinates mapCoordinates, [MaybeNullWhen(false)] out MapGridComponent grid)
    {
        return TryFindGridAt(mapCoordinates.MapId, mapCoordinates.Position, out grid);
    }
}<|MERGE_RESOLUTION|>--- conflicted
+++ resolved
@@ -13,16 +13,13 @@
 
 internal partial class MapManager
 {
-    public IEnumerable<MapGridComponent> FindGridsIntersecting(MapId mapId, Box2Rotated bounds, bool approx = false)
+    public IEnumerable<IMapGrid> FindGridsIntersecting(MapId mapId, Box2Rotated bounds, bool approx = false)
     {
         var aabb = bounds.CalcBoundingBox();
         // TODO: We can do slower GJK checks to check if 2 bounds actually intersect, but WYCI.
         return FindGridsIntersecting(mapId, aabb, approx);
     }
 
-<<<<<<< HEAD
-    public IEnumerable<MapGridComponent> FindGridsIntersecting(MapId mapId, Box2 worldAabb, bool approx = false)
-=======
     public void FindGridsIntersectingApprox(MapId mapId, Box2 worldAABB, GridCallback callback)
     {
         if (!_gridTrees.TryGetValue(mapId, out var gridTree))
@@ -62,32 +59,32 @@
     }
 
     public IEnumerable<IMapGrid> FindGridsIntersecting(MapId mapId, Box2 worldAabb, bool approx = false)
->>>>>>> e34935c9
-    {
-        if (!_gridTrees.ContainsKey(mapId)) return Enumerable.Empty<MapGridComponent>();
+    {
+        if (!_gridTrees.ContainsKey(mapId)) return Enumerable.Empty<IMapGrid>();
 
         var xformQuery = EntityManager.GetEntityQuery<TransformComponent>();
         var physicsQuery = EntityManager.GetEntityQuery<PhysicsComponent>();
-        var grids = new List<MapGridComponent>();
+        var grids = new List<MapGrid>();
 
         return FindGridsIntersecting(mapId, worldAabb, grids, xformQuery, physicsQuery, approx);
     }
 
     /// <inheritdoc />
-    public IEnumerable<MapGridComponent> FindGridsIntersecting(MapId mapId,
+    public IEnumerable<IMapGrid> FindGridsIntersecting(
+        MapId mapId,
         Box2 aabb,
-        List<MapGridComponent> grids,
+        List<MapGrid> grids,
         EntityQuery<TransformComponent> xformQuery,
         EntityQuery<PhysicsComponent> physicsQuery,
         bool approx = false)
     {
-        if (!_gridTrees.TryGetValue(mapId, out var gridTree)) return Enumerable.Empty<MapGridComponent>();
+        if (!_gridTrees.TryGetValue(mapId, out var gridTree)) return Enumerable.Empty<IMapGrid>();
 
         DebugTools.Assert(grids.Count == 0);
         var state = (gridTree, grids);
 
         gridTree.Query(ref state,
-            static (ref (B2DynamicTree<MapGridComponent> gridTree, List<MapGridComponent> grids) tuple, DynamicTree.Proxy proxy) =>
+            static (ref (B2DynamicTree<MapGrid> gridTree, List<MapGrid> grids) tuple, DynamicTree.Proxy proxy) =>
             {
                 // Paul's gonna seethe over nullable suppression but if the user data is null here you're gonna have bigger problems.
                 tuple.grids.Add(tuple.gridTree.GetUserData(proxy)!);
@@ -101,14 +98,14 @@
             {
                 var grid = grids[i];
 
-                var xformComp = xformQuery.GetComponent(grid.Owner);
+                var xformComp = xformQuery.GetComponent(grid.GridEntityId);
                 var (worldPos, worldRot, matrix, invMatrix) = xformComp.GetWorldPositionRotationMatrixWithInv(xformQuery);
                 var overlap = matrix.TransformBox(grid.LocalAABB).Intersect(aabb);
                 var localAABB = invMatrix.TransformBox(overlap);
 
                 var intersects = false;
 
-                if (physicsQuery.HasComponent(grid.Owner))
+                if (physicsQuery.HasComponent(grid.GridEntityId))
                 {
                     var enumerator = grid.GetLocalMapChunks(localAABB);
 
@@ -141,12 +138,13 @@
     }
 
     /// <inheritdoc />
-    public bool TryFindGridAt(MapId mapId,
+    public bool TryFindGridAt(
+        MapId mapId,
         Vector2 worldPos,
-        List<MapGridComponent> grids,
+        List<MapGrid> grids,
         EntityQuery<TransformComponent> xformQuery,
         EntityQuery<PhysicsComponent> bodyQuery,
-        [MaybeNullWhen(false)] out MapGridComponent grid)
+        [NotNullWhen(true)] out IMapGrid? grid)
     {
         // Need to enlarge the AABB by at least the grid shrinkage size.
         var aabb = new Box2(worldPos - 0.5f, worldPos + 0.5f);
@@ -156,24 +154,15 @@
 
         FindGridsIntersectingApprox(mapId, aabb, ref state, static (IMapGrid iGrid, ref (IMapGrid? grid, Vector2 worldPos, EntityQuery<TransformComponent> xformQuery) tuple) =>
         {
-<<<<<<< HEAD
-            var mapGrid = (MapGridComponent) gridInter;
-=======
             var mapGrid = (MapGrid) iGrid;
->>>>>>> e34935c9
 
             // Turn the worldPos into a localPos and work out the relevant chunk we need to check
             // This is much faster than iterating over every chunk individually.
             // (though now we need some extra calcs up front).
 
             // Doesn't use WorldBounds because it's just an AABB.
-<<<<<<< HEAD
-            var matrix = xformQuery.GetComponent(mapGrid.Owner).InvWorldMatrix;
-            var localPos = matrix.Transform(worldPos);
-=======
             var matrix = tuple.xformQuery.GetComponent(mapGrid.GridEntityId).InvWorldMatrix;
             var localPos = matrix.Transform(tuple.worldPos);
->>>>>>> e34935c9
 
             // NOTE:
             // If you change this to use fixtures instead (i.e. if you want half-tiles) then you need to make sure
@@ -200,11 +189,11 @@
     /// <summary>
     /// Attempts to find the map grid under the map location.
     /// </summary>
-    public bool TryFindGridAt(MapId mapId, Vector2 worldPos, [MaybeNullWhen(false)] out MapGridComponent grid)
+    public bool TryFindGridAt(MapId mapId, Vector2 worldPos, [NotNullWhen(true)] out IMapGrid? grid)
     {
         var xformQuery = EntityManager.GetEntityQuery<TransformComponent>();
         var bodyQuery = EntityManager.GetEntityQuery<PhysicsComponent>();
-        var grids = new List<MapGridComponent>();
+        var grids = new List<MapGrid>();
 
         return TryFindGridAt(mapId, worldPos, grids, xformQuery, bodyQuery, out grid);
     }
@@ -212,7 +201,7 @@
     /// <summary>
     /// Attempts to find the map grid under the map location.
     /// </summary>
-    public bool TryFindGridAt(MapCoordinates mapCoordinates, [MaybeNullWhen(false)] out MapGridComponent grid)
+    public bool TryFindGridAt(MapCoordinates mapCoordinates, [NotNullWhen(true)] out IMapGrid? grid)
     {
         return TryFindGridAt(mapCoordinates.MapId, mapCoordinates.Position, out grid);
     }
