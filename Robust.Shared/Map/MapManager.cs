--- conflicted
+++ resolved
@@ -548,31 +548,12 @@
 
                 if (!mapGrid.HasChunk(chunkIndices)) continue;
 
-<<<<<<< HEAD
-                // TODO: Client never associates Fixtures with chunks
-=======
-                var gridPos = gridEnt.Transform.WorldPosition;
-                var gridRot = gridEnt.Transform.WorldRotation;
-
-                var transform = new Transform(gridPos, (float) gridRot);
-                // TODO: Client never associates Fixtures with chunks hence we need to look it up by ID.
->>>>>>> ea2d63b4
                 var chunk = mapGrid.GetChunk(chunkIndices);
                 var chunkTile = chunk.GetTileRef(chunk.GridTileToChunkTile(tile));
 
-<<<<<<< HEAD
                 if (chunkTile.Tile.IsEmpty) continue;
                 grid = mapGrid;
                 return true;
-=======
-                for (var i = 0; i < fixture.Shape.ChildCount; i++)
-                {
-                    // TODO: Use CollisionManager once it's done.
-                    if (!fixture.Shape.ComputeAABB(transform, i).Contains(worldPos)) continue;
-                    grid = mapGrid;
-                    return true;
-                }
->>>>>>> ea2d63b4
             }
 
             grid = null;
@@ -639,7 +620,6 @@
 
                 foreach (var chunk in grid.GetMapChunks(worldArea))
                 {
-<<<<<<< HEAD
                     foreach (var fixture in chunk.Fixtures)
                     {
                         for (var i = 0; i < fixture.Shape.ChildCount; i++)
@@ -654,21 +634,6 @@
                         }
 
                         if (found) break;
-=======
-                    anyChunks = true;
-                    var id = _gridFixtures.GetChunkId((MapChunk) chunk);
-                    var fixture = body.GetFixture(id);
-
-                    if (fixture == null) continue;
-
-                    for (var i = 0; i < fixture.Shape.ChildCount; i++)
-                    {
-                        // TODO: Need to use CollisionManager to test detailed overlap
-                        if (!fixture.Shape.ComputeAABB(transform, i).Intersects(worldBounds)) continue;
-                        yield return grid;
-                        found = true;
-                        break;
->>>>>>> ea2d63b4
                     }
 
                     if (found) break;
