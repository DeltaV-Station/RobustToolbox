<Project Sdk="Microsoft.NET.Sdk">
  <Import Project="..\MSBuild\Robust.Engine.props" />
  <PropertyGroup>
    <IsPackable>false</IsPackable>
    <AppendTargetFrameworkToOutputPath>false</AppendTargetFrameworkToOutputPath>
    <AllowUnsafeBlocks>true</AllowUnsafeBlocks>
  </PropertyGroup>
  <ItemGroup>
    <PackageReference Include="Collections.Pooled" Version="2.0.0-preview.27" PrivateAssets="compile" />
    <PackageReference Include="JetBrains.Annotations" Version="2021.3.0" PrivateAssets="All" />
    <PackageReference Include="Microsoft.Extensions.ObjectPool" Version="7.0.0" />
    <PackageReference Include="Microsoft.ILVerification" Version="6.0.0" PrivateAssets="compile" />
<<<<<<< HEAD
    <PackageReference Include="Nett" Version="0.15.0" />
=======
    <PackageReference Include="Nett" Version="0.15.0" PrivateAssets="compile" />
    <PackageReference Include="NVorbis" Version="0.10.1" PrivateAssets="compile" />
>>>>>>> 8dc2345c
    <PackageReference Include="Pidgin" Version="2.5.0" />
    <PackageReference Include="prometheus-net" Version="4.1.1" />
    <PackageReference Include="Robust.Shared.AuthLib" Version="0.1.2" />
    <PackageReference Include="Serilog" Version="2.10.0" />
    <PackageReference Include="YamlDotNet" Version="12.0.0" />
    <PackageReference Include="Microsoft.Win32.Registry" Version="5.0.0" PrivateAssets="compile" />
    <PackageReference Include="Linguini.Bundle" Version="0.1.3" />
    <PackageReference Include="SharpZstd.Interop" Version="1.5.2-beta2" PrivateAssets="compile" />
    <PackageReference Include="SpaceWizards.Sodium" Version="0.2.1" PrivateAssets="compile" />
    <PackageReference Include="SixLabors.ImageSharp" Version="2.1.3" />
    <PackageReference Include="TerraFX.Interop.Windows" Version="10.0.20348-rc2" PrivateAssets="compile" />
  </ItemGroup>
  <ItemGroup>
    <ProjectReference Include="..\Lidgren.Network\Lidgren.Network.csproj" />
    <ProjectReference Include="..\NetSerializer\NetSerializer\NetSerializer.csproj" />
    <ProjectReference Include="..\Robust.Physics\Robust.Physics.csproj" />
    <ProjectReference Include="..\Robust.Shared.Maths\Robust.Shared.Maths.csproj" />
    <ProjectReference Include="..\Arch\Arch.csproj" />
  </ItemGroup>
  <ItemGroup>
    <EmbeddedResource Include="Utility\TypeAbbreviations.yaml">
      <LogicalName>Robust.Shared.Utility.TypeAbbreviations.yaml</LogicalName>
    </EmbeddedResource>
    <None Remove="ContentPack\Sandbox.yml" />
    <EmbeddedResource Include="ContentPack\Sandbox.yml">
      <LogicalName>Robust.Shared.ContentPack.Sandbox.yml</LogicalName>
    </EmbeddedResource>
  </ItemGroup>
  <ItemGroup>
    <Compile Remove="Input\CommandBindMapping.cs" />
    <Compile Update="Serialization\RobustMappedStringSerializer.MappedStringDict.cs">
      <DependentUpon>RobustMappedStringSerializer.cs</DependentUpon>
    </Compile>
    <Compile Update="Serialization\RobustSerializer.Handshake.cs">
      <DependentUpon>RobustSerializer.cs</DependentUpon>
    </Compile>
    <Compile Update="Serialization\RobustMappedStringSerializer.MappedStringDict.cs">
      <DependentUpon>RobustMappedStringSerializer.cs</DependentUpon>
    </Compile>
  </ItemGroup>

  <Import Project="..\MSBuild\Robust.Properties.targets" />
  <Import Project="..\MSBuild\Robust.CompNetworkGenerator.targets" />
</Project><|MERGE_RESOLUTION|>--- conflicted
+++ resolved
@@ -10,12 +10,8 @@
     <PackageReference Include="JetBrains.Annotations" Version="2021.3.0" PrivateAssets="All" />
     <PackageReference Include="Microsoft.Extensions.ObjectPool" Version="7.0.0" />
     <PackageReference Include="Microsoft.ILVerification" Version="6.0.0" PrivateAssets="compile" />
-<<<<<<< HEAD
-    <PackageReference Include="Nett" Version="0.15.0" />
-=======
     <PackageReference Include="Nett" Version="0.15.0" PrivateAssets="compile" />
     <PackageReference Include="NVorbis" Version="0.10.1" PrivateAssets="compile" />
->>>>>>> 8dc2345c
     <PackageReference Include="Pidgin" Version="2.5.0" />
     <PackageReference Include="prometheus-net" Version="4.1.1" />
     <PackageReference Include="Robust.Shared.AuthLib" Version="0.1.2" />
