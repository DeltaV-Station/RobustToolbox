--- conflicted
+++ resolved
@@ -1,16 +1,8 @@
 ﻿using System;
 using Robust.Shared.Physics;
-<<<<<<< HEAD
 using Robust.Shared.Physics.Collision;
 using Robust.Shared.Physics.Dynamics;
 using Robust.Shared.Serialization;
-=======
-using Robust.Shared.Prototypes;
-using Robust.Shared.Players;
-using Robust.Shared.Serialization;
-using Robust.Shared.Serialization.Manager.Attributes;
-using Robust.Shared.ViewVariables;
->>>>>>> 80f9f242
 
 namespace Robust.Shared.GameObjects
 {
@@ -19,218 +11,23 @@
     /// </summary>
     public sealed class CollisionMessage : EntitySystemMessage
     {
-<<<<<<< HEAD
         public readonly IPhysBody BodyA;
         public readonly IPhysBody BodyB;
         public readonly float FrameTime;
         public readonly Manifold Manifold;
 
+        void RemovedFromPhysicsTree(MapId mapId);
+        void AddedToPhysicsTree(MapId mapId);
+    }
+
+    public partial class PhysicsComponent : Component, IPhysicsComponent
+    {
         public CollisionMessage(IPhysBody bodyA, IPhysBody bodyB, float frameTime, Manifold manifold)
         {
             BodyA = bodyA;
             BodyB = bodyB;
             FrameTime = frameTime;
             Manifold = manifold;
-=======
-        [Dependency] private readonly IPhysicsManager _physicsManager = default!;
-
-        [DataField("on")]
-        private bool _canCollide = true;
-        [DataField("hard")]
-        private bool _isHard = true;
-        [DataField("status")]
-        private BodyStatus _status = BodyStatus.OnGround;
-        [DataField("bodyType")]
-        private BodyType _bodyType = BodyType.Static;
-        [DataField("shapes")]
-        private List<IPhysShape> _physShapes = new();
-
-        /// <inheritdoc />
-        public override string Name => "Physics";
-
-        /// <inheritdoc />
-        public override uint? NetID => NetIDs.PHYSICS;
-
-        public IEntity Entity => Owner;
-
-        /// <inheritdoc />
-        public MapId MapID => Owner.Transform.MapID;
-
-        /// <inheritdoc />
-        public int ProxyId { get; set; }
-
-        /// <inheritdoc />
-        [ViewVariables(VVAccess.ReadWrite)]
-        public BodyType BodyType { get; set; } = BodyType.Static;
-
-        /// <inheritdoc />
-        public int SleepAccumulator
-        {
-            get => _sleepAccumulator;
-            set
-            {
-                if (_sleepAccumulator == value)
-                    return;
-
-                _sleepAccumulator = value;
-                Awake = _physicsManager.SleepTimeThreshold > SleepAccumulator;
-            }
-        }
-
-        private int _sleepAccumulator;
-
-        // TODO: When SleepTimeThreshold updates we need to update Awake
-        public int SleepThreshold
-        {
-            get => _physicsManager.SleepTimeThreshold;
-            set => _physicsManager.SleepTimeThreshold = value;
-        }
-
-        /// <inheritdoc />
-        [ViewVariables]
-        public bool Awake
-        {
-            get => _awake;
-            private set
-            {
-                if (_awake == value)
-                    return;
-
-                _awake = value;
-                Owner.EntityManager.EventBus.RaiseEvent(EventSource.Local, new PhysicsUpdateMessage(this));
-            }
-        }
-
-        private bool _awake = true;
-
-        /// <inheritdoc />
-        public void WakeBody()
-        {
-            if (CanMove())
-                SleepAccumulator = 0;
-        }
-
-        public PhysicsComponent()
-        {
-            PhysicsShapes = new PhysShapeList(this);
-        }
-
-        /// <param name="player"></param>
-        /// <inheritdoc />
-        public override ComponentState GetComponentState(ICommonSession player)
-        {
-            return new PhysicsComponentState(_canCollide, _status, _physShapes, _isHard, _mass, LinearVelocity, AngularVelocity, Anchored);
-        }
-
-        /// <inheritdoc />
-        public override void HandleComponentState(ComponentState? curState, ComponentState? nextState)
-        {
-            if (curState == null)
-                return;
-
-            var newState = (PhysicsComponentState) curState;
-
-            _canCollide = newState.CanCollide;
-            _status = newState.Status;
-            _isHard = newState.Hard;
-            _physShapes = newState.PhysShapes;
-
-            foreach (var shape in _physShapes)
-            {
-                shape.ApplyState();
-            }
-
-            Dirty();
-            UpdateEntityTree();
-            Mass = newState.Mass / 1000f; // gram to kilogram
-
-            LinearVelocity = newState.LinearVelocity;
-            // Logger.Debug($"{IGameTiming.TickStampStatic}: [{Owner}] {LinearVelocity}");
-            AngularVelocity = newState.AngularVelocity;
-            Anchored = newState.Anchored;
-            // TODO: Does it make sense to reset controllers here?
-            // This caused space movement to break in content and I'm not 100% sure this is a good fix.
-            // Look man the CM test is in 5 hours cut me some slack.
-            //_controllers = null;
-            // Reset predict flag to false to avoid predicting stuff too long.
-            // Another possibly bad hack for content at the moment.
-            Predict = false;
-        }
-
-        /// <inheritdoc />
-        [ViewVariables]
-        Box2 IPhysBody.WorldAABB
-        {
-            get
-            {
-                var pos = Owner.Transform.WorldPosition;
-                return ((IPhysBody) this).AABB.Translated(pos);
-            }
-        }
-
-        /// <inheritdoc />
-        [ViewVariables]
-        Box2 IPhysBody.AABB
-        {
-            get
-            {
-                var angle = Owner.Transform.WorldRotation;
-                var bounds = new Box2();
-
-                foreach (var shape in _physShapes)
-                {
-                    var shapeBounds = shape.CalculateLocalBounds(angle);
-                    bounds = bounds.IsEmpty() ? shapeBounds : bounds.Union(shapeBounds);
-                }
-
-                return bounds;
-            }
-        }
-
-        /// <inheritdoc />
-        [ViewVariables]
-        public IList<IPhysShape> PhysicsShapes { get; }
-
-        /// <summary>
-        ///     Enables or disabled collision processing of this component.
-        /// </summary>
-        [ViewVariables(VVAccess.ReadWrite)]
-        public bool CanCollide
-        {
-            get => _canCollide;
-            set
-            {
-                if (_canCollide == value)
-                    return;
-
-                _canCollide = value;
-
-                Owner.EntityManager.EventBus.RaiseEvent(EventSource.Local,
-                    new CollisionChangeMessage(Owner.Uid, _canCollide));
-                Dirty();
-            }
-        }
-
-        /// <summary>
-        ///     Non-hard physics bodies will not cause action collision (e.g. blocking of movement)
-        ///     while still raising collision events.
-        /// </summary>
-        /// <remarks>
-        ///     This is useful for triggers or such to detect collision without actually causing a blockage.
-        /// </remarks>
-        [ViewVariables(VVAccess.ReadWrite)]
-        public bool Hard
-        {
-            get => _isHard;
-            set
-            {
-                if (_isHard == value)
-                    return;
-
-                _isHard = value;
-                Dirty();
-            }
->>>>>>> 80f9f242
         }
     }
 
