--- conflicted
+++ resolved
@@ -5,11 +5,8 @@
 using Robust.Shared.Map;
 using Robust.Shared.Maths;
 using Robust.Shared.Physics;
-<<<<<<< HEAD
 using Robust.Shared.Prototypes;
-=======
 using Robust.Shared.Players;
->>>>>>> e0cdcd22
 using Robust.Shared.Serialization;
 using Robust.Shared.Serialization.Manager.Attributes;
 using Robust.Shared.ViewVariables;
@@ -129,27 +126,9 @@
             PhysicsShapes = new PhysShapeList(this);
         }
 
-        /// <inheritdoc />
-<<<<<<< HEAD
-        public override ComponentState GetComponentState()
-=======
-        public override void ExposeData(ObjectSerializer serializer)
-        {
-            base.ExposeData(serializer);
-
-            serializer.DataField(ref _canCollide, "on", true);
-            serializer.DataField(ref _isHard, "hard", true);
-            serializer.DataField(ref _status, "status", BodyStatus.OnGround);
-            serializer.DataField(ref _bodyType, "bodyType", BodyType.Static);
-            serializer.DataField(ref _physShapes, "shapes", new List<IPhysShape> {new PhysShapeAabb()});
-            serializer.DataField(ref _anchored, "anchored", true);
-            serializer.DataField(ref _mass, "mass", 1.0f);
-        }
-
         /// <param name="player"></param>
         /// <inheritdoc />
         public override ComponentState GetComponentState(ICommonSession player)
->>>>>>> e0cdcd22
         {
             return new PhysicsComponentState(_canCollide, _status, _physShapes, _isHard, _mass, LinearVelocity, AngularVelocity, Anchored);
         }
