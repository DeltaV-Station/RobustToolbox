--- conflicted
+++ resolved
@@ -1296,17 +1296,6 @@
 
             preventCollideMessage = new PreventCollideEvent(other, this);
             Owner.EntityManager.EventBus.RaiseLocalEvent(other.Owner.Uid, preventCollideMessage);
-<<<<<<< HEAD
-=======
-
-            if (preventCollideMessage.Cancelled) return false;
-
-#pragma warning disable 618
-            foreach (var comp in Owner.GetAllComponents<ICollideSpecial>())
-            {
-                if (comp.PreventCollide(other)) return false;
-            }
->>>>>>> 5a1a1d04
 
             if (preventCollideMessage.Cancelled) return false;
 
