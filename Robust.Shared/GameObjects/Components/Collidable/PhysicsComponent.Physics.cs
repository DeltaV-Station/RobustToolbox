/*
* Farseer Physics Engine:
* Copyright (c) 2012 Ian Qvist
*
* Original source Box2D:
* Copyright (c) 2006-2011 Erin Catto http://www.box2d.org
*
* This software is provided 'as-is', without any express or implied
* warranty.  In no event will the authors be held liable for any damages
* arising from the use of this software.
* Permission is granted to anyone to use this software for any purpose,
* including commercial applications, and to alter it and redistribute it
* freely, subject to the following restrictions:
* 1. The origin of this software must not be misrepresented; you must not
* claim that you wrote the original software. If you use this software
* in a product, an acknowledgment in the product documentation would be
* appreciated but is not required.
* 2. Altered source versions must be plainly marked as such, and must not be
* misrepresented as being the original software.
* 3. This notice may not be removed or altered from any source distribution.
 *
 * PhysicsComponent is heavily modified from Box2D.
*/

using System;
using System.Collections.Generic;
using System.Linq;
using Robust.Shared.Containers;
<<<<<<< HEAD
=======
using Robust.Shared.GameStates;
using Robust.Shared.IoC;
>>>>>>> f780f047
using Robust.Shared.Log;
using Robust.Shared.Map;
using Robust.Shared.Maths;
using Robust.Shared.Physics;
using Robust.Shared.Physics.Broadphase;
using Robust.Shared.Physics.Collision.Shapes;
using Robust.Shared.Physics.Dynamics;
using Robust.Shared.Physics.Dynamics.Contacts;
using Robust.Shared.Physics.Dynamics.Joints;
using Robust.Shared.Players;
using Robust.Shared.Serialization;
using Robust.Shared.Serialization.Manager.Attributes;
using Robust.Shared.Utility;
using Robust.Shared.ViewVariables;

namespace Robust.Shared.GameObjects
{
    [ComponentReference(typeof(IPhysBody))]
    [NetworkedComponent()]
    public sealed class PhysicsComponent : Component, IPhysBody, ISerializationHooks
    {
        [DataField("status", readOnly: true)]
        private BodyStatus _bodyStatus = BodyStatus.OnGround;

        /// <inheritdoc />
        public override string Name => "Physics";

        /// <summary>
        ///     Has this body been added to an island previously in this tick.
        /// </summary>
        public bool Island { get; set; }

        internal BroadphaseComponent? Broadphase { get; set; }

        /// <summary>
        ///     Store the body's index within the island so we can lookup its data.
        ///     Key is Island's ID and value is our index.
        /// </summary>
        public Dictionary<int, int> IslandIndex { get; set; } = new();

        // TODO: Actually implement after the initial pr dummy
        /// <summary>
        ///     Gets or sets where this body should be included in the CCD solver.
        /// </summary>
        public bool IsBullet { get; set; }

        public bool IgnoreCCD { get; set; }

        [ViewVariables]
        public int ContactCount
        {
            get
            {
                var count = 0;
<<<<<<< HEAD

                var contactEdge = ContactEdges;
                while (contactEdge != null)
                {
                    contactEdge = contactEdge.Next;
=======
                var edge = ContactEdges;
                while (edge != null)
                {
                    edge = edge.Next;
>>>>>>> f780f047
                    count++;
                }

                return count;
            }
        }

        /// <summary>
        ///     Linked-list of all of our contacts.
        /// </summary>
        internal ContactEdge? ContactEdges { get; set; } = null;

        /// <summary>
        ///     Linked-list of all of our joints.
        /// </summary>
        internal JointEdge? JointEdges { get; set; } = null;
        // TODO: Should there be a VV thing for joints? Would be useful. Same with contacts.
        // Though not sure how to do it well with the linked-list.

        public bool IgnorePaused { get; set; }

        internal PhysicsMap PhysicsMap { get; set; } = default!;

        /// <inheritdoc />
        [ViewVariables(VVAccess.ReadWrite)]
        public BodyType BodyType
        {
            get => _bodyType;
            set
            {
                if (_bodyType == value)
                    return;

                var oldType = _bodyType;
                _bodyType = value;

                ResetMassData();

                if (_bodyType == BodyType.Static)
                {
                    SetAwake(false);
                    _linVelocity = Vector2.Zero;
                    _angVelocity = 0.0f;
                    // SynchronizeFixtures(); TODO: When CCD
                }
                else
                {
                    SetAwake(true);
                }

                Force = Vector2.Zero;
                Torque = 0.0f;

                EntitySystem.Get<SharedBroadphaseSystem>().RegenerateContacts(this);

                Owner.EntityManager.EventBus.RaiseLocalEvent(Owner.Uid, new PhysicsBodyTypeChangedEvent(_bodyType, oldType), false);
            }
        }


        [DataField("bodyType")]
        private BodyType _bodyType = BodyType.Static;

        /// <summary>
        /// Set awake without the sleeptimer being reset.
        /// </summary>
        internal void ForceAwake()
        {
            if (_awake || _bodyType == BodyType.Static) return;

            _awake = true;
            Owner.EntityManager.EventBus.RaiseEvent(EventSource.Local, new PhysicsWakeMessage(this));
        }

        // We'll also block Static bodies from ever being awake given they don't need to move.
        /// <inheritdoc />
        [ViewVariables(VVAccess.ReadWrite)]
        public bool Awake
        {
            get => _awake;
            set
            {
                if (_bodyType == BodyType.Static) return;

                SetAwake(value);
            }
        }

        private bool _awake = true;

        private void SetAwake(bool value)
        {
            if (_awake == value) return;
            _awake = value;

            if (value)
            {
                _sleepTime = 0.0f;
                Owner.EntityManager.EventBus.RaiseLocalEvent(Owner.Uid, new PhysicsWakeMessage(this));
            }
            else
            {
                Owner.EntityManager.EventBus.RaiseLocalEvent(Owner.Uid, new PhysicsSleepMessage(this));
                ResetDynamics();
                _sleepTime = 0.0f;
            }

            Dirty();
        }

        /// <summary>
        /// You can disable sleeping on this body. If you disable sleeping, the
        /// body will be woken.
        /// </summary>
        /// <value><c>true</c> if sleeping is allowed; otherwise, <c>false</c>.</value>
        [ViewVariables(VVAccess.ReadWrite)]
        public bool SleepingAllowed
        {
            get => _sleepingAllowed;
            set
            {
                if (_sleepingAllowed == value)
                    return;

                if (!value)
                    Awake = true;

                _sleepingAllowed = value;
                Dirty();
            }
        }

        [DataField("sleepingAllowed")]
        private bool _sleepingAllowed = true;

        [ViewVariables]
        public float SleepTime
        {
            get => _sleepTime;
            set
            {
                DebugTools.Assert(!float.IsNaN(value));

                if (MathHelper.CloseTo(value, _sleepTime))
                    return;

                _sleepTime = value;
            }
        }

        [DataField("sleepTime")]
        private float _sleepTime;

        /// <inheritdoc />
        public void WakeBody()
        {
            Awake = true;
        }

        void ISerializationHooks.AfterDeserialization()
        {
            FixtureCount = _fixtures.Count;

            foreach (var fixture in _fixtures)
            {
                fixture.Body = this;
                fixture.ComputeProperties();
                fixture.ID = GetFixtureName(fixture);
            }

            ResetMassData();

            if (_mass > 0f && (BodyType & (BodyType.Dynamic | BodyType.KinematicController)) != 0)
            {
                _invMass = 1.0f / _mass;
            }
        }

        /// <inheritdoc />
        public override ComponentState GetComponentState(ICommonSession session)
        {
            // TODO: Could optimise the shit out of this because only linear velocity and angular velocity are changing 99% of the time.
            var joints = new List<Joint>();
            for (var je = JointEdges; je != null; je = je.Next)
            {
                joints.Add(je.Joint);
            }

            return new PhysicsComponentState(_canCollide, _sleepingAllowed, _fixedRotation, _bodyStatus, _fixtures, joints, LinearVelocity, AngularVelocity, BodyType);
        }

        /// <inheritdoc />
        public override void HandleComponentState(ComponentState? curState, ComponentState? nextState)
        {
            if (curState is not PhysicsComponentState newState)
                return;

            SleepingAllowed = newState.SleepingAllowed;
            FixedRotation = newState.FixedRotation;
            CanCollide = newState.CanCollide;
            BodyStatus = newState.Status;

            // So transform doesn't apply MapId in the HandleComponentState because ??? so MapId can still be 0.
            // Fucking kill me, please. You have no idea deep the rabbit hole of shitcode goes to make this work.

            // We will pray that this deferred joint is handled properly.

            /*
             * -- Joints --
             */

            // TODO: Iterating like this is inefficient and bloated as fuck but on the other hand the linked-list is very convenient
            // for bodies with a large number of fixtures / joints.
            // Probably store them in Dictionaries but still store the linked-list stuff on the fixture / joint itself.
            var existingJoints = Joints.ToList();
            var toAddJoints = new List<Joint>();
            var toRemoveJoints = new List<Joint>();

            foreach (var newJoint in newState.Joints)
            {
                var jointFound = false;

                foreach (var joint in existingJoints)
                {
                    if (joint.ID.Equals(newJoint.ID))
                    {
                        if (!newJoint.Equals(joint) && TrySetupNetworkedJoint(newJoint))
                        {
                            toAddJoints.Add(newJoint);
                            toRemoveJoints.Add(joint);
                        }

                        jointFound = true;
                        break;
                    }
                }

                if (!jointFound && TrySetupNetworkedJoint(newJoint))
                {
                    toAddJoints.Add(newJoint);
                }
            }

            foreach (var joint in existingJoints)
            {
                var jointFound = false;

                foreach (var newJoint in newState.Joints)
                {
                    if (joint.ID.Equals(newJoint.ID))
                    {
                        jointFound = true;
                        break;
                    }
                }

                if (jointFound) continue;

                toRemoveJoints.Add(joint);
            }

            foreach (var joint in toRemoveJoints)
            {
                RemoveJoint(joint);
            }

            foreach (var joint in toAddJoints)
            {
                AddJoint(joint);
            }

            /*
             * -- Fixtures --
             */

            var toAddFixtures = new List<Fixture>();
            var toRemoveFixtures = new List<Fixture>();
            var computeProperties = false;

            // Given a bunch of data isn't serialized need to sort of re-initialise it
            var newFixtures = new List<Fixture>(newState.Fixtures.Count);
            foreach (var fixture in newState.Fixtures)
            {
                var newFixture = new Fixture();
                fixture.CopyTo(newFixture);
                newFixture.Body = this;
                newFixtures.Add(newFixture);
            }

            // Add / update new fixtures
            foreach (var fixture in newFixtures)
            {
                var found = false;

                foreach (var existing in _fixtures)
                {
                    if (!fixture.ID.Equals(existing.ID)) continue;

                    if (!fixture.Equals(existing))
                    {
                        toAddFixtures.Add(fixture);
                        toRemoveFixtures.Add(existing);
                    }

                    found = true;
                    break;
                }

                if (!found)
                {
                    toAddFixtures.Add(fixture);
                }
            }

            // Remove old fixtures
            foreach (var existing in _fixtures)
            {
                var found = false;

                foreach (var fixture in newFixtures)
                {
                    if (fixture.ID.Equals(existing.ID))
                    {
                        found = true;
                        break;
                    }
                }

                if (!found)
                {
                    toRemoveFixtures.Add(existing);
                }
            }

            var broadphaseSystem = EntitySystem.Get<SharedBroadphaseSystem>();

            foreach (var fixture in toRemoveFixtures)
            {
                computeProperties = true;
                broadphaseSystem.DestroyFixture(this, fixture);
            }

            // TODO: We also still need event listeners for shapes (Probably need C# events)
            foreach (var fixture in toAddFixtures)
            {
                computeProperties = true;
                broadphaseSystem.CreateFixture(this, fixture);
                fixture.Shape.ApplyState();
            }

            /*
             * -- Sundries --
             */

            Dirty();
            if (computeProperties)
            {
                ResetMassData();
            }

            LinearVelocity = newState.LinearVelocity;
            // Logger.Debug($"{IGameTiming.TickStampStatic}: [{Owner}] {LinearVelocity}");
            AngularVelocity = newState.AngularVelocity;
            BodyType = newState.BodyType;
            Predict = false;
        }

        private bool TrySetupNetworkedJoint(Joint joint)
        {
            // This can fail if we've already deleted the entity or remove physics from it I think?

            if (!Owner.EntityManager.TryGetEntity(joint.BodyAUid, out var entityA) ||
                !entityA.TryGetComponent(out PhysicsComponent? bodyA))
            {
                return false;
            }

            if (!Owner.EntityManager.TryGetEntity(joint.BodyBUid, out var entityB) ||
                !entityB.TryGetComponent(out PhysicsComponent? bodyB))
            {
                return false;
            }

            joint.BodyA = bodyA;
            joint.BodyB = bodyB;
            joint.EdgeA = new JointEdge();
            joint.EdgeB = new JointEdge();
            return true;
        }

        public Fixture? GetFixture(string name)
        {
            // Sooo I'd rather have fixtures as a list in serialization but there's not really an easy way to have it as a
            // temporary value on deserialization so we can store it as a dictionary of <name, fixture>
            // given 100% of bodies have 1-2 fixtures this isn't really a performance problem right now but
            // should probably be done at some stage
            // If we really need it then you just deserialize onto a dummy field that then just never gets used again.
            foreach (var fixture in _fixtures)
            {
                if (fixture.ID.Equals(name))
                {
                    return fixture;
                }
            }

            return null;
        }

        /// <summary>
        /// Resets the dynamics of this body.
        /// Sets torque, force and linear/angular velocity to 0
        /// </summary>
        public void ResetDynamics()
        {
            Torque = 0;
            _angVelocity = 0;
            Force = Vector2.Zero;
            _linVelocity = Vector2.Zero;
            Dirty();
        }

        public Box2 GetWorldAABB(Vector2? worldPos = null, Angle? worldRot = null)
        {
            worldPos ??= Owner.Transform.WorldPosition;
            worldRot ??= Owner.Transform.WorldRotation;

            var worldPosValue = worldPos.Value;
            var worldRotValue = worldRot.Value;

            var bounds = new Box2(worldPosValue, worldPosValue);

            foreach (var fixture in _fixtures)
            {
                var boundy = fixture.Shape.CalculateLocalBounds(worldRotValue);
                bounds = bounds.Union(boundy.Translated(worldPosValue));
            }

            return bounds;
        }

        /// <inheritdoc />
        [ViewVariables]
        public IReadOnlyList<Fixture> Fixtures => _fixtures;

        public IEnumerable<Joint> Joints
        {
            get
            {
                JointEdge? edge = JointEdges;

                while (edge != null)
                {
                    yield return edge.Joint;
                    edge = edge.Next;
                }
            }
        }

        [ViewVariables]
        public int FixtureCount { get; internal set; }

        [DataField("fixtures")]
        [NeverPushInheritance]
        internal List<Fixture> _fixtures = new();

        /// <summary>
        ///     Enables or disabled collision processing of this component.
        /// </summary>
        /// <remarks>
        ///     Also known as Enabled in Box2D
        /// </remarks>
        [ViewVariables(VVAccess.ReadWrite)]
        public bool CanCollide
        {
            get => _canCollide;
            set
            {
                if (_canCollide == value)
                    return;

                _canCollide = value;
                Owner.EntityManager.EventBus.RaiseEvent(EventSource.Local, new CollisionChangeMessage(this, Owner.Uid, _canCollide));
                Owner.EntityManager.EventBus.RaiseEvent(EventSource.Local, new PhysicsUpdateMessage(this));
                Dirty();
            }
        }

        [DataField("canCollide")]
        private bool _canCollide = true;

        /// <summary>
        ///     Non-hard physics bodies will not cause action collision (e.g. blocking of movement)
        ///     while still raising collision events. Recommended you use the fixture hard values directly
        /// </summary>
        /// <remarks>
        ///     This is useful for triggers or such to detect collision without actually causing a blockage.
        /// </remarks>
        [ViewVariables(VVAccess.ReadWrite)]
        public bool Hard
        {
            get
            {
                foreach (var fixture in Fixtures)
                {
                    if (fixture.Hard) return true;
                }

                return false;
            }
            set
            {
                foreach (var fixture in Fixtures)
                {
                    fixture.Hard = value;
                }
            }
        }

        /// <summary>
        ///     Bitmask of the collision layers this component is a part of.
        /// </summary>
        [ViewVariables(VVAccess.ReadWrite)]
        public int CollisionLayer
        {
            get
            {
                var layers = 0x0;

                foreach (var fixture in Fixtures)
                    layers |= fixture.CollisionLayer;
                return layers;
            }
        }

        /// <summary>
        ///     Bitmask of the layers this component collides with.
        /// </summary>
        [ViewVariables(VVAccess.ReadWrite)]
        public int CollisionMask
        {
            get
            {
                var mask = 0x0;

                foreach (var fixture in Fixtures)
                    mask |= fixture.CollisionMask;
                return mask;
            }
        }

        // I made Mass read-only just because overwriting it doesn't touch inertia.
        /// <summary>
        ///     Current mass of the entity in kilograms.
        /// </summary>
        [ViewVariables(VVAccess.ReadWrite)]
        public float Mass => (BodyType & (BodyType.Dynamic | BodyType.KinematicController)) != 0 ? _mass : 0.0f;

        private float _mass;

        /// <summary>
        ///     Inverse mass of the entity in kilograms (1 / Mass).
        /// </summary>
        [ViewVariables]
        public float InvMass => (BodyType & (BodyType.Dynamic | BodyType.KinematicController)) != 0 ? _invMass : 0.0f;

        private float _invMass;

        /// <summary>
        /// Moment of inertia, or angular mass, in kg * m^2.
        /// </summary>
        /// <remarks>
        /// https://en.wikipedia.org/wiki/Moment_of_inertia
        /// </remarks>
        [ViewVariables(VVAccess.ReadWrite)]
        public float Inertia
        {
            get => _inertia + Mass * Vector2.Dot(Vector2.Zero, Vector2.Zero); // TODO: Sweep.LocalCenter
            set
            {
                DebugTools.Assert(!float.IsNaN(value));

                if (_bodyType != BodyType.Dynamic) return;

                if (MathHelper.CloseTo(_inertia, value)) return;

                if (value > 0.0f && !_fixedRotation)
                {
                    _inertia = value - Mass * Vector2.Dot(LocalCenter, LocalCenter);
                    DebugTools.Assert(_inertia > 0.0f);
                    InvI = 1.0f / _inertia;
                    Dirty();
                }
            }
        }

        private float _inertia;

        /// <summary>
        ///     Indicates whether this body ignores gravity
        /// </summary>
        public bool IgnoreGravity { get; set; }

        /// <summary>
        /// Inverse moment of inertia (1 / I).
        /// </summary>
        [ViewVariables]
        public float InvI { get; set; }

        /// <summary>
        ///     Is the body allowed to have angular velocity.
        /// </summary>
        [ViewVariables(VVAccess.ReadWrite)]
        public bool FixedRotation
        {
            get => _fixedRotation;
            set
            {
                if (_fixedRotation == value)
                    return;

                _fixedRotation = value;
                _angVelocity = 0.0f;
                ResetMassData();
                Dirty();
            }
        }

        // TODO: Should default to false someday IMO
        [DataField("fixedRotation")]
        private bool _fixedRotation = true;

        // TODO: Will be used someday
        /// <summary>
        ///     Get this body's center of mass offset to world position.
        /// </summary>
        /// <remarks>
        ///     AKA Sweep.LocalCenter in Box2D.
        ///     Not currently in use as this is set after mass data gets set (when fixtures update).
        /// </remarks>
        public Vector2 LocalCenter
        {
            get => _localCenter;
            set
            {
                if (_bodyType != BodyType.Dynamic) return;
                if (value.EqualsApprox(_localCenter)) return;

                throw new NotImplementedException();
            }
        }

        private Vector2 _localCenter = Vector2.Zero;

        /// <summary>
        /// Current Force being applied to this entity in Newtons.
        /// </summary>
        /// <remarks>
        /// The force is applied to the center of mass.
        /// https://en.wikipedia.org/wiki/Force
        /// </remarks>
        [ViewVariables(VVAccess.ReadWrite)]
        public Vector2 Force { get; set; }

        /// <summary>
        /// Current torque being applied to this entity in N*m.
        /// </summary>
        /// <remarks>
        /// The torque rotates around the Z axis on the object.
        /// https://en.wikipedia.org/wiki/Torque
        /// </remarks>
        [ViewVariables(VVAccess.ReadWrite)]
        public float Torque { get; set; }

        /// <summary>
        ///     Contact friction between 2 bodies.
        /// </summary>
        [ViewVariables(VVAccess.ReadWrite)]
        public float Friction
        {
            get => _friction;
            set
            {
                if (MathHelper.CloseTo(value, _friction))
                    return;

                _friction = value;
                // TODO
                // Dirty();
            }
        }

        private float _friction;

        /// <summary>
        ///     This is a set amount that the body's linear velocity is reduced by every tick.
        ///     Combined with the tile friction.
        /// </summary>
        [ViewVariables(VVAccess.ReadWrite)]
        public float LinearDamping
        {
            get => _linearDamping;
            set
            {
                DebugTools.Assert(!float.IsNaN(value));

                if (MathHelper.CloseTo(value, _linearDamping))
                    return;

                _linearDamping = value;
                // Dirty();
            }
        }

        [DataField("linearDamping")]
        private float _linearDamping = 0.02f;

        /// <summary>
        ///     This is a set amount that the body's angular velocity is reduced every tick.
        ///     Combined with the tile friction.
        /// </summary>
        /// <returns></returns>
        [ViewVariables(VVAccess.ReadWrite)]
        public float AngularDamping
        {
            get => _angularDamping;
            set
            {
                DebugTools.Assert(!float.IsNaN(value));

                if (MathHelper.CloseTo(value, _angularDamping))
                    return;

                _angularDamping = value;
                // Dirty();
            }
        }

        [DataField("angularDamping")]
        private float _angularDamping = 0.02f;

        /// <summary>
        /// Get the linear and angular velocities at the same time.
        /// </summary>
        public (Vector2 Linear, float Angular) MapVelocities
        {
            get
            {
                var linearVelocity = _linVelocity;
                var angularVelocity = _angVelocity;
                var parent = Owner.Transform.Parent?.Owner;

                while (parent != null)
                {
                    if (parent.TryGetComponent(out PhysicsComponent? body))
                    {
                        linearVelocity += body.LinearVelocity;
                        angularVelocity += body.AngularVelocity;
                    }

                    parent = parent.Transform.Parent?.Owner;
                }

                return (linearVelocity, angularVelocity);
            }
        }

        /// <summary>
        ///     Current linear velocity of the entity in meters per second.
        /// </summary>
        [ViewVariables(VVAccess.ReadWrite)]
        public Vector2 LinearVelocity
        {
            get => _linVelocity;
            set
            {
                // Curse you Q
                // DebugTools.Assert(!float.IsNaN(value.X) && !float.IsNaN(value.Y));

                if (BodyType == BodyType.Static)
                    return;

                if (Vector2.Dot(value, value) > 0.0f)
                    Awake = true;

                if (_linVelocity.EqualsApprox(value, 0.0001))
                    return;

                _linVelocity = value;
                Dirty();
            }
        }

        private Vector2 _linVelocity;

        /// <summary>
        /// Get the body's LinearVelocity in map terms.
        /// </summary>
        /// <remarks>
        /// Consider using <see cref="MapVelocities"/> if you need linear and angular at the same time.
        /// </remarks>
        public Vector2 MapLinearVelocity
        {
            get
            {
                var velocity = _linVelocity;
                var parent = Owner.Transform.Parent?.Owner;

                while (parent != null)
                {
                    if (parent.TryGetComponent(out PhysicsComponent? body))
                    {
                        velocity += body.LinearVelocity;
                    }

                    parent = parent.Transform.Parent?.Owner;
                }

                return velocity;
            }
        }

        /// <summary>
        ///     Current angular velocity of the entity in radians per sec.
        /// </summary>
        [ViewVariables(VVAccess.ReadWrite)]
        public float AngularVelocity
        {
            get => _angVelocity;
            set
            {
                // TODO: This and linearvelocity asserts
                // DebugTools.Assert(!float.IsNaN(value));

                if (BodyType == BodyType.Static)
                    return;

                if (value * value > 0.0f)
                    Awake = true;

                if (MathHelper.CloseTo(_angVelocity, value))
                    return;

                _angVelocity = value;
                Dirty();
            }
        }

        private float _angVelocity;

        /// <summary>
        /// Get the body's AngularVelocity in map terms.
        /// </summary>
        /// <remarks>
        /// Consider using <see cref="MapVelocities"/> if you need linear and angular at the same time.
        /// </remarks>
        public float MapAngularVelocity
        {
            get
            {
                var velocity = _angVelocity;
                var parent = Owner.Transform.Parent?.Owner;

                while (parent != null)
                {
                    if (parent.TryGetComponent(out PhysicsComponent? body))
                    {
                        velocity += body.AngularVelocity;
                    }

                    parent = parent.Transform.Parent?.Owner;
                }

                return velocity;
            }
        }

        /// <summary>
        ///     Current momentum of the entity in kilogram meters per second
        /// </summary>
        [ViewVariables(VVAccess.ReadWrite)]
        public Vector2 Momentum
        {
            get => LinearVelocity * Mass;
            set => LinearVelocity = value / Mass;
        }

        /// <summary>
        ///     The current status of the object
        /// </summary>
        [ViewVariables(VVAccess.ReadWrite)]
        public BodyStatus BodyStatus
        {
            get => _bodyStatus;
            set
            {
                if (_bodyStatus == value)
                    return;

                _bodyStatus = value;
                Dirty();
            }
        }

        [ViewVariables(VVAccess.ReadWrite)]
        public bool Predict
        {
            get => _predict;
            set => _predict = value;
        }

        private bool _predict;

        /// <summary>
        ///     As we defer updates need to store the MapId we used for broadphase.
        /// </summary>
        public MapId BroadphaseMapId { get; set; }

        public IEnumerable<PhysicsComponent> GetBodiesIntersecting()
        {
            foreach (var entity in EntitySystem.Get<SharedBroadphaseSystem>().GetCollidingEntities(Owner.Transform.MapID, GetWorldAABB()))
            {
                yield return entity;
            }
        }

        /// <summary>
        /// Gets a local point relative to the body's origin given a world point.
        /// Note that the vector only takes the rotation into account, not the position.
        /// </summary>
        /// <param name="worldPoint">A point in world coordinates.</param>
        /// <returns>The corresponding local point relative to the body's origin.</returns>
        public Vector2 GetLocalPoint(in Vector2 worldPoint)
        {
            return Physics.Transform.MulT(GetTransform(), worldPoint);
        }

        /// <summary>
        /// Get the world coordinates of a point given the local coordinates.
        /// </summary>
        /// <param name="localPoint">A point on the body measured relative the the body's origin.</param>
        /// <returns>The same point expressed in world coordinates.</returns>
        public Vector2 GetWorldPoint(in Vector2 localPoint)
        {
            return Transform.Mul(GetTransform(), localPoint);
        }

        public void FixtureChanged(Fixture fixture)
        {
            // TODO: Optimise this a LOT
            Dirty();
            Owner.EntityManager.EventBus.RaiseEvent(EventSource.Local, new FixtureUpdateMessage(this, fixture));
        }

        public string GetFixtureName(Fixture fixture)
        {
            if (!string.IsNullOrEmpty(fixture.ID)) return fixture.ID;

            var i = 0;

            while (true)
            {
                var found = false;
                ++i;
                var name = $"fixture_{i}";

                foreach (var existing in _fixtures)
                {
                    if (existing.ID.Equals(name))
                    {
                        found = true;
                        break;
                    }
                }

                if (!found)
                {
                    return name;
                }
            }
        }

        private string GetJointName(Joint joint)
        {
            var id = joint.ID;

            if (!string.IsNullOrEmpty(id)) return id;

            var jointCount = Joints.Count();

            for (var i = 0; i < jointCount + 1; i++)
            {
                id = $"joint-{i}";
                if (GetJoint(id) != null) continue;
                return id;
            }

            Logger.WarningS("physics", $"Unable to get a joint ID; using its hashcode instead.");
            return joint.GetHashCode().ToString();
        }

        /// <summary>
        /// Get a joint with the specified ID.
        /// </summary>
        public Joint? GetJoint(string id)
        {
            foreach (var joint in Joints)
            {
                if (joint.ID == id) return joint;
            }

            return null;
        }

        internal Transform GetTransform()
        {
            return new(Owner.Transform.WorldPosition, (float) Owner.Transform.WorldRotation.Theta);
        }

        public void ApplyLinearImpulse(in Vector2 impulse)
        {
            if ((_bodyType & (BodyType.Dynamic | BodyType.KinematicController)) == 0x0) return;
            Awake = true;

            LinearVelocity += impulse * _invMass;
        }

        public void ApplyAngularImpulse(float impulse)
        {
            if ((_bodyType & (BodyType.Dynamic | BodyType.KinematicController)) == 0x0) return;
            Awake = true;

            AngularVelocity += impulse * InvI;
        }

        public void ApplyForce(in Vector2 force)
        {
            if (_bodyType != BodyType.Dynamic) return;

            Awake = true;
            Force += force;
        }

        // TOOD: Need SetTransformIgnoreContacts so we can teleport body and /ignore contacts/
        public void DestroyContacts()
        {
            ContactEdge? contactEdge = ContactEdges;
            while (contactEdge != null)
            {
                var contactEdge0 = contactEdge;
                contactEdge = contactEdge.Next;
                PhysicsMap.ContactManager.Destroy(contactEdge0.Contact!);
            }

            ContactEdges = null;
        }

        IEnumerable<IPhysBody> IPhysBody.GetCollidingEntities(Vector2 offset, bool approx)
        {
            return EntitySystem.Get<SharedBroadphaseSystem>().GetCollidingEntities(this, offset, approx);
        }

        /// <inheritdoc />
        protected override void Initialize()
        {
            base.Initialize();

            if (BodyType == BodyType.Static)
            {
                _awake = false;
            }

            Dirty();
            // Yeah yeah TODO Combine these
            // Implicitly assume that stuff doesn't cover if a non-collidable is initialized.

            if (CanCollide)
            {
                if (!Awake)
                {
                    Owner.EntityManager.EventBus.RaiseEvent(EventSource.Local, new PhysicsSleepMessage(this));
                }
                else
                {
                    Owner.EntityManager.EventBus.RaiseEvent(EventSource.Local, new PhysicsWakeMessage(this));
                }

                if (Owner.IsInContainer())
                {
                    _canCollide = false;
                }
                else
                {
                    // TODO: Probably a bad idea but ehh future sloth's problem; namely that we have to duplicate code between here and CanCollide.
                    Owner.EntityManager.EventBus.RaiseLocalEvent(Owner.Uid, new CollisionChangeMessage(this, Owner.Uid, _canCollide));
                    Owner.EntityManager.EventBus.RaiseLocalEvent(Owner.Uid, new PhysicsUpdateMessage(this));
                }
            }
        }

        public void ClearJoints()
        {
            for (var je = JointEdges; je != null; je = je.Next)
            {
                RemoveJoint(je.Joint);
            }
        }

        public void AddJoint(Joint joint)
        {
            var id = GetJointName(joint);

            foreach (var existing in Joints)
            {
                // This can happen if a server created joint is sent and applied before the client can create it locally elsewhere
                if (existing.ID.Equals(id)) return;
            }

            PhysicsMap.AddJoint(joint);
            joint.ID = id;
            Logger.DebugS("physics", $"Added joint id: {joint.ID} type: {joint.GetType().Name} to {Owner}");
        }

        public void RemoveJoint(Joint joint)
        {
            PhysicsMap.RemoveJoint(joint);
            Logger.DebugS("physics", $"Removed joint id: {joint.ID} type: {joint.GetType().Name} from {Owner}");
        }

        protected override void OnRemove()
        {
            base.OnRemove();
            // Need to do these immediately in case collision behaviors deleted the body
            // TODO: Could be more optimal as currently broadphase will call this ANYWAY
            DestroyContacts();
            EntitySystem.Get<SharedBroadphaseSystem>().RemoveBody(this);
            CanCollide = false;
        }

        public void ResetMassData()
        {
            _mass = 0.0f;
            _invMass = 0.0f;
            _inertia = 0.0f;
            InvI = 0.0f;
            // Sweep

            if (((int) _bodyType & (int) BodyType.Kinematic) != 0)
            {
                return;
            }

            var localCenter = Vector2.Zero;

            foreach (var fixture in _fixtures)
            {
                if (fixture.Mass <= 0.0f) continue;

                var fixMass = fixture.Mass;

                _mass += fixMass;

                var center = Vector2.Zero;

                // TODO: God this is garbage
                switch (fixture.Shape)
                {
                    case PhysShapeAabb aabb:
                        center = aabb.Centroid;
                        break;
                    case PhysShapeRect rect:
                        center = rect.Centroid;
                        break;
                    case PolygonShape poly:
                        center = poly.Centroid;
                        break;
                    case PhysShapeCircle circle:
                        center = circle.Position;
                        break;
                }

                localCenter += center * fixMass;
                _inertia += fixture.Inertia;
            }

            if (BodyType == BodyType.Static)
            {
                return;
            }

            if (_mass > 0.0f)
            {
                _invMass = 1.0f / _mass;
                localCenter *= _invMass;
            }
            else
            {
                // Always need positive mass.
                _mass = 1.0f;
                _invMass = 1.0f;
            }

            if (_inertia > 0.0f && !_fixedRotation)
            {
                // Center inertia about center of mass.
                _inertia -= _mass * Vector2.Dot(localCenter, localCenter);

                DebugTools.Assert(_inertia > 0.0f);
                InvI = 1.0f / _inertia;
            }
            else
            {
                _inertia = 0.0f;
                InvI = 0.0f;
            }

            /* TODO
            // Move center of mass;
            var oldCenter = _sweep.Center;
            _sweep.LocalCenter = localCenter;
            _sweep.Center0 = _sweep.Center = Physics.Transform.Mul(GetTransform(), _sweep.LocalCenter);

            // Update center of mass velocity.
            var a = _sweep.Center - oldCenter;
            _linVelocity += new Vector2(-_angVelocity * a.y, _angVelocity * a.x);
            */
        }

        /// <summary>
        ///     Used to prevent bodies from colliding; may lie depending on joints.
        /// </summary>
        /// <param name="other"></param>
        /// <returns></returns>
        internal bool ShouldCollide(PhysicsComponent other)
        {
            if ((_bodyType & (BodyType.Kinematic | BodyType.Static)) != 0 &&
                (other._bodyType & (BodyType.Kinematic | BodyType.Static)) != 0)
            {
                return false;
            }

            // Does a joint prevent collision?
            for (var jn = JointEdges; jn != null; jn = jn.Next)
            {
                if (jn.Other != other) continue;
                if (jn.Joint.CollideConnected) continue;
                return false;
            }

            var preventCollideMessage = new PreventCollideEvent(this, other);
            Owner.EntityManager.EventBus.RaiseLocalEvent(Owner.Uid, preventCollideMessage);

            if (preventCollideMessage.Cancelled) return false;

            preventCollideMessage = new PreventCollideEvent(other, this);
            Owner.EntityManager.EventBus.RaiseLocalEvent(other.Owner.Uid, preventCollideMessage);

            if (preventCollideMessage.Cancelled) return false;

            return true;
        }
    }

    /// <summary>
    ///     Directed event raised when an entity's physics BodyType changes.
    /// </summary>
    public class PhysicsBodyTypeChangedEvent : EntityEventArgs
    {
        /// <summary>
        ///     New BodyType of the entity.
        /// </summary>
        public BodyType New { get; }

        /// <summary>
        ///     Old BodyType of the entity.
        /// </summary>
        public BodyType Old { get; }

        public PhysicsBodyTypeChangedEvent(BodyType newType, BodyType oldType)
        {
            New = newType;
            Old = oldType;
        }
    }
}<|MERGE_RESOLUTION|>--- conflicted
+++ resolved
@@ -26,11 +26,8 @@
 using System.Collections.Generic;
 using System.Linq;
 using Robust.Shared.Containers;
-<<<<<<< HEAD
-=======
 using Robust.Shared.GameStates;
 using Robust.Shared.IoC;
->>>>>>> f780f047
 using Robust.Shared.Log;
 using Robust.Shared.Map;
 using Robust.Shared.Maths;
@@ -85,18 +82,10 @@
             get
             {
                 var count = 0;
-<<<<<<< HEAD
-
-                var contactEdge = ContactEdges;
-                while (contactEdge != null)
-                {
-                    contactEdge = contactEdge.Next;
-=======
                 var edge = ContactEdges;
                 while (edge != null)
                 {
                     edge = edge.Next;
->>>>>>> f780f047
                     count++;
                 }
 
