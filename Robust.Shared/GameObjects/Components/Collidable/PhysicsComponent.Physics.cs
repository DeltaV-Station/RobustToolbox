/*
* Farseer Physics Engine:
* Copyright (c) 2012 Ian Qvist
*
* Original source Box2D:
* Copyright (c) 2006-2011 Erin Catto http://www.box2d.org
*
* This software is provided 'as-is', without any express or implied
* warranty.  In no event will the authors be held liable for any damages
* arising from the use of this software.
* Permission is granted to anyone to use this software for any purpose,
* including commercial applications, and to alter it and redistribute it
* freely, subject to the following restrictions:
* 1. The origin of this software must not be misrepresented; you must not
* claim that you wrote the original software. If you use this software
* in a product, an acknowledgment in the product documentation would be
* appreciated but is not required.
* 2. Altered source versions must be plainly marked as such, and must not be
* misrepresented as being the original software.
* 3. This notice may not be removed or altered from any source distribution.
 *
 * PhysicsComponent is heavily modified from Box2D.
*/

using System;
using System.Collections.Generic;
using System.Linq;
using Robust.Shared.Containers;
using Robust.Shared.GameStates;
using Robust.Shared.IoC;
using Robust.Shared.Log;
using Robust.Shared.Map;
using Robust.Shared.Maths;
using Robust.Shared.Physics;
using Robust.Shared.Physics.Broadphase;
using Robust.Shared.Physics.Collision.Shapes;
using Robust.Shared.Physics.Dynamics;
using Robust.Shared.Physics.Dynamics.Contacts;
using Robust.Shared.Players;
using Robust.Shared.Serialization;
using Robust.Shared.Serialization.Manager.Attributes;
using Robust.Shared.Utility;
using Robust.Shared.ViewVariables;

namespace Robust.Shared.GameObjects
{
    [ComponentReference(typeof(ILookupWorldBox2Component))]
    [ComponentReference(typeof(IPhysBody))]
    [NetworkedComponent()]
    public sealed class PhysicsComponent : Component, IPhysBody, ISerializationHooks, ILookupWorldBox2Component
    {
        [DataField("status", readOnly: true)]
        private BodyStatus _bodyStatus = BodyStatus.OnGround;

        /// <inheritdoc />
        public override string Name => "Physics";

        /// <summary>
        ///     Has this body been added to an island previously in this tick.
        /// </summary>
        public bool Island { get; set; }

        internal BroadphaseComponent? Broadphase { get; set; }

        /// <summary>
        ///     Store the body's index within the island so we can lookup its data.
        ///     Key is Island's ID and value is our index.
        /// </summary>
        public Dictionary<int, int> IslandIndex { get; set; } = new();

        // TODO: Actually implement after the initial pr dummy
        /// <summary>
        ///     Gets or sets where this body should be included in the CCD solver.
        /// </summary>
        public bool IsBullet { get; set; }

        public bool IgnoreCCD { get; set; }

        [ViewVariables]
        public int ContactCount
        {
            get
            {
                var count = 0;
                var edge = ContactEdges;
                while (edge != null)
                {
                    edge = edge.Next;
                    count++;
                }

                return count;
            }
        }

        [ViewVariables]
        public Box2 LocalAABB
        {
            get
            {
                var broadphaseSystem = EntitySystem.Get<SharedBroadphaseSystem>();
                var broadphase = broadphaseSystem.GetBroadphase(this);

                if (broadphase == null) return new Box2();

                var worldPos = Owner.Transform.WorldPosition;
                var aabb = new Box2(worldPos, worldPos);

                foreach (var fixture in Fixtures)
                {
                    foreach (var proxy in fixture.Proxies)
                    {
                        aabb = aabb.Union(proxy.AABB);
                    }
                }

                return aabb;
            }
        }

        [ViewVariables]
        public Box2 WorldAABB
        {
            get
            {
                var broadphaseSystem = EntitySystem.Get<SharedBroadphaseSystem>();
                var broadphase = broadphaseSystem.GetBroadphase(this);

                if (broadphase == null) return new Box2();
                var localAABB = LocalAABB;
                var center = broadphase.Owner.Transform.WorldMatrix.Transform(localAABB.Center);

                return new Box2Rotated(localAABB.Translated(center), broadphase.Owner.Transform.WorldRotation, center).CalcBoundingBox();
            }
        }

        /// <summary>
        ///     Linked-list of all of our contacts.
        /// </summary>
        internal ContactEdge? ContactEdges { get; set; } = null;

        public bool IgnorePaused { get; set; }

        internal SharedPhysicsMapComponent? PhysicsMap { get; set; }

        /// <inheritdoc />
        [ViewVariables(VVAccess.ReadWrite)]
        public BodyType BodyType
        {
            get => _bodyType;
            set
            {
                if (_bodyType == value)
                    return;

                var oldType = _bodyType;
                _bodyType = value;

                ResetMassData();

                if (_bodyType == BodyType.Static)
                {
                    SetAwake(false);
                    _linVelocity = Vector2.Zero;
                    _angVelocity = 0.0f;
                    // SynchronizeFixtures(); TODO: When CCD
                }
                else
                {
                    SetAwake(true);
                }

                Force = Vector2.Zero;
                Torque = 0.0f;

                EntitySystem.Get<SharedBroadphaseSystem>().RegenerateContacts(this);

                Owner.EntityManager.EventBus.RaiseLocalEvent(Owner.Uid, new PhysicsBodyTypeChangedEvent(_bodyType, oldType), false);
            }
        }


        [DataField("bodyType")]
        private BodyType _bodyType = BodyType.Static;

        /// <summary>
        /// Set awake without the sleeptimer being reset.
        /// </summary>
        internal void ForceAwake()
        {
            if (_awake || _bodyType == BodyType.Static) return;

            _awake = true;
            Owner.EntityManager.EventBus.RaiseEvent(EventSource.Local, new PhysicsWakeMessage(this));
        }

        // We'll also block Static bodies from ever being awake given they don't need to move.
        /// <inheritdoc />
        [ViewVariables(VVAccess.ReadWrite)]
        public bool Awake
        {
            get => _awake;
            set
            {
                if (_bodyType == BodyType.Static) return;

                SetAwake(value);
            }
        }

        private bool _awake = true;

        private void SetAwake(bool value)
        {
            if (_awake == value) return;
            _awake = value;

            if (value)
            {
                _sleepTime = 0.0f;
                Owner.EntityManager.EventBus.RaiseLocalEvent(Owner.Uid, new PhysicsWakeMessage(this));
            }
            else
            {
                Owner.EntityManager.EventBus.RaiseLocalEvent(Owner.Uid, new PhysicsSleepMessage(this));
                ResetDynamics();
                _sleepTime = 0.0f;
            }

            Dirty();
        }

        /// <summary>
        /// You can disable sleeping on this body. If you disable sleeping, the
        /// body will be woken.
        /// </summary>
        /// <value><c>true</c> if sleeping is allowed; otherwise, <c>false</c>.</value>
        [ViewVariables(VVAccess.ReadWrite)]
        public bool SleepingAllowed
        {
            get => _sleepingAllowed;
            set
            {
                if (_sleepingAllowed == value)
                    return;

                if (!value)
                    Awake = true;

                _sleepingAllowed = value;
                Dirty();
            }
        }

        [DataField("sleepingAllowed")]
        private bool _sleepingAllowed = true;

        [ViewVariables]
        public float SleepTime
        {
            get => _sleepTime;
            set
            {
                DebugTools.Assert(!float.IsNaN(value));

                if (MathHelper.CloseTo(value, _sleepTime))
                    return;

                _sleepTime = value;
            }
        }

        [DataField("sleepTime")]
        private float _sleepTime;

        /// <inheritdoc />
        public void WakeBody()
        {
            Awake = true;
        }

        void ISerializationHooks.AfterDeserialization()
        {
            FixtureCount = _fixtures.Count;

            foreach (var fixture in _fixtures)
            {
                fixture.Body = this;
                fixture.ComputeProperties();
                fixture.ID = GetFixtureName(fixture);
            }

            ResetMassData();

            if (_mass > 0f && (BodyType & (BodyType.Dynamic | BodyType.KinematicController)) != 0)
            {
                _invMass = 1.0f / _mass;
            }
        }

        /// <inheritdoc />
        public override ComponentState GetComponentState(ICommonSession session)
        {
            return new PhysicsComponentState(_canCollide, _sleepingAllowed, _fixedRotation, _bodyStatus, _fixtures, LinearVelocity, AngularVelocity, BodyType);
        }

        /// <inheritdoc />
        public override void HandleComponentState(ComponentState? curState, ComponentState? nextState)
        {
            if (curState is not PhysicsComponentState newState)
                return;

            SleepingAllowed = newState.SleepingAllowed;
            FixedRotation = newState.FixedRotation;
            CanCollide = newState.CanCollide;
            BodyStatus = newState.Status;

            // So transform doesn't apply MapId in the HandleComponentState because ??? so MapId can still be 0.
            // Fucking kill me, please. You have no idea deep the rabbit hole of shitcode goes to make this work.

            /*
             * -- Fixtures --
             */

            var toAddFixtures = new List<Fixture>();
            var toRemoveFixtures = new List<Fixture>();
            var computeProperties = false;

            // Given a bunch of data isn't serialized need to sort of re-initialise it
            var newFixtures = new List<Fixture>(newState.Fixtures.Count);
            foreach (var fixture in newState.Fixtures)
            {
                var newFixture = new Fixture();
                fixture.CopyTo(newFixture);
                newFixture.Body = this;
                newFixtures.Add(newFixture);
            }

            // Add / update new fixtures
            foreach (var fixture in newFixtures)
            {
                var found = false;

                foreach (var existing in _fixtures)
                {
                    if (!fixture.ID.Equals(existing.ID)) continue;

                    if (!fixture.Equals(existing))
                    {
                        toAddFixtures.Add(fixture);
                        toRemoveFixtures.Add(existing);
                    }

                    found = true;
                    break;
                }

                if (!found)
                {
                    toAddFixtures.Add(fixture);
                }
            }

            // Remove old fixtures
            foreach (var existing in _fixtures)
            {
                var found = false;

                foreach (var fixture in newFixtures)
                {
                    if (fixture.ID.Equals(existing.ID))
                    {
                        found = true;
                        break;
                    }
                }

                if (!found)
                {
                    toRemoveFixtures.Add(existing);
                }
            }

            var broadphaseSystem = EntitySystem.Get<SharedBroadphaseSystem>();

            foreach (var fixture in toRemoveFixtures)
            {
                computeProperties = true;
                broadphaseSystem.DestroyFixture(this, fixture);
            }

            // TODO: We also still need event listeners for shapes (Probably need C# events)
            foreach (var fixture in toAddFixtures)
            {
                computeProperties = true;
                broadphaseSystem.CreateFixture(this, fixture);
                fixture.Shape.ApplyState();
            }

            /*
             * -- Sundries --
             */

            Dirty();
            if (computeProperties)
            {
                ResetMassData();
            }

            LinearVelocity = newState.LinearVelocity;
            // Logger.Debug($"{IGameTiming.TickStampStatic}: [{Owner}] {LinearVelocity}");
            AngularVelocity = newState.AngularVelocity;
            BodyType = newState.BodyType;
            Predict = false;
        }

        public Fixture? GetFixture(string name)
        {
            // Sooo I'd rather have fixtures as a list in serialization but there's not really an easy way to have it as a
            // temporary value on deserialization so we can store it as a dictionary of <name, fixture>
            // given 100% of bodies have 1-2 fixtures this isn't really a performance problem right now but
            // should probably be done at some stage
            // If we really need it then you just deserialize onto a dummy field that then just never gets used again.
            foreach (var fixture in _fixtures)
            {
                if (fixture.ID.Equals(name))
                {
                    return fixture;
                }
            }

            return null;
        }

        /// <summary>
        /// Resets the dynamics of this body.
        /// Sets torque, force and linear/angular velocity to 0
        /// </summary>
        public void ResetDynamics()
        {
            Torque = 0;
            _angVelocity = 0;
            Force = Vector2.Zero;
            _linVelocity = Vector2.Zero;
            Dirty();
        }

        public Box2 GetWorldAABB(Vector2? worldPos = null, Angle? worldRot = null)
        {
            worldPos ??= Owner.Transform.WorldPosition;
            worldRot ??= Owner.Transform.WorldRotation;
            var transform = new Transform(worldPos.Value, (float) worldRot.Value.Theta);

            var bounds = new Box2(transform.Position, transform.Position);

            foreach (var fixture in _fixtures)
            {
                for (var i = 0; i < fixture.Shape.ChildCount; i++)
                {
                    var boundy = fixture.Shape.ComputeAABB(transform, i);
                    bounds = bounds.Union(boundy);
                }
            }

            return bounds;
        }

        [ViewVariables]
        public int FixtureCount { get; internal set; }

        /// <inheritdoc />
        [ViewVariables]
        public IReadOnlyList<Fixture> Fixtures => _fixtures;

        [DataField("fixtures")]
        [NeverPushInheritance]
        internal List<Fixture> _fixtures = new();

        /// <summary>
        ///     Enables or disabled collision processing of this component.
        /// </summary>
        /// <remarks>
        ///     Also known as Enabled in Box2D
        /// </remarks>
        [ViewVariables(VVAccess.ReadWrite)]
        public bool CanCollide
        {
            get => _canCollide;
            set
            {
                if (_canCollide == value)
                    return;

                _canCollide = value;
                Owner.EntityManager.EventBus.RaiseEvent(EventSource.Local, new CollisionChangeMessage(this, Owner.Uid, _canCollide));
                Owner.EntityManager.EventBus.RaiseEvent(EventSource.Local, new PhysicsUpdateMessage(this));
                Dirty();
            }
        }

        [DataField("canCollide")]
        private bool _canCollide = true;

        /// <summary>
        ///     Non-hard physics bodies will not cause action collision (e.g. blocking of movement)
        ///     while still raising collision events. Recommended you use the fixture hard values directly
        /// </summary>
        /// <remarks>
        ///     This is useful for triggers or such to detect collision without actually causing a blockage.
        /// </remarks>
        [ViewVariables(VVAccess.ReadWrite)]
        public bool Hard
        {
            get
            {
                foreach (var fixture in Fixtures)
                {
                    if (fixture.Hard) return true;
                }

                return false;
            }
            set
            {
                foreach (var fixture in Fixtures)
                {
                    fixture.Hard = value;
                }
            }
        }

        /// <summary>
        ///     Bitmask of the collision layers this component is a part of.
        /// </summary>
        [ViewVariables(VVAccess.ReadWrite)]
        public int CollisionLayer
        {
            get
            {
                var layers = 0x0;

                foreach (var fixture in Fixtures)
                    layers |= fixture.CollisionLayer;
                return layers;
            }
        }

        /// <summary>
        ///     Bitmask of the layers this component collides with.
        /// </summary>
        [ViewVariables(VVAccess.ReadWrite)]
        public int CollisionMask
        {
            get
            {
                var mask = 0x0;

                foreach (var fixture in Fixtures)
                    mask |= fixture.CollisionMask;
                return mask;
            }
        }

        // I made Mass read-only just because overwriting it doesn't touch inertia.
        /// <summary>
        ///     Current mass of the entity in kilograms.
        /// </summary>
        [ViewVariables(VVAccess.ReadWrite)]
        public float Mass => (BodyType & (BodyType.Dynamic | BodyType.KinematicController)) != 0 ? _mass : 0.0f;

        private float _mass;

        /// <summary>
        ///     Inverse mass of the entity in kilograms (1 / Mass).
        /// </summary>
        [ViewVariables]
        public float InvMass => (BodyType & (BodyType.Dynamic | BodyType.KinematicController)) != 0 ? _invMass : 0.0f;

        private float _invMass;

        /// <summary>
        /// Moment of inertia, or angular mass, in kg * m^2.
        /// </summary>
        /// <remarks>
        /// https://en.wikipedia.org/wiki/Moment_of_inertia
        /// </remarks>
        [ViewVariables(VVAccess.ReadWrite)]
        public float Inertia
        {
            get => _inertia + Mass * Vector2.Dot(Vector2.Zero, Vector2.Zero); // TODO: Sweep.LocalCenter
            set
            {
                DebugTools.Assert(!float.IsNaN(value));

                if (_bodyType != BodyType.Dynamic) return;

                if (MathHelper.CloseTo(_inertia, value)) return;

                if (value > 0.0f && !_fixedRotation)
                {
                    _inertia = value - Mass * Vector2.Dot(LocalCenter, LocalCenter);
                    DebugTools.Assert(_inertia > 0.0f);
                    InvI = 1.0f / _inertia;
                    Dirty();
                }
            }
        }

        private float _inertia;

        /// <summary>
        ///     Indicates whether this body ignores gravity
        /// </summary>
        public bool IgnoreGravity { get; set; }

        /// <summary>
        /// Inverse moment of inertia (1 / I).
        /// </summary>
        [ViewVariables]
        public float InvI { get; set; }

        /// <summary>
        ///     Is the body allowed to have angular velocity.
        /// </summary>
        [ViewVariables(VVAccess.ReadWrite)]
        public bool FixedRotation
        {
            get => _fixedRotation;
            set
            {
                if (_fixedRotation == value)
                    return;

                _fixedRotation = value;
                _angVelocity = 0.0f;
                ResetMassData();
                Dirty();
            }
        }

        // TODO: Should default to false someday IMO
        [DataField("fixedRotation")]
        private bool _fixedRotation = true;

        // TODO: Will be used someday
        /// <summary>
        ///     Get this body's center of mass offset to world position.
        /// </summary>
        /// <remarks>
        ///     AKA Sweep.LocalCenter in Box2D.
        ///     Not currently in use as this is set after mass data gets set (when fixtures update).
        /// </remarks>
        public Vector2 LocalCenter
        {
            get => _localCenter;
            set
            {
                if (_bodyType != BodyType.Dynamic) return;
                if (value.EqualsApprox(_localCenter)) return;

                throw new NotImplementedException();
            }
        }

        private Vector2 _localCenter = Vector2.Zero;

        /// <summary>
        /// Current Force being applied to this entity in Newtons.
        /// </summary>
        /// <remarks>
        /// The force is applied to the center of mass.
        /// https://en.wikipedia.org/wiki/Force
        /// </remarks>
        [ViewVariables(VVAccess.ReadWrite)]
        public Vector2 Force { get; set; }

        /// <summary>
        /// Current torque being applied to this entity in N*m.
        /// </summary>
        /// <remarks>
        /// The torque rotates around the Z axis on the object.
        /// https://en.wikipedia.org/wiki/Torque
        /// </remarks>
        [ViewVariables(VVAccess.ReadWrite)]
        public float Torque { get; set; }

        /// <summary>
        ///     Contact friction between 2 bodies.
        /// </summary>
        [ViewVariables(VVAccess.ReadWrite)]
        public float Friction
        {
            get => _friction;
            set
            {
                if (MathHelper.CloseTo(value, _friction))
                    return;

                _friction = value;
                // TODO
                // Dirty();
            }
        }

        private float _friction;

        /// <summary>
        ///     This is a set amount that the body's linear velocity is reduced by every tick.
        ///     Combined with the tile friction.
        /// </summary>
        [ViewVariables(VVAccess.ReadWrite)]
        public float LinearDamping
        {
            get => _linearDamping;
            set
            {
                DebugTools.Assert(!float.IsNaN(value));

                if (MathHelper.CloseTo(value, _linearDamping))
                    return;

                _linearDamping = value;
                // Dirty();
            }
        }

        [DataField("linearDamping")]
        private float _linearDamping = 0.02f;

        /// <summary>
        ///     This is a set amount that the body's angular velocity is reduced every tick.
        ///     Combined with the tile friction.
        /// </summary>
        /// <returns></returns>
        [ViewVariables(VVAccess.ReadWrite)]
        public float AngularDamping
        {
            get => _angularDamping;
            set
            {
                DebugTools.Assert(!float.IsNaN(value));

                if (MathHelper.CloseTo(value, _angularDamping))
                    return;

                _angularDamping = value;
                // Dirty();
            }
        }

        [DataField("angularDamping")]
        private float _angularDamping = 0.02f;

        /// <summary>
        /// Get the linear and angular velocities at the same time.
        /// </summary>
        public (Vector2 Linear, float Angular) MapVelocities
        {
            get
            {
                var linearVelocity = _linVelocity;
                var angularVelocity = _angVelocity;
                var parent = Owner.Transform.Parent?.Owner;

                while (parent != null)
                {
                    if (parent.TryGetComponent(out PhysicsComponent? body))
                    {
                        linearVelocity += body.LinearVelocity;
                        angularVelocity += body.AngularVelocity;
                    }

                    parent = parent.Transform.Parent?.Owner;
                }

                return (linearVelocity, angularVelocity);
            }
        }

        /// <summary>
        ///     Current linear velocity of the entity in meters per second.
        /// </summary>
        [ViewVariables(VVAccess.ReadWrite)]
        public Vector2 LinearVelocity
        {
            get => _linVelocity;
            set
            {
                // Curse you Q
                // DebugTools.Assert(!float.IsNaN(value.X) && !float.IsNaN(value.Y));

                if (BodyType == BodyType.Static)
                    return;

                if (Vector2.Dot(value, value) > 0.0f)
                    Awake = true;

                if (_linVelocity.EqualsApprox(value, 0.0001))
                    return;

                _linVelocity = value;
                Dirty();
            }
        }

        private Vector2 _linVelocity;

        /// <summary>
        /// Get the body's LinearVelocity in map terms.
        /// </summary>
        /// <remarks>
        /// Consider using <see cref="MapVelocities"/> if you need linear and angular at the same time.
        /// </remarks>
        public Vector2 MapLinearVelocity
        {
            get
            {
                var velocity = _linVelocity;
                var parent = Owner.Transform.Parent?.Owner;

                while (parent != null)
                {
                    if (parent.TryGetComponent(out PhysicsComponent? body))
                    {
                        velocity += body.LinearVelocity;
                    }

                    parent = parent.Transform.Parent?.Owner;
                }

                return velocity;
            }
        }

        /// <summary>
        ///     Current angular velocity of the entity in radians per sec.
        /// </summary>
        [ViewVariables(VVAccess.ReadWrite)]
        public float AngularVelocity
        {
            get => _angVelocity;
            set
            {
                // TODO: This and linearvelocity asserts
                // DebugTools.Assert(!float.IsNaN(value));

                if (BodyType == BodyType.Static)
                    return;

                if (value * value > 0.0f)
                    Awake = true;

                if (MathHelper.CloseTo(_angVelocity, value))
                    return;

                _angVelocity = value;
                Dirty();
            }
        }

        private float _angVelocity;

        /// <summary>
        /// Get the body's AngularVelocity in map terms.
        /// </summary>
        /// <remarks>
        /// Consider using <see cref="MapVelocities"/> if you need linear and angular at the same time.
        /// </remarks>
        public float MapAngularVelocity
        {
            get
            {
                var velocity = _angVelocity;
                var parent = Owner.Transform.Parent?.Owner;

                while (parent != null)
                {
                    if (parent.TryGetComponent(out PhysicsComponent? body))
                    {
                        velocity += body.AngularVelocity;
                    }

                    parent = parent.Transform.Parent?.Owner;
                }

                return velocity;
            }
        }

        /// <summary>
        ///     Current momentum of the entity in kilogram meters per second
        /// </summary>
        [ViewVariables(VVAccess.ReadWrite)]
        public Vector2 Momentum
        {
            get => LinearVelocity * Mass;
            set => LinearVelocity = value / Mass;
        }

        /// <summary>
        ///     The current status of the object
        /// </summary>
        [ViewVariables(VVAccess.ReadWrite)]
        public BodyStatus BodyStatus
        {
            get => _bodyStatus;
            set
            {
                if (_bodyStatus == value)
                    return;

                _bodyStatus = value;
                Dirty();
            }
        }

        [ViewVariables(VVAccess.ReadWrite)]
        public bool Predict
        {
            get => _predict;
            set => _predict = value;
        }

        private bool _predict;

        public IEnumerable<PhysicsComponent> GetBodiesIntersecting()
        {
            foreach (var entity in EntitySystem.Get<SharedBroadphaseSystem>().GetCollidingEntities(Owner.Transform.MapID, GetWorldAABB()))
            {
                yield return entity;
            }
        }

        /// <summary>
        /// Gets a local point relative to the body's origin given a world point.
        /// Note that the vector only takes the rotation into account, not the position.
        /// </summary>
        /// <param name="worldPoint">A point in world coordinates.</param>
        /// <returns>The corresponding local point relative to the body's origin.</returns>
        public Vector2 GetLocalPoint(in Vector2 worldPoint)
        {
            return Transform.MulT(GetTransform(), worldPoint);
        }

        /// <summary>
        /// Get the world coordinates of a point given the local coordinates.
        /// </summary>
        /// <param name="localPoint">A point on the body measured relative the the body's origin.</param>
        /// <returns>The same point expressed in world coordinates.</returns>
        public Vector2 GetWorldPoint(in Vector2 localPoint)
        {
            return Transform.Mul(GetTransform(), localPoint);
        }

        public void FixtureChanged(Fixture fixture)
        {
            // TODO: Optimise this a LOT
            Dirty();
            Owner.EntityManager.EventBus.RaiseEvent(EventSource.Local, new FixtureUpdateMessage(this, fixture));
        }

        public string GetFixtureName(Fixture fixture)
        {
            if (!string.IsNullOrEmpty(fixture.ID)) return fixture.ID;

            var i = 0;

            while (true)
            {
                var found = false;
                ++i;
                var name = $"fixture_{i}";

                foreach (var existing in _fixtures)
                {
                    if (existing.ID.Equals(name))
                    {
                        found = true;
                        break;
                    }
                }

                if (!found)
                {
                    return name;
                }
            }
        }

        internal Transform GetTransform()
        {
            return new(Owner.Transform.WorldPosition, (float) Owner.Transform.WorldRotation.Theta);
        }

        /// <summary>
        /// Applies an impulse to the centre of mass.
        /// </summary>
        public void ApplyLinearImpulse(in Vector2 impulse)
        {
            if ((_bodyType & (BodyType.Dynamic | BodyType.KinematicController)) == 0x0) return;
            Awake = true;

            LinearVelocity += impulse * _invMass;
        }

        /// <summary>
        /// Applies an impulse from the specified point.
        /// </summary>
        public void ApplyLinearImpulse(in Vector2 impulse, in Vector2 point)
        {
            if ((_bodyType & (BodyType.Dynamic | BodyType.KinematicController)) == 0x0) return;
            Awake = true;

            LinearVelocity += impulse * _invMass;
            // TODO: Sweep here
            AngularVelocity += InvI * Vector2.Cross(point, impulse);
        }

        public void ApplyAngularImpulse(float impulse)
        {
            if ((_bodyType & (BodyType.Dynamic | BodyType.KinematicController)) == 0x0) return;
            Awake = true;

            AngularVelocity += impulse * InvI;
        }

        public void ApplyForce(in Vector2 force)
        {
            if (_bodyType != BodyType.Dynamic) return;

            Awake = true;
            Force += force;
        }

        // TOOD: Need SetTransformIgnoreContacts so we can teleport body and /ignore contacts/
        public void DestroyContacts()
        {
            ContactEdge? contactEdge = ContactEdges;
            while (contactEdge != null)
            {
                var contactEdge0 = contactEdge;
                contactEdge = contactEdge.Next;
                PhysicsMap?.ContactManager.Destroy(contactEdge0.Contact!);
            }

            ContactEdges = null;
        }

        IEnumerable<IPhysBody> IPhysBody.GetCollidingEntities(Vector2 offset, bool approx)
        {
            return EntitySystem.Get<SharedBroadphaseSystem>().GetCollidingEntities(this, offset, approx);
        }

        /// <inheritdoc />
        protected override void Initialize()
        {
            base.Initialize();

            if (BodyType == BodyType.Static)
            {
                _awake = false;
            }

            // TODO: Ordering fuckery need a new PR to fix some of this stuff
            if (Owner.Transform.MapID != MapId.Nullspace)
                PhysicsMap = IoCManager.Resolve<IMapManager>().GetMapEntity(Owner.Transform.MapID).GetComponent<SharedPhysicsMapComponent>();

            Dirty();
            // Yeah yeah TODO Combine these
            // Implicitly assume that stuff doesn't cover if a non-collidable is initialized.

            if (CanCollide)
            {
                if (!Awake)
                {
                    Owner.EntityManager.EventBus.RaiseEvent(EventSource.Local, new PhysicsSleepMessage(this));
                }
                else
                {
                    Owner.EntityManager.EventBus.RaiseEvent(EventSource.Local, new PhysicsWakeMessage(this));
                }

                if (Owner.IsInContainer())
                {
                    _canCollide = false;
                }
                else
                {
                    // TODO: Probably a bad idea but ehh future sloth's problem; namely that we have to duplicate code between here and CanCollide.
                    Owner.EntityManager.EventBus.RaiseLocalEvent(Owner.Uid, new CollisionChangeMessage(this, Owner.Uid, _canCollide));
                    Owner.EntityManager.EventBus.RaiseLocalEvent(Owner.Uid, new PhysicsUpdateMessage(this));
                }
            }
        }

<<<<<<< HEAD
=======
        public void ClearJoints()
        {
            for (var je = JointEdges; je != null; je = je.Next)
            {
                RemoveJoint(je.Joint);
            }
        }

        public void AddJoint(Joint joint)
        {
            var id = GetJointName(joint);

            foreach (var existing in Joints)
            {
                // This can happen if a server created joint is sent and applied before the client can create it locally elsewhere
                if (existing.ID.Equals(id)) return;
            }

            PhysicsMap?.AddJoint(joint);
            joint.ID = id;
            Logger.DebugS("physics", $"Added joint id: {joint.ID} type: {joint.GetType().Name} to {Owner}");
        }

        public void RemoveJoint(Joint joint)
        {
            PhysicsMap?.RemoveJoint(joint);
            Logger.DebugS("physics", $"Removed joint id: {joint.ID} type: {joint.GetType().Name} from {Owner}");
        }

>>>>>>> 8f519c52
        protected override void OnRemove()
        {
            base.OnRemove();
            // Need to do these immediately in case collision behaviors deleted the body
            // TODO: Could be more optimal as currently broadphase will call this ANYWAY
            DestroyContacts();
            EntitySystem.Get<SharedBroadphaseSystem>().RemoveBody(this);
            CanCollide = false;
        }

        public void ResetMassData()
        {
            _mass = 0.0f;
            _invMass = 0.0f;
            _inertia = 0.0f;
            InvI = 0.0f;
            // Sweep

            if (((int) _bodyType & (int) BodyType.Kinematic) != 0)
            {
                return;
            }

            var localCenter = Vector2.Zero;

            foreach (var fixture in _fixtures)
            {
                if (fixture.Mass <= 0.0f) continue;

                var fixMass = fixture.Mass;

                _mass += fixMass;

                var center = Vector2.Zero;

                // TODO: God this is garbage
                switch (fixture.Shape)
                {
                    case PhysShapeAabb aabb:
                        center = aabb.Centroid;
                        break;
                    case PolygonShape poly:
                        center = poly.Centroid;
                        break;
                    case PhysShapeCircle circle:
                        center = circle.Position;
                        break;
                }

                localCenter += center * fixMass;
                _inertia += fixture.Inertia;
            }

            if (BodyType == BodyType.Static)
            {
                return;
            }

            if (_mass > 0.0f)
            {
                _invMass = 1.0f / _mass;
                localCenter *= _invMass;
            }
            else
            {
                // Always need positive mass.
                _mass = 1.0f;
                _invMass = 1.0f;
            }

            if (_inertia > 0.0f && !_fixedRotation)
            {
                // Center inertia about center of mass.
                _inertia -= _mass * Vector2.Dot(localCenter, localCenter);

                DebugTools.Assert(_inertia > 0.0f);
                InvI = 1.0f / _inertia;
            }
            else
            {
                _inertia = 0.0f;
                InvI = 0.0f;
            }

            /* TODO
            // Move center of mass;
            var oldCenter = _sweep.Center;
            _sweep.LocalCenter = localCenter;
            _sweep.Center0 = _sweep.Center = Physics.Transform.Mul(GetTransform(), _sweep.LocalCenter);

            // Update center of mass velocity.
            var a = _sweep.Center - oldCenter;
            _linVelocity += new Vector2(-_angVelocity * a.y, _angVelocity * a.x);
            */
        }

        /// <summary>
        ///     Used to prevent bodies from colliding; may lie depending on joints.
        /// </summary>
        /// <param name="other"></param>
        /// <returns></returns>
        internal bool ShouldCollide(PhysicsComponent other)
        {
            if ((_bodyType & (BodyType.Kinematic | BodyType.Static)) != 0 &&
                (other._bodyType & (BodyType.Kinematic | BodyType.Static)) != 0)
            {
                return false;
            }

            // Does a joint prevent collision?
            // if one of them doesn't have jointcomp then they can't share a common joint.
            // otherwise, only need to iterate over the joints of one component as they both store the same joint.
            if (Owner.TryGetComponent(out JointComponent? jointComponentA) &&
                other.Owner.TryGetComponent(out JointComponent? jointComponentB))
            {
                var aUid = jointComponentA.Owner.Uid;
                var bUid = jointComponentB.Owner.Uid;

                ValueTuple<EntityUid, EntityUid> uids;

                uids = aUid.CompareTo(bUid) < 0 ?
                    new ValueTuple<EntityUid, EntityUid>(aUid, bUid) :
                    new ValueTuple<EntityUid, EntityUid>(bUid, aUid);

                foreach (var (_, joint) in jointComponentA.Joints)
                {
                    // Check if either: the joint even allows collisions OR the other body on the joint is actually the other body we're checking.
                    if (joint.CollideConnected ||
                        uids.Item1 != joint.BodyAUid ||
                        uids.Item2 != joint.BodyBUid) continue;

                    return false;
                }
            }

            var preventCollideMessage = new PreventCollideEvent(this, other);
            Owner.EntityManager.EventBus.RaiseLocalEvent(Owner.Uid, preventCollideMessage);

            if (preventCollideMessage.Cancelled) return false;

            preventCollideMessage = new PreventCollideEvent(other, this);
            Owner.EntityManager.EventBus.RaiseLocalEvent(other.Owner.Uid, preventCollideMessage);

            if (preventCollideMessage.Cancelled) return false;

            return true;
        }
    }

    /// <summary>
    ///     Directed event raised when an entity's physics BodyType changes.
    /// </summary>
    public class PhysicsBodyTypeChangedEvent : EntityEventArgs
    {
        /// <summary>
        ///     New BodyType of the entity.
        /// </summary>
        public BodyType New { get; }

        /// <summary>
        ///     Old BodyType of the entity.
        /// </summary>
        public BodyType Old { get; }

        public PhysicsBodyTypeChangedEvent(BodyType newType, BodyType oldType)
        {
            New = newType;
            Old = oldType;
        }
    }
}<|MERGE_RESOLUTION|>--- conflicted
+++ resolved
@@ -1093,38 +1093,6 @@
             }
         }
 
-<<<<<<< HEAD
-=======
-        public void ClearJoints()
-        {
-            for (var je = JointEdges; je != null; je = je.Next)
-            {
-                RemoveJoint(je.Joint);
-            }
-        }
-
-        public void AddJoint(Joint joint)
-        {
-            var id = GetJointName(joint);
-
-            foreach (var existing in Joints)
-            {
-                // This can happen if a server created joint is sent and applied before the client can create it locally elsewhere
-                if (existing.ID.Equals(id)) return;
-            }
-
-            PhysicsMap?.AddJoint(joint);
-            joint.ID = id;
-            Logger.DebugS("physics", $"Added joint id: {joint.ID} type: {joint.GetType().Name} to {Owner}");
-        }
-
-        public void RemoveJoint(Joint joint)
-        {
-            PhysicsMap?.RemoveJoint(joint);
-            Logger.DebugS("physics", $"Removed joint id: {joint.ID} type: {joint.GetType().Name} from {Owner}");
-        }
-
->>>>>>> 8f519c52
         protected override void OnRemove()
         {
             base.OnRemove();
