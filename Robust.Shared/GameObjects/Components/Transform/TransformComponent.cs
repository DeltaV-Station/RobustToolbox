--- conflicted
+++ resolved
@@ -374,12 +374,8 @@
             }
         }
 
-<<<<<<< HEAD
-        [ViewVariables] public IEnumerable<EntityUid> ChildEntities => _children;
-=======
         [Obsolete("Use ChildEnumerator")]
         public IEnumerable<EntityUid> ChildEntities => _children;
->>>>>>> 250f6ca7
 
         public TransformChildrenEnumerator ChildEnumerator => new(_children.GetEnumerator());
 
