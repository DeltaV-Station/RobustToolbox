using System;
using System.Collections.Generic;
<<<<<<< HEAD
using System.ComponentModel;
using System.Diagnostics.CodeAnalysis;
=======
>>>>>>> 17869c16
using System.Linq;
using Robust.Shared.Animations;
using Robust.Shared.Containers;
using Robust.Shared.IoC;
using Robust.Shared.Map;
using Robust.Shared.Maths;
using Robust.Shared.Players;
using Robust.Shared.Serialization;
using Robust.Shared.Serialization.Manager.Attributes;
using Robust.Shared.Utility;
using Robust.Shared.ViewVariables;

namespace Robust.Shared.GameObjects
{
    internal class TransformComponent : Component, ITransformComponent, IComponentDebug
    {
        [DataField("parent")]
        private EntityUid _parent;
        [DataField("pos")]
        private Vector2 _localPosition = Vector2.Zero; // holds offset from grid, or offset from parent
        [DataField("rot")]
        private Angle _localRotation; // local rotation
        [DataField("noRot")]
        private bool _noLocalRotation;

        private Matrix3 _localMatrix = Matrix3.Identity;
        private Matrix3 _invLocalMatrix = Matrix3.Identity;

        private Vector2? _nextPosition;
        private Angle? _nextRotation;

        private Vector2 _prevPosition;
        private Angle _prevRotation;

        // Cache changes so we can distribute them after physics is done (better cache)
        private EntityCoordinates? _oldCoords;
        private Angle? _oldLocalRotation;

        public bool UpdatesDeferred => _oldCoords != null || _oldLocalRotation != null;

        [ViewVariables(VVAccess.ReadWrite)]
        public bool ActivelyLerping { get; set; }

        [ViewVariables] private readonly SortedSet<EntityUid> _children = new();

        [Dependency] private readonly IMapManager _mapManager = default!;

        /// <inheritdoc />
        public override string Name => "Transform";

        /// <inheritdoc />
        public sealed override uint? NetID => NetIDs.TRANSFORM;

        /// <inheritdoc />
        [ViewVariables]
        public MapId MapID { get; private set; }

        private bool _mapIdInitialized;

        public bool DeferUpdates { get; set; }

        /// <inheritdoc />
        [ViewVariables]
        public GridId GridID
        {
            get => _gridId;
            set
            {
                if (_gridId.Equals(value)) return;
                _gridId = value;
                foreach (var child in Children)
                {
                    child.GridID = value;
                }
            }
        }

        private GridId _gridId = GridId.Invalid;

        /// <inheritdoc />
        [ViewVariables(VVAccess.ReadWrite)]
        public bool NoLocalRotation
        {
            get => _noLocalRotation;
            set
            {
                if (value)
                    LocalRotation = Angle.Zero;

                _noLocalRotation = value;
                Dirty();
            }
        }

        /// <inheritdoc />
        [ViewVariables(VVAccess.ReadWrite)]
        [Animatable]
        public Angle LocalRotation
        {
            get => _localRotation;
            set
            {
                if(_noLocalRotation)
                    return;

                if (_localRotation.EqualsApprox(value, 0.00001))
                    return;

                var oldRotation = _localRotation;

                // Set _nextRotation to null to break any active lerps if this is a client side prediction.
                _nextRotation = null;
                SetRotation(value);
                Dirty();

                if (!DeferUpdates)
                {
                    RebuildMatrices();
                    Owner.EntityManager.EventBus.RaiseEvent(
                        EventSource.Local, new RotateEvent(Owner, oldRotation, _localRotation));
                }
                else
                {
                    _oldLocalRotation ??= oldRotation;
                }
            }
        }

        /// <inheritdoc />
        [ViewVariables(VVAccess.ReadWrite)]
        public Angle WorldRotation
        {
            get
            {
                if (_parent.IsValid())
                {
                    return Parent!.WorldRotation + _localRotation;
                }

                return _localRotation;
            }
            set
            {
                var current = WorldRotation;
                var diff = value - current;
                LocalRotation += diff;
            }
        }

        /// <summary>
        ///     Current parent entity of this entity.
        /// </summary>
        [ViewVariables]
        public ITransformComponent? Parent
        {
            get => !_parent.IsValid() ? null : Owner.EntityManager.GetEntity(_parent).Transform;
            set
            {
                if (value != null)
                {
                    AttachParent(value);
                }
                else
                {
                    AttachToGridOrMap();
                }
            }
        }

        [ViewVariables(VVAccess.ReadWrite)]
        public EntityUid ParentUid
        {
            get => _parent;
            set => Parent = Owner.EntityManager.GetEntity(value).Transform;
        }

        /// <inheritdoc />
        public Matrix3 WorldMatrix
        {
            get
            {
                if (_parent.IsValid())
                {
                    var parentMatrix = Parent!.WorldMatrix;
                    var myMatrix = GetLocalMatrix();
                    Matrix3.Multiply(ref myMatrix, ref parentMatrix, out var result);
                    return result;
                }

                return GetLocalMatrix();
            }
        }

        /// <inheritdoc />
        public Matrix3 InvWorldMatrix
        {
            get
            {
                if (_parent.IsValid())
                {
                    var matP = Parent!.InvWorldMatrix;
                    var myMatrix = GetLocalMatrixInv();
                    Matrix3.Multiply(ref matP, ref myMatrix, out var result);
                    return result;
                }

                return GetLocalMatrixInv();
            }
        }

        public bool IsMapTransform => !Owner.IsInContainer();

        /// <inheritdoc />
        [ViewVariables(VVAccess.ReadWrite)]
        [Animatable]
        public Vector2 WorldPosition
        {
            get
            {
                if (_parent.IsValid())
                {
                    // parent coords to world coords
                    return Parent!.WorldMatrix.Transform(_localPosition);
                }
                else
                {
                    return Vector2.Zero;
                }
            }
            set
            {
                if (!_parent.IsValid())
                {
                    DebugTools.Assert("Parent is invalid while attempting to set WorldPosition - did you try to move root node?");
                    return;
                }

                // world coords to parent coords
                var newPos = Parent!.InvWorldMatrix.Transform(value);

                // float rounding error guard, if the offset is less than 1mm ignore it
                //if ((newPos - GetLocalPosition()).LengthSquared < 1.0E-3)
                //    return;

                LocalPosition = newPos;
            }
        }

        [ViewVariables(VVAccess.ReadWrite)]
        public EntityCoordinates Coordinates
        {
            get
            {
                var valid = _parent.IsValid();
                return new EntityCoordinates(valid ? _parent : Owner.Uid, valid ? LocalPosition : Vector2.Zero);
            }
            set
            {
                var oldPosition = Coordinates;
                _localPosition = value.Position;

                if (value.EntityId != _parent)
                {
                    var newEntity = Owner.EntityManager.GetEntity(value.EntityId);
                    AttachParent(newEntity);
                }

                Dirty();

                if (!DeferUpdates)
                {
                    //TODO: This is a hack, look into WHY we can't call GridPosition before the comp is Running
                    if (Running)
                    {
                        RebuildMatrices();
                        Owner.EntityManager.EventBus.RaiseEvent(
                            EventSource.Local, new MoveEvent(Owner, oldPosition, Coordinates));
                    }
                }
                else
                {
                    _oldCoords ??= oldPosition;
                }
            }
        }

        [ViewVariables(VVAccess.ReadWrite)]
        public MapCoordinates MapPosition => new(WorldPosition, MapID);

        [ViewVariables(VVAccess.ReadWrite)]
        [Animatable]
        public Vector2 LocalPosition
        {
            get => _localPosition;
            set
            {
                if (_localPosition.EqualsApprox(value, 0.00001))
                    return;

                // Set _nextPosition to null to break any on-going lerps if this is done in a client side prediction.
                _nextPosition = null;

                var oldGridPos = Coordinates;
                SetPosition(value);
                Dirty();

                if (!DeferUpdates)
                {
                    RebuildMatrices();
                    Owner.EntityManager.EventBus.RaiseEvent(
                        EventSource.Local, new MoveEvent(Owner, oldGridPos, Coordinates));
                }
                else
                {
                    _oldCoords ??= oldGridPos;
                }
            }
        }

        [ViewVariables]
        public IEnumerable<ITransformComponent> Children =>
            _children.Select(u => Owner.EntityManager.GetEntity(u).Transform);

        [ViewVariables] public IEnumerable<EntityUid> ChildEntityUids => _children;

        [ViewVariables] public int ChildCount => _children.Count;

        /// <inheritdoc />
        [ViewVariables]
        public Vector2? LerpDestination
        {
            get => _nextPosition;
            set
            {
                _nextPosition = value;
                ActivelyLerping = true;
            }
        }

        [ViewVariables]
        public Angle? LerpAngle
        {
            get => _nextRotation;
            set
            {
                _nextRotation = value;
                ActivelyLerping = true;
            }
        }

        [ViewVariables] public Vector2 LerpSource => _prevPosition;
        [ViewVariables] public Angle LerpSourceAngle => _prevRotation;

        [ViewVariables] public EntityUid LerpParent { get; private set; }

        /// <inheritdoc />
        public override void Initialize()
        {
            base.Initialize();

            // Children MAY be initialized here before their parents are.
            // We do this whole dance to handle this recursively,
            // setting _mapIdInitialized along the way to avoid going to the IMapComponent every iteration.
            static MapId FindMapIdAndSet(TransformComponent p)
            {
                if (p._mapIdInitialized)
                {
                    return p.MapID;
                }

                MapId value;
                if (p._parent.IsValid())
                {
                    value = FindMapIdAndSet((TransformComponent) p.Parent!);
                }
                else
                {
                    // second level node, terminates recursion up the branch of the tree
                    if (p.Owner.TryGetComponent(out IMapComponent? mapComp))
                    {
                        value = mapComp.WorldMap;
                    }
                    else
                    {
                        throw new InvalidOperationException("Transform node does not exist inside scene tree!");
                    }
                }

                p.MapID = value;
                p._mapIdInitialized = true;
                return value;
            }

            if (!_mapIdInitialized)
            {
                FindMapIdAndSet(this);

                _mapIdInitialized = true;
            }

            // Has to be done if _parent is set from ExposeData.
            if (_parent.IsValid())
            {
                // Note that _children is a SortedSet<EntityUid>,
                // so duplicate additions (which will happen) don't matter.
                ((TransformComponent) Parent!)._children.Add(Owner.Uid);
            }
<<<<<<< HEAD

            if (TryGetGridIndex(out var gridId))
            {
                GridID = gridId.Value;
            }

            UpdateEntityTree();
=======
>>>>>>> 17869c16
        }

        public bool HasGridIndex()
        {
            return !Owner.HasComponent<IMapComponent>() &&
                   !Owner.HasComponent<IMapGridComponent>() &&
                   (!Owner.Transform.ParentUid.IsValid() ||
                   Owner.Transform.Parent!.Owner.HasComponent<IMapComponent>() ||
                   Owner.Transform.Parent!.Owner.HasComponent<IMapGridComponent>());
        }

        /// <inheritdoc />
        public bool TryGetGridIndex([NotNullWhen(true)] out GridId? gridId)
        {
            // If entity is a map / grid ignore or if we have a parent that isn't a map / grid
            if (!HasGridIndex())
            {
                gridId = null;
                return false;
            }

            if (_parent.IsValid() && Parent!.Owner.TryGetComponent(out IMapGridComponent? mapGrid))
            {
                gridId = mapGrid.GridIndex;
                return true;
            }

            gridId = _mapManager.TryFindGridAt(MapID, WorldPosition, out var mapgrid) ? mapgrid.Index : GridId.Invalid;
            return true;
        }

        /// <inheritdoc />
        protected override void Startup()
        {
            base.Startup();

            // Keep the cached matrices in sync with the fields.
            RebuildMatrices();
            Dirty();
        }

        public void RunDeferred(Box2 worldAABB)
        {
            // if we resolved to (close enough) to the OG position then no update.
            if ((_oldCoords == null || _oldCoords.Equals(Coordinates)) &&
                (_oldLocalRotation == null || _oldLocalRotation.Equals(_localRotation)))
            {
                return;
            }

            RebuildMatrices();

            if (_oldCoords != null)
            {
                Owner.EntityManager.EventBus.RaiseEvent(
                    EventSource.Local, new MoveEvent(Owner, _oldCoords.Value, Coordinates, worldAABB));
                _oldCoords = null;
            }

            if (_oldLocalRotation != null)
            {
                Owner.EntityManager.EventBus.RaiseEvent(
                    EventSource.Local, new RotateEvent(Owner, _oldLocalRotation.Value, _localRotation, worldAABB));
                _oldLocalRotation = null;
            }
        }

        /// <summary>
        /// Detaches this entity from its parent.
        /// </summary>
        public void AttachToGridOrMap()
        {
            // nothing to do
            var oldParent = Parent;
            if (oldParent == null)
            {
                return;
            }

            var mapPos = MapPosition;

            IEntity newMapEntity;
            if (_mapManager.TryFindGridAt(mapPos, out var mapGrid))
            {
                newMapEntity = Owner.EntityManager.GetEntity(mapGrid.GridEntityId);
            }
            else if (_mapManager.HasMapEntity(mapPos.MapId))
            {
                newMapEntity = _mapManager.GetMapEntity(mapPos.MapId);
            }
            else
            {
                DetachParentToNull();
                return;
            }

            // this would be a no-op
            var oldParentEnt = oldParent.Owner;
            if (newMapEntity == oldParentEnt)
            {
                return;
            }

            AttachParent(newMapEntity);

            // Technically we're not moving, just changing parent.
            DeferUpdates = true;
            WorldPosition = mapPos.Position;
            DeferUpdates = false;

            Dirty();
        }

        /// <inheritdoc />
        public void DetachParentToNull()
        {
            var oldParent = Parent;
            if (oldParent == null)
            {
                return;
            }

            var oldConcrete = (TransformComponent) oldParent;
            var uid = Owner.Uid;
            oldConcrete._children.Remove(uid);

            var oldParentOwner = oldParent?.Owner;

            var entMessage = new EntParentChangedMessage(Owner, oldParentOwner);
            var compMessage = new ParentChangedMessage(null, oldParentOwner);
            _parent = EntityUid.Invalid;
            Owner.EntityManager.EventBus.RaiseEvent(EventSource.Local, entMessage);
            Owner.SendMessage(this, compMessage);
            var oldMapId = MapID;
            MapID = MapId.Nullspace;

            // Does it even make sense to call these since this is called purely from OnRemove right now?
            RebuildMatrices();
            MapIdChanged(oldMapId);
            Dirty();
        }

        /// <summary>
        /// Sets another entity as the parent entity.
        /// </summary>
        /// <param name="newParent"></param>
        public virtual void AttachParent(ITransformComponent newParent)
        {
            //NOTE: This function must be callable from before initialize

            // nothing to attach to.
            if (ParentUid == newParent.Owner.Uid)
                return;

            DebugTools.Assert(newParent != this,
                $"Can't parent a {nameof(ITransformComponent)} to itself.");

            // That's already our parent, don't bother attaching again.
            var newParentEnt = newParent.Owner;
            if (newParentEnt.Uid == _parent)
            {
                return;
            }

            var oldParent = Parent;
            var oldConcrete = (TransformComponent?) oldParent;
            var uid = Owner.Uid;
            oldConcrete?._children.Remove(uid);
            var newConcrete = (TransformComponent) newParent;
            newConcrete._children.Add(uid);

            var oldParentOwner = oldParent?.Owner;
            var entMessage = new EntParentChangedMessage(Owner, oldParentOwner);
            var compMessage = new ParentChangedMessage(newParentEnt, oldParentOwner);

            // offset position from world to parent
            SetPosition(newParent.InvWorldMatrix.Transform(_localPosition));
            _parent = newParentEnt.Uid;
            ChangeMapId(newConcrete.MapID);

            Owner.EntityManager.EventBus.RaiseEvent(EventSource.Local, entMessage);
            Owner.SendMessage(this, compMessage);

            RebuildMatrices();
            Dirty();
<<<<<<< HEAD
            UpdateEntityTree();

            GridID = TryGetGridIndex(out var gridId) ? gridId.Value : Parent!.GridID;
=======
>>>>>>> 17869c16
        }

        internal void ChangeMapId(MapId newMapId)
        {
            if (newMapId == MapID)
                return;

            var oldMapId = MapID;

            MapID = newMapId;
            MapIdChanged(oldMapId);
            UpdateChildMapIdsRecursive(MapID, Owner.EntityManager.ComponentManager);
        }

        private void UpdateChildMapIdsRecursive(MapId newMapId, IComponentManager comp)
        {
            foreach (var child in _children)
            {
                var concrete = comp.GetComponent<TransformComponent>(child);
                var old = concrete.MapID;

                concrete.MapID = newMapId;
                concrete.MapIdChanged(old);

                if (concrete.ChildCount != 0)
                {
                    concrete.UpdateChildMapIdsRecursive(newMapId, comp);
                }
            }
        }

        private void MapIdChanged(MapId oldId)
        {
            Owner.EntityManager.EventBus.RaiseEvent(EventSource.Local, new EntMapIdChangedMessage(Owner, oldId));
        }

        public void AttachParent(IEntity parent)
        {
            var transform = parent.Transform;
            AttachParent(transform);
        }

        /// <summary>
        ///     Finds the transform of the entity located on the map itself
        /// </summary>
        public ITransformComponent GetMapTransform()
        {
            if (Parent != null) //If we are not the final transform, query up the chain of parents
            {
                return Parent.GetMapTransform();
            }

            return this;
        }


        /// <summary>
        ///     Does this entity contain the entity in the argument
        /// </summary>
        public bool ContainsEntity(ITransformComponent entityTransform)
        {
            if (entityTransform.Parent == null) //Is the entity the scene root
            {
                return false;
            }

            if (this == entityTransform.Parent) //Is this the direct container of the entity
            {
                return true;
            }
            else
            {
                return
                    ContainsEntity(entityTransform
                        .Parent); //Recursively search up the entities containers for this object
            }
        }

        /// <param name="player"></param>
        /// <inheritdoc />
        public override ComponentState GetComponentState(ICommonSession player)
        {
            return new TransformComponentState(_localPosition, LocalRotation, _parent, _noLocalRotation);
        }

        /// <inheritdoc />
        public override void HandleComponentState(ComponentState? curState, ComponentState? nextState)
        {
            if (curState != null)
            {
                var newState = (TransformComponentState) curState;

                var newParentId = newState.ParentID;
                var rebuildMatrices = false;
                if (Parent?.Owner?.Uid != newParentId)
                {
                    if (newParentId != _parent)
                    {
                        if (!newParentId.IsValid())
                        {
                            DetachParentToNull();
                        }
                        else
                        {
                            var newParent = Owner.EntityManager.GetEntity(newParentId);
                            AttachParent(newParent.Transform);
                        }
                    }

                    rebuildMatrices = true;
                }

                if (LocalRotation != newState.Rotation)
                {
                    SetRotation(newState.Rotation);
                    rebuildMatrices = true;
                }

                if (!_localPosition.EqualsApprox(newState.LocalPosition, 0.0001))
                {
                    var oldPos = Coordinates;
                    SetPosition(newState.LocalPosition);

                    var ev = new MoveEvent(Owner, oldPos, Coordinates);
                    EntitySystem.Get<SharedTransformSystem>().DeferMoveEvent(ev);

                    rebuildMatrices = true;
                }

                _prevPosition = newState.LocalPosition;
                _prevRotation = newState.Rotation;

                if (rebuildMatrices)
                {
                    RebuildMatrices();
                }

                Dirty();
            }

            if (nextState is TransformComponentState nextTransform)
            {
                _nextPosition = nextTransform.LocalPosition;
                _nextRotation = nextTransform.Rotation;
                LerpParent = nextTransform.ParentID;
                ActivateLerp();
            }
            else
            {
                // this should cause the lerp to do nothing
                _nextPosition = null;
                _nextRotation = null;
                LerpParent = EntityUid.Invalid;
            }
        }

        // Hooks for GodotTransformComponent go here.
        protected virtual void SetPosition(Vector2 position)
        {
            // DebugTools.Assert(!float.IsNaN(position.X) && !float.IsNaN(position.Y));
            _localPosition = position;
        }

        protected virtual void SetRotation(Angle rotation)
        {
            _localRotation = rotation;
        }

        public Matrix3 GetLocalMatrix()
        {
            return _localMatrix;
        }

        public Matrix3 GetLocalMatrixInv()
        {
            return _invLocalMatrix;
        }

        private void RebuildMatrices()
        {
            var pos = _localPosition;

            if (!_parent.IsValid()) // Root Node
                pos = Vector2.Zero;

            var rot = _localRotation.Theta;

            var posMat = Matrix3.CreateTranslation(pos);
            var rotMat = Matrix3.CreateRotation((float) rot);

            Matrix3.Multiply(ref rotMat, ref posMat, out var transMat);

            _localMatrix = transMat;

            var posImat = Matrix3.Invert(posMat);
            var rotImap = Matrix3.Invert(rotMat);

            Matrix3.Multiply(ref posImat, ref rotImap, out var itransMat);

            _invLocalMatrix = itransMat;
        }

        public string GetDebugString()
        {
            return $"pos/rot/wpos/wrot: {Coordinates}/{LocalRotation}/{WorldPosition}/{WorldRotation}";
        }

        private void ActivateLerp()
        {
            if (ActivelyLerping)
            {
                return;
            }

            ActivelyLerping = true;
            Owner.EntityManager.EventBus.RaiseEvent(EventSource.Local, new TransformStartLerpMessage(this));
        }

        /// <summary>
        ///     Serialized state of a TransformComponent.
        /// </summary>
        [Serializable, NetSerializable]
        protected internal class TransformComponentState : ComponentState
        {
            /// <summary>
            ///     Current parent entity of this entity.
            /// </summary>
            public readonly EntityUid ParentID;

            /// <summary>
            ///     Current position offset of the entity.
            /// </summary>
            public readonly Vector2 LocalPosition;

            /// <summary>
            ///     Current rotation offset of the entity.
            /// </summary>
            public readonly Angle Rotation;

            /// <summary>
            /// Is the transform able to be locally rotated?
            /// </summary>
            public readonly bool NoLocalRotation;

            /// <summary>
            ///     Constructs a new state snapshot of a TransformComponent.
            /// </summary>
            /// <param name="localPosition">Current position offset of this entity.</param>
            /// <param name="rotation">Current direction offset of this entity.</param>
            /// <param name="parentId">Current parent transform of this entity.</param>
            /// <param name="noLocalRotation"></param>
            public TransformComponentState(Vector2 localPosition, Angle rotation, EntityUid parentId, bool noLocalRotation)
                : base(NetIDs.TRANSFORM)
            {
                LocalPosition = localPosition;
                Rotation = rotation;
                ParentID = parentId;
                NoLocalRotation = noLocalRotation;
            }
        }
    }

    /// <summary>
    ///     Raised whenever an entity moves.
    ///     There is no guarantee it will be raised if they move in worldspace, only when moved relative to their parent.
    /// </summary>
    public class MoveEvent : HandledEntityEventArgs
    {
        public MoveEvent(IEntity sender, EntityCoordinates oldPos, EntityCoordinates newPos, Box2? worldAABB = null)
        {
            Sender = sender;
            OldPosition = oldPos;
            NewPosition = newPos;
            WorldAABB = worldAABB;
        }

        public IEntity Sender { get; }
        public EntityCoordinates OldPosition { get; }
        public EntityCoordinates NewPosition { get; }

        /// <summary>
        ///     New AABB of the entity.
        /// </summary>
        public Box2? WorldAABB { get; }
    }

    /// <summary>
    ///     Raised whenever this entity rotates in relation to their parent.
    /// </summary>
    public class RotateEvent : EntityEventArgs
    {
        public RotateEvent(IEntity sender, Angle oldRotation, Angle newRotation, Box2? worldAABB = null)
        {
            Sender = sender;
            OldRotation = oldRotation;
            NewRotation = newRotation;
            WorldAABB = worldAABB;
        }

        public IEntity Sender { get; }
        public Angle OldRotation { get; }
        public Angle NewRotation { get; }
        /// <summary>
        ///     New AABB of the entity.
        /// </summary>
        public Box2? WorldAABB { get; }
    }
}<|MERGE_RESOLUTION|>--- conflicted
+++ resolved
@@ -1,10 +1,5 @@
 using System;
 using System.Collections.Generic;
-<<<<<<< HEAD
-using System.ComponentModel;
-using System.Diagnostics.CodeAnalysis;
-=======
->>>>>>> 17869c16
 using System.Linq;
 using Robust.Shared.Animations;
 using Robust.Shared.Containers;
@@ -412,16 +407,11 @@
                 // so duplicate additions (which will happen) don't matter.
                 ((TransformComponent) Parent!)._children.Add(Owner.Uid);
             }
-<<<<<<< HEAD
 
             if (TryGetGridIndex(out var gridId))
             {
                 GridID = gridId.Value;
             }
-
-            UpdateEntityTree();
-=======
->>>>>>> 17869c16
         }
 
         public bool HasGridIndex()
@@ -607,12 +597,7 @@
 
             RebuildMatrices();
             Dirty();
-<<<<<<< HEAD
-            UpdateEntityTree();
-
             GridID = TryGetGridIndex(out var gridId) ? gridId.Value : Parent!.GridID;
-=======
->>>>>>> 17869c16
         }
 
         internal void ChangeMapId(MapId newMapId)
