﻿using System;
using System.Collections.Generic;
using System.Linq;
using Robust.Shared.Animations;
using Robust.Shared.Containers;
using Robust.Shared.GameObjects.Components.Map;
using Robust.Shared.GameObjects.EntitySystemMessages;
using Robust.Shared.GameObjects.Systems;
using Robust.Shared.Interfaces.GameObjects;
using Robust.Shared.Interfaces.GameObjects.Components;
using Robust.Shared.Interfaces.Map;
using Robust.Shared.IoC;
using Robust.Shared.Map;
using Robust.Shared.Maths;
using Robust.Shared.Serialization;
using Robust.Shared.Utility;
using Robust.Shared.ViewVariables;

namespace Robust.Shared.GameObjects.Components.Transform
{
    internal class TransformComponent : Component, ITransformComponent, IComponentDebug
    {
        private EntityUid _parent;
        private Vector2 _localPosition; // holds offset from grid, or offset from parent
        private Angle _localRotation; // local rotation

        private Matrix3 _localMatrix = Matrix3.Identity;
        private Matrix3 _invLocalMatrix = Matrix3.Identity;

        private Vector2? _nextPosition;
        private Angle? _nextRotation;

        private Vector2 _prevPosition;
        private Angle _prevRotation;

        [ViewVariables(VVAccess.ReadWrite)]
        public bool ActivelyLerping { get; set; }

        [ViewVariables] private readonly SortedSet<EntityUid> _children = new();

        [Dependency] private readonly IMapManager _mapManager = default!;
        [Dependency] private readonly IEntityManager _entityManager = default!;

        /// <inheritdoc />
        public override string Name => "Transform";

        /// <inheritdoc />
        public sealed override uint? NetID => NetIDs.TRANSFORM;

        /// <inheritdoc />
        [ViewVariables]
        public MapId MapID { get; private set; }

        private bool _mapIdInitialized;


        /// <inheritdoc />
        [ViewVariables]
        public GridId GridID
        {
            get
            {
                // root node, grid id is undefined
                if (Owner.HasComponent<IMapComponent>())
                    return GridId.Invalid;

                // second level node, terminates recursion up the branch of the tree
                if (Owner.TryGetComponent(out IMapGridComponent? gridComp))
                    return gridComp.GridIndex;

                // branch or leaf node
                if (_parent.IsValid())
                    return Parent!.GridID;

                // Not on a grid
                return GridId.Invalid;
            }
        }

        /// <inheritdoc />
        public bool DeferUpdates { get; set; }

        // Deferred fields
        private Angle? _oldLocalRotation;
        private EntityCoordinates? _oldCoords;

        /// <inheritdoc />
        [ViewVariables(VVAccess.ReadWrite)]
        [Animatable]
        public Angle LocalRotation
        {
            get => _localRotation;
            set
            {
                if (_localRotation.EqualsApprox(value, 0.00001))
                    return;

                var oldRotation = _localRotation;

                // Set _nextRotation to null to break any active lerps if this is a client side prediction.
                _nextRotation = null;
                SetRotation(value);
                Dirty();

                if (!DeferUpdates)
                {
                    RebuildMatrices();
                    UpdateEntityTree();
                    UpdatePhysicsTree();
                    Owner.EntityManager.EventBus.RaiseEvent(
                        EventSource.Local, new RotateEvent(Owner, oldRotation, _localRotation));
                }
                else
                {
                    _oldLocalRotation ??= oldRotation;
                }
            }
        }

        /// <inheritdoc />
        [ViewVariables(VVAccess.ReadWrite)]
        public Angle WorldRotation
        {
            get
            {
                if (_parent.IsValid())
                {
                    return Parent!.WorldRotation + _localRotation;
                }

                return _localRotation;
            }
            set
            {
                var current = WorldRotation;
                var diff = value - current;
                LocalRotation += diff;
            }
        }

        /// <summary>
        ///     Current parent entity of this entity.
        /// </summary>
        [ViewVariables]
        public ITransformComponent? Parent
        {
            get => !_parent.IsValid() ? null : Owner.EntityManager.GetEntity(_parent).Transform;
            set
            {
                if (value != null)
                {
                    AttachParent(value);
                }
                else
                {
                    AttachToGridOrMap();
                }
            }
        }

        [ViewVariables(VVAccess.ReadWrite)]
        public EntityUid ParentUid
        {
            get => _parent;
            set => Parent = _entityManager.GetEntity(value).Transform;
        }

        /// <inheritdoc />
        public Matrix3 WorldMatrix
        {
            get
            {
                if (_parent.IsValid())
                {
                    var parentMatrix = Parent!.WorldMatrix;
                    var myMatrix = GetLocalMatrix();
                    Matrix3.Multiply(ref myMatrix, ref parentMatrix, out var result);
                    return result;
                }

                return GetLocalMatrix();
            }
        }

        /// <inheritdoc />
        public Matrix3 InvWorldMatrix
        {
            get
            {
                if (_parent.IsValid())
                {
                    var matP = Parent!.InvWorldMatrix;
                    var myMatrix = GetLocalMatrixInv();
                    Matrix3.Multiply(ref matP, ref myMatrix, out var result);
                    return result;
                }

                return GetLocalMatrixInv();
            }
        }

        public bool IsMapTransform => !Owner.IsInContainer();

        /// <inheritdoc />
        [ViewVariables(VVAccess.ReadWrite)]
        public Vector2 WorldPosition
        {
            get
            {
                if (_parent.IsValid())
                {
                    // parent coords to world coords
                    return Parent!.WorldMatrix.Transform(_localPosition);
                }
                else
                {
                    return Vector2.Zero;
                }
            }
            set
            {
                if (!_parent.IsValid())
                {
                    DebugTools.Assert("Tried to move root node.");
                    return;
                }

                // world coords to parent coords
                var newPos = Parent!.InvWorldMatrix.Transform(value);

                // float rounding error guard, if the offset is less than 1mm ignore it
                //if ((newPos - GetLocalPosition()).LengthSquared < 1.0E-3)
                //    return;

                LocalPosition = newPos;
            }
        }

        [ViewVariables(VVAccess.ReadWrite)]
        public EntityCoordinates Coordinates
        {
            get
            {
                var valid = _parent.IsValid();
                return new EntityCoordinates(valid ? _parent : Owner.Uid, valid ? LocalPosition : Vector2.Zero);
            }
            set
            {
                var oldPosition = Coordinates;

                if (value.EntityId != _parent)
                {
                    var newEntity = _entityManager.GetEntity(value.EntityId);
                    AttachParent(newEntity);
                }

                _localPosition = value.Position;
                Dirty();

                if (!DeferUpdates)
                {
                    //TODO: This is a hack, look into WHY we can't call GridPosition before the comp is Running
                    if (Running)
                    {
                        RebuildMatrices();
                        Owner.EntityManager.EventBus.RaiseEvent(
                            EventSource.Local, new MoveEvent(Owner, oldPosition, Coordinates));
                    }

                    UpdateEntityTree();
                    UpdatePhysicsTree();
                }
                else
                {
                    _oldCoords ??= oldPosition;
                }
            }
        }

        [ViewVariables(VVAccess.ReadWrite)]
        public MapCoordinates MapPosition => new(WorldPosition, MapID);

        [ViewVariables(VVAccess.ReadWrite)]
        [Animatable]
        public Vector2 LocalPosition
        {
            get => _localPosition;
            set
            {
                if (_localPosition.EqualsApprox(value, 0.00001))
                    return;

                // Set _nextPosition to null to break any on-going lerps if this is done in a client side prediction.
                _nextPosition = null;

<<<<<<< HEAD
                if (_localPosition == value)
                    return;

=======
>>>>>>> cd3a85ea
                var oldGridPos = Coordinates;
                SetPosition(value);
                Dirty();

                if (!DeferUpdates)
                {
                    RebuildMatrices();
                    UpdateEntityTree();
                    UpdatePhysicsTree();
                    Owner.EntityManager.EventBus.RaiseEvent(
                        EventSource.Local, new MoveEvent(Owner, oldGridPos, Coordinates));
                }
                else
                {
                    _oldCoords ??= oldGridPos;
                }
            }
        }

        /// <inheritdoc />
        public void RunPhysicsDeferred()
        {
            // if we resolved to (close enough) to the OG position then no update.
            if ((_oldCoords == null || _oldCoords.Equals(Coordinates)) &&
                (_oldLocalRotation == null || _oldLocalRotation.Equals(_localRotation)))
            {
                return;
            }

            RebuildMatrices();
            UpdateEntityTree();
            UpdatePhysicsTree();

            if (_oldCoords != null)
            {
                Owner.EntityManager.EventBus.RaiseEvent(
                    EventSource.Local, new MoveEvent(Owner, _oldCoords.Value, Coordinates));
                _oldCoords = null;
            }

            if (_oldLocalRotation != null)
            {
                Owner.EntityManager.EventBus.RaiseEvent(
                    EventSource.Local, new RotateEvent(Owner, _oldLocalRotation.Value, _localRotation));
                _oldLocalRotation = null;
            }
        }

        [ViewVariables]
        public IEnumerable<ITransformComponent> Children =>
            _children.Select(u => Owner.EntityManager.GetEntity(u).Transform);

        [ViewVariables] public IEnumerable<EntityUid> ChildEntityUids => _children;

        [ViewVariables] public int ChildCount => _children.Count;

        /// <inheritdoc />
        [ViewVariables]
        public Vector2? LerpDestination
        {
            get => _nextPosition;
            set
            {
                _nextPosition = value;
                ActivelyLerping = true;
            }
        }

        [ViewVariables]
        public Angle? LerpAngle
        {
            get => _nextRotation;
            set
            {
                _nextRotation = value;
                ActivelyLerping = true;
            }
        }

        [ViewVariables] public Vector2 LerpSource => _prevPosition;
        [ViewVariables] public Angle LerpSourceAngle => _prevRotation;

        [ViewVariables] public EntityUid LerpParent { get; private set; }

        /// <inheritdoc />
        public override void Initialize()
        {
            base.Initialize();

            // Children MAY be initialized here before their parents are.
            // We do this whole dance to handle this recursively,
            // setting _mapIdInitialized along the way to avoid going to the IMapComponent every iteration.
            static MapId FindMapIdAndSet(TransformComponent p)
            {
                if (p._mapIdInitialized)
                {
                    return p.MapID;
                }

                MapId value;
                if (p._parent.IsValid())
                {
                    value = FindMapIdAndSet((TransformComponent) p.Parent!);
                }
                else
                {
                    // second level node, terminates recursion up the branch of the tree
                    if (p.Owner.TryGetComponent(out IMapComponent? mapComp))
                    {
                        value = mapComp.WorldMap;
                    }
                    else
                    {
                        throw new InvalidOperationException("Transform node does not exist inside scene tree!");
                    }
                }

                p.MapID = value;
                p._mapIdInitialized = true;
                return value;
            }

            if (!_mapIdInitialized)
            {
                FindMapIdAndSet(this);

                _mapIdInitialized = true;
            }

            // Has to be done if _parent is set from ExposeData.
            if (_parent.IsValid())
            {
                // Note that _children is a SortedSet<EntityUid>,
                // so duplicate additions (which will happen) don't matter.
                ((TransformComponent) Parent!)._children.Add(Owner.Uid);
            }

            UpdateEntityTree();
        }

        /// <inheritdoc />
        protected override void Startup()
        {
            base.Startup();

            // Keep the cached matrices in sync with the fields.
            RebuildMatrices();
            Dirty();
            UpdateEntityTree();
        }

        /// <inheritdoc />
        public override void OnRemove()
        {
            // DeleteEntity modifies our _children collection, we must cache the collection to iterate properly
            foreach (var childUid in _children.ToArray())
            {
                // Recursion: DeleteEntity calls the Transform.OnRemove function of child entities.
                Owner.EntityManager.DeleteEntity(childUid);
            }

            // map does not have a parent node
            if (Parent != null)
            {
                DetachParentToNull();
            }

            base.OnRemove();
        }

        /// <summary>
        /// Detaches this entity from its parent.
        /// </summary>
        public void AttachToGridOrMap()
        {
            // nothing to do
            var oldParent = Parent;
            if (oldParent == null)
            {
                return;
            }

            var mapPos = MapPosition;

            IEntity newMapEntity;
            if (_mapManager.TryFindGridAt(mapPos, out var mapGrid))
            {
                newMapEntity = _entityManager.GetEntity(mapGrid.GridEntityId);
            }
            else if (_mapManager.HasMapEntity(mapPos.MapId))
            {
                newMapEntity = _mapManager.GetMapEntity(mapPos.MapId);
            }
            else
            {
                DetachParentToNull();
                return;
            }

            // this would be a no-op
            var oldParentEnt = oldParent.Owner;
            if (newMapEntity == oldParentEnt)
            {
                return;
            }

            AttachParent(newMapEntity);

            WorldPosition = mapPos.Position;

            Dirty();
        }

        private void DetachParentToNull()
        {
            var oldParent = Parent;
            if (oldParent == null)
            {
                return;
            }

            var oldConcrete = (TransformComponent) oldParent;
            var uid = Owner.Uid;
            oldConcrete._children.Remove(uid);

            var oldParentOwner = oldParent?.Owner;

            var entMessage = new EntParentChangedMessage(Owner, oldParentOwner);
            var compMessage = new ParentChangedMessage(null, oldParentOwner);
            _parent = EntityUid.Invalid;
            Owner.EntityManager.EventBus.RaiseEvent(EventSource.Local, entMessage);
            Owner.SendMessage(this, compMessage);
            var oldMapId = MapID;
            MapID = MapId.Nullspace;

            // Does it even make sense to call these since this is called purely from OnRemove right now?
            RebuildMatrices();
            MapIdChanged(oldMapId);
            Dirty();
        }

        /// <summary>
        /// Sets another entity as the parent entity.
        /// </summary>
        /// <param name="newParent"></param>
        public virtual void AttachParent(ITransformComponent newParent)
        {
            //NOTE: This function must be callable from before initialize

            // nothing to attach to.
            if (ParentUid == newParent.Owner.Uid)
                return;

            DebugTools.Assert(newParent != this,
                $"Can't parent a {nameof(ITransformComponent)} to itself.");

            // That's already our parent, don't bother attaching again.
            var newParentEnt = newParent.Owner;
            if (newParentEnt.Uid == _parent)
            {
                return;
            }

            var oldParent = Parent;
            var oldConcrete = (TransformComponent?) oldParent;
            var uid = Owner.Uid;
            oldConcrete?._children.Remove(uid);
            var newConcrete = (TransformComponent) newParent;
            newConcrete._children.Add(uid);

            var oldParentOwner = oldParent?.Owner;
            var entMessage = new EntParentChangedMessage(Owner, oldParentOwner);
            var compMessage = new ParentChangedMessage(newParentEnt, oldParentOwner);

            _parent = newParentEnt.Uid;

            ChangeMapId(newConcrete.MapID);

            Owner.EntityManager.EventBus.RaiseEvent(EventSource.Local, entMessage);
            Owner.SendMessage(this, compMessage);

            // offset position from world to parent
            SetPosition(newParent.InvWorldMatrix.Transform(_localPosition));
            RebuildMatrices();
            Dirty();
            UpdateEntityTree();
        }

        internal void ChangeMapId(MapId newMapId)
        {
            if (newMapId == MapID)
                return;

            var oldMapId = MapID;

            MapID = newMapId;
            MapIdChanged(oldMapId);
            UpdateChildMapIdsRecursive(MapID, Owner.EntityManager.ComponentManager);
        }

        private void UpdateChildMapIdsRecursive(MapId newMapId, IComponentManager comp)
        {
            foreach (var child in _children)
            {
                var concrete = comp.GetComponent<TransformComponent>(child);
                var old = concrete.MapID;

                concrete.MapID = newMapId;
                concrete.MapIdChanged(old);

                if (concrete.ChildCount != 0)
                {
                    concrete.UpdateChildMapIdsRecursive(newMapId, comp);
                }
            }
        }

        private void MapIdChanged(MapId oldId)
        {
            IPhysicsComponent? collider;

            if (oldId != MapId.Nullspace)
            {
                _entityManager.RemoveFromEntityTree(Owner, oldId);

                if (Initialized && Owner.TryGetComponent(out collider))
                {
                    collider.RemovedFromPhysicsTree(oldId);
                }
            }

            if (MapID != MapId.Nullspace && Initialized && Owner.TryGetComponent(out collider))
            {
                collider.AddedToPhysicsTree(MapID);
            }

            _entityManager.EventBus.RaiseEvent(EventSource.Local, new EntMapIdChangedMessage(Owner, oldId));
        }

        public void AttachParent(IEntity parent)
        {
            var transform = parent.Transform;
            AttachParent(transform);
        }

        /// <summary>
        ///     Finds the transform of the entity located on the map itself
        /// </summary>
        public ITransformComponent GetMapTransform()
        {
            if (Parent != null) //If we are not the final transform, query up the chain of parents
            {
                return Parent.GetMapTransform();
            }

            return this;
        }


        /// <summary>
        ///     Does this entity contain the entity in the argument
        /// </summary>
        public bool ContainsEntity(ITransformComponent entityTransform)
        {
            if (entityTransform.Parent == null) //Is the entity the scene root
            {
                return false;
            }

            if (this == entityTransform.Parent) //Is this the direct container of the entity
            {
                return true;
            }
            else
            {
                return
                    ContainsEntity(entityTransform
                        .Parent); //Recursively search up the entities containers for this object
            }
        }

        public override void ExposeData(ObjectSerializer serializer)
        {
            base.ExposeData(serializer);

            serializer.DataField(ref _parent, "parent", new EntityUid());
            serializer.DataField(ref _localPosition, "pos", Vector2.Zero);
            serializer.DataField(ref _localRotation, "rot", new Angle());
        }

        /// <inheritdoc />
        public override ComponentState GetComponentState()
        {
            return new TransformComponentState(_localPosition, LocalRotation, _parent);
        }

        /// <inheritdoc />
        public override void HandleComponentState(ComponentState? curState, ComponentState? nextState)
        {
            if (curState != null)
            {
                var newState = (TransformComponentState) curState;

                var newParentId = newState.ParentID;
                var rebuildMatrices = false;
                if (Parent?.Owner?.Uid != newParentId)
                {
                    if (newParentId != _parent)
                    {
                        if (!newParentId.IsValid())
                        {
                            DetachParentToNull();
                        }
                        else
                        {
                            var newParent = Owner.EntityManager.GetEntity(newParentId);
                            AttachParent(newParent.Transform);
                        }
                    }

                    rebuildMatrices = true;
                }

                if (LocalRotation != newState.Rotation)
                {
                    SetRotation(newState.Rotation);
                    rebuildMatrices = true;
                }

                if (!_localPosition.EqualsApprox(newState.LocalPosition, 0.0001))
                {
                    var oldPos = Coordinates;
                    SetPosition(newState.LocalPosition);

                    var ev = new MoveEvent(Owner, oldPos, Coordinates);
                    EntitySystem.Get<SharedTransformSystem>().DeferMoveEvent(ev);

                    rebuildMatrices = true;
                }

                _prevPosition = newState.LocalPosition;
                _prevRotation = newState.Rotation;

                if (rebuildMatrices)
                {
                    RebuildMatrices();
                }

                Dirty();
                UpdateEntityTree();
                TryUpdatePhysicsTree();
            }

            if (nextState is TransformComponentState nextTransform)
            {
                _nextPosition = nextTransform.LocalPosition;
                _nextRotation = nextTransform.Rotation;
                LerpParent = nextTransform.ParentID;
                ActivateLerp();
            }
            else
            {
                // this should cause the lerp to do nothing
                _nextPosition = null;
                _nextRotation = null;
                LerpParent = EntityUid.Invalid;
            }
        }

        // Hooks for GodotTransformComponent go here.
        protected virtual void SetPosition(Vector2 position)
        {
            _localPosition = position;
        }

        protected virtual void SetRotation(Angle rotation)
        {
            _localRotation = rotation;
        }

        public Matrix3 GetLocalMatrix()
        {
            return _localMatrix;
        }

        public Matrix3 GetLocalMatrixInv()
        {
            return _invLocalMatrix;
        }

        private void RebuildMatrices()
        {
            var pos = _localPosition;

            if (!_parent.IsValid()) // Root Node
                pos = Vector2.Zero;

            var rot = _localRotation.Theta;

            var posMat = Matrix3.CreateTranslation(pos);
            var rotMat = Matrix3.CreateRotation((float) rot);

            Matrix3.Multiply(ref rotMat, ref posMat, out var transMat);

            _localMatrix = transMat;

            var posImat = Matrix3.Invert(posMat);
            var rotImap = Matrix3.Invert(rotMat);

            Matrix3.Multiply(ref posImat, ref rotImap, out var itransMat);

            _invLocalMatrix = itransMat;
        }

        private bool TryUpdatePhysicsTree() => Initialized && UpdatePhysicsTree();

        private bool UpdatePhysicsTree() =>
            Owner.TryGetComponent(out IPhysicsComponent? collider) && collider.UpdatePhysicsTree();

        private bool UpdateEntityTree() => _entityManager.UpdateEntityTree(Owner);

        public string GetDebugString()
        {
            return $"pos/rot/wpos/wrot: {Coordinates}/{LocalRotation}/{WorldPosition}/{WorldRotation}";
        }

        private void ActivateLerp()
        {
            if (ActivelyLerping)
            {
                return;
            }

            ActivelyLerping = true;
            Owner.EntityManager.EventBus.RaiseEvent(EventSource.Local, new TransformStartLerpMessage(this));
        }

        /// <summary>
        ///     Serialized state of a TransformComponent.
        /// </summary>
        [Serializable, NetSerializable]
        protected internal class TransformComponentState : ComponentState
        {
            /// <summary>
            ///     Current parent entity of this entity.
            /// </summary>
            public readonly EntityUid ParentID;

            /// <summary>
            ///     Current position offset of the entity.
            /// </summary>
            public readonly Vector2 LocalPosition;

            /// <summary>
            ///     Current rotation offset of the entity.
            /// </summary>
            public readonly Angle Rotation;

            /// <summary>
            ///     Constructs a new state snapshot of a TransformComponent.
            /// </summary>
            /// <param name="localPosition">Current position offset of this entity.</param>
            /// <param name="rotation">Current direction offset of this entity.</param>
            /// <param name="parentId">Current parent transform of this entity.</param>
            public TransformComponentState(Vector2 localPosition, Angle rotation, EntityUid parentId)
                : base(NetIDs.TRANSFORM)
            {
                LocalPosition = localPosition;
                Rotation = rotation;
                ParentID = parentId;
            }
        }
    }

    public class MoveEvent : EntitySystemMessage
    {
        public MoveEvent(IEntity sender, EntityCoordinates oldPos, EntityCoordinates newPos)
        {
            Sender = sender;
            OldPosition = oldPos;
            NewPosition = newPos;
        }

        public IEntity Sender { get; }
        public EntityCoordinates OldPosition { get; }
        public EntityCoordinates NewPosition { get; }
        public bool Handled { get; set; }
    }

    public class RotateEvent : EntitySystemMessage
    {
        public RotateEvent(IEntity sender, Angle oldRotation, Angle newRotation)
        {
            Sender = sender;
            OldRotation = oldRotation;
            NewRotation = newRotation;
        }

        public IEntity Sender { get; }
        public Angle OldRotation { get; }
        public Angle NewRotation { get; }
    }
}<|MERGE_RESOLUTION|>--- conflicted
+++ resolved
@@ -293,12 +293,9 @@
                 // Set _nextPosition to null to break any on-going lerps if this is done in a client side prediction.
                 _nextPosition = null;
 
-<<<<<<< HEAD
                 if (_localPosition == value)
                     return;
 
-=======
->>>>>>> cd3a85ea
                 var oldGridPos = Coordinates;
                 SetPosition(value);
                 Dirty();
