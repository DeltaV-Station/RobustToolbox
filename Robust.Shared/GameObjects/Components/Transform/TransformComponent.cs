--- conflicted
+++ resolved
@@ -125,11 +125,7 @@
                 if (!DeferUpdates)
                 {
                     RebuildMatrices();
-<<<<<<< HEAD
-                    UpdatePhysicsTree();
-=======
-                    UpdateEntityTree();
->>>>>>> a0d241e5
+                    
                     Owner.EntityManager.EventBus.RaiseEvent(
                         EventSource.Local, new RotateEvent(Owner, oldRotation, _localRotation));
                 }
@@ -290,12 +286,7 @@
                         Owner.EntityManager.EventBus.RaiseEvent(
                             EventSource.Local, new MoveEvent(Owner, oldPosition, Coordinates));
                     }
-<<<<<<< HEAD
-                    UpdatePhysicsTree();
-=======
-
-                    UpdateEntityTree();
->>>>>>> a0d241e5
+                    
                 }
                 else
                 {
@@ -327,11 +318,7 @@
                 if (!DeferUpdates)
                 {
                     RebuildMatrices();
-<<<<<<< HEAD
-                    UpdatePhysicsTree();
-=======
-                    UpdateEntityTree();
->>>>>>> a0d241e5
+                    
                     Owner.EntityManager.EventBus.RaiseEvent(
                         EventSource.Local, new MoveEvent(Owner, oldGridPos, Coordinates));
                 }
@@ -342,37 +329,6 @@
             }
         }
 
-<<<<<<< HEAD
-        /// <inheritdoc />
-        public void RunPhysicsDeferred()
-        {
-            // if we resolved to (close enough) to the OG position then no update.
-            if ((_oldCoords == null || _oldCoords.Equals(Coordinates)) &&
-                (_oldLocalRotation == null || _oldLocalRotation.Equals(_localRotation)))
-            {
-                return;
-            }
-
-            RebuildMatrices();
-            UpdatePhysicsTree();
-
-            if (_oldCoords != null)
-            {
-                Owner.EntityManager.EventBus.RaiseEvent(
-                    EventSource.Local, new MoveEvent(Owner, _oldCoords.Value, Coordinates));
-                _oldCoords = null;
-            }
-
-            if (_oldLocalRotation != null)
-            {
-                Owner.EntityManager.EventBus.RaiseEvent(
-                    EventSource.Local, new RotateEvent(Owner, _oldLocalRotation.Value, _localRotation));
-                _oldLocalRotation = null;
-            }
-        }
-
-=======
->>>>>>> a0d241e5
         [ViewVariables]
         public IEnumerable<ITransformComponent> Children =>
             _children.Select(u => Owner.EntityManager.GetEntity(u).Transform);
@@ -672,14 +628,7 @@
         {
             if (oldId != MapId.Nullspace)
             {
-<<<<<<< HEAD
-                if (Initialized && Owner.TryGetComponent(out collider))
-                {
-                    collider.RemovedFromPhysicsTree(oldId);
-                }
-=======
-                Owner.EntityManager.RemoveFromEntityTree(Owner, oldId);
->>>>>>> a0d241e5
+                
             }
 
             Owner.EntityManager.EventBus.RaiseEvent(EventSource.Local, new EntMapIdChangedMessage(Owner, oldId));
@@ -787,10 +736,6 @@
                 }
 
                 Dirty();
-<<<<<<< HEAD
-=======
-                UpdateEntityTree();
->>>>>>> a0d241e5
             }
 
             if (nextState is TransformComponentState nextTransform)
@@ -855,14 +800,7 @@
             _invLocalMatrix = itransMat;
         }
 
-<<<<<<< HEAD
-        private bool TryUpdatePhysicsTree() => Initialized && UpdatePhysicsTree();
-
-        private bool UpdatePhysicsTree() =>
-            Owner.TryGetComponent(out IPhysicsComponent? collider) && collider.UpdatePhysicsTree();
-=======
-        public bool UpdateEntityTree(Box2? worldAABB = null) => Owner.EntityManager.UpdateEntityTree(Owner, worldAABB);
->>>>>>> a0d241e5
+        
 
         public string GetDebugString()
         {
