using System;
using System.Collections.Generic;
using System.Diagnostics.CodeAnalysis;
using Robust.Shared.Animations;
using Robust.Shared.GameStates;
using Robust.Shared.IoC;
using Robust.Shared.Log;
using Robust.Shared.Map;
using Robust.Shared.Maths;
using Robust.Shared.Serialization.Manager.Attributes;
using Robust.Shared.Timing;
using Robust.Shared.Utility;
using Robust.Shared.ViewVariables;
using YamlDotNet.Core.Tokens;

namespace Robust.Shared.GameObjects
{
    /// <summary>
    ///     Stores the position and orientation of the entity.
    /// </summary>
    [NetworkedComponent]
    public sealed class TransformComponent : Component, IComponentDebug
    {
        [Dependency] private readonly IEntityManager _entMan = default!;
        [Dependency] private readonly IGameTiming _gameTiming = default!;

        [DataField("parent")] internal EntityUid _parent;
        [DataField("pos")] internal Vector2 _localPosition = Vector2.Zero; // holds offset from grid, or offset from parent
        [DataField("rot")] internal Angle _localRotation; // local rotation
        [DataField("noRot")] internal bool _noLocalRotation;
        [DataField("anchored")]
        internal bool _anchored;

        internal bool MatricesDirty = false;
        private Matrix3 _localMatrix = Matrix3.Identity;
        private Matrix3 _invLocalMatrix = Matrix3.Identity;

        // these should just be system methods, but existing component functions like InvWorldMatrix still rely on
        // getting these so those have to be fully ECS-ed first.
        public Matrix3 LocalMatrix
        {
            get
            {
                if (MatricesDirty)
                    RebuildMatrices();
                return _localMatrix;
            }
        }
        public Matrix3 InvLocalMatrix
        {
            get
            {
                if (MatricesDirty)
                    RebuildMatrices();
                return _invLocalMatrix;
            }
        }

        // used for lerping

        internal Vector2? _nextPosition;
        internal Angle? _nextRotation;

        internal Vector2 _prevPosition;
        internal Angle _prevRotation;

        // Cache changes so we can distribute them after physics is done (better cache)
        internal EntityCoordinates? _oldCoords;
        internal Angle? _oldLocalRotation;

        /// <summary>
        ///     While updating did we actually defer anything?
        /// </summary>
        public bool UpdatesDeferred => _oldCoords != null || _oldLocalRotation != null;

        [ViewVariables(VVAccess.ReadWrite)]
        internal bool ActivelyLerping { get; set; }

        [ViewVariables] internal readonly HashSet<EntityUid> _children = new();

        [Dependency] private readonly IMapManager _mapManager = default!;

        /// <summary>
        ///     Returns the index of the map which this object is on
        /// </summary>
        [ViewVariables]
        public MapId MapID { get; internal set; }

        internal bool _mapIdInitialized;

        // TODO: Cache this.
        /// <summary>
        ///     The EntityUid of the map which this object is on, if any.
        /// </summary>
        public EntityUid? MapUid => _mapManager.MapExists(MapID) ? _mapManager.GetMapEntityId(MapID) : null;

        /// <summary>
        ///     Defer updates to the EntityTree and MoveEvent calls if toggled.
        /// </summary>
        public bool DeferUpdates { get; set; }

        /// <summary>
        ///     The EntityUid of the grid which this object is on, if any.
        /// </summary>
        [ViewVariables]
        public EntityUid? GridUid => _gridUid;

        [Access(typeof(SharedTransformSystem))]
        internal EntityUid? _gridUid = null;

        /// <summary>
        ///     Disables or enables to ability to locally rotate the entity. When set it removes any local rotation.
        /// </summary>
        [ViewVariables(VVAccess.ReadWrite)]
        public bool NoLocalRotation
        {
            get => _noLocalRotation;
            set
            {
                if (value)
                    LocalRotation = Angle.Zero;

                _noLocalRotation = value;
                Dirty(_entMan);
            }
        }

        /// <summary>
        ///     Current rotation offset of the entity.
        /// </summary>
        [ViewVariables(VVAccess.ReadWrite)]
        [Animatable]
        public Angle LocalRotation
        {
            get => _localRotation;
            set
            {
                if(_noLocalRotation)
                    return;

                if (_localRotation.EqualsApprox(value))
                    return;

                var oldRotation = _localRotation;
                _localRotation = value;
                Dirty(_entMan);

                if (!DeferUpdates)
                {
                    MatricesDirty = true;
                    if (!Initialized)
                        return;

                    var moveEvent = new MoveEvent(Owner, Coordinates, Coordinates, oldRotation, _localRotation, this, _gameTiming.ApplyingState);
                    _entMan.EventBus.RaiseLocalEvent(Owner, ref moveEvent, true);
                }
                else
                {
                    _oldLocalRotation ??= oldRotation;
                }
            }
        }

        /// <summary>
        ///     Current world rotation of the entity.
        /// </summary>
        [ViewVariables(VVAccess.ReadWrite)]
        public Angle WorldRotation
        {
            get
            {
                var parent = _parent;
                var xformQuery = _entMan.GetEntityQuery<TransformComponent>();
                var rotation = _localRotation;

                while (parent.IsValid())
                {
                    var parentXform = xformQuery.GetComponent(parent);
                    rotation += parentXform._localRotation;
                    parent = parentXform.ParentUid;
                }

                return rotation;
            }
            set
            {
                var current = WorldRotation;
                var diff = value - current;
                LocalRotation += diff;
            }
        }

        /// <summary>
        ///     Reference to the transform of the container of this object if it exists, can be nested several times.
        /// </summary>
        [ViewVariables]
<<<<<<< HEAD
        [Obsolete("Use ParentUid instead.")]
=======
        [Obsolete("Use ParentUid and query the parent TransformComponent")]
>>>>>>> dad176ac
        public TransformComponent? Parent
        {
            get => !_parent.IsValid() ? null : _entMan.GetComponent<TransformComponent>(_parent);
        }

        /// <summary>
        /// The UID of the parent entity that this entity is attached to.
        /// </summary>
        public EntityUid ParentUid  => _parent;

        /// <summary>
        ///     Matrix for transforming points from local to world space.
        /// </summary>
        public Matrix3 WorldMatrix
        {
            get
            {
                var xformQuery = _entMan.GetEntityQuery<TransformComponent>();
                var parent = _parent;
                var myMatrix = LocalMatrix;

                while (parent.IsValid())
                {
                    var parentXform = xformQuery.GetComponent(parent);
                    var parentMatrix = parentXform.LocalMatrix;
                    parent = parentXform.ParentUid;

                    Matrix3.Multiply(in myMatrix, in parentMatrix, out var result);
                    myMatrix = result;
                }

                return myMatrix;
            }
        }

        /// <summary>
        ///     Matrix for transforming points from world to local space.
        /// </summary>
        public Matrix3 InvWorldMatrix
        {
            get
            {
                var xformQuery = _entMan.GetEntityQuery<TransformComponent>();
                var parent = _parent;
                var myMatrix = InvLocalMatrix;

                while (parent.IsValid())
                {
                    var parentXform = xformQuery.GetComponent(parent);
                    var parentMatrix = parentXform.InvLocalMatrix;
                    parent = parentXform.ParentUid;

                    Matrix3.Multiply(in parentMatrix, in myMatrix, out var result);
                    myMatrix = result;
                }

                return myMatrix;
            }
        }

        /// <summary>
        ///     Current position offset of the entity relative to the world.
        ///     Can de-parent from its parent if the parent is a grid.
        /// </summary>
        [Animatable]
        [ViewVariables(VVAccess.ReadWrite)]
        public Vector2 WorldPosition
        {
            get
            {
                if (_parent.IsValid())
                {
                    // parent coords to world coords
                    return Parent!.WorldMatrix.Transform(_localPosition);
                }
                else
                {
                    return Vector2.Zero;
                }
            }
            set
            {
                if (!_parent.IsValid())
                {
                    DebugTools.Assert("Parent is invalid while attempting to set WorldPosition - did you try to move root node?");
                    return;
                }

                // world coords to parent coords
                var newPos = Parent!.InvWorldMatrix.Transform(value);

                LocalPosition = newPos;
            }
        }

        /// <summary>
        ///     Position offset of this entity relative to its parent.
        /// </summary>
        [ViewVariables(VVAccess.ReadWrite)]
        public EntityCoordinates Coordinates
        {
            get
            {
                var valid = _parent.IsValid();
                return new EntityCoordinates(valid ? _parent : Owner, valid ? LocalPosition : Vector2.Zero);
            }
            [Obsolete("Use the system's setter method instead.")]
            set
            {
<<<<<<< HEAD
                _entMan.EntitySysManager.GetEntitySystem<SharedTransformSystem>().SetCoordinates(this, value);
=======
                // unless the parent is changing, nothing to do here
                if(value.EntityId == _parent && _anchored)
                    return;

                var sameParent = value.EntityId == _parent;

                if (!sameParent)
                {
                    // Need to set anchored before we update position so that we can clear snapgrid cells correctly.
                    if(_parent != EntityUid.Invalid) // Allow setting Transform.Parent in Prototypes
                        Anchored = false; // changing the parent un-anchors the entity
                }

                var oldPosition = Coordinates;
                var oldRotation = LocalRotation;
                _localPosition = value.Position;
                var changedParent = false;

                if (!sameParent)
                {
                    var xformQuery = _entMan.GetEntityQuery<TransformComponent>();
                    changedParent = true;
                    var newParent = xformQuery.GetComponent(value.EntityId);

                    DebugTools.Assert(newParent != this,
                        $"Can't parent a {nameof(TransformComponent)} to itself.");

                    if (newParent.LifeStage > ComponentLifeStage.Running ||
                        _entMan.GetComponent<MetaDataComponent>(newParent.Owner).EntityLifeStage > EntityLifeStage.MapInitialized)
                    {
                        var msg = $"Attempted to re-parent to a terminating object. Entity: {_entMan.ToPrettyString(Owner)}, new parent: {_entMan.ToPrettyString(value.EntityId)}";
#if EXCEPTION_TOLERANCE
                        Logger.Error(msg);
                        _entMan.DeleteEntity(Owner);
#else
                        throw new InvalidOperationException(msg);
#endif
                    }

                    // That's already our parent, don't bother attaching again.

                    var oldParent = _parent.IsValid() ? xformQuery.GetComponent(_parent) : null;
                    var uid = Owner;
                    oldParent?._children.Remove(uid);
                    newParent._children.Add(uid);

                    // offset position from world to parent
                    _parent = value.EntityId;
                    var oldMapId = MapID;
                    ChangeMapId(newParent.MapID, xformQuery);

                    // Cache new GridID before raising the event.
                    _entMan.EntitySysManager.GetEntitySystem<SharedTransformSystem>().SetGridId(this, FindGridEntityId(xformQuery), xformQuery);

                    // preserve world rotation
                    if (LifeStage == ComponentLifeStage.Running)
                    {
                        oldRotation = _localRotation;
                        _localRotation += (oldParent?.WorldRotation ?? Angle.Zero) - newParent.WorldRotation;
                    }

                    var entParentChangedMessage = new EntParentChangedMessage(Owner, oldParent?.Owner, oldMapId, this);
                    _entMan.EventBus.RaiseLocalEvent(Owner, ref entParentChangedMessage, true);
                }

                // These conditions roughly emulate the effects of the code before I changed things,
                //  in regards to when to rebuild matrices.
                // This may not in fact be the right thing.
                if (changedParent || !DeferUpdates)
                    MatricesDirty = true;

                Dirty(_entMan);

                if (!DeferUpdates)
                {
                    //TODO: This is a hack, look into WHY we can't call GridPosition before the comp is Running
                    if (Running)
                    {
                        if (!oldPosition.Equals(Coordinates) || !oldRotation.Equals(_localRotation))
                        {
                            var moveEvent = new MoveEvent(Owner, oldPosition, Coordinates, oldRotation, _localRotation, this, _gameTiming.ApplyingState);
                            _entMan.EventBus.RaiseLocalEvent(Owner, ref moveEvent, true);
                        }
                    }
                }
                else
                {
                    _oldCoords ??= oldPosition;
                    _oldLocalRotation ??= oldRotation;
                }
>>>>>>> dad176ac
            }
        }

        /// <summary>
        ///     Current position offset of the entity relative to the world.
        ///     This is effectively a more complete version of <see cref="WorldPosition"/>
        /// </summary>
        [ViewVariables(VVAccess.ReadWrite)]
        public MapCoordinates MapPosition => new(WorldPosition, MapID);

        /// <summary>
        ///     Local offset of this entity relative to its parent
        ///     (<see cref="Parent"/> if it's not null, to <see cref="GridUid"/> otherwise).
        /// </summary>
        [Animatable]
        [ViewVariables(VVAccess.ReadWrite)]
        public Vector2 LocalPosition
        {
            get => _localPosition;
            set
            {
                if(Anchored)
                    return;

                if (_localPosition.EqualsApprox(value))
                    return;

                var oldGridPos = Coordinates;
                _localPosition = value;
                Dirty(_entMan);

                if (!DeferUpdates)
                {
                    MatricesDirty = true;
                    if (!Initialized)
                        return;

                    var moveEvent = new MoveEvent(Owner, oldGridPos, Coordinates, _localRotation, _localRotation, this, _gameTiming.ApplyingState);
                    _entMan.EventBus.RaiseLocalEvent(Owner, ref moveEvent, true);
                }
                else
                {
                    _oldCoords ??= oldGridPos;
                }
            }
        }

        /// <summary>
        /// Is this transform anchored to a grid tile?
        /// </summary>
        [ViewVariables(VVAccess.ReadWrite)]
        public bool Anchored
        {
            get => _anchored;
            set
            {
                // This will be set again when the transform starts, actually anchoring it.
                if (LifeStage < ComponentLifeStage.Starting)
                {
                    _anchored = value;
                }
                else if (value && !_anchored && _mapManager.TryFindGridAt(MapPosition, out var grid))
                {
                    _anchored = _entMan.EntitySysManager.GetEntitySystem<SharedTransformSystem>().AnchorEntity(this, grid);
                }
                else if (!value && _anchored)
                {
                    // An anchored entity is always parented to the grid.
                    // If Transform.Anchored is true in the prototype but the entity was not spawned with a grid as the parent,
                    // then this will be false.
                    _entMan.EntitySysManager.GetEntitySystem<SharedTransformSystem>().Unanchor(this);
                }
            }
        }

        [ViewVariables]
        public IEnumerable<TransformComponent> Children
        {
            get
            {
                if (_children.Count == 0) yield break;

                var xforms = _entMan.GetEntityQuery<TransformComponent>();
                var children = ChildEnumerator;

                while (children.MoveNext(out var child))
                {
                    yield return xforms.GetComponent(child.Value);
                }
            }
        }

        [ViewVariables] public IEnumerable<EntityUid> ChildEntities => _children;

        public TransformChildrenEnumerator ChildEnumerator => new(_children.GetEnumerator());

        [ViewVariables] public int ChildCount => _children.Count;

        [ViewVariables]
        public Vector2? LerpDestination
        {
            get => _nextPosition;
            internal set
            {
                _nextPosition = value;
                ActivelyLerping = true;
            }
        }

        [ViewVariables]
        internal Angle? LerpAngle
        {
            get => _nextRotation;
            set
            {
                _nextRotation = value;
                ActivelyLerping = true;
            }
        }

        [ViewVariables] internal Vector2 LerpSource => _prevPosition;
        [ViewVariables] internal Angle LerpSourceAngle => _prevRotation;

        [ViewVariables] internal EntityUid LerpParent { get; set; }

        internal EntityUid? FindGridEntityId(EntityQuery<TransformComponent> xformQuery)
        {
            if (_entMan.HasComponent<IMapComponent>(Owner))
            {
                return null;
            }

            if (_entMan.HasComponent<IMapGridComponent>(Owner))
            {
                return Owner;
            }

            if (_parent.IsValid())
            {
                var parentXform = xformQuery.GetComponent(_parent);
                if (parentXform.GridUid != null || parentXform.LifeStage >= ComponentLifeStage.Initialized)
                    return parentXform.GridUid;
                else
                    return parentXform.FindGridEntityId(xformQuery);
            }

            return _mapManager.TryFindGridAt(MapID, WorldPosition, out var mapgrid) ? mapgrid.GridEntityId : null;
        }

        /// <summary>
        ///     Raise deferred MoveEvents and rebuild matrices.
        /// </summary>
        public void RunDeferred()
        {
            // if we resolved to (close enough) to the OG position then no update.
            if ((_oldCoords == null || _oldCoords.Equals(Coordinates)) &&
                (_oldLocalRotation == null || _oldLocalRotation.Equals(_localRotation)))
            {
                return;
            }

            MatricesDirty = true;

            var moveEvent = new MoveEvent(Owner, _oldCoords ?? Coordinates, Coordinates, _oldLocalRotation ?? _localRotation, _localRotation, this, _gameTiming.ApplyingState);
            _entMan.EventBus.RaiseLocalEvent(Owner, ref moveEvent, true);
            _oldCoords = null;
            _oldLocalRotation = null;
        }

        /// <summary>
        /// Detaches this entity from its parent.
        /// </summary>
        public void AttachToGridOrMap()
        {
            bool TerminatingOrDeleted(EntityUid uid)
            {
                return !_entMan.TryGetComponent(uid, out MetaDataComponent? meta)
                       || meta.EntityLifeStage >= EntityLifeStage.Terminating;
            }

            // nothing to do
            if (!_parent.IsValid())
                return;

            var mapPos = MapPosition;

            EntityUid newMapEntity;
            if (_mapManager.TryFindGridAt(mapPos, out var mapGrid) && !TerminatingOrDeleted(mapGrid.GridEntityId))
            {
                newMapEntity = mapGrid.GridEntityId;
            }
            else if (_mapManager.HasMapEntity(mapPos.MapId)
                     && _mapManager.GetMapEntityIdOrThrow(mapPos.MapId) is var mapEnt
                     && !TerminatingOrDeleted(mapEnt))
            {
                newMapEntity = _mapManager.GetMapEntityIdOrThrow(mapPos.MapId);
            }
            else
            {
                if (!_mapManager.IsMap(Owner))
                    Logger.Warning($"Detached a non-map entity ({_entMan.ToPrettyString(Owner)}) to null-space. Unless this entity is being deleted, this should not happen.");

                _entMan.EntitySysManager.GetEntitySystem<SharedTransformSystem>().DetachParentToNull(this);
                return;
            }

            // this would be a no-op
            if (newMapEntity == _parent)
            {
                return;
            }

            AttachParent(newMapEntity);

            // Technically we're not moving, just changing parent.
            DeferUpdates = true;
            WorldPosition = mapPos.Position;
            DeferUpdates = false;

            Dirty(_entMan);
        }

        /// <summary>
        /// Sets another entity as the parent entity, maintaining world position.
        /// </summary>
        /// <param name="newParent"></param>
        [Obsolete("Use TransformSystem.SetParent() instead")]
        public void AttachParent(TransformComponent newParent)
        {
            _entMan.EntitySysManager.GetEntitySystem<SharedTransformSystem>().SetParent(this, newParent.Owner, newParent);
        }

        internal void ChangeMapId(MapId newMapId, EntityQuery<TransformComponent> xformQuery)
        {
            if (newMapId == MapID)
                return;

            //Set Paused state
            var mapPaused = _mapManager.IsMapPaused(newMapId);
            var metaEnts = _entMan.GetEntityQuery<MetaDataComponent>();
            var metaData = metaEnts.GetComponent(Owner);
            var metaSystem = _entMan.EntitySysManager.GetEntitySystem<MetaDataSystem>();
            metaSystem.SetEntityPaused(Owner, mapPaused, metaData);

            MapID = newMapId;
            UpdateChildMapIdsRecursive(MapID, mapPaused, xformQuery, metaEnts, metaSystem);
        }

        internal void UpdateChildMapIdsRecursive(
            MapId newMapId,
            bool mapPaused,
            EntityQuery<TransformComponent> xformQuery,
            EntityQuery<MetaDataComponent> metaQuery,
            MetaDataSystem system)
        {
            var childEnumerator = ChildEnumerator;

            while (childEnumerator.MoveNext(out var child))
            {
                //Set Paused state
                var metaData = metaQuery.GetComponent(child.Value);
                system.SetEntityPaused(child.Value, mapPaused, metaData);

                var concrete = xformQuery.GetComponent(child.Value);

                concrete.MapID = newMapId;

                if (concrete.ChildCount != 0)
                {
                    concrete.UpdateChildMapIdsRecursive(newMapId, mapPaused, xformQuery, metaQuery, system);
                }
            }
        }

        [Obsolete("Use TransformSystem.SetParent() instead")]
        public void AttachParent(EntityUid parent)
        {
            _entMan.EntitySysManager.GetEntitySystem<SharedTransformSystem>().SetParent(this, parent, _entMan.GetEntityQuery<TransformComponent>());
        }

        /// <summary>
        /// Get the WorldPosition and WorldRotation of this entity faster than each individually.
        /// </summary>
        public (Vector2 WorldPosition, Angle WorldRotation) GetWorldPositionRotation()
        {
            // Worldmatrix needs calculating anyway for worldpos so we'll just drop it.
            var (worldPos, worldRot, _) = GetWorldPositionRotationMatrix();
            return (worldPos, worldRot);
        }

        /// <see cref="GetWorldPositionRotation()"/>
        public (Vector2 WorldPosition, Angle WorldRotation) GetWorldPositionRotation(EntityQuery<TransformComponent> xforms)
        {
            var (worldPos, worldRot, _) = GetWorldPositionRotationMatrix(xforms);
            return (worldPos, worldRot);
        }

        /// <summary>
        /// Get the WorldPosition, WorldRotation, and WorldMatrix of this entity faster than each individually.
        /// </summary>
        public (Vector2 WorldPosition, Angle WorldRotation, Matrix3 WorldMatrix) GetWorldPositionRotationMatrix(EntityQuery<TransformComponent> xforms)
        {
            var parent = _parent;
            var worldRot = _localRotation;
            var worldMatrix = LocalMatrix;

            // By doing these all at once we can elide multiple IsValid + GetComponent calls
            while (parent.IsValid())
            {
                var xform = xforms.GetComponent(parent);
                worldRot += xform.LocalRotation;
                var parentMatrix = xform.LocalMatrix;
                Matrix3.Multiply(in worldMatrix, in parentMatrix, out var result);
                worldMatrix = result;
                parent = xform.ParentUid;
            }

            var worldPosition = new Vector2(worldMatrix.R0C2, worldMatrix.R1C2);

            return (worldPosition, worldRot, worldMatrix);
        }

        /// <summary>
        /// Get the WorldPosition, WorldRotation, and WorldMatrix of this entity faster than each individually.
        /// </summary>
        public (Vector2 WorldPosition, Angle WorldRotation, Matrix3 WorldMatrix) GetWorldPositionRotationMatrix()
        {
            var xforms = _entMan.GetEntityQuery<TransformComponent>();
            return GetWorldPositionRotationMatrix(xforms);
        }

        /// <summary>
        /// Get the WorldPosition, WorldRotation, and InvWorldMatrix of this entity faster than each individually.
        /// </summary>
        public (Vector2 WorldPosition, Angle WorldRotation, Matrix3 InvWorldMatrix) GetWorldPositionRotationInvMatrix()
        {
            var xformQuery = _entMan.GetEntityQuery<TransformComponent>();
            return GetWorldPositionRotationInvMatrix(xformQuery);
        }

        /// <summary>
        /// Get the WorldPosition, WorldRotation, and InvWorldMatrix of this entity faster than each individually.
        /// </summary>
        public (Vector2 WorldPosition, Angle WorldRotation, Matrix3 InvWorldMatrix) GetWorldPositionRotationInvMatrix(EntityQuery<TransformComponent> xformQuery)
        {
            var (worldPos, worldRot, _, invWorldMatrix) = GetWorldPositionRotationMatrixWithInv(xformQuery);
            return (worldPos, worldRot, invWorldMatrix);
        }

        /// <summary>
        /// Get the WorldPosition, WorldRotation, WorldMatrix, and InvWorldMatrix of this entity faster than each individually.
        /// </summary>
        public (Vector2 WorldPosition, Angle WorldRotation, Matrix3 WorldMatrix, Matrix3 InvWorldMatrix) GetWorldPositionRotationMatrixWithInv()
        {
            var xformQuery = _entMan.GetEntityQuery<TransformComponent>();
            return GetWorldPositionRotationMatrixWithInv(xformQuery);
        }

        /// <summary>
        /// Get the WorldPosition, WorldRotation, WorldMatrix, and InvWorldMatrix of this entity faster than each individually.
        /// </summary>
        public (Vector2 WorldPosition, Angle WorldRotation, Matrix3 WorldMatrix, Matrix3 InvWorldMatrix) GetWorldPositionRotationMatrixWithInv(EntityQuery<TransformComponent> xformQuery)
        {
            var parent = _parent;
            var worldRot = _localRotation;
            var invMatrix = InvLocalMatrix;
            var worldMatrix = LocalMatrix;

            // By doing these all at once we can elide multiple IsValid + GetComponent calls
            while (parent.IsValid())
            {
                var xform = xformQuery.GetComponent(parent);
                worldRot += xform.LocalRotation;

                var parentMatrix = xform.LocalMatrix;
                Matrix3.Multiply(in worldMatrix, in parentMatrix, out var result);
                worldMatrix = result;

                var parentInvMatrix = xform.InvLocalMatrix;
                Matrix3.Multiply(in parentInvMatrix, in invMatrix, out var invResult);
                invMatrix = invResult;

                parent = xform.ParentUid;
            }

            var worldPosition = new Vector2(worldMatrix.R0C2, worldMatrix.R1C2);

            return (worldPosition, worldRot, worldMatrix, invMatrix);
        }

        private void RebuildMatrices()
        {
            MatricesDirty = false;

            if (!_parent.IsValid()) // Root Node
            {
                _localMatrix = Matrix3.Identity;
                _invLocalMatrix = Matrix3.Identity;
            }

            _localMatrix = Matrix3.CreateTransform(_localPosition, _localRotation);
            _invLocalMatrix = Matrix3.CreateInverseTransform(_localPosition, _localRotation);
        }

        public string GetDebugString()
        {
            return $"pos/rot/wpos/wrot: {Coordinates}/{LocalRotation}/{WorldPosition}/{WorldRotation}";
        }
    }

    /// <summary>
    ///     Raised whenever an entity translates or rotates relative to their parent.
    /// </summary>
    /// <remarks>
    ///     This will also get raised if the entity's parent changes, even if the local position and rotation remains
    ///     unchanged.
    /// </remarks>
    [ByRefEvent]
    public readonly struct MoveEvent
    {
        public MoveEvent(EntityUid sender, EntityCoordinates oldPos, EntityCoordinates newPos, Angle oldRotation, Angle newRotation, TransformComponent component, bool stateHandling)
        {
            Sender = sender;
            OldPosition = oldPos;
            NewPosition = newPos;
            OldRotation = oldRotation;
            NewRotation = newRotation;
            Component = component;
            FromStateHandling = stateHandling;
        }

        public readonly EntityUid Sender;
        public readonly EntityCoordinates OldPosition;
        public readonly EntityCoordinates NewPosition;
        public readonly Angle OldRotation;
        public readonly Angle NewRotation;
        public readonly TransformComponent Component;

        public bool ParentChanged => NewPosition.EntityId != OldPosition.EntityId;

        /// <summary>
        ///     If true, this event was generated during component state handling. This means it can be ignored in some instances.
        /// </summary>
        public readonly bool FromStateHandling;
    }

    public struct TransformChildrenEnumerator : IDisposable
    {
        private HashSet<EntityUid>.Enumerator _children;

        public TransformChildrenEnumerator(HashSet<EntityUid>.Enumerator children)
        {
            _children = children;
        }

        public bool MoveNext([NotNullWhen(true)] out EntityUid? child)
        {
            if (!_children.MoveNext())
            {
                child = null;
                return false;
            }

            child = _children.Current;
            return true;
        }

        public void Dispose()
        {
            _children.Dispose();
        }
    }

    /// <summary>
    /// Raised when the Anchor state of the transform is changed.
    /// </summary>
    [ByRefEvent]
    public readonly struct AnchorStateChangedEvent
    {
        public readonly TransformComponent Transform;
        public EntityUid Entity => Transform.Owner;
        public bool Anchored => Transform.Anchored;

        /// <summary>
        ///     If true, the entity is being detached to null-space
        /// </summary>
        public readonly bool Detaching;

        public AnchorStateChangedEvent(TransformComponent transform, bool detaching = false)
        {
            Detaching = detaching;
            Transform = transform;
        }
    }

    /// <summary>
    /// Raised when an entity is re-anchored to another grid.
    /// </summary>
    [ByRefEvent]
    public readonly struct ReAnchorEvent
    {
        public readonly EntityUid Entity;
        public readonly EntityUid OldGrid;
        public readonly EntityUid Grid;

        /// <summary>
        /// Tile on both the old and new grid being re-anchored.
        /// </summary>
        public readonly Vector2i TilePos;

        public ReAnchorEvent(EntityUid uid, EntityUid oldGrid, EntityUid grid, Vector2i tilePos)
        {
            Entity = uid;
            OldGrid = oldGrid;
            Grid = grid;
            TilePos = tilePos;
        }
    }
}<|MERGE_RESOLUTION|>--- conflicted
+++ resolved
@@ -194,11 +194,7 @@
         ///     Reference to the transform of the container of this object if it exists, can be nested several times.
         /// </summary>
         [ViewVariables]
-<<<<<<< HEAD
-        [Obsolete("Use ParentUid instead.")]
-=======
         [Obsolete("Use ParentUid and query the parent TransformComponent")]
->>>>>>> dad176ac
         public TransformComponent? Parent
         {
             get => !_parent.IsValid() ? null : _entMan.GetComponent<TransformComponent>(_parent);
@@ -308,100 +304,7 @@
             [Obsolete("Use the system's setter method instead.")]
             set
             {
-<<<<<<< HEAD
                 _entMan.EntitySysManager.GetEntitySystem<SharedTransformSystem>().SetCoordinates(this, value);
-=======
-                // unless the parent is changing, nothing to do here
-                if(value.EntityId == _parent && _anchored)
-                    return;
-
-                var sameParent = value.EntityId == _parent;
-
-                if (!sameParent)
-                {
-                    // Need to set anchored before we update position so that we can clear snapgrid cells correctly.
-                    if(_parent != EntityUid.Invalid) // Allow setting Transform.Parent in Prototypes
-                        Anchored = false; // changing the parent un-anchors the entity
-                }
-
-                var oldPosition = Coordinates;
-                var oldRotation = LocalRotation;
-                _localPosition = value.Position;
-                var changedParent = false;
-
-                if (!sameParent)
-                {
-                    var xformQuery = _entMan.GetEntityQuery<TransformComponent>();
-                    changedParent = true;
-                    var newParent = xformQuery.GetComponent(value.EntityId);
-
-                    DebugTools.Assert(newParent != this,
-                        $"Can't parent a {nameof(TransformComponent)} to itself.");
-
-                    if (newParent.LifeStage > ComponentLifeStage.Running ||
-                        _entMan.GetComponent<MetaDataComponent>(newParent.Owner).EntityLifeStage > EntityLifeStage.MapInitialized)
-                    {
-                        var msg = $"Attempted to re-parent to a terminating object. Entity: {_entMan.ToPrettyString(Owner)}, new parent: {_entMan.ToPrettyString(value.EntityId)}";
-#if EXCEPTION_TOLERANCE
-                        Logger.Error(msg);
-                        _entMan.DeleteEntity(Owner);
-#else
-                        throw new InvalidOperationException(msg);
-#endif
-                    }
-
-                    // That's already our parent, don't bother attaching again.
-
-                    var oldParent = _parent.IsValid() ? xformQuery.GetComponent(_parent) : null;
-                    var uid = Owner;
-                    oldParent?._children.Remove(uid);
-                    newParent._children.Add(uid);
-
-                    // offset position from world to parent
-                    _parent = value.EntityId;
-                    var oldMapId = MapID;
-                    ChangeMapId(newParent.MapID, xformQuery);
-
-                    // Cache new GridID before raising the event.
-                    _entMan.EntitySysManager.GetEntitySystem<SharedTransformSystem>().SetGridId(this, FindGridEntityId(xformQuery), xformQuery);
-
-                    // preserve world rotation
-                    if (LifeStage == ComponentLifeStage.Running)
-                    {
-                        oldRotation = _localRotation;
-                        _localRotation += (oldParent?.WorldRotation ?? Angle.Zero) - newParent.WorldRotation;
-                    }
-
-                    var entParentChangedMessage = new EntParentChangedMessage(Owner, oldParent?.Owner, oldMapId, this);
-                    _entMan.EventBus.RaiseLocalEvent(Owner, ref entParentChangedMessage, true);
-                }
-
-                // These conditions roughly emulate the effects of the code before I changed things,
-                //  in regards to when to rebuild matrices.
-                // This may not in fact be the right thing.
-                if (changedParent || !DeferUpdates)
-                    MatricesDirty = true;
-
-                Dirty(_entMan);
-
-                if (!DeferUpdates)
-                {
-                    //TODO: This is a hack, look into WHY we can't call GridPosition before the comp is Running
-                    if (Running)
-                    {
-                        if (!oldPosition.Equals(Coordinates) || !oldRotation.Equals(_localRotation))
-                        {
-                            var moveEvent = new MoveEvent(Owner, oldPosition, Coordinates, oldRotation, _localRotation, this, _gameTiming.ApplyingState);
-                            _entMan.EventBus.RaiseLocalEvent(Owner, ref moveEvent, true);
-                        }
-                    }
-                }
-                else
-                {
-                    _oldCoords ??= oldPosition;
-                    _oldLocalRotation ??= oldRotation;
-                }
->>>>>>> dad176ac
             }
         }
 
