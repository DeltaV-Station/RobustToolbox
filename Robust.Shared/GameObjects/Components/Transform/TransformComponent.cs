using Robust.Shared.Animations;
using Robust.Shared.GameStates;
using Robust.Shared.IoC;
using Robust.Shared.Log;
using Robust.Shared.Map;
using Robust.Shared.Maths;
using Robust.Shared.Serialization.Manager.Attributes;
using Robust.Shared.Timing;
using Robust.Shared.Utility;
using Robust.Shared.ViewVariables;
using System;
using System.Collections.Generic;
using System.Diagnostics.CodeAnalysis;

namespace Robust.Shared.GameObjects
{
    /// <summary>
    ///     Stores the position and orientation of the entity.
    /// </summary>
    [NetworkedComponent]
    public sealed class TransformComponent : Component, IComponentDebug
    {
        [Dependency] private readonly IEntityManager _entMan = default!;
        [Dependency] private readonly IGameTiming _gameTiming = default!;

        [DataField("parent")] internal EntityUid _parent;
        [DataField("pos")] internal Vector2 _localPosition = Vector2.Zero; // holds offset from grid, or offset from parent
        [DataField("rot")] internal Angle _localRotation; // local rotation
        [DataField("noRot")] internal bool _noLocalRotation;
        [DataField("anchored")]
        internal bool _anchored;

        /// <summary>
        ///     The broadphase that this entity is currently stored on, if any.
        /// </summary>
        /// <remarks>
        ///     Maybe this should be moved to its own component eventually, but at least currently comps are not structs
        ///     and this data is required whenever any entity moves, so this will just save a component lookup.
        /// </remarks>
        [ViewVariables]
        internal BroadphaseData? Broadphase;

        internal bool MatricesDirty = false;
        private Matrix3 _localMatrix = Matrix3.Identity;
        private Matrix3 _invLocalMatrix = Matrix3.Identity;

        // these should just be system methods, but existing component functions like InvWorldMatrix still rely on
        // getting these so those have to be fully ECS-ed first.
        public Matrix3 LocalMatrix
        {
            get
            {
                if (MatricesDirty)
                    RebuildMatrices();
                return _localMatrix;
            }
        }
        public Matrix3 InvLocalMatrix
        {
            get
            {
                if (MatricesDirty)
                    RebuildMatrices();
                return _invLocalMatrix;
            }
        }

        // used for lerping

        internal Vector2? _nextPosition;
        internal Angle? _nextRotation;

        internal Vector2 _prevPosition;
        internal Angle _prevRotation;

        // Cache changes so we can distribute them after physics is done (better cache)
        internal EntityCoordinates? _oldCoords;
        internal Angle? _oldLocalRotation;

        /// <summary>
        ///     While updating did we actually defer anything?
        /// </summary>
        public bool UpdatesDeferred => _oldCoords != null || _oldLocalRotation != null;

        [ViewVariables(VVAccess.ReadWrite)]
        internal bool ActivelyLerping { get; set; }

        [ViewVariables] internal readonly HashSet<EntityUid> _children = new();

        [Dependency] private readonly IMapManager _mapManager = default!;

        /// <summary>
        ///     Returns the index of the map which this object is on
        /// </summary>
        [ViewVariables]
        public MapId MapID { get; internal set; }

        internal bool _mapIdInitialized;

        // TODO: Cache this.
        /// <summary>
        ///     The EntityUid of the map which this object is on, if any.
        /// </summary>
        public EntityUid? MapUid
        {
            get
            {
                var id = _mapManager.GetMapEntityId(MapID);
                return id.IsValid() ? id : null;
            }
        }

        /// <summary>
        ///     Defer updates to the EntityTree and MoveEvent calls if toggled.
        /// </summary>
        public bool DeferUpdates { get; set; }

        /// <summary>
        ///     The EntityUid of the grid which this object is on, if any.
        /// </summary>
        [ViewVariables]
        public EntityUid? GridUid => _gridUid;

        /// <summary>
        ///     The EntityUid of the grid which this object is on, if any.
        /// </summary>
        [ViewVariables]
        public EntityUid GridEuid => _gridUid ?? EntityUid.Invalid;

        [Access(typeof(SharedTransformSystem))]
        internal EntityUid? _gridUid = null;

        /// <summary>
        ///     Disables or enables to ability to locally rotate the entity. When set it removes any local rotation.
        /// </summary>
        [ViewVariables(VVAccess.ReadWrite)]
        public bool NoLocalRotation
        {
            get => _noLocalRotation;
            set
            {
                if (value)
                    LocalRotation = Angle.Zero;

                _noLocalRotation = value;
                Dirty(_entMan);
            }
        }

        /// <summary>
        ///     Current rotation offset of the entity.
        /// </summary>
        [ViewVariables(VVAccess.ReadWrite)]
        [Animatable]
        public Angle LocalRotation
        {
            get => _localRotation;
            set
            {
                if(_noLocalRotation)
                    return;

                if (_localRotation.EqualsApprox(value))
                    return;

                var oldRotation = _localRotation;
                _localRotation = value;
                Dirty(_entMan);

                if (!DeferUpdates)
                {
                    MatricesDirty = true;
                    if (!Initialized)
                        return;

                    var moveEvent = new MoveEvent(Owner, Coordinates, Coordinates, oldRotation, _localRotation, this, _gameTiming.ApplyingState);
                    _entMan.EventBus.RaiseLocalEvent(Owner, ref moveEvent, true);
                }
                else
                {
                    _oldLocalRotation ??= oldRotation;
                }
            }
        }

        /// <summary>
        ///     Current world rotation of the entity.
        /// </summary>
        [ViewVariables(VVAccess.ReadWrite)]
        public Angle WorldRotation
        {
            get
            {
                var parent = _parent;
                var xformQuery = _entMan.GetEntityQuery<TransformComponent>();
                var rotation = _localRotation;

                while (parent.IsValid())
                {
                    var parentXform = xformQuery.GetComponent(parent);
                    rotation += parentXform._localRotation;
                    parent = parentXform.ParentUid;
                }

                return rotation;
            }
            set
            {
                var current = WorldRotation;
                var diff = value - current;
                LocalRotation += diff;
            }
        }

        /// <summary>
        ///     Reference to the transform of the container of this object if it exists, can be nested several times.
        /// </summary>
        [ViewVariables]
        [Obsolete("Use ParentUid and query the parent TransformComponent")]
        public TransformComponent? Parent
        {
            get => !_parent.IsValid() ? null : _entMan.GetComponent<TransformComponent>(_parent);
        }

        /// <summary>
        /// The UID of the parent entity that this entity is attached to.
        /// </summary>
        public EntityUid ParentUid  => _parent;

        /// <summary>
        ///     Matrix for transforming points from local to world space.
        /// </summary>
        public Matrix3 WorldMatrix
        {
            get
            {
                var xformQuery = _entMan.GetEntityQuery<TransformComponent>();
                var parent = _parent;
                var myMatrix = LocalMatrix;

                while (parent.IsValid())
                {
                    var parentXform = xformQuery.GetComponent(parent);
                    var parentMatrix = parentXform.LocalMatrix;
                    parent = parentXform.ParentUid;

                    Matrix3.Multiply(in myMatrix, in parentMatrix, out var result);
                    myMatrix = result;
                }

                return myMatrix;
            }
        }

        /// <summary>
        ///     Matrix for transforming points from world to local space.
        /// </summary>
        public Matrix3 InvWorldMatrix
        {
            get
            {
                var xformQuery = _entMan.GetEntityQuery<TransformComponent>();
                var parent = _parent;
                var myMatrix = InvLocalMatrix;

                while (parent.IsValid())
                {
                    var parentXform = xformQuery.GetComponent(parent);
                    var parentMatrix = parentXform.InvLocalMatrix;
                    parent = parentXform.ParentUid;

                    Matrix3.Multiply(in parentMatrix, in myMatrix, out var result);
                    myMatrix = result;
                }

                return myMatrix;
            }
        }

        /// <summary>
        ///     Current position offset of the entity relative to the world.
        ///     Can de-parent from its parent if the parent is a grid.
        /// </summary>
        [Animatable]
        [ViewVariables(VVAccess.ReadWrite)]
        public Vector2 WorldPosition
        {
            get
            {
                if (_parent.IsValid())
                {
                    // parent coords to world coords
                    return Parent!.WorldMatrix.Transform(_localPosition);
                }
                else
                {
                    return Vector2.Zero;
                }
            }
            set
            {
                if (!_parent.IsValid())
                {
                    DebugTools.Assert("Parent is invalid while attempting to set WorldPosition - did you try to move root node?");
                    return;
                }

                // world coords to parent coords
                var newPos = Parent!.InvWorldMatrix.Transform(value);

                LocalPosition = newPos;
            }
        }

        /// <summary>
        ///     Position offset of this entity relative to its parent.
        /// </summary>
        [ViewVariables(VVAccess.ReadWrite)]
        public EntityCoordinates Coordinates
        {
            get
            {
                var valid = _parent.IsValid();
                return new EntityCoordinates(valid ? _parent : Owner, valid ? LocalPosition : Vector2.Zero);
            }
            [Obsolete("Use the system's setter method instead.")]
            set
            {
                _entMan.EntitySysManager.GetEntitySystem<SharedTransformSystem>().SetCoordinates(this, value);
            }
        }

        /// <summary>
        ///     Current position offset of the entity relative to the world.
        ///     This is effectively a more complete version of <see cref="WorldPosition"/>
        /// </summary>
        [ViewVariables(VVAccess.ReadWrite)]
        public MapCoordinates MapPosition => new(WorldPosition, MapID);

        /// <summary>
        ///     Local offset of this entity relative to its parent
<<<<<<< HEAD
        ///     (<see cref="Parent"/> if it's not null).
=======
        ///     (<see cref="Parent"/> if it's not null, to <see cref="GridUid"/> otherwise).
>>>>>>> e34935c9
        /// </summary>
        [Animatable]
        [ViewVariables(VVAccess.ReadWrite)]
        public Vector2 LocalPosition
        {
            get => _localPosition;
            set
            {
                if(Anchored)
                    return;

                if (_localPosition.EqualsApprox(value))
                    return;

                var oldGridPos = Coordinates;
                _localPosition = value;
                Dirty(_entMan);

                if (!DeferUpdates)
                {
                    MatricesDirty = true;
                    if (!Initialized)
                        return;

                    var moveEvent = new MoveEvent(Owner, oldGridPos, Coordinates, _localRotation, _localRotation, this, _gameTiming.ApplyingState);
                    _entMan.EventBus.RaiseLocalEvent(Owner, ref moveEvent, true);
                }
                else
                {
                    _oldCoords ??= oldGridPos;
                }
            }
        }

        /// <summary>
        /// Is this transform anchored to a grid tile?
        /// </summary>
        [ViewVariables(VVAccess.ReadWrite)]
        public bool Anchored
        {
            get => _anchored;
            set
            {
                // This will be set again when the transform initializes, actually anchoring it.
                if (!Initialized)
                {
                    _anchored = value;
                }
                else if (value && !_anchored && _mapManager.TryFindGridAt(MapPosition, out var grid))
                {
                    _anchored = _entMan.EntitySysManager.GetEntitySystem<SharedTransformSystem>().AnchorEntity(this, grid);
                }
                else if (!value && _anchored)
                {
                    // An anchored entity is always parented to the grid.
                    // If Transform.Anchored is true in the prototype but the entity was not spawned with a grid as the parent,
                    // then this will be false.
                    _entMan.EntitySysManager.GetEntitySystem<SharedTransformSystem>().Unanchor(this);
                }
            }
        }

        [ViewVariables]
        public IEnumerable<TransformComponent> Children
        {
            get
            {
                if (_children.Count == 0) yield break;

                var xforms = _entMan.GetEntityQuery<TransformComponent>();
                var children = ChildEnumerator;

                while (children.MoveNext(out var child))
                {
                    yield return xforms.GetComponent(child.Value);
                }
            }
        }

        [ViewVariables] public IEnumerable<EntityUid> ChildEntities => _children;

        public TransformChildrenEnumerator ChildEnumerator => new(_children.GetEnumerator());

        [ViewVariables] public int ChildCount => _children.Count;

        [ViewVariables]
        public Vector2? LerpDestination
        {
            get => _nextPosition;
            internal set
            {
                _nextPosition = value;
                ActivelyLerping = true;
            }
        }

        [ViewVariables]
        internal Angle? LerpAngle
        {
            get => _nextRotation;
            set
            {
                _nextRotation = value;
                ActivelyLerping = true;
            }
        }

        [ViewVariables] internal Vector2 LerpSource => _prevPosition;
        [ViewVariables] internal Angle LerpSourceAngle => _prevRotation;

        [ViewVariables] internal EntityUid LerpParent { get; set; }

        internal EntityUid? FindGridEntityId(EntityQuery<TransformComponent> xformQuery)
        {
            if (_entMan.HasComponent<MapComponent>(Owner))
            {
                return null;
            }

<<<<<<< HEAD
            if (_entMan.TryGetComponent(Owner, out MapGridComponent? gridComponent))
=======
            if (_entMan.HasComponent<MapGridComponent>(Owner))
>>>>>>> e34935c9
            {
                return Owner;
            }

            if (_parent.IsValid())
            {
                var parentXform = xformQuery.GetComponent(_parent);
                if (parentXform.GridUid != null || parentXform.LifeStage >= ComponentLifeStage.Initialized)
                    return parentXform.GridUid;
                else
                    return parentXform.FindGridEntityId(xformQuery);
            }

            return _mapManager.TryFindGridAt(MapID, WorldPosition, out var mapgrid) ? mapgrid.Owner : null;
        }

        /// <summary>
        ///     Raise deferred MoveEvents and rebuild matrices.
        /// </summary>
        public void RunDeferred()
        {
            // if we resolved to (close enough) to the OG position then no update.
            if ((_oldCoords == null || _oldCoords.Equals(Coordinates)) &&
                (_oldLocalRotation == null || _oldLocalRotation.Equals(_localRotation)))
            {
                return;
            }

            MatricesDirty = true;

            var moveEvent = new MoveEvent(Owner, _oldCoords ?? Coordinates, Coordinates, _oldLocalRotation ?? _localRotation, _localRotation, this, _gameTiming.ApplyingState);
            _entMan.EventBus.RaiseLocalEvent(Owner, ref moveEvent, true);
            _oldCoords = null;
            _oldLocalRotation = null;
        }

        /// <summary>
        /// Detaches this entity from its parent.
        /// </summary>
        public void AttachToGridOrMap()
        {
            bool TerminatingOrDeleted(EntityUid uid)
            {
                return !_entMan.TryGetComponent(uid, out MetaDataComponent? meta)
                       || meta.EntityLifeStage >= EntityLifeStage.Terminating;
            }

            // nothing to do
            if (!_parent.IsValid())
                return;

            var mapPos = MapPosition;

            EntityUid newMapEntity;
            if (_mapManager.TryFindGridAt(mapPos, out var mapGrid) && !TerminatingOrDeleted(mapGrid.Owner))
            {
                newMapEntity = mapGrid.Owner;
            }
            else if (_mapManager.HasMapEntity(mapPos.MapId)
                     && _mapManager.GetMapEntityIdOrThrow(mapPos.MapId) is var mapEnt
                     && !TerminatingOrDeleted(mapEnt))
            {
                newMapEntity = _mapManager.GetMapEntityIdOrThrow(mapPos.MapId);
            }
            else
            {
                if (!_mapManager.IsMap(Owner))
                    Logger.Warning($"Detached a non-map entity ({_entMan.ToPrettyString(Owner)}) to null-space. Unless this entity is being deleted, this should not happen.");

                _entMan.EntitySysManager.GetEntitySystem<SharedTransformSystem>().DetachParentToNull(this);
                return;
            }

            // this would be a no-op
            if (newMapEntity == _parent)
            {
                return;
            }

            AttachParent(newMapEntity);

            // Technically we're not moving, just changing parent.
            DeferUpdates = true;
            WorldPosition = mapPos.Position;
            DeferUpdates = false;

            Dirty(_entMan);
        }

        /// <summary>
        /// Sets another entity as the parent entity, maintaining world position.
        /// </summary>
        /// <param name="newParent"></param>
        [Obsolete("Use TransformSystem.SetParent() instead")]
        public void AttachParent(TransformComponent newParent)
        {
            _entMan.EntitySysManager.GetEntitySystem<SharedTransformSystem>().SetParent(this, newParent.Owner, newParent);
        }

        internal void ChangeMapId(MapId newMapId, EntityQuery<TransformComponent> xformQuery)
        {
            if (newMapId == MapID)
                return;

            //Set Paused state
            var mapPaused = _mapManager.IsMapPaused(newMapId);
            var metaEnts = _entMan.GetEntityQuery<MetaDataComponent>();
            var metaData = metaEnts.GetComponent(Owner);
            var metaSystem = _entMan.EntitySysManager.GetEntitySystem<MetaDataSystem>();
            metaSystem.SetEntityPaused(Owner, mapPaused, metaData);

            MapID = newMapId;
            UpdateChildMapIdsRecursive(MapID, mapPaused, xformQuery, metaEnts, metaSystem);
        }

        internal void UpdateChildMapIdsRecursive(
            MapId newMapId,
            bool mapPaused,
            EntityQuery<TransformComponent> xformQuery,
            EntityQuery<MetaDataComponent> metaQuery,
            MetaDataSystem system)
        {
            var childEnumerator = ChildEnumerator;

            while (childEnumerator.MoveNext(out var child))
            {
                //Set Paused state
                var metaData = metaQuery.GetComponent(child.Value);
                system.SetEntityPaused(child.Value, mapPaused, metaData);

                var concrete = xformQuery.GetComponent(child.Value);

                concrete.MapID = newMapId;

                if (concrete.ChildCount != 0)
                {
                    concrete.UpdateChildMapIdsRecursive(newMapId, mapPaused, xformQuery, metaQuery, system);
                }
            }
        }

        [Obsolete("Use TransformSystem.SetParent() instead")]
        public void AttachParent(EntityUid parent)
        {
            _entMan.EntitySysManager.GetEntitySystem<SharedTransformSystem>().SetParent(this, parent, _entMan.GetEntityQuery<TransformComponent>());
        }

        /// <summary>
        /// Get the WorldPosition and WorldRotation of this entity faster than each individually.
        /// </summary>
        public (Vector2 WorldPosition, Angle WorldRotation) GetWorldPositionRotation()
        {
            // Worldmatrix needs calculating anyway for worldpos so we'll just drop it.
            var (worldPos, worldRot, _) = GetWorldPositionRotationMatrix();
            return (worldPos, worldRot);
        }

        /// <see cref="GetWorldPositionRotation()"/>
        public (Vector2 WorldPosition, Angle WorldRotation) GetWorldPositionRotation(EntityQuery<TransformComponent> xforms)
        {
            var (worldPos, worldRot, _) = GetWorldPositionRotationMatrix(xforms);
            return (worldPos, worldRot);
        }

        /// <summary>
        /// Get the WorldPosition, WorldRotation, and WorldMatrix of this entity faster than each individually.
        /// </summary>
        public (Vector2 WorldPosition, Angle WorldRotation, Matrix3 WorldMatrix) GetWorldPositionRotationMatrix(EntityQuery<TransformComponent> xforms)
        {
            var parent = _parent;
            var worldRot = _localRotation;
            var worldMatrix = LocalMatrix;

            // By doing these all at once we can elide multiple IsValid + GetComponent calls
            while (parent.IsValid())
            {
                var xform = xforms.GetComponent(parent);
                worldRot += xform.LocalRotation;
                var parentMatrix = xform.LocalMatrix;
                Matrix3.Multiply(in worldMatrix, in parentMatrix, out var result);
                worldMatrix = result;
                parent = xform.ParentUid;
            }

            var worldPosition = new Vector2(worldMatrix.R0C2, worldMatrix.R1C2);

            return (worldPosition, worldRot, worldMatrix);
        }

        /// <summary>
        /// Get the WorldPosition, WorldRotation, and WorldMatrix of this entity faster than each individually.
        /// </summary>
        public (Vector2 WorldPosition, Angle WorldRotation, Matrix3 WorldMatrix) GetWorldPositionRotationMatrix()
        {
            var xforms = _entMan.GetEntityQuery<TransformComponent>();
            return GetWorldPositionRotationMatrix(xforms);
        }

        /// <summary>
        /// Get the WorldPosition, WorldRotation, and InvWorldMatrix of this entity faster than each individually.
        /// </summary>
        public (Vector2 WorldPosition, Angle WorldRotation, Matrix3 InvWorldMatrix) GetWorldPositionRotationInvMatrix()
        {
            var xformQuery = _entMan.GetEntityQuery<TransformComponent>();
            return GetWorldPositionRotationInvMatrix(xformQuery);
        }

        /// <summary>
        /// Get the WorldPosition, WorldRotation, and InvWorldMatrix of this entity faster than each individually.
        /// </summary>
        public (Vector2 WorldPosition, Angle WorldRotation, Matrix3 InvWorldMatrix) GetWorldPositionRotationInvMatrix(EntityQuery<TransformComponent> xformQuery)
        {
            var (worldPos, worldRot, _, invWorldMatrix) = GetWorldPositionRotationMatrixWithInv(xformQuery);
            return (worldPos, worldRot, invWorldMatrix);
        }

        /// <summary>
        /// Get the WorldPosition, WorldRotation, WorldMatrix, and InvWorldMatrix of this entity faster than each individually.
        /// </summary>
        public (Vector2 WorldPosition, Angle WorldRotation, Matrix3 WorldMatrix, Matrix3 InvWorldMatrix) GetWorldPositionRotationMatrixWithInv()
        {
            var xformQuery = _entMan.GetEntityQuery<TransformComponent>();
            return GetWorldPositionRotationMatrixWithInv(xformQuery);
        }

        /// <summary>
        /// Get the WorldPosition, WorldRotation, WorldMatrix, and InvWorldMatrix of this entity faster than each individually.
        /// </summary>
        public (Vector2 WorldPosition, Angle WorldRotation, Matrix3 WorldMatrix, Matrix3 InvWorldMatrix) GetWorldPositionRotationMatrixWithInv(EntityQuery<TransformComponent> xformQuery)
        {
            var parent = _parent;
            var worldRot = _localRotation;
            var invMatrix = InvLocalMatrix;
            var worldMatrix = LocalMatrix;

            // By doing these all at once we can avoid multiple IsValid + GetComponent calls
            while (parent.IsValid())
            {
                var xform = xformQuery.GetComponent(parent);
                worldRot += xform.LocalRotation;

                var parentMatrix = xform.LocalMatrix;
                Matrix3.Multiply(in worldMatrix, in parentMatrix, out var result);
                worldMatrix = result;

                var parentInvMatrix = xform.InvLocalMatrix;
                Matrix3.Multiply(in parentInvMatrix, in invMatrix, out var invResult);
                invMatrix = invResult;

                parent = xform.ParentUid;
            }

            var worldPosition = new Vector2(worldMatrix.R0C2, worldMatrix.R1C2);

            return (worldPosition, worldRot, worldMatrix, invMatrix);
        }

        private void RebuildMatrices()
        {
            MatricesDirty = false;

            if (!_parent.IsValid()) // Root Node
            {
                _localMatrix = Matrix3.Identity;
                _invLocalMatrix = Matrix3.Identity;
            }

            _localMatrix = Matrix3.CreateTransform(_localPosition, _localRotation);
            _invLocalMatrix = Matrix3.CreateInverseTransform(_localPosition, _localRotation);
        }

        public string GetDebugString()
        {
            return $"pos/rot/wpos/wrot: {Coordinates}/{LocalRotation}/{WorldPosition}/{WorldRotation}";
        }
<<<<<<< HEAD

        internal void SetAnchored(bool value, bool issueEvent = true)
        {
            _anchored = value;
            Dirty(_entMan);

            if (issueEvent)
            {
                var anchorStateChangedEvent = new AnchorStateChangedEvent(this, false);
                _entMan.EventBus.RaiseLocalEvent(Owner, ref anchorStateChangedEvent, true);
            }
        }

        public static Box2 CalcWorldAabb(TransformComponent xform, Box2 localAabb)
        {
            return new Box2Rotated(localAabb, xform.WorldRotation, Vector2.Zero)
                .CalcBoundingBox()
                .Translated(xform.WorldPosition);
        }
=======
>>>>>>> e34935c9
    }

    /// <summary>
    ///     Raised whenever an entity translates or rotates relative to their parent.
    /// </summary>
    /// <remarks>
    ///     This will also get raised if the entity's parent changes, even if the local position and rotation remains
    ///     unchanged.
    /// </remarks>
    [ByRefEvent]
    public readonly struct MoveEvent
    {
        public MoveEvent(EntityUid sender, EntityCoordinates oldPos, EntityCoordinates newPos, Angle oldRotation, Angle newRotation, TransformComponent component, bool stateHandling)
        {
            Sender = sender;
            OldPosition = oldPos;
            NewPosition = newPos;
            OldRotation = oldRotation;
            NewRotation = newRotation;
            Component = component;
            FromStateHandling = stateHandling;
        }

        public readonly EntityUid Sender;
        public readonly EntityCoordinates OldPosition;
        public readonly EntityCoordinates NewPosition;
        public readonly Angle OldRotation;
        public readonly Angle NewRotation;
        public readonly TransformComponent Component;

        public bool ParentChanged => NewPosition.EntityId != OldPosition.EntityId;

        /// <summary>
        ///     If true, this event was generated during component state handling. This means it can be ignored in some instances.
        /// </summary>
        public readonly bool FromStateHandling;
    }

    public struct TransformChildrenEnumerator : IDisposable
    {
        private HashSet<EntityUid>.Enumerator _children;

        public TransformChildrenEnumerator(HashSet<EntityUid>.Enumerator children)
        {
            _children = children;
        }

        public bool MoveNext([NotNullWhen(true)] out EntityUid? child)
        {
            if (!_children.MoveNext())
            {
                child = null;
                return false;
            }

            child = _children.Current;
            return true;
        }

        public void Dispose()
        {
            _children.Dispose();
        }
    }

    /// <summary>
    /// Raised when the Anchor state of the transform is changed.
    /// </summary>
    [ByRefEvent]
    public readonly struct AnchorStateChangedEvent
    {
        public readonly TransformComponent Transform;
        public EntityUid Entity => Transform.Owner;
        public bool Anchored => Transform.Anchored;

        /// <summary>
        ///     If true, the entity is being detached to null-space
        /// </summary>
        public readonly bool Detaching;

        public AnchorStateChangedEvent(TransformComponent transform, bool detaching = false)
        {
            Detaching = detaching;
            Transform = transform;
        }
    }

    /// <summary>
    /// Raised when an entity is re-anchored to another grid.
    /// </summary>
    [ByRefEvent]
    public readonly struct ReAnchorEvent
    {
        public readonly EntityUid Entity;
        public readonly EntityUid OldGrid;
        public readonly EntityUid Grid;

        /// <summary>
        /// Tile on both the old and new grid being re-anchored.
        /// </summary>
        public readonly Vector2i TilePos;

        public ReAnchorEvent(EntityUid uid, EntityUid oldGrid, EntityUid grid, Vector2i tilePos)
        {
            Entity = uid;
            OldGrid = oldGrid;
            Grid = grid;
            TilePos = tilePos;
        }
    }

    /// <summary>
    ///     Data used to store information about the broad-phase that any given entity is currently on.
    /// </summary>
    /// <remarks>
    ///     A null value means that this entity is simply not on a broadphase (e.g., in null-space or in a container).
    ///     An invalid entity UID indicates that this entity has intentionally been removed from broadphases and should
    ///     not automatically be re-added by movement events..
    /// </remarks>
    internal record struct BroadphaseData(EntityUid Uid, bool CanCollide, bool Static)
    {
        public bool IsValid() => Uid.IsValid();
        public bool Valid => IsValid();
        public readonly static BroadphaseData Invalid = default;

        // TODO include MapId if ever grids are allowed to enter null-space (leave PVS).
    }
}<|MERGE_RESOLUTION|>--- conflicted
+++ resolved
@@ -339,11 +339,7 @@
 
         /// <summary>
         ///     Local offset of this entity relative to its parent
-<<<<<<< HEAD
-        ///     (<see cref="Parent"/> if it's not null).
-=======
         ///     (<see cref="Parent"/> if it's not null, to <see cref="GridUid"/> otherwise).
->>>>>>> e34935c9
         /// </summary>
         [Animatable]
         [ViewVariables(VVAccess.ReadWrite)]
@@ -463,11 +459,7 @@
                 return null;
             }
 
-<<<<<<< HEAD
-            if (_entMan.TryGetComponent(Owner, out MapGridComponent? gridComponent))
-=======
             if (_entMan.HasComponent<MapGridComponent>(Owner))
->>>>>>> e34935c9
             {
                 return Owner;
             }
@@ -743,28 +735,6 @@
         {
             return $"pos/rot/wpos/wrot: {Coordinates}/{LocalRotation}/{WorldPosition}/{WorldRotation}";
         }
-<<<<<<< HEAD
-
-        internal void SetAnchored(bool value, bool issueEvent = true)
-        {
-            _anchored = value;
-            Dirty(_entMan);
-
-            if (issueEvent)
-            {
-                var anchorStateChangedEvent = new AnchorStateChangedEvent(this, false);
-                _entMan.EventBus.RaiseLocalEvent(Owner, ref anchorStateChangedEvent, true);
-            }
-        }
-
-        public static Box2 CalcWorldAabb(TransformComponent xform, Box2 localAabb)
-        {
-            return new Box2Rotated(localAabb, xform.WorldRotation, Vector2.Zero)
-                .CalcBoundingBox()
-                .Translated(xform.WorldPosition);
-        }
-=======
->>>>>>> e34935c9
     }
 
     /// <summary>
