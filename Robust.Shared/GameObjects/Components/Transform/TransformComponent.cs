--- conflicted
+++ resolved
@@ -265,11 +265,6 @@
                         Owner.EntityManager.EventBus.RaiseEvent(
                             EventSource.Local, new MoveEvent(Owner, oldPosition, Coordinates));
                     }
-<<<<<<< HEAD
-=======
-
-                    UpdateEntityTree();
->>>>>>> 1baee300
                     UpdatePhysicsTree();
                 }
                 else
@@ -295,12 +290,6 @@
                 // Set _nextPosition to null to break any on-going lerps if this is done in a client side prediction.
                 _nextPosition = null;
 
-<<<<<<< HEAD
-                if (_localPosition == value)
-                    return;
-
-=======
->>>>>>> 1baee300
                 var oldGridPos = Coordinates;
                 SetPosition(value);
                 Dirty();
