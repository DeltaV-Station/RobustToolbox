using System;
<<<<<<< HEAD
=======
using Robust.Shared.Interfaces.Reflection;
using Robust.Shared.Interfaces.Serialization;
using Robust.Shared.IoC;
>>>>>>> 745bd1d1
using Robust.Shared.Serialization;
using Robust.Shared.Serialization.Manager.Attributes;
using YamlDotNet.Serialization;

namespace Robust.Shared.GameObjects
{
    public abstract class SharedUserInterfaceComponent : Component
    {
        public sealed override string Name => "UserInterface";
        public sealed override uint? NetID => NetIDs.USERINTERFACE;

        [DataDefinition]
        public sealed class PrototypeData : ISerializationHooks
        {

            public object UiKey { get; set; } = default!;

            [DataField("key", readOnly: true, required: true)]
            private string _uiKeyRaw = default!;

            [DataField("type", readOnly: true, required: true)]
            public string ClientType { get; set; } = default!;

<<<<<<< HEAD
            void IExposeData.ExposeData(ObjectSerializer serializer)
=======
            public void AfterDeserialization()
>>>>>>> 745bd1d1
            {
                var reflectionManager = IoCManager.Resolve<IReflectionManager>();
                if (reflectionManager.TryParseEnumReference(_uiKeyRaw, out var @enum))
                {
                    UiKey = @enum;
                }

                throw new ArgumentException(nameof(_uiKeyRaw));
            }
        }

        [NetSerializable, Serializable]
        protected sealed class BoundInterfaceMessageWrapMessage : ComponentMessage
        {
            public readonly BoundUserInterfaceMessage Message;
            public readonly object UiKey;

            public BoundInterfaceMessageWrapMessage(BoundUserInterfaceMessage message, object uiKey)
            {
                Directed = true;
                Message = message;
                UiKey = uiKey;
            }

            public override string ToString()
            {
                return $"{nameof(BoundInterfaceMessageWrapMessage)}: {Message}";
            }
        }
    }

    [NetSerializable, Serializable]
    public abstract class BoundUserInterfaceState
    {
    }


    [NetSerializable, Serializable]
    public class BoundUserInterfaceMessage
    {
    }

    [NetSerializable, Serializable]
    internal sealed class UpdateBoundStateMessage : BoundUserInterfaceMessage
    {
        public readonly BoundUserInterfaceState State;

        public UpdateBoundStateMessage(BoundUserInterfaceState state)
        {
            State = state;
        }
    }

    [NetSerializable, Serializable]
    internal sealed class OpenBoundInterfaceMessage : BoundUserInterfaceMessage
    {
    }

    [NetSerializable, Serializable]
    internal sealed class CloseBoundInterfaceMessage : BoundUserInterfaceMessage
    {
    }
}<|MERGE_RESOLUTION|>--- conflicted
+++ resolved
@@ -1,15 +1,12 @@
 using System;
-<<<<<<< HEAD
-=======
 using Robust.Shared.Interfaces.Reflection;
 using Robust.Shared.Interfaces.Serialization;
 using Robust.Shared.IoC;
->>>>>>> 745bd1d1
 using Robust.Shared.Serialization;
 using Robust.Shared.Serialization.Manager.Attributes;
 using YamlDotNet.Serialization;
 
-namespace Robust.Shared.GameObjects
+namespace Robust.Shared.GameObjects.Components.UserInterface
 {
     public abstract class SharedUserInterfaceComponent : Component
     {
@@ -28,11 +25,7 @@
             [DataField("type", readOnly: true, required: true)]
             public string ClientType { get; set; } = default!;
 
-<<<<<<< HEAD
-            void IExposeData.ExposeData(ObjectSerializer serializer)
-=======
             public void AfterDeserialization()
->>>>>>> 745bd1d1
             {
                 var reflectionManager = IoCManager.Resolve<IReflectionManager>();
                 if (reflectionManager.TryParseEnumReference(_uiKeyRaw, out var @enum))
