using System;
using Robust.Shared.GameStates;
using Robust.Shared.Map;
using Robust.Shared.Maths;
using Robust.Shared.Serialization;
using Robust.Shared.Serialization.Manager.Attributes;
using Robust.Shared.ViewVariables;

namespace Robust.Shared.GameObjects
{
    [RegisterComponent]
    [NetworkedComponent]
    public sealed class MapComponent : Component
    {
        [ViewVariables(VVAccess.ReadOnly)]
        [DataField("index")]
        private MapId _mapIndex = MapId.Nullspace;

        [ViewVariables(VVAccess.ReadWrite)]
        [DataField(("lightingEnabled"))]
        public bool LightingEnabled { get; set; } = true;

        public MapId WorldMap
        {
            get => _mapIndex;
            internal set => _mapIndex = value;
        }

        [ViewVariables(VVAccess.ReadOnly)]
        public bool MapPaused { get; set; } = false;

        [ViewVariables(VVAccess.ReadOnly)]
<<<<<<< HEAD
        internal bool MapPreInit { get; set; } = false;

        /// <inheritdoc />
        bool IMapComponent.MapPreInit
        {
            get => this.MapPreInit;
            set => this.MapPreInit = value;
        }
=======
        public bool MapPreInit { get; set; } = false;
>>>>>>> f956ad20
    }

    /// <summary>
    ///     Serialized state of a <see cref="MapGridComponentState"/>.
    /// </summary>
    [Serializable, NetSerializable]
    public sealed class MapComponentState : ComponentState
    {
        public MapId MapId;
        public bool LightingEnabled;

        public MapComponentState(MapId mapId, bool lightingEnabled)
        {
            MapId = mapId;
            LightingEnabled = lightingEnabled;
        }
    }
}<|MERGE_RESOLUTION|>--- conflicted
+++ resolved
@@ -30,18 +30,7 @@
         public bool MapPaused { get; set; } = false;
 
         [ViewVariables(VVAccess.ReadOnly)]
-<<<<<<< HEAD
-        internal bool MapPreInit { get; set; } = false;
-
-        /// <inheritdoc />
-        bool IMapComponent.MapPreInit
-        {
-            get => this.MapPreInit;
-            set => this.MapPreInit = value;
-        }
-=======
         public bool MapPreInit { get; set; } = false;
->>>>>>> f956ad20
     }
 
     /// <summary>
