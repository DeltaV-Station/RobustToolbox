--- conflicted
+++ resolved
@@ -86,15 +86,13 @@
         /// <returns></returns>
         IEnumerable<IEntity> GetEntities();
 
-<<<<<<< HEAD
-        public void DirtyEntity(EntityUid uid);
-=======
         /// <summary>
         /// Returns all entities by uid
         /// </summary>
         /// <returns></returns>
         IEnumerable<EntityUid> GetEntityUids();
->>>>>>> 97c70124
+        
+        public void DirtyEntity(EntityUid uid);
 
         public void QueueDeleteEntity(IEntity entity);
 
