using System;
using System.Collections.Generic;
using System.Diagnostics.CodeAnalysis;
using System.Runtime.CompilerServices;
using System.Runtime.InteropServices;
using Robust.Shared.Collections;
using Robust.Shared.Utility;

namespace Robust.Shared.GameObjects
{
    public interface IEventBus : IDirectedEventBus, IBroadcastEventBus
    {
    }

    public interface IDirectedEventBus
    {
        void RaiseLocalEvent<TEvent>(EntityUid uid, TEvent args, bool broadcast = false)
            where TEvent : notnull;

        void RaiseLocalEvent(EntityUid uid, object args, bool broadcast = false);

        void SubscribeLocalEvent<TComp, TEvent>(ComponentEventHandler<TComp, TEvent> handler)
            where TComp : IComponent
            where TEvent : notnull;

        void SubscribeLocalEvent<TComp, TEvent>(
            ComponentEventHandler<TComp, TEvent> handler,
            Type orderType, Type[]? before = null, Type[]? after = null)
            where TComp : IComponent
            where TEvent : notnull;

        #region Ref Subscriptions

        void RaiseLocalEvent<TEvent>(EntityUid uid, ref TEvent args, bool broadcast = false)
            where TEvent : notnull;

        void RaiseLocalEvent(EntityUid uid, ref object args, bool broadcast = false);

        void SubscribeLocalEvent<TComp, TEvent>(ComponentEventRefHandler<TComp, TEvent> handler)
            where TComp : IComponent
            where TEvent : notnull;

        void SubscribeLocalEvent<TComp, TEvent>(
            ComponentEventRefHandler<TComp, TEvent> handler,
            Type orderType, Type[]? before = null, Type[]? after = null)
            where TComp : IComponent
            where TEvent : notnull;

        #endregion

        void UnsubscribeLocalEvent<TComp, TEvent>()
            where TComp : IComponent
            where TEvent : notnull;

        /// <summary>
        /// Dispatches an event directly to a specific component.
        /// </summary>
        /// <remarks>
        /// This has a very specific purpose, and has massive potential to be abused.
        /// DO NOT USE THIS IN CONTENT UNLESS YOU KNOW WHAT YOU'RE DOING, the only reason it's not internal
        /// is because of the component network source generator.
        /// </remarks>
        /// <typeparam name="TEvent">Event to dispatch.</typeparam>
        /// <param name="component">Component receiving the event.</param>
        /// <param name="args">Event arguments for the event.</param>
        public void RaiseComponentEvent<TEvent>(IComponent component, TEvent args)
            where TEvent : notnull;

        /// <summary>
        /// Dispatches an event directly to a specific component.
        /// </summary>
        /// <remarks>
        /// This has a very specific purpose, and has massive potential to be abused.
        /// DO NOT USE THIS IN CONTENT UNLESS YOU KNOW WHAT YOU'RE DOING, the only reason it's not internal
        /// is because of the component network source generator.
        /// </remarks>
        /// <typeparam name="TEvent">Event to dispatch.</typeparam>
        /// <param name="component">Component receiving the event.</param>
        /// <param name="idx">Type of the component, for faster lookups.</param>
        /// <param name="args">Event arguments for the event.</param>
        public void RaiseComponentEvent<TEvent>(IComponent component, CompIdx idx, TEvent args)
            where TEvent : notnull;

        /// <summary>
        /// Dispatches an event directly to a specific component, by-ref.
        /// </summary>
        /// <remarks>
        /// This has a very specific purpose, and has massive potential to be abused.
        /// DO NOT USE THIS IN CONTENT UNLESS YOU KNOW WHAT YOU'RE DOING, the only reason it's not internal
        /// is because of the component network source generator.
        /// </remarks>
        /// <typeparam name="TEvent">Event to dispatch.</typeparam>
        /// <param name="component">Component receiving the event.</param>
        /// <param name="args">Event arguments for the event.</param>
        public void RaiseComponentEvent<TEvent>(IComponent component, ref TEvent args)
            where TEvent : notnull;

        public void OnlyCallOnRobustUnitTestISwearToGodPleaseSomebodyKillThisNightmare();
    }

    internal partial class EntityEventBus : IDisposable
    {
        internal delegate void DirectedEventHandler(EntityUid uid, IComponent comp, ref Unit args);

        private delegate void DirectedEventHandler<TEvent>(EntityUid uid, IComponent comp, ref TEvent args)
            where TEvent : notnull;

        /// <summary>
        /// Constructs a new instance of <see cref="EntityEventBus"/>.
        /// </summary>
        /// <param name="entMan">The entity manager to watch for entity/component events.</param>
        public EntityEventBus(IEntityManager entMan)
        {
            _entMan = entMan;
            _comFac = entMan.ComponentFactory;

            // Dynamic handling of components is only for RobustUnitTest compatibility spaghetti.
            _comFac.ComponentAdded += ComFacOnComponentAdded;

            InitEntSubscriptionsArray();
        }

        private void InitEntSubscriptionsArray()
        {
            foreach (var refType in _comFac.GetAllRefTypes())
            {
                CompIdx.AssignArray(ref _entSubscriptions, refType, new Dictionary<Type, DirectedRegistration>());
            }
        }

        /// <inheritdoc />
        void IDirectedEventBus.RaiseComponentEvent<TEvent>(IComponent component, TEvent args)
        {
            ref var unitRef = ref Unsafe.As<TEvent, Unit>(ref args);

            DispatchComponent<TEvent>(
                component.Owner,
                component,
                CompIdx.Index(component.GetType()),
                ref unitRef);
        }

        void IDirectedEventBus.RaiseComponentEvent<TEvent>(IComponent component, CompIdx type, TEvent args)
        {
            ref var unitRef = ref Unsafe.As<TEvent, Unit>(ref args);

            DispatchComponent<TEvent>(
                component.Owner,
                component,
                type,
                ref unitRef);
        }

        /// <inheritdoc />
        void IDirectedEventBus.RaiseComponentEvent<TEvent>(IComponent component, ref TEvent args)
        {
            ref var unitRef = ref Unsafe.As<TEvent, Unit>(ref args);

            DispatchComponent<TEvent>(
                component.Owner,
                component,
                CompIdx.Index(component.GetType()),
                ref unitRef);
        }

        public void OnlyCallOnRobustUnitTestISwearToGodPleaseSomebodyKillThisNightmare()
        {
            IgnoreUnregisteredComponents = true;
        }

        /// <inheritdoc />
        public void RaiseLocalEvent<TEvent>(EntityUid uid, TEvent args, bool broadcast = false)
            where TEvent : notnull
        {
            var type = typeof(TEvent);
            ref var unitRef = ref Unsafe.As<TEvent, Unit>(ref args);

            RaiseLocalEventCore(uid, ref unitRef, type, broadcast);
        }

        /// <inheritdoc />
        public void RaiseLocalEvent(EntityUid uid, object args, bool broadcast = false)
        {
            var type = args.GetType();
            ref var unitRef = ref Unsafe.As<object, Unit>(ref args);

            RaiseLocalEventCore(uid, ref unitRef, type, broadcast);
        }

        public void RaiseLocalEvent<TEvent>(EntityUid uid, ref TEvent args, bool broadcast = false)
            where TEvent : notnull
        {
            var type = typeof(TEvent);
            ref var unitRef = ref Unsafe.As<TEvent, Unit>(ref args);

            RaiseLocalEventCore(uid, ref unitRef, type, broadcast);
        }

        public void RaiseLocalEvent(EntityUid uid, ref object args, bool broadcast = false)
        {
            var type = args.GetType();
            ref var unitRef = ref Unsafe.As<object, Unit>(ref args);

            RaiseLocalEventCore(uid, ref unitRef, type, broadcast);
        }

        private void RaiseLocalEventCore(EntityUid uid, ref Unit unitRef, Type type, bool broadcast)
        {
            if (!_eventData.TryGetValue(type, out var subs))
                return;

            if (subs.IsOrdered)
            {
                RaiseLocalOrdered(uid, type, subs, ref unitRef, broadcast);
                return;
            }

            EntDispatch(uid, type, ref unitRef);

            // we also broadcast it so the call site does not have to.
            if (broadcast)
                ProcessSingleEventCore(EventSource.Local, ref unitRef, subs);
        }

        /// <inheritdoc />
        public void SubscribeLocalEvent<TComp, TEvent>(ComponentEventHandler<TComp, TEvent> handler)
            where TComp : IComponent
            where TEvent : notnull
        {
            void EventHandler(EntityUid uid, IComponent comp, ref TEvent args)
                => handler(uid, (TComp)comp, args);

            EntSubscribe<TEvent>(
                CompIdx.Index<TComp>(),
                typeof(TComp),
                typeof(TEvent),
                EventHandler,
                null);
        }

        public void SubscribeLocalEvent<TComp, TEvent>(
            ComponentEventHandler<TComp, TEvent> handler,
            Type orderType,
            Type[]? before = null,
            Type[]? after = null)
            where TComp : IComponent
            where TEvent : notnull
        {
            void EventHandler(EntityUid uid, IComponent comp, ref TEvent args)
                => handler(uid, (TComp)comp, args);

            var orderData = new OrderingData(orderType, before ?? Array.Empty<Type>(), after ?? Array.Empty<Type>());

            EntSubscribe<TEvent>(
                CompIdx.Index<TComp>(),
                typeof(TComp),
                typeof(TEvent),
                EventHandler,
                orderData);

            RegisterCommon(typeof(TEvent), orderData, out _);
        }

        public void SubscribeLocalEvent<TComp, TEvent>(ComponentEventRefHandler<TComp, TEvent> handler)
            where TComp : IComponent where TEvent : notnull
        {
            void EventHandler(EntityUid uid, IComponent comp, ref TEvent args)
                => handler(uid, (TComp)comp, ref args);

            EntSubscribe<TEvent>(
                CompIdx.Index<TComp>(),
                typeof(TComp),
                typeof(TEvent),
                EventHandler,
                null);
        }

        public void SubscribeLocalEvent<TComp, TEvent>(ComponentEventRefHandler<TComp, TEvent> handler, Type orderType,
            Type[]? before = null,
            Type[]? after = null) where TComp : IComponent where TEvent : notnull
        {
            void EventHandler(EntityUid uid, IComponent comp, ref TEvent args)
                => handler(uid, (TComp)comp, ref args);

            var orderData = new OrderingData(orderType, before ?? Array.Empty<Type>(), after ?? Array.Empty<Type>());

            EntSubscribe<TEvent>(
                CompIdx.Index<TComp>(),
                typeof(TComp),
                typeof(TEvent),
                EventHandler,
                orderData);

            RegisterCommon(typeof(TEvent), orderData, out _);
        }

        /// <inheritdoc />
        public void UnsubscribeLocalEvent<TComp, TEvent>()
            where TComp : IComponent
            where TEvent : notnull
        {
            EntUnsubscribe(CompIdx.Index<TComp>(), typeof(TEvent));
        }

        private void ComFacOnComponentAdded(ComponentRegistration obj)
        {
            CompIdx.RefArray(ref _entSubscriptions, obj.Idx) ??= new Dictionary<Type, DirectedRegistration>();
        }

        public void OnEntityAdded(EntityUid e)
        {
            EntAddEntity(e);
        }

        public void OnEntityDeleted(EntityUid e)
        {
            EntRemoveEntity(e);
        }

        public void OnComponentAdded(in AddedComponentEventArgs e)
        {
            _subscriptionLock = true;

            EntAddComponent(e.BaseArgs.Owner, e.ComponentType);
        }

        public void OnComponentRemoved(in RemovedComponentEventArgs e)
        {
            EntRemoveComponent(e.BaseArgs.Owner, CompIdx.Index(e.BaseArgs.Component.GetType()));
        }

        private void EntAddSubscription(
            CompIdx compType,
            Type compTypeObj,
            Type eventType,
            DirectedRegistration registration)
        {
            if (_subscriptionLock)
                throw new InvalidOperationException("Subscription locked.");

            if (compType.Value >= _entSubscriptions.Length || _entSubscriptions[compType.Value] is not { } compSubs)
            {
                if (IgnoreUnregisteredComponents)
                    return;

                throw new InvalidOperationException($"Component is not a valid reference type: {compTypeObj.Name}");
            }

            if (compSubs.ContainsKey(eventType))
                throw new InvalidOperationException(
                    $"Duplicate Subscriptions for comp={compTypeObj}, event={eventType.Name}");

            compSubs.Add(eventType, registration);

            var invSubs = _entSubscriptionsInv.GetOrNew(eventType);
            invSubs.Add(compType);

            RegisterCommon(eventType, registration.Ordering, out var data);
            data.ComponentEvent = eventType.HasCustomAttribute<ComponentEventAttribute>();
        }

        private void EntSubscribe<TEvent>(
            CompIdx compType,
            Type compTypeObj,
            Type eventType,
            DirectedEventHandler<TEvent> handler,
            OrderingData? order)
            where TEvent : notnull
        {
            EntAddSubscription(compType, compTypeObj, eventType, new DirectedRegistration(handler, order,
                (EntityUid uid, IComponent comp, ref Unit ev) =>
                {
                    ref var tev = ref Unsafe.As<Unit, TEvent>(ref ev);
                    handler(uid, comp, ref tev);
                }));
        }

        private void EntUnsubscribe(CompIdx compType, Type eventType)
        {
            if (_subscriptionLock)
                throw new InvalidOperationException("Subscription locked.");

            if (compType.Value >= _entSubscriptions.Length || _entSubscriptions[compType.Value] is not { } compSubs)
            {
                if (IgnoreUnregisteredComponents)
                    return;

                throw new InvalidOperationException("Trying to unsubscribe from unregistered component!");
            }

            var removed = compSubs.Remove(eventType);
            if (removed)
                _entSubscriptionsInv[eventType].Remove(compType);
        }

        private void EntAddEntity(EntityUid euid)
        {
            // odds are at least 1 component will subscribe to an event on the entity, so just
            // preallocate the table now. Dispatch does not need to check this later.
            _entEventTables.Add(euid, new EventTable());
        }

        private void EntRemoveEntity(EntityUid euid)
        {
            _entEventTables.Remove(euid);
        }

        private void EntAddComponent(EntityUid euid, CompIdx compType)
        {
            var eventTable = _entEventTables[euid];
            var compSubs = _entSubscriptions[compType.Value]!;

            foreach (var evType in compSubs.Keys)
            {
                // Skip adding this to significantly reduce memory use and GC noise on entity create.
                if (_eventData[evType].ComponentEvent)
                    continue;

                if (eventTable.Free < 0)
                    GrowEventTable(eventTable);

                DebugTools.Assert(eventTable.Free >= 0);

                ref var eventStartIdx = ref CollectionsMarshal.GetValueRefOrAddDefault(
                    eventTable.EventIndices,
                    evType,
                    out var exists);

                // Allocate linked list entry by popping free list.
                var entryIdx = eventTable.Free;
                ref var entry = ref eventTable.ComponentLists[entryIdx];
                eventTable.Free = entry.Next;

                // Set it up
                entry.Component = compType;
                entry.Next = exists ? eventStartIdx : -1;

                // Assign new list entry to EventIndices dictionary.
                eventStartIdx = entryIdx;
            }
        }

        private static void GrowEventTable(EventTable table)
        {
            var newSize = table.ComponentLists.Length * 2;

            var oldArray = table.ComponentLists;
            var newArray = GC.AllocateUninitializedArray<EventTableListEntry>(newSize);
            Array.Copy(oldArray, newArray, oldArray.Length);

            InitEventTableFreeList(newArray, newArray.Length, oldArray.Length);

            table.Free = oldArray.Length;
            table.ComponentLists = newArray;
        }

        private static void InitEventTableFreeList(Span<EventTableListEntry> entries, int end, int start)
        {
            var lastFree = -1;
            for (var i = end - 1; i >= start; i--)
            {
                ref var entry = ref entries[i];
                entry.Component = default;
                entry.Next = lastFree;
                lastFree = i;
            }
        }

        private void EntRemoveComponent(EntityUid euid, CompIdx compType)
        {
            var eventTable = _entEventTables[euid];
            var compSubs = _entSubscriptions[compType.Value]!;

            foreach (var evType in compSubs.Keys)
            {
                ref var dictIdx = ref CollectionsMarshal.GetValueRefOrNullRef(eventTable.EventIndices, evType);
                if (Unsafe.IsNullRef(ref dictIdx))
                    continue;

                ref var updateNext = ref dictIdx;

                // Go over linked list to find index of component.
                var entryIdx = dictIdx;
                ref var entry = ref Unsafe.NullRef<EventTableListEntry>();
                while (true)
                {
                    entry = ref eventTable.ComponentLists[entryIdx];
                    if (entry.Component == compType)
                    {
                        // Found
                        break;
                    }

                    entryIdx = entry.Next;
                    updateNext = ref entry.Next;
                }

                if (entry.Next == -1 && Unsafe.AreSame(ref dictIdx, ref updateNext))
                {
                    // Last entry for this event type, remove from dict.
                    eventTable.EventIndices.Remove(evType);
                }
                else
                {
                    // Rewrite previous index to point to next in chain.
                    updateNext = entry.Next;
                }

                // Push entry back onto free list.
                entry.Next = eventTable.Free;
                eventTable.Free = entryIdx;
            }
        }

        private void EntDispatch(EntityUid euid, Type eventType, ref Unit args)
        {
            if (!EntTryGetSubscriptions(eventType, euid, out var enumerator))
                return;

            while (enumerator.MoveNext(out var component, out var reg))
            {
                if (component.Deleted)
                    continue;

                reg.Handler(euid, component, ref args);
            }
        }

        private void EntCollectOrdered(
            EntityUid euid,
            Type eventType,
            ref ValueList<OrderedEventDispatch> found)
        {
            if (!EntTryGetSubscriptions(eventType, euid, out var enumerator))
                return;

            while (enumerator.MoveNext(out var component, out var reg))
            {
                found.Add(new OrderedEventDispatch((ref Unit ev) =>
                {
                    if (!component.Deleted)
                        reg.Handler(euid, component, ref ev);
                }, reg.Order));
            }
        }

        private void DispatchComponent<TEvent>(
            EntityUid euid,
            IComponent component,
            CompIdx baseType,
            ref Unit args)
            where TEvent : notnull
        {
            var compSubs = _entSubscriptions[baseType.Value]!;

<<<<<<< HEAD
                reg.Handler(euid, component, ref args);
            }
        }
=======
            if (!compSubs.TryGetValue(typeof(TEvent), out var reg))
                return;

            if (reg.ReferenceEvent != dispatchByReference)
                ThrowByRefMisMatch();
>>>>>>> 54529fdb

            reg.Handler(euid, component, ref args);
        }

        /// <summary>
        ///     Enumerates all subscriptions for an event on a specific entity, returning the component instances and registrations.
        /// </summary>
        private bool EntTryGetSubscriptions(Type eventType, EntityUid euid, out SubscriptionsEnumerator enumerator)
        {
            if (!_entEventTables.TryGetValue(euid, out var eventTable))
            {
                enumerator = default!;
                return false;
            }

            // No subscriptions to this event type, return null.
            if (!eventTable.EventIndices.TryGetValue(eventType, out var startEntry))
            {
                enumerator = default;
                return false;
            }

            enumerator = new(eventType, startEntry, eventTable.ComponentLists, _entSubscriptions, euid, _entMan);
            return true;
        }

        private void EntClear()
        {
            _entEventTables = new();
            _subscriptionLock = false;
        }

        public void ClearEventTables()
        {
            EntClear();

            foreach (var sub in _entSubscriptions)
            {
                sub?.Clear();
            }
        }

        public void Dispose()
        {
            _comFac.ComponentAdded -= ComFacOnComponentAdded;

            // punishment for use-after-free
            _entMan = null!;
            _comFac = null!;
            _entEventTables = null!;
            _entSubscriptions = null!;
            _entSubscriptionsInv = null!;
        }

        private struct SubscriptionsEnumerator
        {
            private readonly Type _eventType;
            private readonly EntityUid _uid;
            private readonly Dictionary<Type, DirectedRegistration>?[] _subscriptions;
            private readonly IEntityManager _entityManager;
            private readonly EventTableListEntry[] _list;
            private int _idx;

            public SubscriptionsEnumerator(
                Type eventType,
                int startEntry,
                EventTableListEntry[] list,
                Dictionary<Type, DirectedRegistration>?[] subscriptions,
                EntityUid uid,
                IEntityManager entityManager)
            {
                _eventType = eventType;
                _list = list;
                _subscriptions = subscriptions;
                _idx = startEntry;
                _entityManager = entityManager;
                _uid = uid;
            }

            public bool MoveNext(
                [NotNullWhen(true)] out IComponent? component,
                [NotNullWhen(true)] out DirectedRegistration? registration)
            {
                if (_idx == -1)
                {
                    component = null;
                    registration = null;
                    return false;
                }

                ref var entry = ref _list[_idx];
                _idx = entry.Next;

                var compType = entry.Component;
                var compSubs = _subscriptions[compType.Value]!;

                if (!compSubs.TryGetValue(_eventType, out registration))
                {
                    component = default;
                    return false;
                }

                component = _entityManager.GetComponentInternal(_uid, compType);
                return true;
            }
        }

        internal sealed class DirectedRegistration : OrderedRegistration
        {
            public readonly Delegate Original;
            public readonly DirectedEventHandler Handler;

            public DirectedRegistration(
                Delegate original,
                OrderingData? ordering,
                DirectedEventHandler handler) : base(ordering)
            {
                Original = original;
                Handler = handler;
            }

            public void SetOrder(int order)
            {
                Order = order;
            }
        }

        internal sealed class EventTable
        {
            private const int InitialListSize = 8;

            // Event -> { Comp, Comp, ... } is stored in a simple linked list.
            // EventIndices contains indices into ComponentLists where linked list nodes start.
            // Free contains the first free linked list node, or -1 if there is none.
            // Free nodes form their own linked list.
            // ComponentList is the actual region of memory containing linked list nodes.
            public readonly Dictionary<Type, int> EventIndices = new();
            public int Free;
            public EventTableListEntry[] ComponentLists = new EventTableListEntry[InitialListSize];

            public EventTable()
            {
                InitEventTableFreeList(ComponentLists, ComponentLists.Length, 0);
                Free = 0;
            }
        }

        internal struct EventTableListEntry
        {
            public int Next;
            public CompIdx Component;
        }
    }

    /// <seealso cref="ComponentEventRefHandler{TComp, TEvent}"/>
    // [Obsolete("Use ComponentEventRefHandler instead")]
    public delegate void ComponentEventHandler<in TComp, in TEvent>(EntityUid uid, TComp component, TEvent args)
        where TComp : IComponent
        where TEvent : notnull;

    public delegate void ComponentEventRefHandler<in TComp, TEvent>(EntityUid uid, TComp component, ref TEvent args)
        where TComp : IComponent
        where TEvent : notnull;
}<|MERGE_RESOLUTION|>--- conflicted
+++ resolved
@@ -553,17 +553,8 @@
         {
             var compSubs = _entSubscriptions[baseType.Value]!;
 
-<<<<<<< HEAD
-                reg.Handler(euid, component, ref args);
-            }
-        }
-=======
             if (!compSubs.TryGetValue(typeof(TEvent), out var reg))
                 return;
-
-            if (reg.ReferenceEvent != dispatchByReference)
-                ThrowByRefMisMatch();
->>>>>>> 54529fdb
 
             reg.Handler(euid, component, ref args);
         }
