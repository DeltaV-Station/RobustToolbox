--- conflicted
+++ resolved
@@ -17,17 +17,7 @@
             SubscribeLocalEvent<MoveEvent>(HandleMove);
         }
 
-<<<<<<< HEAD
-        public override void Shutdown()
-        {
-            base.Shutdown();
-            UnsubscribeLocalEvent<MoveEvent>();
-        }
-
         private void HandleMove(MoveEvent moveEvent)
-=======
-        public override void Update(float frameTime)
->>>>>>> 96c0a4ae
         {
             var entity = moveEvent.Sender;
 
