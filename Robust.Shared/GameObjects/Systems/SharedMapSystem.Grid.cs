--- conflicted
+++ resolved
@@ -998,39 +998,18 @@
     internal ChunkEnumerator GetMapChunks(EntityUid uid, MapGridComponent grid, Box2 worldAABB)
     {
         var localAABB = _transform.GetInvWorldMatrix(uid).TransformBox(worldAABB);
-<<<<<<< HEAD
-        var compAABB = grid.LocalAABB.Intersect(localAABB);
-
-        if (compAABB.IsEmpty())
-            return ChunkEnumerator.Empty;
-
-        return new ChunkEnumerator(grid.Chunks, compAABB, grid.ChunkSize);
-=======
         return GetLocalMapChunks(uid, grid, localAABB);
->>>>>>> d6803f52
     }
 
     internal ChunkEnumerator GetMapChunks(EntityUid uid, MapGridComponent grid, Box2Rotated worldArea)
     {
         var matrix = _transform.GetInvWorldMatrix(uid);
         var localArea = matrix.TransformBox(worldArea);
-<<<<<<< HEAD
-        var compAABB = grid.LocalAABB.Intersect(localArea);
-
-        if (compAABB.IsEmpty())
-            return ChunkEnumerator.Empty;
-
-        return new ChunkEnumerator(grid.Chunks, compAABB, grid.ChunkSize);
-=======
         return GetLocalMapChunks(uid, grid, localArea);
->>>>>>> d6803f52
     }
 
     internal ChunkEnumerator GetLocalMapChunks(EntityUid uid, MapGridComponent grid, Box2 localAABB)
     {
-<<<<<<< HEAD
-        var compAABB = grid.LocalAABB.Intersect(localAABB);
-=======
         Box2 compAABB;
 
         // The entire area intersects.
@@ -1042,7 +1021,6 @@
         {
             compAABB = grid.LocalAABB.Intersect(localAABB);
         }
->>>>>>> d6803f52
 
         if (compAABB.IsEmpty())
             return ChunkEnumerator.Empty;
