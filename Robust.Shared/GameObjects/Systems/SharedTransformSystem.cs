--- conflicted
+++ resolved
@@ -71,11 +71,6 @@
         /// </remarks>
         private void DeparentAllEntsOnTile(EntityUid gridId, Vector2i tileIndices)
         {
-<<<<<<< HEAD
-            var grid = _mapManager.EntityManager.GetComponent<MapGridComponent>(gridId);
-            var gridUid = grid.Owner;
-            var mapTransform = Transform(_mapManager.GetMapEntityId(Transform(grid.Owner).MapID));
-=======
             if (!TryComp(gridId, out BroadphaseComponent? lookup) || !_mapManager.TryGetGrid(gridId, out var grid))
                 return;
 
@@ -88,7 +83,6 @@
             if (!xformQuery.TryGetComponent(gridXform.MapUid, out var mapTransform))
                 return;
 
->>>>>>> e34935c9
             var aabb = _entityLookup.GetLocalBounds(tileIndices, grid.TileSize);
 
             foreach (var entity in _entityLookup.GetEntitiesIntersecting(lookup, aabb, LookupFlags.Uncontained | LookupFlags.Approximate))
@@ -146,35 +140,14 @@
 
         public EntityCoordinates GetMoverCoordinates(TransformComponent xform, EntityQuery<TransformComponent> xformQuery)
         {
-<<<<<<< HEAD
-            // If they're parented directly to the map or grid then just return the coordinates.
-            if (!_mapManager.EntityManager.TryGetComponent<MapGridComponent>(xform.GridUid, out var grid))
-            {
-                var mapUid = _mapManager.GetMapEntityId(xform.MapID);
-                var coordinates = xform.Coordinates;
-
-                // Parented directly to the map.
-                if (xform.ParentUid == mapUid)
-                    return coordinates;
-=======
             // Nullspace (or map)
             if (!xform.ParentUid.IsValid())
                 return xform.Coordinates;
->>>>>>> e34935c9
 
             // GriddUid is only set after init.
             if (xform.LifeStage < ComponentLifeStage.Initialized && xform.GridUid == null)
                 SetGridId(xform, xform.FindGridEntityId(xformQuery));
 
-<<<<<<< HEAD
-            // Parented directly to the grid
-            if (grid.Owner == xform.ParentUid)
-                return xform.Coordinates;
-
-            // Parented to grid so convert their pos back to the grid.
-            var gridPos = Transform(grid.Owner).InvWorldMatrix.Transform(xform.WorldPosition);
-            return new EntityCoordinates(grid.Owner, gridPos);
-=======
             // Is the entity directly parented to the grid?
             if (xform.GridUid == xform.ParentUid)
                 return xform.Coordinates;
@@ -187,7 +160,6 @@
             return xform.GridUid == null
                 ? new EntityCoordinates(xform.MapUid ?? xform.ParentUid, worldPos)
                 : new EntityCoordinates(xform.GridUid.Value, xformQuery.GetComponent(xform.GridUid.Value).InvLocalMatrix.Transform(worldPos));
->>>>>>> e34935c9
         }
 
         /// <summary>
@@ -195,25 +167,11 @@
         /// </summary>
         public EntityCoordinates GetMoverCoordinates(EntityCoordinates coordinates, EntityQuery<TransformComponent> xformQuery)
         {
-<<<<<<< HEAD
-            // GridID isn't ready during EntityInit so YAY
-            MapGridComponent? grid = null;
-            var ent = coordinates.EntityId;
-
-            while (ent.IsValid())
-            {
-                if (_mapManager.EntityManager.TryGetComponent<MapGridComponent>((EntityUid?) ent, out grid))
-                    break;
-
-                ent = xformQuery.GetComponent(ent).ParentUid;
-            }
-=======
             var parentUid = coordinates.EntityId;
 
             // Nullspace coordiantes?
             if (!parentUid.IsValid())
                 return coordinates;
->>>>>>> e34935c9
 
             var parentXform = xformQuery.GetComponent(parentUid);
 
@@ -225,15 +183,6 @@
             if (parentXform.GridUid == parentUid)
                 return coordinates;
 
-<<<<<<< HEAD
-            // Parented directly to the grid
-            if (grid.Owner == coordinates.EntityId)
-                return coordinates;
-
-            // Parented to grid so convert their pos back to the grid.
-            var gridPos = Transform(grid.Owner).InvWorldMatrix.Transform(coordinates.ToMapPos(EntityManager));
-            return new EntityCoordinates(grid.Owner, gridPos);
-=======
             // Is the entity directly parented to the map?
             var mapId = parentXform.MapUid;
             if (mapId == parentUid)
@@ -275,7 +224,6 @@
                 : new EntityCoordinates(xform.GridUid.Value, xformQuery.GetComponent(xform.GridUid.Value).InvLocalMatrix.Transform(pos));
 
             return (coords, worldRot);
->>>>>>> e34935c9
         }
 
         /// <summary>
@@ -291,7 +239,7 @@
                 return (Vector2i) xform.WorldPosition;
 
             // We're on a grid, need to convert the coordinates to grid tiles.
-            return _mapManager.EntityManager.GetComponent<MapGridComponent>(xform.GridUid.Value).CoordinatesToTile(xform.Coordinates);
+            return _mapManager.GetGrid(xform.GridUid.Value).CoordinatesToTile(xform.Coordinates);
         }
     }
 
