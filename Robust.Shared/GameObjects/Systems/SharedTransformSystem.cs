--- conflicted
+++ resolved
@@ -71,19 +71,14 @@
 
             foreach (var entity in _entityLookup.GetEntitiesIntersecting(gridId, tileIndices).ToList())
             {
-<<<<<<< HEAD
                 // If a tile is being removed due to an explosion or somesuch, some entities are likely being deleted.
                 // Avoid unnecessary entity updates.
                 if (EntityManager.IsQueuedForDeletion(uid))
                     continue;
 
-                // Attach parent will automatically set anchored=false;
-                Transform(uid).AttachParent(mapTransform);
-=======
                 var transform = Transform(entity);
                 if (transform.ParentUid == gridUid && aabb.Contains(transform.LocalPosition))
                     transform.AttachParent(mapTransform);
->>>>>>> 4c664513
             }
         }
 
