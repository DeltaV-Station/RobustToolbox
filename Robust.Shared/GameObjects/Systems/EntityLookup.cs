--- conflicted
+++ resolved
@@ -557,28 +557,16 @@
         private Box2 GetLookupBounds(EntityUid uid, EntityLookupComponent lookup, Vector2 worldPos, Angle worldRot, float enlarged)
         {
             var (_, lookupRot, lookupInvWorldMatrix) = _entityManager.GetComponent<TransformComponent>(lookup.Owner).GetWorldPositionRotationInvMatrix();
-<<<<<<< HEAD
 
             var localPos = lookupInvWorldMatrix.Transform(worldPos);
             var localRot = worldRot - lookupRot;
 
             if (_entityManager.TryGetComponent(uid, out FixturesComponent? manager))
-=======
-            
-            var localPos = lookupInvWorldMatrix.Transform(worldPos);
-            var localRot = worldRot - lookupRot;
-
-            if (_entityManager.TryGetComponent(uid, out FixturesComponent? body))
->>>>>>> 1611fb00
             {
                 var transform = new Transform(localPos, localRot);
                 Box2? aabb = null;
 
-<<<<<<< HEAD
                 foreach (var (_, fixture) in manager.Fixtures)
-=======
-                foreach (var (_, fixture) in body.Fixtures)
->>>>>>> 1611fb00
                 {
                     if (!fixture.Hard) continue;
                     for (var i = 0; i < fixture.Shape.ChildCount; i++)
