--- conflicted
+++ resolved
@@ -39,47 +39,9 @@
 
         IEnumerable<IEntity> GetEntitiesInRange(EntityCoordinates position, float range, LookupFlags flags = LookupFlags.None);
 
-<<<<<<< HEAD
         EntityLookup.LookupsEnumerator GetLookupsIntersecting(MapId mapId, Box2 worldAABB);
 
         EntityLookup.LookupsEnumerator GetLookupsIntersecting(MapId mapId, Vector2 worldPos);
-=======
-        IEnumerable<IEntity> GetEntitiesIntersecting(MapId mapId, Box2Rotated worldAABB, LookupFlags flags = LookupFlags.IncludeAnchored);
-
-        IEnumerable<IEntity> GetEntitiesIntersecting(IEntity entity, float enlarged = 0f, LookupFlags flags = LookupFlags.IncludeAnchored);
-
-        IEnumerable<IEntity> GetEntitiesIntersecting(MapCoordinates position, LookupFlags flags = LookupFlags.IncludeAnchored);
-
-        IEnumerable<IEntity> GetEntitiesIntersecting(EntityCoordinates position, LookupFlags flags = LookupFlags.IncludeAnchored);
-
-        IEnumerable<IEntity> GetEntitiesIntersecting(MapId mapId, Vector2 position, LookupFlags flags = LookupFlags.IncludeAnchored);
-
-        void FastEntitiesIntersecting(in MapId mapId, ref Box2 worldAABB, EntityQueryCallback callback, LookupFlags flags = LookupFlags.IncludeAnchored);
-        
-        void FastEntitiesIntersecting(EntityLookupComponent lookup, ref Box2 localAABB, EntityQueryCallback callback);
-
-        IEnumerable<IEntity> GetEntitiesInRange(EntityCoordinates position, float range, LookupFlags flags = LookupFlags.IncludeAnchored);
-
-        IEnumerable<IEntity> GetEntitiesInRange(IEntity entity, float range, LookupFlags flags = LookupFlags.IncludeAnchored);
-
-        IEnumerable<IEntity> GetEntitiesInRange(MapId mapId, Vector2 point, float range, LookupFlags flags = LookupFlags.IncludeAnchored);
-
-        IEnumerable<IEntity> GetEntitiesInRange(MapId mapId, Box2 box, float range, LookupFlags flags = LookupFlags.IncludeAnchored);
-
-        bool IsIntersecting(IEntity entityOne, IEntity entityTwo);
-
-        /// <summary>
-        /// Updates the lookup for this entity.
-        /// </summary>
-        /// <param name="entity"></param>
-        /// <param name="worldAABB">Pass in to avoid it being re-calculated</param>
-        /// <returns></returns>
-        bool UpdateEntityTree(IEntity entity, Box2? worldAABB = null);
-
-        void RemoveFromEntityTrees(IEntity entity);
-
-        Box2 GetWorldAabbFromEntity(in IEntity ent);
->>>>>>> 6301008a
     }
 
     [UsedImplicitly]
@@ -313,65 +275,6 @@
             }
         }
 
-<<<<<<< HEAD
-=======
-        private IEnumerable<IEntity> GetAnchored(MapId mapId, Box2 worldAABB, LookupFlags flags)
-        {
-            if ((flags & LookupFlags.IncludeAnchored) == 0x0) yield break;
-            foreach (var grid in _mapManager.FindGridsIntersecting(mapId, worldAABB))
-            {
-                foreach (var uid in grid.GetAnchoredEntities(worldAABB))
-                {
-                    if (!_entityManager.TryGetEntity(uid, out var ent)) continue;
-                    yield return ent;
-                }
-            }
-        }
-
-        private IEnumerable<IEntity> GetAnchored(MapId mapId, Box2Rotated worldBounds, LookupFlags flags)
-        {
-            if ((flags & LookupFlags.IncludeAnchored) == 0x0) yield break;
-            foreach (var grid in _mapManager.FindGridsIntersecting(mapId, worldBounds))
-            {
-                foreach (var uid in grid.GetAnchoredEntities(worldBounds))
-                {
-                    if (!_entityManager.TryGetEntity(uid, out var ent)) continue;
-                    yield return ent;
-                }
-            }
-        }
-
-        /// <inheritdoc />
-        public bool AnyEntitiesIntersecting(MapId mapId, Box2 box, LookupFlags flags = LookupFlags.IncludeAnchored)
-        {
-            var found = false;
-            var enumerator = GetLookupsIntersecting(mapId, box);
-
-            while (enumerator.MoveNext(out var lookup))
-            {
-                var offsetBox = lookup.Owner.Transform.InvWorldMatrix.TransformBox(box);
-
-                lookup.Tree.QueryAabb(ref found, (ref bool found, in IEntity ent) =>
-                {
-                    if (ent.Deleted) return true;
-                    found = true;
-                    return false;
-
-                }, offsetBox, (flags & LookupFlags.Approximate) != 0x0);
-            }
-
-            if (!found)
-            {
-                foreach (var _ in GetAnchored(mapId, box, flags))
-                {
-                    return true;
-                }
-            }
-
-            return found;
-        }
-
->>>>>>> 6301008a
         /// <inheritdoc />
         [MethodImpl(MethodImplOptions.AggressiveOptimization)]
         public void FastEntitiesIntersecting(in MapId mapId, ref Box2 worldAABB, EntityQueryCallback callback, LookupFlags flags = LookupFlags.None)
@@ -398,17 +301,7 @@
         }
 
         /// <inheritdoc />
-<<<<<<< HEAD
         public IEnumerable<IEntity> GetEntitiesIntersecting(MapId mapId, Box2 worldAABB, LookupFlags flags = LookupFlags.None)
-=======
-        public void FastEntitiesIntersecting(EntityLookupComponent lookup, ref Box2 localAABB, EntityQueryCallback callback)
-        {
-            lookup.Tree._b2Tree.FastQuery(ref localAABB, (ref IEntity data) => callback(data));
-        }
-
-        /// <inheritdoc />
-        public IEnumerable<IEntity> GetEntitiesIntersecting(MapId mapId, Box2 worldAABB, LookupFlags flags = LookupFlags.IncludeAnchored)
->>>>>>> 6301008a
         {
             if (mapId == MapId.Nullspace) return Enumerable.Empty<IEntity>();
 
@@ -433,42 +326,7 @@
         }
 
         /// <inheritdoc />
-<<<<<<< HEAD
         public IEnumerable<IEntity> GetEntitiesIntersecting(MapId mapId, Vector2 position, LookupFlags flags = LookupFlags.None)
-=======
-        public IEnumerable<IEntity> GetEntitiesIntersecting(MapId mapId, Box2Rotated worldBounds, LookupFlags flags = LookupFlags.IncludeAnchored)
-        {
-            if (mapId == MapId.Nullspace) return Enumerable.Empty<IEntity>();
-
-            var list = new List<IEntity>();
-            var worldAABB = worldBounds.CalcBoundingBox();
-            var enumerator = GetLookupsIntersecting(mapId, worldAABB);
-
-            while (enumerator.MoveNext(out var lookup))
-            {
-                var offsetBox = lookup.Owner.Transform.InvWorldMatrix.TransformBox(worldBounds);
-
-                lookup.Tree.QueryAabb(ref list, (ref List<IEntity> list, in IEntity ent) =>
-                {
-                    if (!ent.Deleted)
-                    {
-                        list.Add(ent);
-                    }
-                    return true;
-                }, offsetBox, (flags & LookupFlags.Approximate) != 0x0);
-            }
-
-            foreach (var ent in GetAnchored(mapId, worldBounds, flags))
-            {
-                list.Add(ent);
-            }
-
-            return list;
-        }
-
-        /// <inheritdoc />
-        public IEnumerable<IEntity> GetEntitiesIntersecting(MapId mapId, Vector2 position, LookupFlags flags = LookupFlags.IncludeAnchored)
->>>>>>> 6301008a
         {
             if (mapId == MapId.Nullspace) return Enumerable.Empty<IEntity>();
 
@@ -507,24 +365,7 @@
         }
 
         /// <inheritdoc />
-<<<<<<< HEAD
         public IEnumerable<IEntity> GetEntitiesIntersecting(IEntity entity, LookupFlags flags = LookupFlags.None)
-=======
-        public IEnumerable<IEntity> GetEntitiesIntersecting(MapCoordinates position, LookupFlags flags = LookupFlags.IncludeAnchored)
-        {
-            return GetEntitiesIntersecting(position.MapId, position.Position, flags);
-        }
-
-        /// <inheritdoc />
-        public IEnumerable<IEntity> GetEntitiesIntersecting(EntityCoordinates position, LookupFlags flags = LookupFlags.IncludeAnchored)
-        {
-            var mapPos = position.ToMap(_entityManager);
-            return GetEntitiesIntersecting(mapPos.MapId, mapPos.Position, flags);
-        }
-
-        /// <inheritdoc />
-        public IEnumerable<IEntity> GetEntitiesIntersecting(IEntity entity, float enlarged = 0f, LookupFlags flags = LookupFlags.IncludeAnchored)
->>>>>>> 6301008a
         {
             var worldAABB = GetWorldAabbFromEntity(entity);
             var xform = _entityManager.GetComponent<TransformComponent>(entity.Uid);
