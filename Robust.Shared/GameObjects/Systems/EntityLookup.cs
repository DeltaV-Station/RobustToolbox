using System;
using System.Collections.Generic;
using System.Linq;
using System.Runtime.CompilerServices;
using JetBrains.Annotations;
using Robust.Shared.Configuration;
using Robust.Shared.Containers;
using Robust.Shared.IoC;
using Robust.Shared.Map;
using Robust.Shared.Maths;
using Robust.Shared.Physics;
using Robust.Shared.Utility;

namespace Robust.Shared.GameObjects
{
    [Flags]
    public enum LookupFlags : byte
    {
        None = 0,
        Approximate = 1 << 0,
        IncludeAnchored = 1 << 1,
<<<<<<< HEAD
        IncludeContained = 1 << 2,
=======
>>>>>>> aa399225
        // IncludeGrids = 1 << 2,
    }

    public interface IEntityLookup
    {
        // Not an EntitySystem given EntityManager has a dependency on it which means it's just easier to IoC it for tests.

        void Startup();

        void Shutdown();

        void Update();
        bool AnyEntitiesIntersecting(MapId mapId, Box2 box, LookupFlags flags = LookupFlags.IncludeAnchored);

<<<<<<< HEAD
        IEnumerable<IEntity> GetEntitiesInMap(MapId mapId, LookupFlags flags = LookupFlags.IncludeAnchored | LookupFlags.IncludeContained);

        IEnumerable<IEntity> GetEntitiesAt(MapId mapId, Vector2 position, LookupFlags flags = LookupFlags.IncludeAnchored | LookupFlags.IncludeContained);

        IEnumerable<IEntity> GetEntitiesInArc(EntityCoordinates coordinates, float range, Angle direction,
            float arcWidth, LookupFlags flags = LookupFlags.IncludeAnchored | LookupFlags.IncludeContained);

        IEnumerable<IEntity> GetEntitiesIntersecting(MapId mapId, Box2 position, LookupFlags flags = LookupFlags.IncludeAnchored | LookupFlags.IncludeContained);

        IEnumerable<IEntity> GetEntitiesIntersecting(IEntity entity, LookupFlags flags = LookupFlags.IncludeAnchored | LookupFlags.IncludeContained);

        IEnumerable<IEntity> GetEntitiesIntersecting(MapCoordinates position, LookupFlags flags = LookupFlags.IncludeAnchored | LookupFlags.IncludeContained);

        IEnumerable<IEntity> GetEntitiesIntersecting(EntityCoordinates position, LookupFlags flags = LookupFlags.IncludeAnchored | LookupFlags.IncludeContained);

        IEnumerable<IEntity> GetEntitiesIntersecting(MapId mapId, Vector2 position, LookupFlags flags = LookupFlags.IncludeAnchored | LookupFlags.IncludeContained);

        void FastEntitiesIntersecting(in MapId mapId, ref Box2 position, EntityQueryCallback callback, LookupFlags flags = LookupFlags.IncludeAnchored | LookupFlags.IncludeContained);

        IEnumerable<IEntity> GetEntitiesInRange(EntityCoordinates position, float range, LookupFlags flags = LookupFlags.IncludeAnchored | LookupFlags.IncludeContained);

        IEnumerable<IEntity> GetEntitiesInRange(IEntity entity, float range, LookupFlags flags = LookupFlags.IncludeAnchored | LookupFlags.IncludeContained);

        IEnumerable<IEntity> GetEntitiesInRange(MapId mapId, Vector2 point, float range, LookupFlags flags = LookupFlags.IncludeAnchored | LookupFlags.IncludeContained);

        IEnumerable<IEntity> GetEntitiesInRange(MapId mapId, Box2 box, float range, LookupFlags flags = LookupFlags.IncludeAnchored | LookupFlags.IncludeContained);
=======
        IEnumerable<IEntity> GetEntitiesInMap(MapId mapId, LookupFlags flags = LookupFlags.IncludeAnchored);

        IEnumerable<IEntity> GetEntitiesAt(MapId mapId, Vector2 position, LookupFlags flags = LookupFlags.IncludeAnchored);

        IEnumerable<IEntity> GetEntitiesInArc(EntityCoordinates coordinates, float range, Angle direction,
            float arcWidth, LookupFlags flags = LookupFlags.IncludeAnchored);

        IEnumerable<IEntity> GetEntitiesIntersecting(MapId mapId, Box2 position, LookupFlags flags = LookupFlags.IncludeAnchored);

        IEnumerable<IEntity> GetEntitiesIntersecting(IEntity entity, LookupFlags flags = LookupFlags.IncludeAnchored);

        IEnumerable<IEntity> GetEntitiesIntersecting(MapCoordinates position, LookupFlags flags = LookupFlags.IncludeAnchored);

        IEnumerable<IEntity> GetEntitiesIntersecting(EntityCoordinates position, LookupFlags flags = LookupFlags.IncludeAnchored);

        IEnumerable<IEntity> GetEntitiesIntersecting(MapId mapId, Vector2 position, LookupFlags flags = LookupFlags.IncludeAnchored);

        void FastEntitiesIntersecting(in MapId mapId, ref Box2 position, EntityQueryCallback callback, LookupFlags flags = LookupFlags.IncludeAnchored);

        IEnumerable<IEntity> GetEntitiesInRange(EntityCoordinates position, float range, LookupFlags flags = LookupFlags.IncludeAnchored);

        IEnumerable<IEntity> GetEntitiesInRange(IEntity entity, float range, LookupFlags flags = LookupFlags.IncludeAnchored);

        IEnumerable<IEntity> GetEntitiesInRange(MapId mapId, Vector2 point, float range, LookupFlags flags = LookupFlags.IncludeAnchored);

        IEnumerable<IEntity> GetEntitiesInRange(MapId mapId, Box2 box, float range, LookupFlags flags = LookupFlags.IncludeAnchored);
>>>>>>> aa399225

        bool IsIntersecting(IEntity entityOne, IEntity entityTwo);

        /// <summary>
        /// Updates the lookup for this entity.
        /// </summary>
        /// <param name="entity"></param>
        /// <param name="worldAABB">Pass in to avoid it being re-calculated</param>
        /// <returns></returns>
        bool UpdateEntityTree(IEntity entity, Box2? worldAABB = null);

        void RemoveFromEntityTrees(IEntity entity);

        Box2 GetWorldAabbFromEntity(in IEntity ent);
    }

    [UsedImplicitly]
    public class EntityLookup : IEntityLookup, IEntityEventSubscriber
    {
        private readonly IComponentManager _compManager;
        private readonly IEntityManager _entityManager;
        private readonly IMapManager _mapManager;

        private const int GrowthRate = 256;

        private const float PointEnlargeRange = .00001f / 2;

        // Using stacks so we always use latest data (given we only run it once per entity).
        private readonly Stack<MoveEvent> _moveQueue = new();
        private readonly Stack<RotateEvent> _rotateQueue = new();
        private readonly Queue<EntParentChangedMessage> _parentChangeQueue = new();

        /// <summary>
        /// Like RenderTree we need to enlarge our lookup range for EntityLookupComponent as an entity is only ever on
        /// 1 EntityLookupComponent at a time (hence it may overlap without another lookup).
        /// </summary>
        private float _lookupEnlargementRange;

        /// <summary>
        /// Move and rotate events generate the same update so no point duplicating work in the same tick.
        /// </summary>
        private readonly HashSet<EntityUid> _handledThisTick = new();

        // TODO: Should combine all of the methods that check for IPhysBody and just use the one GetWorldAabbFromEntity method

        // TODO: Combine GridTileLookupSystem and entity anchoring together someday.
        // Queries are a bit of spaghet rn but ideally you'd just have:
        // A) The fast tile-based one
        // B) The physics-only one (given physics needs it to be fast af)
        // C) A generic use one that covers anything not caught in the above.

        public bool Started { get; private set; } = false;

        public EntityLookup(IComponentManager compManager, IEntityManager entityManager, IMapManager mapManager)
        {
            _compManager = compManager;
            _entityManager = entityManager;
            _mapManager = mapManager;
        }

        public void Startup()
        {
            if (Started)
            {
                throw new InvalidOperationException("Startup() called multiple times.");
            }

            var configManager = IoCManager.Resolve<IConfigurationManager>();
            configManager.OnValueChanged(CVars.LookupEnlargementRange, value => _lookupEnlargementRange = value, true);

            var eventBus = _entityManager.EventBus;
            eventBus.SubscribeEvent(EventSource.Local, this, (ref MoveEvent ev) => _moveQueue.Push(ev));
            eventBus.SubscribeEvent(EventSource.Local, this, (ref RotateEvent ev) => _rotateQueue.Push(ev));
            eventBus.SubscribeEvent(EventSource.Local, this, (ref EntParentChangedMessage ev) => _parentChangeQueue.Enqueue(ev));
            eventBus.SubscribeEvent<AnchorStateChangedEvent>(EventSource.Local, this, HandleAnchored);
<<<<<<< HEAD

            eventBus.SubscribeEvent<EntInsertedIntoContainerMessage>(EventSource.Local, this, HandleContainerInsert);
            eventBus.SubscribeEvent<EntRemovedFromContainerMessage>(EventSource.Local, this, HandleContainerRemove);
=======
>>>>>>> aa399225

            eventBus.SubscribeLocalEvent<EntityLookupComponent, ComponentInit>(HandleLookupInit);
            eventBus.SubscribeLocalEvent<EntityLookupComponent, ComponentShutdown>(HandleLookupShutdown);
            eventBus.SubscribeEvent<GridInitializeEvent>(EventSource.Local, this, HandleGridInit);

            _entityManager.EntityDeleted += HandleEntityDeleted;
            _entityManager.EntityStarted += HandleEntityStarted;
            _mapManager.MapCreated += HandleMapCreated;
            Started = true;
        }

        private void HandleContainerRemove(EntRemovedFromContainerMessage ev)
        {
            UpdateEntityTree(ev.Entity);
        }

        private void HandleContainerInsert(EntInsertedIntoContainerMessage ev)
        {
            RemoveFromEntityTrees(ev.Entity);
            RecursiveRemove(ev.Entity);
        }

        private void RecursiveRemove(IEntity entity)
        {
            foreach (var child in entity.Transform.Children)
            {
                RemoveFromEntityTrees(child.Owner);
                RecursiveRemove(child.Owner);
            }
        }

        public void Shutdown()
        {
            // If we haven't even started up, there's nothing to clean up then.
            if (!Started)
                return;

            _moveQueue.Clear();
            _rotateQueue.Clear();
            _handledThisTick.Clear();
            _parentChangeQueue.Clear();

            _entityManager.EntityDeleted -= HandleEntityDeleted;
            _entityManager.EntityStarted -= HandleEntityStarted;
            _mapManager.MapCreated -= HandleMapCreated;
            Started = false;
        }

        private void HandleAnchored(ref AnchorStateChangedEvent @event)
        {
            // This event needs to be handled immediately as anchoring is handled immediately
            // and any callers may potentially get duplicate entities that just changed state.
            if (@event.Entity.Transform.Anchored)
            {
                RemoveFromEntityTrees(@event.Entity);
            }
            else
            {
                UpdateEntityTree(@event.Entity);
            }
        }

        private void HandleLookupShutdown(EntityUid uid, EntityLookupComponent component, ComponentShutdown args)
        {
            component.Tree.Clear();
            component.ContainerManagerTree.Clear();
        }

        private void HandleGridInit(GridInitializeEvent ev)
        {
            _entityManager.GetEntity(ev.EntityUid).EnsureComponent<EntityLookupComponent>();
        }

        private void HandleLookupInit(EntityUid uid, EntityLookupComponent component, ComponentInit args)
        {
            var capacity = (int) Math.Min(256, Math.Ceiling(component.Owner.Transform.ChildCount / (float) GrowthRate) * GrowthRate);

            component.Tree = new DynamicTree<IEntity>(
                GetRelativeAABBFromEntity,
                capacity: capacity,
                growthFunc: x => x == GrowthRate ? GrowthRate * 8 : x + GrowthRate
            );

            component.ContainerManagerTree = new DynamicTree<IEntity>(
                GetRelativeAABBFromEntity,
                capacity: GrowthRate,
                growthFunc: x => x == GrowthRate ? GrowthRate * 8 : x + GrowthRate
            );
        }

        private static Box2 GetRelativeAABBFromEntity(in IEntity entity)
        {
            // TODO: Should feed in AABB to lookup so it's not enlarged unnecessarily

            var aabb = GetWorldAABB(entity);
            var tree = GetLookup(entity);

            return tree?.Owner.Transform.InvWorldMatrix.TransformBox(aabb) ?? aabb;
        }

        private void HandleEntityDeleted(object? sender, EntityUid uid)
        {
            RemoveFromEntityTrees(_entityManager.GetEntity(uid));
        }

        private void HandleEntityStarted(object? sender, EntityUid uid)
        {
            var entity = _entityManager.GetEntity(uid);
            if (entity.Transform.Anchored) return;
            UpdateEntityTree(entity);
        }

        private void HandleMapCreated(object? sender, MapEventArgs eventArgs)
        {
            if (eventArgs.Map == MapId.Nullspace) return;

            _mapManager.GetMapEntity(eventArgs.Map).EnsureComponent<EntityLookupComponent>();
        }

        public void Update()
        {
            // Acruid said he'd deal with Update being called around IEntityManager later.

            // Could be more efficient but essentially nuke their old lookup and add to new lookup if applicable.
            while (_parentChangeQueue.TryDequeue(out var mapChangeEvent))
            {
                _handledThisTick.Add(mapChangeEvent.Entity.Uid);
                RemoveFromEntityTrees(mapChangeEvent.Entity);

                if (mapChangeEvent.Entity.Deleted || mapChangeEvent.Entity.Transform.Anchored) continue;
                UpdateEntityTree(mapChangeEvent.Entity, GetWorldAabbFromEntity(mapChangeEvent.Entity));
            }

            while (_moveQueue.TryPop(out var moveEvent))
            {
<<<<<<< HEAD
                if (!_handledThisTick.Add(moveEvent.Sender.Uid) || moveEvent.Sender.Deleted) continue;
=======
                if (!_handledThisTick.Add(moveEvent.Sender.Uid) ||
                    moveEvent.Sender.Deleted ||
                    moveEvent.Sender.Transform.Anchored) continue;
>>>>>>> aa399225

                DebugTools.Assert(!moveEvent.Sender.Transform.Anchored);
                UpdateEntityTree(moveEvent.Sender, moveEvent.WorldAABB);
            }

            while (_rotateQueue.TryPop(out var rotateEvent))
            {
<<<<<<< HEAD
                if (!_handledThisTick.Add(rotateEvent.Sender.Uid) || rotateEvent.Sender.Deleted) continue;
=======
                if (!_handledThisTick.Add(rotateEvent.Sender.Uid) ||
                    rotateEvent.Sender.Deleted ||
                    rotateEvent.Sender.Transform.Anchored) continue;
>>>>>>> aa399225

                DebugTools.Assert(!rotateEvent.Sender.Transform.Anchored);
                UpdateEntityTree(rotateEvent.Sender, rotateEvent.WorldAABB);
            }

            _handledThisTick.Clear();
        }

        #region Spatial Queries

        private IEnumerable<EntityLookupComponent> GetLookupsIntersecting(MapId mapId, Box2 worldAABB)
        {
            if (mapId == MapId.Nullspace) yield break;

            // TODO: Recursive and all that.
            foreach (var grid in _mapManager.FindGridsIntersecting(mapId, worldAABB.Enlarged(_lookupEnlargementRange)))
            {
                yield return _entityManager.GetEntity(grid.GridEntityId).GetComponent<EntityLookupComponent>();
            }

            yield return _mapManager.GetMapEntity(mapId).GetComponent<EntityLookupComponent>();
        }

        private IEnumerable<IEntity> GetAnchored(MapId mapId, Box2 worldAABB, LookupFlags flags)
        {
            if ((flags & LookupFlags.IncludeAnchored) == 0x0) yield break;
            foreach (var grid in _mapManager.FindGridsIntersecting(mapId, worldAABB))
            {
                foreach (var uid in grid.GetAnchoredEntities(worldAABB))
                {
                    if (!_entityManager.TryGetEntity(uid, out var ent)) continue;
                    yield return ent;
                }
            }
        }

        /// <inheritdoc />
        public bool AnyEntitiesIntersecting(MapId mapId, Box2 box, LookupFlags flags = LookupFlags.IncludeAnchored)
        {
            DebugTools.Assert((flags & LookupFlags.IncludeContained) == 0x0);
            var found = false;

            foreach (var lookup in GetLookupsIntersecting(mapId, box))
            {
                var offsetBox = lookup.Owner.Transform.InvWorldMatrix.TransformBox(box);

                lookup.Tree.QueryAabb(ref found, (ref bool found, in IEntity ent) =>
                {
                    if (ent.Deleted) return true;
                    found = true;
                    return false;

                }, offsetBox, (flags & LookupFlags.Approximate) != 0x0);
            }

            if (!found)
            {
                foreach (var _ in GetAnchored(mapId, box, flags))
                {
                    return true;
<<<<<<< HEAD
                }, offsetBox, (flags & LookupFlags.Approximate) != 0x0);
            }

            if (!found)
            {
                foreach (var _ in GetAnchored(mapId, box, flags))
                {
                    return true;
=======
>>>>>>> aa399225
                }
            }

            return found;
        }

        /// <inheritdoc />
        [MethodImpl(MethodImplOptions.AggressiveOptimization)]
        public void FastEntitiesIntersecting(in MapId mapId, ref Box2 position, EntityQueryCallback callback, LookupFlags flags = LookupFlags.IncludeAnchored)
        {
            foreach (var lookup in GetLookupsIntersecting(mapId, position))
            {
                var offsetBox = lookup.Owner.Transform.InvWorldMatrix.TransformBox(position);

                lookup.Tree._b2Tree.FastQuery(ref offsetBox, (ref IEntity data) => callback(data));
                lookup.ContainerManagerTree._b2Tree.FastQuery(ref offsetBox, (ref IEntity data) =>
                {
                    callback(data);
                    if ((flags & LookupFlags.IncludeContained) == 0x0 || !data.TryGetComponent(out ContainerManagerComponent? containerManager)) return;

                    foreach (var container in containerManager.GetAllContainers())
                    {
                        foreach (var child in container.ContainedEntities)
                        {
                            callback(child);
                        }
                    }
                });
            }

            if ((flags & LookupFlags.IncludeAnchored) != 0x0)
            {
                foreach (var grid in _mapManager.FindGridsIntersecting(mapId, position))
                {
                    foreach (var uid in grid.GetAnchoredEntities(position))
                    {
                        if (!_entityManager.TryGetEntity(uid, out var ent)) continue;
                        callback(ent);
                    }
                }
            }

            if ((flags & LookupFlags.IncludeAnchored) != 0x0)
            {
                foreach (var grid in _mapManager.FindGridsIntersecting(mapId, position))
                {
                    foreach (var uid in grid.GetAnchoredEntities(position))
                    {
                        if (!_entityManager.TryGetEntity(uid, out var ent)) continue;
                        callback(ent);
                    }
                }
            }
        }

        /// <inheritdoc />
        public IEnumerable<IEntity> GetEntitiesIntersecting(MapId mapId, Box2 position, LookupFlags flags = LookupFlags.IncludeAnchored)
        {
            if (mapId == MapId.Nullspace) return Enumerable.Empty<IEntity>();

            var list = new List<IEntity>();

            foreach (var lookup in GetLookupsIntersecting(mapId, position))
            {
                var offsetBox = lookup.Owner.Transform.InvWorldMatrix.TransformBox(position);

                lookup.Tree.QueryAabb(ref list, (ref List<IEntity> list, in IEntity ent) =>
                {
                    if (!ent.Deleted)
                    {
                        list.Add(ent);
                    }
                    return true;
                }, offsetBox, (flags & LookupFlags.Approximate) != 0x0);
            }

            foreach (var ent in GetAnchored(mapId, position, flags))
            {
                list.Add(ent);
            }

            return list;
        }

        /// <inheritdoc />
        public IEnumerable<IEntity> GetEntitiesIntersecting(MapId mapId, Vector2 position, LookupFlags flags = LookupFlags.IncludeAnchored)
        {
            if (mapId == MapId.Nullspace) return Enumerable.Empty<IEntity>();

            var aabb = new Box2(position, position).Enlarged(PointEnlargeRange);
            var list = new List<IEntity>();
            var state = (list, position);

            foreach (var lookup in GetLookupsIntersecting(mapId, aabb))
            {
                var localPoint = lookup.Owner.Transform.InvWorldMatrix.Transform(position);

                lookup.Tree.QueryPoint(ref state, (ref (List<IEntity> list, Vector2 position) state, in IEntity ent) =>
                {
                    if (Intersecting(ent, state.position))
                    {
                        state.list.Add(ent);
                    }
                    return true;
<<<<<<< HEAD
                }, offsetBox, (flags & LookupFlags.Approximate) != 0x0);
=======
                }, localPoint, (flags & LookupFlags.Approximate) != 0x0);
>>>>>>> aa399225
            }

            if ((flags & LookupFlags.IncludeAnchored) != 0x0 &&
                _mapManager.TryFindGridAt(mapId, position, out var grid) &&
                grid.TryGetTileRef(position, out var tile))
            {
                foreach (var ent in grid.GetAnchoredEntities(tile.GridIndices))
                {
                    if (!_entityManager.TryGetEntity(ent, out var entity)) continue;
                    state.list.Add(entity);
                }
            }

            return list;
        }

        /// <inheritdoc />
        public IEnumerable<IEntity> GetEntitiesIntersecting(MapCoordinates position, LookupFlags flags = LookupFlags.IncludeAnchored)
        {
            return GetEntitiesIntersecting(position.MapId, position.Position, flags);
        }

        /// <inheritdoc />
        public IEnumerable<IEntity> GetEntitiesIntersecting(EntityCoordinates position, LookupFlags flags = LookupFlags.IncludeAnchored)
        {
            var mapPos = position.ToMap(_entityManager);
            return GetEntitiesIntersecting(mapPos.MapId, mapPos.Position, flags);
        }

        /// <inheritdoc />
        public IEnumerable<IEntity> GetEntitiesIntersecting(IEntity entity, LookupFlags flags = LookupFlags.IncludeAnchored)
        {
            var worldAABB = GetWorldAabbFromEntity(entity);
            return GetEntitiesIntersecting(entity.Transform.MapID, worldAABB, flags);
        }

        /// <inheritdoc />
        public bool IsIntersecting(IEntity entityOne, IEntity entityTwo)
        {
            var position = entityOne.Transform.MapPosition.Position;
            return Intersecting(entityTwo, position);
        }

        private bool Intersecting(IEntity entity, Vector2 mapPosition)
        {
            if (entity.TryGetComponent(out IPhysBody? component))
            {
                if (component.GetWorldAABB().Contains(mapPosition))
                    return true;
            }
            else
            {
                var transform = entity.Transform;
                var entPos = transform.WorldPosition;
                if (MathHelper.CloseTo(entPos.X, mapPosition.X)
                    && MathHelper.CloseTo(entPos.Y, mapPosition.Y))
                {
                    return true;
                }
            }

            return false;
        }

        /// <inheritdoc />
        public IEnumerable<IEntity> GetEntitiesInRange(EntityCoordinates position, float range, LookupFlags flags = LookupFlags.IncludeAnchored)
        {
            var mapCoordinates = position.ToMap(_entityManager);
            var mapPosition = mapCoordinates.Position;
            var aabb = new Box2(mapPosition - new Vector2(range, range),
                mapPosition + new Vector2(range, range));
            return GetEntitiesIntersecting(mapCoordinates.MapId, aabb, flags);
            // TODO: Use a circle shape here mate
        }

        /// <inheritdoc />
        public IEnumerable<IEntity> GetEntitiesInRange(MapId mapId, Box2 box, float range, LookupFlags flags = LookupFlags.IncludeAnchored)
        {
            var aabb = box.Enlarged(range);
            return GetEntitiesIntersecting(mapId, aabb, flags);
        }

        /// <inheritdoc />
        public IEnumerable<IEntity> GetEntitiesInRange(MapId mapId, Vector2 point, float range, LookupFlags flags = LookupFlags.IncludeAnchored)
        {
            var aabb = new Box2(point, point).Enlarged(range);
            return GetEntitiesIntersecting(mapId, aabb, flags);
        }

        /// <inheritdoc />
        public IEnumerable<IEntity> GetEntitiesInRange(IEntity entity, float range, LookupFlags flags = LookupFlags.IncludeAnchored)
        {
            var worldAABB = GetWorldAabbFromEntity(entity);
            return GetEntitiesInRange(entity.Transform.MapID, worldAABB, range, flags);
        }

        /// <inheritdoc />
        public IEnumerable<IEntity> GetEntitiesInArc(EntityCoordinates coordinates, float range, Angle direction,
            float arcWidth, LookupFlags flags = LookupFlags.IncludeAnchored)
        {
            var position = coordinates.ToMap(_entityManager).Position;

            foreach (var entity in GetEntitiesInRange(coordinates, range * 2, flags))
            {
                var angle = new Angle(entity.Transform.WorldPosition - position);
                if (angle.Degrees < direction.Degrees + arcWidth / 2 &&
                    angle.Degrees > direction.Degrees - arcWidth / 2)
                    yield return entity;
            }
        }

        /// <inheritdoc />
        public IEnumerable<IEntity> GetEntitiesInMap(MapId mapId, LookupFlags flags = LookupFlags.IncludeAnchored)
        {
            DebugTools.Assert((flags & LookupFlags.Approximate) == 0x0);

            foreach (EntityLookupComponent comp in _compManager.EntityQuery<EntityLookupComponent>(true))
            {
                if (comp.Owner.Transform.MapID != mapId) continue;

                foreach (var entity in comp.Tree)
                {
                    if (entity.Deleted) continue;

                    yield return entity;
                }
            }

<<<<<<< HEAD
=======
            if ((flags & LookupFlags.IncludeAnchored) == 0x0) yield break;

>>>>>>> aa399225
            foreach (var grid in _mapManager.GetAllMapGrids(mapId))
            {
                foreach (var tile in grid.GetAllTiles())
                {
                    foreach (var ent in grid.GetAnchoredEntities(tile.GridIndices))
                    {
                        if (!_entityManager.TryGetEntity(ent, out var entity)) continue;
                        yield return entity;
                    }
                }
            }
        }

        /// <inheritdoc />
        public IEnumerable<IEntity> GetEntitiesAt(MapId mapId, Vector2 position, LookupFlags flags = LookupFlags.IncludeAnchored)
        {
            if (mapId == MapId.Nullspace) return Enumerable.Empty<IEntity>();

            var list = new List<IEntity>();

            var state = (list, position);

            var aabb = new Box2(position, position).Enlarged(PointEnlargeRange);

            foreach (var lookup in GetLookupsIntersecting(mapId, aabb))
            {
                var offsetPos = lookup.Owner.Transform.InvWorldMatrix.Transform(position);

                lookup.Tree.QueryPoint(ref state, (ref (List<IEntity> list, Vector2 position) state, in IEntity ent) =>
                {
                    state.list.Add(ent);
                    return true;
                }, offsetPos, (flags & LookupFlags.Approximate) != 0x0);
            }

            if ((flags & LookupFlags.IncludeAnchored) != 0x0)
            {
                foreach (var grid in _mapManager.FindGridsIntersecting(mapId, aabb))
                {
                    foreach (var uid in grid.GetAnchoredEntities(aabb))
                    {
                        if (!_entityManager.TryGetEntity(uid, out var ent)) continue;
                        list.Add(ent);
                    }
<<<<<<< HEAD

                    return true;
                }, offsetPos, (flags & LookupFlags.Approximate) != 0x0);
            }

            if ((flags & LookupFlags.IncludeAnchored) != 0x0)
            {
                foreach (var grid in _mapManager.FindGridsIntersecting(mapId, aabb))
                {
                    foreach (var uid in grid.GetAnchoredEntities(aabb))
                    {
                        if (!_entityManager.TryGetEntity(uid, out var ent)) continue;
                        list.Add(ent);
                    }
=======
>>>>>>> aa399225
                }
            }

            return list;
        }

        #endregion

        #region Entity DynamicTree

        private static EntityLookupComponent? GetLookup(IEntity entity)
        {
            if (entity.Transform.MapID == MapId.Nullspace)
            {
                return null;
            }

            // if it's map return null. Grids should return the map's broadphase.
            if (entity.HasComponent<EntityLookupComponent>() &&
                entity.Transform.Parent == null)
            {
                return null;
            }

            var parent = entity.Transform.Parent?.Owner;

            while (true)
            {
                if (parent == null) break;

                if (parent.TryGetComponent(out EntityLookupComponent? comp)) return comp;
                parent = parent.Transform.Parent?.Owner;
            }

            return null;
        }

        /// <inheritdoc />
        public virtual bool UpdateEntityTree(IEntity entity, Box2? worldAABB = null)
        {
            // look there's JANK everywhere but I'm just bandaiding it for now for shuttles and we'll fix it later when
            // PVS is more stable and entity anchoring has been battle-tested.
            if (entity.Deleted || entity.IsInContainer())
            {
                RemoveFromEntityTrees(entity);
                return true;
            }

<<<<<<< HEAD
            DebugTools.Assert(!entity.Transform.Anchored);
            DebugTools.Assert(entity.Initialized);
=======
            DebugTools.Assert(entity.Initialized);
            DebugTools.Assert(!entity.Transform.Anchored);
>>>>>>> aa399225

            var lookup = GetLookup(entity);

            if (lookup == null)
            {
                RemoveFromEntityTrees(entity);
                return true;
            }

            // Temp PVS guard for when we clear dynamictree for now.
            worldAABB ??= GetWorldAabbFromEntity(entity);
            var center = worldAABB.Value.Center;

            if (float.IsNaN(center.X) || float.IsNaN(center.Y))
            {
                RemoveFromEntityTrees(entity);
                return true;
            }

            var transform = entity.Transform;
            DebugTools.Assert(transform.Initialized);

            var aabb = lookup.Owner.Transform.InvWorldMatrix.TransformBox(worldAABB.Value);

            // for debugging
            var necessary = 0;
            var checkChildren = true;

            if (_compManager.HasComponent<ContainerManagerComponent>(entity.Uid))
            {
                if (lookup.ContainerManagerTree.AddOrUpdate(entity, aabb))
                {
                    ++necessary;
                }

                checkChildren = false;
            }
            else
            {
                if (lookup.Tree.AddOrUpdate(entity, aabb))
                {
                    ++necessary;
                }
            }

            checkChildren = checkChildren && !entity.HasComponent<EntityLookupComponent>();

            if (checkChildren)
            {
                foreach (var childTx in entity.Transform.ChildEntityUids)
                {
                    if (!_handledThisTick.Add(childTx)) continue;

                    if (UpdateEntityTree(_entityManager.GetEntity(childTx)))
                    {
                        ++necessary;
                    }
                }
            }

            return necessary > 0;
        }

        /// <inheritdoc />
        public void RemoveFromEntityTrees(IEntity entity)
        {
            // TODO: Need to fix ordering issues and then we can just directly remove it from the tree
            // rather than this O(n) legacy garbage.
            foreach (var lookup in _compManager.EntityQuery<EntityLookupComponent>(true))
            {
<<<<<<< HEAD
                if (lookup.Tree.Remove(entity) ||
                    lookup.ContainerManagerTree.Remove(entity)) return;
=======
                if (lookup.Tree.Remove(entity)) return;
>>>>>>> aa399225
            }
        }

        public Box2 GetWorldAabbFromEntity(in IEntity ent)
        {
            return GetWorldAABB(ent);
        }

        private static Box2 GetWorldAABB(in IEntity ent)
        {
            Vector2 pos;

            if (ent.Deleted)
            {
                pos = ent.Transform.WorldPosition;
                return new Box2(pos, pos);
            }

            if (ent.TryGetContainerMan(out var manager))
            {
                return GetWorldAABB(manager.Owner);
            }

            pos = ent.Transform.WorldPosition;

            return ent.TryGetComponent(out ILookupWorldBox2Component? lookup) ?
                lookup.GetWorldAABB(pos) :
                new Box2(pos, pos);
        }

        #endregion
    }
}<|MERGE_RESOLUTION|>--- conflicted
+++ resolved
@@ -19,11 +19,8 @@
         None = 0,
         Approximate = 1 << 0,
         IncludeAnchored = 1 << 1,
-<<<<<<< HEAD
         IncludeContained = 1 << 2,
-=======
->>>>>>> aa399225
-        // IncludeGrids = 1 << 2,
+        // IncludeGrids = 1 << 3,
     }
 
     public interface IEntityLookup
@@ -37,34 +34,6 @@
         void Update();
         bool AnyEntitiesIntersecting(MapId mapId, Box2 box, LookupFlags flags = LookupFlags.IncludeAnchored);
 
-<<<<<<< HEAD
-        IEnumerable<IEntity> GetEntitiesInMap(MapId mapId, LookupFlags flags = LookupFlags.IncludeAnchored | LookupFlags.IncludeContained);
-
-        IEnumerable<IEntity> GetEntitiesAt(MapId mapId, Vector2 position, LookupFlags flags = LookupFlags.IncludeAnchored | LookupFlags.IncludeContained);
-
-        IEnumerable<IEntity> GetEntitiesInArc(EntityCoordinates coordinates, float range, Angle direction,
-            float arcWidth, LookupFlags flags = LookupFlags.IncludeAnchored | LookupFlags.IncludeContained);
-
-        IEnumerable<IEntity> GetEntitiesIntersecting(MapId mapId, Box2 position, LookupFlags flags = LookupFlags.IncludeAnchored | LookupFlags.IncludeContained);
-
-        IEnumerable<IEntity> GetEntitiesIntersecting(IEntity entity, LookupFlags flags = LookupFlags.IncludeAnchored | LookupFlags.IncludeContained);
-
-        IEnumerable<IEntity> GetEntitiesIntersecting(MapCoordinates position, LookupFlags flags = LookupFlags.IncludeAnchored | LookupFlags.IncludeContained);
-
-        IEnumerable<IEntity> GetEntitiesIntersecting(EntityCoordinates position, LookupFlags flags = LookupFlags.IncludeAnchored | LookupFlags.IncludeContained);
-
-        IEnumerable<IEntity> GetEntitiesIntersecting(MapId mapId, Vector2 position, LookupFlags flags = LookupFlags.IncludeAnchored | LookupFlags.IncludeContained);
-
-        void FastEntitiesIntersecting(in MapId mapId, ref Box2 position, EntityQueryCallback callback, LookupFlags flags = LookupFlags.IncludeAnchored | LookupFlags.IncludeContained);
-
-        IEnumerable<IEntity> GetEntitiesInRange(EntityCoordinates position, float range, LookupFlags flags = LookupFlags.IncludeAnchored | LookupFlags.IncludeContained);
-
-        IEnumerable<IEntity> GetEntitiesInRange(IEntity entity, float range, LookupFlags flags = LookupFlags.IncludeAnchored | LookupFlags.IncludeContained);
-
-        IEnumerable<IEntity> GetEntitiesInRange(MapId mapId, Vector2 point, float range, LookupFlags flags = LookupFlags.IncludeAnchored | LookupFlags.IncludeContained);
-
-        IEnumerable<IEntity> GetEntitiesInRange(MapId mapId, Box2 box, float range, LookupFlags flags = LookupFlags.IncludeAnchored | LookupFlags.IncludeContained);
-=======
         IEnumerable<IEntity> GetEntitiesInMap(MapId mapId, LookupFlags flags = LookupFlags.IncludeAnchored);
 
         IEnumerable<IEntity> GetEntitiesAt(MapId mapId, Vector2 position, LookupFlags flags = LookupFlags.IncludeAnchored);
@@ -91,7 +60,6 @@
         IEnumerable<IEntity> GetEntitiesInRange(MapId mapId, Vector2 point, float range, LookupFlags flags = LookupFlags.IncludeAnchored);
 
         IEnumerable<IEntity> GetEntitiesInRange(MapId mapId, Box2 box, float range, LookupFlags flags = LookupFlags.IncludeAnchored);
->>>>>>> aa399225
 
         bool IsIntersecting(IEntity entityOne, IEntity entityTwo);
 
@@ -167,12 +135,9 @@
             eventBus.SubscribeEvent(EventSource.Local, this, (ref RotateEvent ev) => _rotateQueue.Push(ev));
             eventBus.SubscribeEvent(EventSource.Local, this, (ref EntParentChangedMessage ev) => _parentChangeQueue.Enqueue(ev));
             eventBus.SubscribeEvent<AnchorStateChangedEvent>(EventSource.Local, this, HandleAnchored);
-<<<<<<< HEAD
 
             eventBus.SubscribeEvent<EntInsertedIntoContainerMessage>(EventSource.Local, this, HandleContainerInsert);
             eventBus.SubscribeEvent<EntRemovedFromContainerMessage>(EventSource.Local, this, HandleContainerRemove);
-=======
->>>>>>> aa399225
 
             eventBus.SubscribeLocalEvent<EntityLookupComponent, ComponentInit>(HandleLookupInit);
             eventBus.SubscribeLocalEvent<EntityLookupComponent, ComponentShutdown>(HandleLookupShutdown);
@@ -308,13 +273,9 @@
 
             while (_moveQueue.TryPop(out var moveEvent))
             {
-<<<<<<< HEAD
-                if (!_handledThisTick.Add(moveEvent.Sender.Uid) || moveEvent.Sender.Deleted) continue;
-=======
                 if (!_handledThisTick.Add(moveEvent.Sender.Uid) ||
                     moveEvent.Sender.Deleted ||
                     moveEvent.Sender.Transform.Anchored) continue;
->>>>>>> aa399225
 
                 DebugTools.Assert(!moveEvent.Sender.Transform.Anchored);
                 UpdateEntityTree(moveEvent.Sender, moveEvent.WorldAABB);
@@ -322,13 +283,9 @@
 
             while (_rotateQueue.TryPop(out var rotateEvent))
             {
-<<<<<<< HEAD
-                if (!_handledThisTick.Add(rotateEvent.Sender.Uid) || rotateEvent.Sender.Deleted) continue;
-=======
                 if (!_handledThisTick.Add(rotateEvent.Sender.Uid) ||
                     rotateEvent.Sender.Deleted ||
                     rotateEvent.Sender.Transform.Anchored) continue;
->>>>>>> aa399225
 
                 DebugTools.Assert(!rotateEvent.Sender.Transform.Anchored);
                 UpdateEntityTree(rotateEvent.Sender, rotateEvent.WorldAABB);
@@ -389,17 +346,6 @@
                 foreach (var _ in GetAnchored(mapId, box, flags))
                 {
                     return true;
-<<<<<<< HEAD
-                }, offsetBox, (flags & LookupFlags.Approximate) != 0x0);
-            }
-
-            if (!found)
-            {
-                foreach (var _ in GetAnchored(mapId, box, flags))
-                {
-                    return true;
-=======
->>>>>>> aa399225
                 }
             }
 
@@ -504,11 +450,7 @@
                         state.list.Add(ent);
                     }
                     return true;
-<<<<<<< HEAD
-                }, offsetBox, (flags & LookupFlags.Approximate) != 0x0);
-=======
                 }, localPoint, (flags & LookupFlags.Approximate) != 0x0);
->>>>>>> aa399225
             }
 
             if ((flags & LookupFlags.IncludeAnchored) != 0x0 &&
@@ -637,11 +579,8 @@
                 }
             }
 
-<<<<<<< HEAD
-=======
             if ((flags & LookupFlags.IncludeAnchored) == 0x0) yield break;
 
->>>>>>> aa399225
             foreach (var grid in _mapManager.GetAllMapGrids(mapId))
             {
                 foreach (var tile in grid.GetAllTiles())
@@ -686,23 +625,6 @@
                         if (!_entityManager.TryGetEntity(uid, out var ent)) continue;
                         list.Add(ent);
                     }
-<<<<<<< HEAD
-
-                    return true;
-                }, offsetPos, (flags & LookupFlags.Approximate) != 0x0);
-            }
-
-            if ((flags & LookupFlags.IncludeAnchored) != 0x0)
-            {
-                foreach (var grid in _mapManager.FindGridsIntersecting(mapId, aabb))
-                {
-                    foreach (var uid in grid.GetAnchoredEntities(aabb))
-                    {
-                        if (!_entityManager.TryGetEntity(uid, out var ent)) continue;
-                        list.Add(ent);
-                    }
-=======
->>>>>>> aa399225
                 }
             }
 
@@ -751,13 +673,8 @@
                 return true;
             }
 
-<<<<<<< HEAD
-            DebugTools.Assert(!entity.Transform.Anchored);
-            DebugTools.Assert(entity.Initialized);
-=======
             DebugTools.Assert(entity.Initialized);
             DebugTools.Assert(!entity.Transform.Anchored);
->>>>>>> aa399225
 
             var lookup = GetLookup(entity);
 
@@ -828,12 +745,7 @@
             // rather than this O(n) legacy garbage.
             foreach (var lookup in _compManager.EntityQuery<EntityLookupComponent>(true))
             {
-<<<<<<< HEAD
-                if (lookup.Tree.Remove(entity) ||
-                    lookup.ContainerManagerTree.Remove(entity)) return;
-=======
                 if (lookup.Tree.Remove(entity)) return;
->>>>>>> aa399225
             }
         }
 
