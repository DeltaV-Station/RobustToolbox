--- conflicted
+++ resolved
@@ -308,17 +308,6 @@
                 foreach (var _ in GetAnchored(mapId, box, flags))
                 {
                     return true;
-<<<<<<< HEAD
-                }, offsetBox, (flags & LookupFlags.Approximate) != 0x0);
-            }
-
-            if (!found)
-            {
-                foreach (var _ in GetAnchored(mapId, box, flags))
-                {
-                    return true;
-=======
->>>>>>> 766f6dc9
                 }
             }
 
@@ -527,11 +516,8 @@
                 }
             }
 
-<<<<<<< HEAD
-=======
             if ((flags & LookupFlags.IncludeAnchored) == 0x0) yield break;
 
->>>>>>> 766f6dc9
             foreach (var grid in _mapManager.GetAllMapGrids(mapId))
             {
                 foreach (var tile in grid.GetAllTiles())
@@ -576,23 +562,6 @@
                         if (!_entityManager.TryGetEntity(uid, out var ent)) continue;
                         list.Add(ent);
                     }
-<<<<<<< HEAD
-
-                    return true;
-                }, offsetPos, (flags & LookupFlags.Approximate) != 0x0);
-            }
-
-            if ((flags & LookupFlags.IncludeAnchored) != 0x0)
-            {
-                foreach (var grid in _mapManager.FindGridsIntersecting(mapId, aabb))
-                {
-                    foreach (var uid in grid.GetAnchoredEntities(aabb))
-                    {
-                        if (!_entityManager.TryGetEntity(uid, out var ent)) continue;
-                        list.Add(ent);
-                    }
-=======
->>>>>>> 766f6dc9
                 }
             }
 
