using System;
using System.Collections.Generic;
<<<<<<< HEAD
=======
using System.Diagnostics.CodeAnalysis;
using System.Linq;
>>>>>>> 1e7a4819
using System.Runtime.CompilerServices;
using JetBrains.Annotations;
using Robust.Shared.Configuration;
using Robust.Shared.Containers;
using Robust.Shared.IoC;
using Robust.Shared.Map;
using Robust.Shared.Maths;
using Robust.Shared.Physics;
using Robust.Shared.Utility;

namespace Robust.Shared.GameObjects
{
    public delegate void EntityLookupCallback(EntityLookupComponent component);

    [Flags]
    public enum LookupFlags : byte
    {
        None = 0,
        Approximate = 1 << 0,
        IncludeAnchored = 1 << 1,
        // IncludeGrids = 1 << 2,
    }

    public interface IEntityLookup
    {
        // Not an EntitySystem given EntityManager has a dependency on it which means it's just easier to IoC it for tests.

        void Startup();

        void Shutdown();

        void Update();
<<<<<<< HEAD
=======
        bool AnyEntitiesIntersecting(MapId mapId, Box2 box, LookupFlags flags = LookupFlags.IncludeAnchored);

        IEnumerable<IEntity> GetEntitiesInMap(MapId mapId, LookupFlags flags = LookupFlags.IncludeAnchored);

        IEnumerable<IEntity> GetEntitiesAt(MapId mapId, Vector2 position, LookupFlags flags = LookupFlags.IncludeAnchored);

        IEnumerable<IEntity> GetEntitiesInArc(EntityCoordinates coordinates, float range, Angle direction,
            float arcWidth, LookupFlags flags = LookupFlags.IncludeAnchored);

        IEnumerable<IEntity> GetEntitiesIntersecting(MapId mapId, Box2 worldAABB, LookupFlags flags = LookupFlags.IncludeAnchored);

        IEnumerable<IEntity> GetEntitiesIntersecting(IEntity entity, LookupFlags flags = LookupFlags.IncludeAnchored);

        IEnumerable<IEntity> GetEntitiesIntersecting(MapCoordinates position, LookupFlags flags = LookupFlags.IncludeAnchored);

        IEnumerable<IEntity> GetEntitiesIntersecting(EntityCoordinates position, LookupFlags flags = LookupFlags.IncludeAnchored);

        IEnumerable<IEntity> GetEntitiesIntersecting(MapId mapId, Vector2 position, LookupFlags flags = LookupFlags.IncludeAnchored);

        void FastEntitiesIntersecting(in MapId mapId, ref Box2 worldAABB, EntityQueryCallback callback, LookupFlags flags = LookupFlags.IncludeAnchored);

        IEnumerable<IEntity> GetEntitiesInRange(EntityCoordinates position, float range, LookupFlags flags = LookupFlags.IncludeAnchored);
>>>>>>> 1e7a4819

        void GetLookupsIntersecting(MapId mapId, Box2 worldAABB, EntityLookupCallback callback);

        void GetLookupsIntersecting(MapId mapId, Vector2 worldPos, EntityLookupCallback callback);

        void FastEntitiesIntersecting(in MapId mapId, Box2 position, EntityQueryCallback callback, LookupFlags flags = LookupFlags.IncludeAnchored);
    }

    [UsedImplicitly]
    public class EntityLookup : IEntityLookup, IEntityEventSubscriber
    {
        private readonly IEntityManager _entityManager;
        private readonly IMapManager _mapManager;

        private const int GrowthRate = 256;

        private const float PointEnlargeRange = .00001f / 2;

        // Using stacks so we always use latest data (given we only run it once per entity).
        private readonly Stack<MoveEvent> _moveQueue = new();
        private readonly Stack<RotateEvent> _rotateQueue = new();
        private readonly Queue<EntParentChangedMessage> _parentChangeQueue = new();

        /// <summary>
        /// Like RenderTree we need to enlarge our lookup range for EntityLookupComponent as an entity is only ever on
        /// 1 EntityLookupComponent at a time (hence it may overlap without another lookup).
        /// </summary>
        private float _lookupEnlargementRange;

        /// <summary>
        /// Move and rotate events generate the same update so no point duplicating work in the same tick.
        /// </summary>
        private readonly HashSet<EntityUid> _handledThisTick = new();

        // TODO: Should combine all of the methods that check for IPhysBody and just use the one GetWorldAabbFromEntity method

        // TODO: Combine GridTileLookupSystem and entity anchoring together someday.
        // Queries are a bit of spaghet rn but ideally you'd just have:
        // A) The fast tile-based one
        // B) The physics-only one (given physics needs it to be fast af)
        // C) A generic use one that covers anything not caught in the above.

        public bool Started { get; private set; } = false;

        public EntityLookup(IEntityManager entityManager, IMapManager mapManager)
        {
            _entityManager = entityManager;
            _mapManager = mapManager;
        }

        public void Startup()
        {
            if (Started)
            {
                throw new InvalidOperationException("Startup() called multiple times.");
            }

            var configManager = IoCManager.Resolve<IConfigurationManager>();
            configManager.OnValueChanged(CVars.LookupEnlargementRange, value => _lookupEnlargementRange = value, true);

            var eventBus = _entityManager.EventBus;
            eventBus.SubscribeEvent(EventSource.Local, this, (ref MoveEvent ev) => _moveQueue.Push(ev));
            eventBus.SubscribeEvent(EventSource.Local, this, (ref RotateEvent ev) => _rotateQueue.Push(ev));
            eventBus.SubscribeEvent(EventSource.Local, this, (ref EntParentChangedMessage ev) => _parentChangeQueue.Enqueue(ev));
            eventBus.SubscribeEvent<AnchorStateChangedEvent>(EventSource.Local, this, HandleAnchored);

            eventBus.SubscribeLocalEvent<EntityLookupComponent, ComponentInit>(HandleLookupInit);
            eventBus.SubscribeLocalEvent<EntityLookupComponent, ComponentShutdown>(HandleLookupShutdown);
            eventBus.SubscribeEvent<GridInitializeEvent>(EventSource.Local, this, HandleGridInit);

            _entityManager.EntityDeleted += HandleEntityDeleted;
            _entityManager.EntityStarted += HandleEntityStarted;
            _mapManager.MapCreated += HandleMapCreated;
            Started = true;
        }

        public void Shutdown()
        {
            // If we haven't even started up, there's nothing to clean up then.
            if (!Started)
                return;

            _moveQueue.Clear();
            _rotateQueue.Clear();
            _handledThisTick.Clear();
            _parentChangeQueue.Clear();

            _entityManager.EntityDeleted -= HandleEntityDeleted;
            _entityManager.EntityStarted -= HandleEntityStarted;
            _mapManager.MapCreated -= HandleMapCreated;
            Started = false;
        }

        private void HandleAnchored(ref AnchorStateChangedEvent @event)
        {
            // This event needs to be handled immediately as anchoring is handled immediately
            // and any callers may potentially get duplicate entities that just changed state.
            if (@event.Entity.Transform.Anchored)
            {
                RemoveFromEntityTrees(@event.Entity);
            }
            else
            {
                UpdateEntityTree(@event.Entity);
            }
        }

        private void HandleLookupShutdown(EntityUid uid, EntityLookupComponent component, ComponentShutdown args)
        {
            component.Tree.Clear();
        }

        private void HandleGridInit(GridInitializeEvent ev)
        {
            _entityManager.GetEntity(ev.EntityUid).EnsureComponent<EntityLookupComponent>();
        }

        private void HandleLookupInit(EntityUid uid, EntityLookupComponent component, ComponentInit args)
        {
            var capacity = (int) Math.Min(256, Math.Ceiling(component.Owner.Transform.ChildCount / (float) GrowthRate) * GrowthRate);

            component.Tree = new DynamicTree<IEntity>(
                GetRelativeAABBFromEntity,
                capacity: capacity,
                growthFunc: x => x == GrowthRate ? GrowthRate * 8 : x + GrowthRate
            );
        }

        private static Box2 GetRelativeAABBFromEntity(in IEntity entity)
        {
            // TODO: Should feed in AABB to lookup so it's not enlarged unnecessarily

            var aabb = GetWorldAABB(entity);
            var tree = GetLookup(entity);

            return tree?.Owner.Transform.InvWorldMatrix.TransformBox(aabb) ?? aabb;
        }

        private void HandleEntityDeleted(object? sender, EntityUid uid)
        {
            RemoveFromEntityTrees(_entityManager.GetEntity(uid));
        }

        private void HandleEntityStarted(object? sender, EntityUid uid)
        {
            var entity = _entityManager.GetEntity(uid);
            if (entity.Transform.Anchored) return;
            UpdateEntityTree(entity);
        }

        private void HandleMapCreated(object? sender, MapEventArgs eventArgs)
        {
            if (eventArgs.Map == MapId.Nullspace) return;

            _mapManager.GetMapEntity(eventArgs.Map).EnsureComponent<EntityLookupComponent>();
        }

        public void Update()
        {
            // Acruid said he'd deal with Update being called around IEntityManager later.

            // Could be more efficient but essentially nuke their old lookup and add to new lookup if applicable.
            while (_parentChangeQueue.TryDequeue(out var mapChangeEvent))
            {
                _handledThisTick.Add(mapChangeEvent.Entity.Uid);
                RemoveFromEntityTrees(mapChangeEvent.Entity);

                if (mapChangeEvent.Entity.Deleted || mapChangeEvent.Entity.Transform.Anchored) continue;
                UpdateEntityTree(mapChangeEvent.Entity, GetWorldAabbFromEntity(mapChangeEvent.Entity));
            }

            while (_moveQueue.TryPop(out var moveEvent))
            {
                if (!_handledThisTick.Add(moveEvent.Sender.Uid) ||
                    moveEvent.Sender.Deleted ||
                    moveEvent.Sender.Transform.Anchored) continue;

                DebugTools.Assert(!moveEvent.Sender.Transform.Anchored);
                UpdateEntityTree(moveEvent.Sender, moveEvent.WorldAABB);
            }

            while (_rotateQueue.TryPop(out var rotateEvent))
            {
                if (!_handledThisTick.Add(rotateEvent.Sender.Uid) ||
                    rotateEvent.Sender.Deleted ||
                    rotateEvent.Sender.Transform.Anchored) continue;

                DebugTools.Assert(!rotateEvent.Sender.Transform.Anchored);
                UpdateEntityTree(rotateEvent.Sender, rotateEvent.WorldAABB);
            }

            _handledThisTick.Clear();
        }

        #region Spatial Queries

<<<<<<< HEAD
        public void GetLookupsIntersecting(MapId mapId, Box2 worldAABB, EntityLookupCallback callback)
        {
            if (mapId == MapId.Nullspace) return;
=======
        private LookupsEnumerator GetLookupsIntersecting(MapId mapId, Box2 worldAABB)
        {
            _mapManager.FindGridsIntersectingEnumerator(mapId, worldAABB, out var gridEnumerator, true);
>>>>>>> 1e7a4819

            return new LookupsEnumerator(_entityManager, _mapManager, mapId, gridEnumerator);
        }

        private struct LookupsEnumerator
        {
            private IEntityManager _entityManager;
            private IMapManager _mapManager;

            private MapId _mapId;
            private FindGridsEnumerator _enumerator;

            private bool _final;

            public LookupsEnumerator(IEntityManager entityManager, IMapManager mapManager, MapId mapId, FindGridsEnumerator enumerator)
            {
<<<<<<< HEAD
                callback(_entityManager.GetEntity(grid.GridEntityId).GetComponent<EntityLookupComponent>());
            }

            callback(_mapManager.GetMapEntity(mapId).GetComponent<EntityLookupComponent>());
=======
                _entityManager = entityManager;
                _mapManager = mapManager;

                _mapId = mapId;
                _enumerator = enumerator;
                _final = false;
            }

            public bool MoveNext([NotNullWhen(true)] out EntityLookupComponent? component)
            {
                if (!_enumerator.MoveNext(out var grid))
                {
                    if (_final || _mapId == MapId.Nullspace)
                    {
                        component = null;
                        return false;
                    }

                    _final = true;
                    component = _mapManager.GetMapEntity(_mapId).GetComponent<EntityLookupComponent>();
                    return true;
                }

                // TODO: Recursive and all that.
                component = _entityManager.GetComponent<EntityLookupComponent>(grid.GridEntityId);
                return true;
            }
>>>>>>> 1e7a4819
        }

        public void GetLookupsIntersecting(MapId mapId, Vector2 worldPos, EntityLookupCallback callback)
        {
<<<<<<< HEAD
            if (mapId == MapId.Nullspace) return;
=======
            if ((flags & LookupFlags.IncludeAnchored) == 0x0) yield break;
            foreach (var grid in _mapManager.FindGridsIntersecting(mapId, worldAABB))
            {
                foreach (var uid in grid.GetAnchoredEntities(worldAABB))
                {
                    if (!_entityManager.TryGetEntity(uid, out var ent)) continue;
                    yield return ent;
                }
            }
        }

        /// <inheritdoc />
        public bool AnyEntitiesIntersecting(MapId mapId, Box2 box, LookupFlags flags = LookupFlags.IncludeAnchored)
        {
            var found = false;
            var enumerator = GetLookupsIntersecting(mapId, box);

            while (enumerator.MoveNext(out var lookup))
            {
                var offsetBox = lookup.Owner.Transform.InvWorldMatrix.TransformBox(box);

                lookup.Tree.QueryAabb(ref found, (ref bool found, in IEntity ent) =>
                {
                    if (ent.Deleted) return true;
                    found = true;
                    return false;

                }, offsetBox, (flags & LookupFlags.Approximate) != 0x0);
            }
>>>>>>> 1e7a4819

            if (_mapManager.TryFindGridAt(mapId, worldPos, out var grid))
            {
                callback(_entityManager.GetEntity(grid.GridEntityId).GetComponent<EntityLookupComponent>());
            }

            // Just to keep it consistent with the AABB version.
            callback(_mapManager.GetMapEntity(mapId).GetComponent<EntityLookupComponent>());
        }

        /// <inheritdoc />
        [MethodImpl(MethodImplOptions.AggressiveOptimization)]
<<<<<<< HEAD
        public void FastEntitiesIntersecting(in MapId mapId, Box2 position, EntityQueryCallback callback, LookupFlags flags = LookupFlags.IncludeAnchored)
        {
            GetLookupsIntersecting(mapId, position, component =>
            {
                var offsetBox = component.Owner.Transform.InvWorldMatrix.TransformBox(position);
=======
        public void FastEntitiesIntersecting(in MapId mapId, ref Box2 worldAABB, EntityQueryCallback callback, LookupFlags flags = LookupFlags.IncludeAnchored)
        {
            var enumerator = GetLookupsIntersecting(mapId, worldAABB);
            while (enumerator.MoveNext(out var lookup))
            {
                var offsetBox = lookup.Owner.Transform.InvWorldMatrix.TransformBox(worldAABB);
>>>>>>> 1e7a4819

                component.Tree._b2Tree.FastQuery(ref offsetBox, (ref IEntity data) => callback(data));
            });

            if ((flags & LookupFlags.IncludeAnchored) != 0x0)
            {
                foreach (var grid in _mapManager.FindGridsIntersecting(mapId, worldAABB))
                {
                    foreach (var uid in grid.GetAnchoredEntities(worldAABB))
                    {
                        if (!_entityManager.TryGetEntity(uid, out var ent)) continue;
                        callback(ent);
                    }
                }
            }
        }

<<<<<<< HEAD
=======
        /// <inheritdoc />
        public IEnumerable<IEntity> GetEntitiesIntersecting(MapId mapId, Box2 worldAABB, LookupFlags flags = LookupFlags.IncludeAnchored)
        {
            if (mapId == MapId.Nullspace) return Enumerable.Empty<IEntity>();

            var list = new List<IEntity>();
            var enumerator = GetLookupsIntersecting(mapId, worldAABB);

            while (enumerator.MoveNext(out var lookup))
            {
                var offsetBox = lookup.Owner.Transform.InvWorldMatrix.TransformBox(worldAABB);

                lookup.Tree.QueryAabb(ref list, (ref List<IEntity> list, in IEntity ent) =>
                {
                    if (!ent.Deleted)
                    {
                        list.Add(ent);
                    }
                    return true;
                }, offsetBox, (flags & LookupFlags.Approximate) != 0x0);
            }

            foreach (var ent in GetAnchored(mapId, worldAABB, flags))
            {
                list.Add(ent);
            }

            return list;
        }

        /// <inheritdoc />
        public IEnumerable<IEntity> GetEntitiesIntersecting(MapId mapId, Vector2 position, LookupFlags flags = LookupFlags.IncludeAnchored)
        {
            if (mapId == MapId.Nullspace) return Enumerable.Empty<IEntity>();

            var aabb = new Box2(position, position).Enlarged(PointEnlargeRange);
            var list = new List<IEntity>();
            var state = (list, position);

            var enumerator = GetLookupsIntersecting(mapId, aabb);

            while (enumerator.MoveNext(out var lookup))
            {
                var localPoint = lookup.Owner.Transform.InvWorldMatrix.Transform(position);

                lookup.Tree.QueryPoint(ref state, (ref (List<IEntity> list, Vector2 position) state, in IEntity ent) =>
                {
                    if (Intersecting(ent, state.position))
                    {
                        state.list.Add(ent);
                    }
                    return true;
                }, localPoint, (flags & LookupFlags.Approximate) != 0x0);
            }

            if ((flags & LookupFlags.IncludeAnchored) != 0x0 &&
                _mapManager.TryFindGridAt(mapId, position, out var grid) &&
                grid.TryGetTileRef(position, out var tile))
            {
                foreach (var ent in grid.GetAnchoredEntities(tile.GridIndices))
                {
                    if (!_entityManager.TryGetEntity(ent, out var entity)) continue;
                    state.list.Add(entity);
                }
            }

            return list;
        }

        /// <inheritdoc />
        public IEnumerable<IEntity> GetEntitiesIntersecting(MapCoordinates position, LookupFlags flags = LookupFlags.IncludeAnchored)
        {
            return GetEntitiesIntersecting(position.MapId, position.Position, flags);
        }

        /// <inheritdoc />
        public IEnumerable<IEntity> GetEntitiesIntersecting(EntityCoordinates position, LookupFlags flags = LookupFlags.IncludeAnchored)
        {
            var mapPos = position.ToMap(_entityManager);
            return GetEntitiesIntersecting(mapPos.MapId, mapPos.Position, flags);
        }

        /// <inheritdoc />
        public IEnumerable<IEntity> GetEntitiesIntersecting(IEntity entity, LookupFlags flags = LookupFlags.IncludeAnchored)
        {
            var worldAABB = GetWorldAabbFromEntity(entity);
            return GetEntitiesIntersecting(entity.Transform.MapID, worldAABB, flags);
        }

        /// <inheritdoc />
        public bool IsIntersecting(IEntity entityOne, IEntity entityTwo)
        {
            var position = entityOne.Transform.MapPosition.Position;
            return Intersecting(entityTwo, position);
        }

        private bool Intersecting(IEntity entity, Vector2 mapPosition)
        {
            if (entity.TryGetComponent(out IPhysBody? component))
            {
                if (component.GetWorldAABB().Contains(mapPosition))
                    return true;
            }
            else
            {
                var transform = entity.Transform;
                var entPos = transform.WorldPosition;
                if (MathHelper.CloseToPercent(entPos.X, mapPosition.X)
                    && MathHelper.CloseToPercent(entPos.Y, mapPosition.Y))
                {
                    return true;
                }
            }

            return false;
        }

        /// <inheritdoc />
        public IEnumerable<IEntity> GetEntitiesInRange(EntityCoordinates position, float range, LookupFlags flags = LookupFlags.IncludeAnchored)
        {
            var mapCoordinates = position.ToMap(_entityManager);
            var mapPosition = mapCoordinates.Position;
            var aabb = new Box2(mapPosition - new Vector2(range, range),
                mapPosition + new Vector2(range, range));
            return GetEntitiesIntersecting(mapCoordinates.MapId, aabb, flags);
            // TODO: Use a circle shape here mate
        }

        /// <inheritdoc />
        public IEnumerable<IEntity> GetEntitiesInRange(MapId mapId, Box2 box, float range, LookupFlags flags = LookupFlags.IncludeAnchored)
        {
            var aabb = box.Enlarged(range);
            return GetEntitiesIntersecting(mapId, aabb, flags);
        }

        /// <inheritdoc />
        public IEnumerable<IEntity> GetEntitiesInRange(MapId mapId, Vector2 point, float range, LookupFlags flags = LookupFlags.IncludeAnchored)
        {
            var aabb = new Box2(point, point).Enlarged(range);
            return GetEntitiesIntersecting(mapId, aabb, flags);
        }

        /// <inheritdoc />
        public IEnumerable<IEntity> GetEntitiesInRange(IEntity entity, float range, LookupFlags flags = LookupFlags.IncludeAnchored)
        {
            var worldAABB = GetWorldAabbFromEntity(entity);
            return GetEntitiesInRange(entity.Transform.MapID, worldAABB, range, flags);
        }

        /// <inheritdoc />
        public IEnumerable<IEntity> GetEntitiesInArc(EntityCoordinates coordinates, float range, Angle direction,
            float arcWidth, LookupFlags flags = LookupFlags.IncludeAnchored)
        {
            var position = coordinates.ToMap(_entityManager).Position;

            foreach (var entity in GetEntitiesInRange(coordinates, range * 2, flags))
            {
                var angle = new Angle(entity.Transform.WorldPosition - position);
                if (angle.Degrees < direction.Degrees + arcWidth / 2 &&
                    angle.Degrees > direction.Degrees - arcWidth / 2)
                    yield return entity;
            }
        }

        /// <inheritdoc />
        public IEnumerable<IEntity> GetEntitiesInMap(MapId mapId, LookupFlags flags = LookupFlags.IncludeAnchored)
        {
            DebugTools.Assert((flags & LookupFlags.Approximate) == 0x0);

            foreach (EntityLookupComponent comp in _entityManager.EntityQuery<EntityLookupComponent>(true))
            {
                if (comp.Owner.Transform.MapID != mapId) continue;

                foreach (var entity in comp.Tree)
                {
                    if (entity.Deleted) continue;

                    yield return entity;
                }
            }

            if ((flags & LookupFlags.IncludeAnchored) == 0x0) yield break;

            foreach (var grid in _mapManager.GetAllMapGrids(mapId))
            {
                foreach (var tile in grid.GetAllTiles())
                {
                    foreach (var ent in grid.GetAnchoredEntities(tile.GridIndices))
                    {
                        if (!_entityManager.TryGetEntity(ent, out var entity)) continue;
                        yield return entity;
                    }
                }
            }
        }

        /// <inheritdoc />
        public IEnumerable<IEntity> GetEntitiesAt(MapId mapId, Vector2 position, LookupFlags flags = LookupFlags.IncludeAnchored)
        {
            if (mapId == MapId.Nullspace) return Enumerable.Empty<IEntity>();

            var list = new List<IEntity>();

            var state = (list, position);

            var aabb = new Box2(position, position).Enlarged(PointEnlargeRange);
            var enumerator = GetLookupsIntersecting(mapId, aabb);

            while (enumerator.MoveNext(out var lookup))
            {
                var offsetPos = lookup.Owner.Transform.InvWorldMatrix.Transform(position);

                lookup.Tree.QueryPoint(ref state, (ref (List<IEntity> list, Vector2 position) state, in IEntity ent) =>
                {
                    state.list.Add(ent);
                    return true;
                }, offsetPos, (flags & LookupFlags.Approximate) != 0x0);
            }

            if ((flags & LookupFlags.IncludeAnchored) != 0x0)
            {
                foreach (var grid in _mapManager.FindGridsIntersecting(mapId, aabb))
                {
                    foreach (var uid in grid.GetAnchoredEntities(aabb))
                    {
                        if (!_entityManager.TryGetEntity(uid, out var ent)) continue;
                        list.Add(ent);
                    }
                }
            }

            return list;
        }

>>>>>>> 1e7a4819
        #endregion

        #region Entity DynamicTree

        private static EntityLookupComponent? GetLookup(IEntity entity)
        {
            if (entity.Transform.MapID == MapId.Nullspace)
            {
                return null;
            }

            // if it's map return null. Grids should return the map's broadphase.
            if (entity.HasComponent<EntityLookupComponent>() &&
                entity.Transform.Parent == null)
            {
                return null;
            }

            var parent = entity.Transform.Parent?.Owner;

            while (true)
            {
                if (parent == null) break;

                if (parent.TryGetComponent(out EntityLookupComponent? comp)) return comp;
                parent = parent.Transform.Parent?.Owner;
            }

            return null;
        }

        public virtual bool UpdateEntityTree(IEntity entity, Box2? worldAABB = null)
        {
            // look there's JANK everywhere but I'm just bandaiding it for now for shuttles and we'll fix it later when
            // PVS is more stable and entity anchoring has been battle-tested.
            if (entity.Deleted)
            {
                RemoveFromEntityTrees(entity);
                return true;
            }

            DebugTools.Assert(entity.Initialized);
            DebugTools.Assert(!entity.Transform.Anchored);

            var lookup = GetLookup(entity);

            if (lookup == null)
            {
                RemoveFromEntityTrees(entity);
                return true;
            }

            // Temp PVS guard for when we clear dynamictree for now.
            worldAABB ??= GetWorldAabbFromEntity(entity);
            var center = worldAABB.Value.Center;

            if (float.IsNaN(center.X) || float.IsNaN(center.Y))
            {
                RemoveFromEntityTrees(entity);
                return true;
            }

            var transform = entity.Transform;
            DebugTools.Assert(transform.Initialized);

            var aabb = lookup.Owner.Transform.InvWorldMatrix.TransformBox(worldAABB.Value);

            // for debugging
            var necessary = 0;

            if (lookup.Tree.AddOrUpdate(entity, aabb))
            {
                ++necessary;
            }

            if (!entity.HasComponent<EntityLookupComponent>())
            {
                foreach (var childTx in entity.Transform.ChildEntityUids)
                {
                    if (!_handledThisTick.Add(childTx)) continue;

                    if (UpdateEntityTree(_entityManager.GetEntity(childTx)))
                    {
                        ++necessary;
                    }
                }
            }

            return necessary > 0;
        }

        public void RemoveFromEntityTrees(IEntity entity)
        {
            // TODO: Need to fix ordering issues and then we can just directly remove it from the tree
            // rather than this O(n) legacy garbage.
<<<<<<< HEAD
=======
            // Also we can't early returns because somehow it gets added to multiple trees!!!
>>>>>>> 1e7a4819
            foreach (var lookup in _entityManager.EntityQuery<EntityLookupComponent>(true))
            {
                lookup.Tree.Remove(entity);
            }
        }

        public Box2 GetWorldAabbFromEntity(in IEntity ent)
        {
            return GetWorldAABB(ent);
        }

        private static Box2 GetWorldAABB(in IEntity ent)
        {
            Vector2 pos;

            if (ent.Deleted)
            {
                pos = ent.Transform.WorldPosition;
                return new Box2(pos, pos);
            }

            if (ent.TryGetContainerMan(out var manager))
            {
                return GetWorldAABB(manager.Owner);
            }

            pos = ent.Transform.WorldPosition;

            return ent.TryGetComponent(out ILookupWorldBox2Component? lookup) ?
                lookup.GetWorldAABB(pos) :
                new Box2(pos, pos);
        }

        #endregion
    }
}<|MERGE_RESOLUTION|>--- conflicted
+++ resolved
@@ -1,10 +1,7 @@
 using System;
 using System.Collections.Generic;
-<<<<<<< HEAD
-=======
 using System.Diagnostics.CodeAnalysis;
 using System.Linq;
->>>>>>> 1e7a4819
 using System.Runtime.CompilerServices;
 using JetBrains.Annotations;
 using Robust.Shared.Configuration;
@@ -37,8 +34,6 @@
         void Shutdown();
 
         void Update();
-<<<<<<< HEAD
-=======
         bool AnyEntitiesIntersecting(MapId mapId, Box2 box, LookupFlags flags = LookupFlags.IncludeAnchored);
 
         IEnumerable<IEntity> GetEntitiesInMap(MapId mapId, LookupFlags flags = LookupFlags.IncludeAnchored);
@@ -61,7 +56,6 @@
         void FastEntitiesIntersecting(in MapId mapId, ref Box2 worldAABB, EntityQueryCallback callback, LookupFlags flags = LookupFlags.IncludeAnchored);
 
         IEnumerable<IEntity> GetEntitiesInRange(EntityCoordinates position, float range, LookupFlags flags = LookupFlags.IncludeAnchored);
->>>>>>> 1e7a4819
 
         void GetLookupsIntersecting(MapId mapId, Box2 worldAABB, EntityLookupCallback callback);
 
@@ -258,15 +252,9 @@
 
         #region Spatial Queries
 
-<<<<<<< HEAD
-        public void GetLookupsIntersecting(MapId mapId, Box2 worldAABB, EntityLookupCallback callback)
-        {
-            if (mapId == MapId.Nullspace) return;
-=======
         private LookupsEnumerator GetLookupsIntersecting(MapId mapId, Box2 worldAABB)
         {
             _mapManager.FindGridsIntersectingEnumerator(mapId, worldAABB, out var gridEnumerator, true);
->>>>>>> 1e7a4819
 
             return new LookupsEnumerator(_entityManager, _mapManager, mapId, gridEnumerator);
         }
@@ -283,12 +271,6 @@
 
             public LookupsEnumerator(IEntityManager entityManager, IMapManager mapManager, MapId mapId, FindGridsEnumerator enumerator)
             {
-<<<<<<< HEAD
-                callback(_entityManager.GetEntity(grid.GridEntityId).GetComponent<EntityLookupComponent>());
-            }
-
-            callback(_mapManager.GetMapEntity(mapId).GetComponent<EntityLookupComponent>());
-=======
                 _entityManager = entityManager;
                 _mapManager = mapManager;
 
@@ -316,14 +298,10 @@
                 component = _entityManager.GetComponent<EntityLookupComponent>(grid.GridEntityId);
                 return true;
             }
->>>>>>> 1e7a4819
         }
 
         public void GetLookupsIntersecting(MapId mapId, Vector2 worldPos, EntityLookupCallback callback)
         {
-<<<<<<< HEAD
-            if (mapId == MapId.Nullspace) return;
-=======
             if ((flags & LookupFlags.IncludeAnchored) == 0x0) yield break;
             foreach (var grid in _mapManager.FindGridsIntersecting(mapId, worldAABB))
             {
@@ -353,7 +331,6 @@
 
                 }, offsetBox, (flags & LookupFlags.Approximate) != 0x0);
             }
->>>>>>> 1e7a4819
 
             if (_mapManager.TryFindGridAt(mapId, worldPos, out var grid))
             {
@@ -366,20 +343,12 @@
 
         /// <inheritdoc />
         [MethodImpl(MethodImplOptions.AggressiveOptimization)]
-<<<<<<< HEAD
-        public void FastEntitiesIntersecting(in MapId mapId, Box2 position, EntityQueryCallback callback, LookupFlags flags = LookupFlags.IncludeAnchored)
-        {
-            GetLookupsIntersecting(mapId, position, component =>
-            {
-                var offsetBox = component.Owner.Transform.InvWorldMatrix.TransformBox(position);
-=======
         public void FastEntitiesIntersecting(in MapId mapId, ref Box2 worldAABB, EntityQueryCallback callback, LookupFlags flags = LookupFlags.IncludeAnchored)
         {
             var enumerator = GetLookupsIntersecting(mapId, worldAABB);
             while (enumerator.MoveNext(out var lookup))
             {
                 var offsetBox = lookup.Owner.Transform.InvWorldMatrix.TransformBox(worldAABB);
->>>>>>> 1e7a4819
 
                 component.Tree._b2Tree.FastQuery(ref offsetBox, (ref IEntity data) => callback(data));
             });
@@ -397,8 +366,6 @@
             }
         }
 
-<<<<<<< HEAD
-=======
         /// <inheritdoc />
         public IEnumerable<IEntity> GetEntitiesIntersecting(MapId mapId, Box2 worldAABB, LookupFlags flags = LookupFlags.IncludeAnchored)
         {
@@ -633,7 +600,6 @@
             return list;
         }
 
->>>>>>> 1e7a4819
         #endregion
 
         #region Entity DynamicTree
@@ -729,10 +695,7 @@
         {
             // TODO: Need to fix ordering issues and then we can just directly remove it from the tree
             // rather than this O(n) legacy garbage.
-<<<<<<< HEAD
-=======
             // Also we can't early returns because somehow it gets added to multiple trees!!!
->>>>>>> 1e7a4819
             foreach (var lookup in _entityManager.EntityQuery<EntityLookupComponent>(true))
             {
                 lookup.Tree.Remove(entity);
