using System;
using System.Collections.Generic;
using System.Diagnostics.CodeAnalysis;
using System.Linq;
using System.Runtime.CompilerServices;
using JetBrains.Annotations;
using Robust.Shared.Configuration;
using Robust.Shared.Containers;
using Robust.Shared.IoC;
using Robust.Shared.Map;
using Robust.Shared.Maths;
using Robust.Shared.Physics;
using Robust.Shared.Utility;

namespace Robust.Shared.GameObjects
{
    [Flags]
    public enum LookupFlags : byte
    {
        None = 0,
        Approximate = 1 << 0,
        IncludeAnchored = 1 << 1,
        // IncludeGrids = 1 << 2,
    }

    // TODO: Nuke IEntityLookup and just make a system
    public interface IEntityLookup
    {
        // Not an EntitySystem given _entityManager has a dependency on it which means it's just easier to IoC it for tests.

        void Startup();

        void Shutdown();

        void Update();
        bool AnyEntitiesIntersecting(MapId mapId, Box2 box, LookupFlags flags = LookupFlags.IncludeAnchored);

        IEnumerable<EntityUid> GetEntitiesInMap(MapId mapId, LookupFlags flags = LookupFlags.IncludeAnchored);

        IEnumerable<EntityUid> GetEntitiesAt(MapId mapId, Vector2 position, LookupFlags flags = LookupFlags.IncludeAnchored);

        IEnumerable<EntityUid> GetEntitiesInArc(EntityCoordinates coordinates, float range, Angle direction,
            float arcWidth, LookupFlags flags = LookupFlags.IncludeAnchored);

        IEnumerable<EntityUid> GetEntitiesIntersecting(GridId gridId, IEnumerable<Vector2i> gridIndices);

        IEnumerable<EntityUid> GetEntitiesIntersecting(GridId gridId, Vector2i gridIndices);

        IEnumerable<EntityUid> GetEntitiesIntersecting(TileRef tileRef);

        IEnumerable<EntityUid> GetEntitiesIntersecting(MapId mapId, Box2 worldAABB, LookupFlags flags = LookupFlags.IncludeAnchored);

        IEnumerable<EntityUid> GetEntitiesIntersecting(MapId mapId, Box2Rotated worldAABB, LookupFlags flags = LookupFlags.IncludeAnchored);

        IEnumerable<EntityUid> GetEntitiesIntersecting(EntityUid entity, float enlarged = 0f, LookupFlags flags = LookupFlags.IncludeAnchored);

        IEnumerable<EntityUid> GetEntitiesIntersecting(MapCoordinates position, LookupFlags flags = LookupFlags.IncludeAnchored);

        IEnumerable<EntityUid> GetEntitiesIntersecting(EntityCoordinates position, LookupFlags flags = LookupFlags.IncludeAnchored);

        IEnumerable<EntityUid> GetEntitiesIntersecting(MapId mapId, Vector2 position, LookupFlags flags = LookupFlags.IncludeAnchored);

        void FastEntitiesIntersecting(in MapId mapId, ref Box2 worldAABB, EntityUidQueryCallback callback, LookupFlags flags = LookupFlags.IncludeAnchored);

        void FastEntitiesIntersecting(EntityLookupComponent lookup, ref Box2 localAABB, EntityUidQueryCallback callback);

        IEnumerable<EntityUid> GetEntitiesInRange(EntityCoordinates position, float range, LookupFlags flags = LookupFlags.IncludeAnchored);

        IEnumerable<EntityUid> GetEntitiesInRange(EntityUid entity, float range, LookupFlags flags = LookupFlags.IncludeAnchored);

        IEnumerable<EntityUid> GetEntitiesInRange(MapId mapId, Vector2 point, float range, LookupFlags flags = LookupFlags.IncludeAnchored);

        IEnumerable<EntityUid> GetEntitiesInRange(MapId mapId, Box2 box, float range, LookupFlags flags = LookupFlags.IncludeAnchored);

        bool IsIntersecting(EntityUid entityOne, EntityUid entityTwo);

        void RemoveFromEntityTrees(EntityUid entity);

        Box2 GetWorldAabbFromEntity(in EntityUid ent, TransformComponent? xform = null);
    }

    [UsedImplicitly]
    public sealed partial class EntityLookup : IEntityLookup, IEntityEventSubscriber
    {
        private readonly IEntityManager _entityManager;
        private readonly IMapManager _mapManager;

        private const int GrowthRate = 256;

        private const float PointEnlargeRange = .00001f / 2;

        // Using stacks so we always use latest data (given we only run it once per entity).
        private readonly Stack<MoveEvent> _moveQueue = new();
        private readonly Stack<RotateEvent> _rotateQueue = new();
        private readonly Queue<EntParentChangedMessage> _parentChangeQueue = new();

        /// <summary>
        /// Like RenderTree we need to enlarge our lookup range for EntityLookupComponent as an entity is only ever on
        /// 1 EntityLookupComponent at a time (hence it may overlap without another lookup).
        /// </summary>
        private float _lookupEnlargementRange;

        /// <summary>
        /// Move and rotate events generate the same update so no point duplicating work in the same tick.
        /// </summary>
        private readonly HashSet<EntityUid> _handledThisTick = new();

        // TODO: Should combine all of the methods that check for IPhysBody and just use the one GetWorldAabbFromEntity method

        // TODO: Combine GridTileLookupSystem and entity anchoring together someday.
        // Queries are a bit of spaghet rn but ideally you'd just have:
        // A) The fast tile-based one
        // B) The physics-only one (given physics needs it to be fast af)
        // C) A generic use one that covers anything not caught in the above.

        public bool Started { get; private set; } = false;

        public EntityLookup(IEntityManager entityManager, IMapManager mapManager)
        {
            _entityManager = entityManager;
            _mapManager = mapManager;
        }

        public void Startup()
        {
            if (Started)
            {
                throw new InvalidOperationException("Startup() called multiple times.");
            }

            var configManager = IoCManager.Resolve<IConfigurationManager>();
            configManager.OnValueChanged(CVars.LookupEnlargementRange, value => _lookupEnlargementRange = value, true);

            var eventBus = _entityManager.EventBus;
            eventBus.SubscribeEvent(EventSource.Local, this, (ref MoveEvent ev) => _moveQueue.Push(ev));
            eventBus.SubscribeEvent(EventSource.Local, this, (ref RotateEvent ev) => _rotateQueue.Push(ev));
            eventBus.SubscribeEvent(EventSource.Local, this, (ref EntParentChangedMessage ev) => _parentChangeQueue.Enqueue(ev));
            eventBus.SubscribeEvent<AnchorStateChangedEvent>(EventSource.Local, this, HandleAnchored);

            eventBus.SubscribeLocalEvent<EntityLookupComponent, ComponentAdd>(OnLookupAdd);
            eventBus.SubscribeLocalEvent<EntityLookupComponent, ComponentShutdown>(OnLookupShutdown);
            eventBus.SubscribeEvent<GridInitializeEvent>(EventSource.Local, this, OnGridInit);

            _entityManager.EntityDeleted += OnEntityDeleted;
            _entityManager.EntityInitialized += OnEntityInit;
            _mapManager.MapCreated += OnMapCreated;
            Started = true;
        }

        public void Shutdown()
        {
            // If we haven't even started up, there's nothing to clean up then.
            if (!Started)
                return;

            _moveQueue.Clear();
            _rotateQueue.Clear();
            _handledThisTick.Clear();
            _parentChangeQueue.Clear();

            _entityManager.EntityDeleted -= OnEntityDeleted;
            _entityManager.EntityInitialized -= OnEntityInit;
            _mapManager.MapCreated -= OnMapCreated;
            Started = false;
        }

        private void HandleAnchored(ref AnchorStateChangedEvent @event)
        {
            var xform = _entityManager.GetComponent<TransformComponent>(@event.Entity);

            // This event needs to be handled immediately as anchoring is handled immediately
            // and any callers may potentially get duplicate entities that just changed state.
<<<<<<< HEAD
            if (xform.Anchored)
=======
            if (@event.Anchored)
>>>>>>> dca85618
            {
                RemoveFromEntityTrees(@event.Entity);
            }
            else
            {
                UpdateEntityTree(@event.Entity, xform);
            }
        }

        private void OnLookupShutdown(EntityUid uid, EntityLookupComponent component, ComponentShutdown args)
        {
            component.Tree.Clear();
        }

        private void OnGridInit(GridInitializeEvent ev)
        {
            _entityManager.EnsureComponent<EntityLookupComponent>(ev.EntityUid);
        }

        private void OnLookupAdd(EntityUid uid, EntityLookupComponent component, ComponentAdd args)
        {
            int capacity;

            if (_entityManager.TryGetComponent(uid, out TransformComponent? xform))
            {
                capacity = (int) Math.Min(256, Math.Ceiling(xform.ChildCount / (float) GrowthRate) * GrowthRate);
            }
            else
            {
                capacity = 256;
            }

            component.Tree = new DynamicTree<EntityUid>(
                GetRelativeAABBFromEntity,
                capacity: capacity,
                growthFunc: x => x == GrowthRate ? GrowthRate * 8 : x * 2
            );
        }

        private Box2 GetRelativeAABBFromEntity(in EntityUid entity)
        {
            // TODO: Should feed in AABB to lookup so it's not enlarged unnecessarily

            var aabb = GetWorldAABB(entity);
            var tree = GetLookup(entity);

            if (tree == null)
                return aabb;

            return _entityManager.GetComponent<TransformComponent>(tree.Owner).InvWorldMatrix.TransformBox(aabb);
        }

        private void OnEntityDeleted(object? sender, EntityUid uid)
        {
            RemoveFromEntityTrees(uid);
        }

        private void OnEntityInit(object? sender, EntityUid uid)
        {
            var xform = _entityManager.GetComponent<TransformComponent>(uid);
            if (xform.Anchored) return;
            UpdateEntityTree(uid, xform);
        }

        private void OnMapCreated(object? sender, MapEventArgs eventArgs)
        {
            if (eventArgs.Map == MapId.Nullspace) return;

            _mapManager.GetMapEntityId(eventArgs.Map).EnsureComponent<EntityLookupComponent>();
        }

        public void Update()
        {
            // Acruid said he'd deal with Update being called around I_entityManager later.

            // Could be more efficient but essentially nuke their old lookup and add to new lookup if applicable.
            while (_parentChangeQueue.TryDequeue(out var mapChangeEvent))
            {
                _handledThisTick.Add(mapChangeEvent.Entity);
                RemoveFromEntityTrees(mapChangeEvent.Entity);

                if (_entityManager.Deleted(mapChangeEvent.Entity)) continue;

                var xform = _entityManager.GetComponent<TransformComponent>(mapChangeEvent.Entity);

                if (xform.Anchored) continue;

                UpdateEntityTree(mapChangeEvent.Entity, xform, GetWorldAabbFromEntity(mapChangeEvent.Entity));
            }

            while (_moveQueue.TryPop(out var moveEvent))
            {
                if (!_handledThisTick.Add(moveEvent.Sender) ||
                    _entityManager.Deleted(moveEvent.Sender)) continue;

                var xform = _entityManager.GetComponent<TransformComponent>(moveEvent.Sender);

                if (xform.Anchored) continue;

                DebugTools.Assert(!xform.Anchored);
                UpdateEntityTree(moveEvent.Sender, xform, moveEvent.WorldAABB);
            }

            while (_rotateQueue.TryPop(out var rotateEvent))
            {
                if (!_handledThisTick.Add(rotateEvent.Sender) ||
                    _entityManager.Deleted(rotateEvent.Sender)) continue;

                var xform = _entityManager.GetComponent<TransformComponent>(rotateEvent.Sender);

                if (xform.Anchored) continue;

                DebugTools.Assert(!xform.Anchored);
                UpdateEntityTree(rotateEvent.Sender, xform, rotateEvent.WorldAABB);
            }

            _handledThisTick.Clear();
        }

        #region Spatial Queries

        private LookupsEnumerator GetLookupsIntersecting(MapId mapId, Box2 worldAABB)
        {
            _mapManager.FindGridsIntersectingEnumerator(mapId, worldAABB, out var gridEnumerator, true);

            return new LookupsEnumerator(_entityManager, _mapManager, mapId, gridEnumerator);
        }

        private struct LookupsEnumerator
        {
            private IEntityManager _entityManager;
            private IMapManager _mapManager;

            private MapId _mapId;
            private FindGridsEnumerator _enumerator;

            private bool _final;

            public LookupsEnumerator(IEntityManager entityManager, IMapManager mapManager, MapId mapId, FindGridsEnumerator enumerator)
            {
                _entityManager = entityManager;
                _mapManager = mapManager;

                _mapId = mapId;
                _enumerator = enumerator;
                _final = false;
            }

            public bool MoveNext([NotNullWhen(true)] out EntityLookupComponent? component)
            {
                if (!_enumerator.MoveNext(out var grid))
                {
                    if (_final || _mapId == MapId.Nullspace)
                    {
                        component = null;
                        return false;
                    }

                    _final = true;
                    EntityUid mapUid = _mapManager.GetMapEntityIdOrThrow(_mapId);
                    component = _entityManager.GetComponent<EntityLookupComponent>(mapUid);
                    return true;
                }

                // TODO: Recursive and all that.
                component = _entityManager.GetComponent<EntityLookupComponent>(grid.GridEntityId);
                return true;
            }
        }

        private IEnumerable<EntityUid> GetAnchored(MapId mapId, Box2 worldAABB, LookupFlags flags)
        {
            if ((flags & LookupFlags.IncludeAnchored) == 0x0) yield break;
            foreach (var grid in _mapManager.FindGridsIntersecting(mapId, worldAABB))
            {
                foreach (var uid in grid.GetAnchoredEntities(worldAABB))
                {
                    if (!_entityManager.EntityExists(uid)) continue;
                    yield return uid;
                }
            }
        }

        private IEnumerable<EntityUid> GetAnchored(MapId mapId, Box2Rotated worldBounds, LookupFlags flags)
        {
            if ((flags & LookupFlags.IncludeAnchored) == 0x0) yield break;
            foreach (var grid in _mapManager.FindGridsIntersecting(mapId, worldBounds))
            {
                foreach (var uid in grid.GetAnchoredEntities(worldBounds))
                {
                    if (!_entityManager.EntityExists(uid)) continue;
                    yield return uid;
                }
            }
        }

        /// <inheritdoc />
        public bool AnyEntitiesIntersecting(MapId mapId, Box2 box, LookupFlags flags = LookupFlags.IncludeAnchored)
        {
            var found = false;
            var enumerator = GetLookupsIntersecting(mapId, box);

            while (enumerator.MoveNext(out var lookup))
            {
                var offsetBox = _entityManager.GetComponent<TransformComponent>(lookup.Owner).InvWorldMatrix.TransformBox(box);

                lookup.Tree.QueryAabb(ref found, (ref bool found, in EntityUid ent) =>
                {
                    if (_entityManager.Deleted(ent))
                        return true;

                    found = true;
                    return false;

                }, offsetBox, (flags & LookupFlags.Approximate) != 0x0);
            }

            if (!found)
            {
                foreach (var _ in GetAnchored(mapId, box, flags))
                {
                    return true;
                }
            }

            return found;
        }

        /// <inheritdoc />
        [MethodImpl(MethodImplOptions.AggressiveOptimization)]
        public void FastEntitiesIntersecting(in MapId mapId, ref Box2 worldAABB, EntityUidQueryCallback callback, LookupFlags flags = LookupFlags.IncludeAnchored)
        {
            var enumerator = GetLookupsIntersecting(mapId, worldAABB);
            while (enumerator.MoveNext(out var lookup))
            {
                var offsetBox = _entityManager.GetComponent<TransformComponent>(lookup.Owner).InvWorldMatrix.TransformBox(worldAABB);

                lookup.Tree._b2Tree.FastQuery(ref offsetBox, (ref EntityUid data) => callback(data));
            }

            if ((flags & LookupFlags.IncludeAnchored) != 0x0)
            {
                foreach (var grid in _mapManager.FindGridsIntersecting(mapId, worldAABB))
                {
                    foreach (var uid in grid.GetAnchoredEntities(worldAABB))
                    {
                        if (!_entityManager.EntityExists(uid)) continue;
                        callback(uid);
                    }
                }
            }
        }

        /// <inheritdoc />
        public void FastEntitiesIntersecting(EntityLookupComponent lookup, ref Box2 localAABB, EntityUidQueryCallback callback)
        {
            lookup.Tree._b2Tree.FastQuery(ref localAABB, (ref EntityUid data) => callback(data));
        }

        /// <inheritdoc />
        public IEnumerable<EntityUid> GetEntitiesIntersecting(MapId mapId, Box2 worldAABB, LookupFlags flags = LookupFlags.IncludeAnchored)
        {
            if (mapId == MapId.Nullspace) return Enumerable.Empty<EntityUid>();

            var list = new List<EntityUid>();
            var enumerator = GetLookupsIntersecting(mapId, worldAABB);

            while (enumerator.MoveNext(out var lookup))
            {
                var offsetBox = _entityManager.GetComponent<TransformComponent>(lookup.Owner).InvWorldMatrix.TransformBox(worldAABB);

                lookup.Tree.QueryAabb(ref list, (ref List<EntityUid> list, in EntityUid ent) =>
                {
                    if (!_entityManager.Deleted(ent))
                    {
                        list.Add(ent);
                    }
                    return true;
                }, offsetBox, (flags & LookupFlags.Approximate) != 0x0);
            }

            foreach (var ent in GetAnchored(mapId, worldAABB, flags))
            {
                list.Add(ent);
            }

            return list;
        }

        /// <inheritdoc />
        public IEnumerable<EntityUid> GetEntitiesIntersecting(MapId mapId, Box2Rotated worldBounds, LookupFlags flags = LookupFlags.IncludeAnchored)
        {
            if (mapId == MapId.Nullspace) return Enumerable.Empty<EntityUid>();

            var list = new List<EntityUid>();
            var worldAABB = worldBounds.CalcBoundingBox();
            var enumerator = GetLookupsIntersecting(mapId, worldAABB);

            while (enumerator.MoveNext(out var lookup))
            {
                var offsetBox = _entityManager.GetComponent<TransformComponent>(lookup.Owner).InvWorldMatrix.TransformBox(worldBounds);

                lookup.Tree.QueryAabb(ref list, (ref List<EntityUid> list, in EntityUid ent) =>
                {
                    if (!_entityManager.Deleted(ent))
                    {
                        list.Add(ent);
                    }
                    return true;
                }, offsetBox, (flags & LookupFlags.Approximate) != 0x0);
            }

            foreach (var ent in GetAnchored(mapId, worldBounds, flags))
            {
                list.Add(ent);
            }

            return list;
        }

        /// <inheritdoc />
        public IEnumerable<EntityUid> GetEntitiesIntersecting(MapId mapId, Vector2 position, LookupFlags flags = LookupFlags.IncludeAnchored)
        {
            if (mapId == MapId.Nullspace) return Enumerable.Empty<EntityUid>();

            var aabb = new Box2(position, position).Enlarged(PointEnlargeRange);
            var list = new List<EntityUid>();
            var state = (list, position);

            var enumerator = GetLookupsIntersecting(mapId, aabb);

            while (enumerator.MoveNext(out var lookup))
            {
                var localPoint = _entityManager.GetComponent<TransformComponent>(lookup.Owner).InvWorldMatrix.Transform(position);

                lookup.Tree.QueryPoint(ref state, (ref (List<EntityUid> list, Vector2 position) state, in EntityUid ent) =>
                {
                    if (Intersecting(ent, state.position))
                    {
                        state.list.Add(ent);
                    }
                    return true;
                }, localPoint, (flags & LookupFlags.Approximate) != 0x0);
            }

            if ((flags & LookupFlags.IncludeAnchored) != 0x0 &&
                _mapManager.TryFindGridAt(mapId, position, out var grid) &&
                grid.TryGetTileRef(position, out var tile))
            {
                foreach (var uid in grid.GetAnchoredEntities(tile.GridIndices))
                {
                    if (!_entityManager.EntityExists(uid)) continue;
                    state.list.Add(uid);
                }
            }

            return list;
        }

        /// <inheritdoc />
        public IEnumerable<EntityUid> GetEntitiesIntersecting(MapCoordinates position, LookupFlags flags = LookupFlags.IncludeAnchored)
        {
            return GetEntitiesIntersecting(position.MapId, position.Position, flags);
        }

        /// <inheritdoc />
        public IEnumerable<EntityUid> GetEntitiesIntersecting(EntityCoordinates position, LookupFlags flags = LookupFlags.IncludeAnchored)
        {
            var mapPos = position.ToMap(_entityManager);
            return GetEntitiesIntersecting(mapPos.MapId, mapPos.Position, flags);
        }

        /// <inheritdoc />
        public IEnumerable<EntityUid> GetEntitiesIntersecting(EntityUid entity, float enlarged = 0f, LookupFlags flags = LookupFlags.IncludeAnchored)
        {
            var worldAABB = GetWorldAabbFromEntity(entity);
            var xform = _entityManager.GetComponent<TransformComponent>(entity);

            var (worldPos, worldRot) = xform.GetWorldPositionRotation();

            var enumerator = GetLookupsIntersecting(xform.MapID, worldAABB);
            var list = new List<EntityUid>();

            while (enumerator.MoveNext(out var lookup))
            {
                // To get the tightest bounds possible we'll re-calculate it for each lookup.
                var localBounds = GetLookupBounds(entity, lookup, worldPos, worldRot, enlarged);

                lookup.Tree.QueryAabb(ref list, (ref List<EntityUid> list, in EntityUid ent) =>
                {
                    if (!_entityManager.Deleted(ent))
                    {
                        list.Add(ent);
                    }
                    return true;
                }, localBounds, (flags & LookupFlags.Approximate) != 0x0);
            }

            foreach (var ent in GetAnchored(xform.MapID, worldAABB, flags))
            {
                list.Add(ent);
            }

            return list;
        }

        private Box2 GetLookupBounds(EntityUid uid, EntityLookupComponent lookup, Vector2 worldPos, Angle worldRot, float enlarged)
        {
            var (_, lookupRot, lookupInvWorldMatrix) = _entityManager.GetComponent<TransformComponent>(lookup.Owner).GetWorldPositionRotationInvMatrix();

            var localPos = lookupInvWorldMatrix.Transform(worldPos);
            var localRot = worldRot - lookupRot;

            if (_entityManager.TryGetComponent(uid, out FixturesComponent? manager))
            {
                var transform = new Transform(localPos, localRot);
                Box2? aabb = null;

                foreach (var (_, fixture) in manager.Fixtures)
                {
                    if (!fixture.Hard) continue;
                    for (var i = 0; i < fixture.Shape.ChildCount; i++)
                    {
                        aabb = aabb?.Union(fixture.Shape.ComputeAABB(transform, i)) ?? fixture.Shape.ComputeAABB(transform, i);
                    }
                }

                if (aabb != null)
                {
                    return aabb.Value.Enlarged(enlarged);
                }
            }

            // So IsEmpty checks don't get triggered
            return new Box2(localPos - float.Epsilon, localPos + float.Epsilon);
        }

        /// <inheritdoc />
        public bool IsIntersecting(EntityUid entityOne, EntityUid entityTwo)
        {
            var position = _entityManager.GetComponent<TransformComponent>(entityOne).MapPosition.Position;
            return Intersecting(entityTwo, position);
        }

        private bool Intersecting(EntityUid entity, Vector2 mapPosition)
        {
            if (_entityManager.TryGetComponent(entity, out IPhysBody? component))
            {
                if (component.GetWorldAABB().Contains(mapPosition))
                    return true;
            }
            else
            {
                var transform = _entityManager.GetComponent<TransformComponent>(entity);
                var entPos = transform.WorldPosition;
                if (MathHelper.CloseToPercent(entPos.X, mapPosition.X)
                    && MathHelper.CloseToPercent(entPos.Y, mapPosition.Y))
                {
                    return true;
                }
            }

            return false;
        }

        /// <inheritdoc />
        public IEnumerable<EntityUid> GetEntitiesInRange(EntityCoordinates position, float range, LookupFlags flags = LookupFlags.IncludeAnchored)
        {
            var mapCoordinates = position.ToMap(_entityManager);
            var mapPosition = mapCoordinates.Position;
            var aabb = new Box2(mapPosition - new Vector2(range, range),
                mapPosition + new Vector2(range, range));
            return GetEntitiesIntersecting(mapCoordinates.MapId, aabb, flags);
            // TODO: Use a circle shape here mate
        }

        /// <inheritdoc />
        public IEnumerable<EntityUid> GetEntitiesInRange(MapId mapId, Box2 box, float range, LookupFlags flags = LookupFlags.IncludeAnchored)
        {
            var aabb = box.Enlarged(range);
            return GetEntitiesIntersecting(mapId, aabb, flags);
        }

        /// <inheritdoc />
        public IEnumerable<EntityUid> GetEntitiesInRange(MapId mapId, Vector2 point, float range, LookupFlags flags = LookupFlags.IncludeAnchored)
        {
            var aabb = new Box2(point, point).Enlarged(range);
            return GetEntitiesIntersecting(mapId, aabb, flags);
        }

        /// <inheritdoc />
        public IEnumerable<EntityUid> GetEntitiesInRange(EntityUid entity, float range, LookupFlags flags = LookupFlags.IncludeAnchored)
        {
            var worldAABB = GetWorldAabbFromEntity(entity);
            return GetEntitiesInRange(_entityManager.GetComponent<TransformComponent>(entity).MapID, worldAABB, range, flags);
        }

        /// <inheritdoc />
        public IEnumerable<EntityUid> GetEntitiesInArc(EntityCoordinates coordinates, float range, Angle direction,
            float arcWidth, LookupFlags flags = LookupFlags.IncludeAnchored)
        {
            var position = coordinates.ToMap(_entityManager).Position;

            foreach (var entity in GetEntitiesInRange(coordinates, range * 2, flags))
            {
                var angle = new Angle(_entityManager.GetComponent<TransformComponent>(entity).WorldPosition - position);
                if (angle.Degrees < direction.Degrees + arcWidth / 2 &&
                    angle.Degrees > direction.Degrees - arcWidth / 2)
                    yield return entity;
            }
        }

        /// <inheritdoc />
        public IEnumerable<EntityUid> GetEntitiesInMap(MapId mapId, LookupFlags flags = LookupFlags.IncludeAnchored)
        {
            DebugTools.Assert((flags & LookupFlags.Approximate) == 0x0);

            foreach (EntityLookupComponent comp in _entityManager.EntityQuery<EntityLookupComponent>(true))
            {
                if (_entityManager.GetComponent<TransformComponent>(comp.Owner).MapID != mapId) continue;

                foreach (var entity in comp.Tree)
                {
                    if (_entityManager.Deleted(entity)) continue;

                    yield return entity;
                }
            }

            if ((flags & LookupFlags.IncludeAnchored) == 0x0) yield break;

            foreach (var grid in _mapManager.GetAllMapGrids(mapId))
            {
                foreach (var tile in grid.GetAllTiles())
                {
                    foreach (var uid in grid.GetAnchoredEntities(tile.GridIndices))
                    {
                        if (!_entityManager.EntityExists(uid)) continue;
                        yield return uid;
                    }
                }
            }
        }

        /// <inheritdoc />
        public IEnumerable<EntityUid> GetEntitiesAt(MapId mapId, Vector2 position, LookupFlags flags = LookupFlags.IncludeAnchored)
        {
            if (mapId == MapId.Nullspace) return Enumerable.Empty<EntityUid>();

            var list = new List<EntityUid>();

            var state = (list, position);

            var aabb = new Box2(position, position).Enlarged(PointEnlargeRange);
            var enumerator = GetLookupsIntersecting(mapId, aabb);

            while (enumerator.MoveNext(out var lookup))
            {
                var offsetPos = _entityManager.GetComponent<TransformComponent>(lookup.Owner).InvWorldMatrix.Transform(position);

                lookup.Tree.QueryPoint(ref state, (ref (List<EntityUid> list, Vector2 position) state, in EntityUid ent) =>
                {
                    state.list.Add(ent);
                    return true;
                }, offsetPos, (flags & LookupFlags.Approximate) != 0x0);
            }

            if ((flags & LookupFlags.IncludeAnchored) != 0x0)
            {
                foreach (var grid in _mapManager.FindGridsIntersecting(mapId, aabb))
                {
                    foreach (var uid in grid.GetAnchoredEntities(aabb))
                    {
                        if (!_entityManager.EntityExists(uid)) continue;
                        list.Add(uid);
                    }
                }
            }

            return list;
        }

        #endregion

        #region Entity DynamicTree

        private EntityLookupComponent? GetLookup(EntityUid entity)
        {
            if (_entityManager.GetComponent<TransformComponent>(entity).MapID == MapId.Nullspace)
            {
                return null;
            }

            // if it's map return null. Grids should return the map's broadphase.
            if (_entityManager.HasComponent<EntityLookupComponent>(entity) &&
                _entityManager.GetComponent<TransformComponent>(entity).Parent == null)
            {
                return null;
            }

            var parent = _entityManager.GetComponent<TransformComponent>(entity).Parent;

            while (true)
            {
                if (parent == null) break;

                if (_entityManager.TryGetComponent(parent.Owner, out EntityLookupComponent? comp)) return comp;
                parent = parent.Parent;
            }

            return null;
        }

        /// <inheritdoc />
        public bool UpdateEntityTree(EntityUid entity, TransformComponent xform, Box2? worldAABB = null)
        {
            DebugTools.Assert(!_entityManager.Deleted(entity));

            var lookup = GetLookup(entity);

            if (lookup == null)
            {
                RemoveFromEntityTrees(entity);
                return true;
            }

            // Temp PVS guard for when we clear dynamictree for now.
            worldAABB ??= GetWorldAabbFromEntity(entity, xform);
            var center = worldAABB.Value.Center;

            DebugTools.Assert(!float.IsNaN(center.X) && !float.IsNaN(center.Y));

            var aabb = _entityManager.GetComponent<TransformComponent>(lookup.Owner).InvWorldMatrix.TransformBox(worldAABB.Value);

            // for debugging
            var necessary = 0;

            if (lookup.Tree.AddOrUpdate(entity, aabb))
            {
                ++necessary;
            }

            if (!_entityManager.HasComponent<EntityLookupComponent>(entity))
            {
                DebugTools.Assert(!_entityManager.HasComponent<IMapGridComponent>(entity));

                foreach (var childTx in xform.ChildEntities)
                {
                    if (!_handledThisTick.Add(childTx)) continue;

                    var childXform = _entityManager.GetComponent<TransformComponent>(childTx);

                    if (UpdateEntityTree(childTx, childXform))
                    {
                        ++necessary;
                    }
                }
            }

            return necessary > 0;
        }

        /// <inheritdoc />
        public void RemoveFromEntityTrees(EntityUid entity)
        {
            // TODO: Need to fix ordering issues and then we can just directly remove it from the tree
            // rather than this O(n) legacy garbage.
            // Also we can't early returns because somehow it gets added to multiple trees!!!
            foreach (var lookup in _entityManager.EntityQuery<EntityLookupComponent>(true))
            {
                lookup.Tree.Remove(entity);
            }
        }

        public Box2 GetWorldAabbFromEntity(in EntityUid ent, TransformComponent? xform = null)
        {
            return GetWorldAABB(ent, xform);
        }

        private Box2 GetWorldAABB(in EntityUid ent, TransformComponent? xform = null)
        {
            Vector2 pos;
            xform ??= _entityManager.GetComponent<TransformComponent>(ent);

            if ((!_entityManager.EntityExists(ent) ? EntityLifeStage.Deleted : _entityManager.GetComponent<MetaDataComponent>(ent).EntityLifeStage) >= EntityLifeStage.Deleted)
            {
                pos = xform.WorldPosition;
                return new Box2(pos, pos);
            }

            if (ent.TryGetContainerMan(out var manager))
            {
                return GetWorldAABB(manager.Owner);
            }

            pos = xform.WorldPosition;

            return _entityManager.TryGetComponent(ent, out ILookupWorldBox2Component? lookup) ?
                lookup.GetWorldAABB(pos) :
                new Box2(pos, pos);
        }

        #endregion
    }
}<|MERGE_RESOLUTION|>--- conflicted
+++ resolved
@@ -166,20 +166,15 @@
 
         private void HandleAnchored(ref AnchorStateChangedEvent @event)
         {
-            var xform = _entityManager.GetComponent<TransformComponent>(@event.Entity);
-
             // This event needs to be handled immediately as anchoring is handled immediately
             // and any callers may potentially get duplicate entities that just changed state.
-<<<<<<< HEAD
-            if (xform.Anchored)
-=======
             if (@event.Anchored)
->>>>>>> dca85618
             {
                 RemoveFromEntityTrees(@event.Entity);
             }
             else
             {
+                var xform = _entityManager.GetComponent<TransformComponent>(@event.Entity);
                 UpdateEntityTree(@event.Entity, xform);
             }
         }
