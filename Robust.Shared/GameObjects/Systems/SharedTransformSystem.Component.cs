using System;
using System.Runtime.CompilerServices;
using JetBrains.Annotations;
using Robust.Shared.GameStates;
using Robust.Shared.IoC;
using Robust.Shared.Map;
using Robust.Shared.Maths;
using Robust.Shared.Physics;
using Robust.Shared.Timing;
using Robust.Shared.Utility;

namespace Robust.Shared.GameObjects;

public abstract partial class SharedTransformSystem
{
    [IoC.Dependency] private readonly IGameTiming _gameTiming = default!;

    #region Anchoring

    internal void ReAnchor(TransformComponent xform,
        MapGridComponent oldGrid,
        MapGridComponent newGrid,
        Vector2i tilePos,
        TransformComponent oldGridXform,
        TransformComponent newGridXform,
        EntityQuery<TransformComponent> xformQuery)
    {
        // Bypass some of the expensive stuff in unanchoring / anchoring.
        oldGrid.Grid.RemoveFromSnapGridCell(tilePos, xform.Owner);
        newGrid.Grid.AddToSnapGridCell(tilePos, xform.Owner);
        // TODO: Could do this re-parent way better.
        // Unfortunately we don't want any anchoring events to go out hence... this.
        xform._anchored = false;
        oldGridXform._children.Remove(xform.Owner);
        newGridXform._children.Add(xform.Owner);
        xform._parent = newGrid.Owner;
        xform._anchored = true;

        SetGridId(xform, newGrid.Owner, xformQuery);
        var reParent = new EntParentChangedMessage(xform.Owner, oldGrid.Owner, xform.MapID, xform);
        RaiseLocalEvent(xform.Owner, ref reParent, true);
        // TODO: Ideally shouldn't need to call the moveevent
        var movEevee = new MoveEvent(xform.Owner,
            new EntityCoordinates(oldGrid.Owner, xform._localPosition),
            new EntityCoordinates(newGrid.Owner, xform._localPosition),
            xform,
            _gameTiming.ApplyingState);
        RaiseLocalEvent(xform.Owner, ref movEevee, true);

        DebugTools.Assert(xformQuery.GetComponent(oldGrid.Owner).MapID == xformQuery.GetComponent(newGrid.Owner).MapID);
        DebugTools.Assert(xform._anchored);

        Dirty(xform);
        var ev = new ReAnchorEvent(xform.Owner, oldGrid.Owner, newGrid.Owner, tilePos);
        RaiseLocalEvent(xform.Owner, ref ev);
    }

    public bool AnchorEntity(TransformComponent xform, IMapGrid grid, Vector2i tileIndices)
    {
        var result = grid.AddToSnapGridCell(tileIndices, xform.Owner);

        if (result)
        {
            // Mark as static first to avoid the velocity change on parent change.
            if (TryComp<PhysicsComponent>(xform.Owner, out var physicsComponent))
                physicsComponent.BodyType = BodyType.Static;

            // anchor snapping
            // Internally it will do the parent update; doing it separately just triggers a redundant move.
            xform.Coordinates = new EntityCoordinates(grid.GridEntityId, grid.GridTileToLocal(tileIndices).Position);
            xform.SetAnchored(result);
        }

        return result;
    }

    public bool AnchorEntity(TransformComponent xform, IMapGridComponent component)
    {
        return AnchorEntity(xform, component.Grid);
    }

    public bool AnchorEntity(TransformComponent xform, IMapGrid grid)
    {
        var tileIndices = grid.TileIndicesFor(xform.Coordinates);
        return AnchorEntity(xform, grid, tileIndices);
    }

    public bool AnchorEntity(TransformComponent xform)
    {
        if (!_mapManager.TryGetGrid(xform.GridUid, out var grid))
        {
            return false;
        }

        var tileIndices = grid.TileIndicesFor(xform.Coordinates);
        return AnchorEntity(xform, grid, tileIndices);
    }

    public void Unanchor(TransformComponent xform)
    {
        //HACK: Client grid pivot causes this.
        //TODO: make grid components the actual grid
        if(xform.GridUid == null)
            return;

        UnanchorEntity(xform, Comp<IMapGridComponent>(xform.GridUid.Value));
    }

    public void UnanchorEntity(TransformComponent xform, IMapGridComponent grid)
    {
        var tileIndices = grid.Grid.TileIndicesFor(xform.Coordinates);
        grid.Grid.RemoveFromSnapGridCell(tileIndices, xform.Owner);
        if (TryComp<PhysicsComponent>(xform.Owner, out var physicsComponent))
        {
            physicsComponent.BodyType = BodyType.Dynamic;
        }

        xform.SetAnchored(false);
    }

    #endregion

    #region Contains

    /// <summary>
    ///     Returns whether the given entity is a child of this transform or one of its descendants.
    /// </summary>
    public bool ContainsEntity(TransformComponent xform, EntityUid entity)
    {
        return ContainsEntity(xform, entity, GetEntityQuery<TransformComponent>());
    }

    /// <inheritdoc cref="ContainsEntity(Robust.Shared.GameObjects.TransformComponent,Robust.Shared.GameObjects.EntityUid)"/>
    public bool ContainsEntity(TransformComponent xform, EntityUid entity, EntityQuery<TransformComponent> xformQuery)
    {
        return ContainsEntity(xform, xformQuery.GetComponent(entity), xformQuery);
    }

    /// <inheritdoc cref="ContainsEntity(Robust.Shared.GameObjects.TransformComponent,Robust.Shared.GameObjects.EntityUid)"/>
    public bool ContainsEntity(TransformComponent xform, TransformComponent entityTransform)
    {
        return ContainsEntity(xform, entityTransform, GetEntityQuery<TransformComponent>());
    }

    /// <inheritdoc cref="ContainsEntity(Robust.Shared.GameObjects.TransformComponent,Robust.Shared.GameObjects.EntityUid)"/>
    public bool ContainsEntity(TransformComponent xform, TransformComponent entityTransform, EntityQuery<TransformComponent> xformQuery)
    {
        // Is the entity the scene root
        if (!entityTransform.ParentUid.IsValid())
            return false;

        // Is this the direct parent of the entity
        if (xform.Owner == entityTransform.ParentUid)
            return true;

        // Recursively search up the parents for this object
        var parentXform = xformQuery.GetComponent(entityTransform.ParentUid);
        return ContainsEntity(xform, parentXform, xformQuery);
    }

    #endregion

    #region Component Lifetime

    private void OnCompInit(EntityUid uid, TransformComponent component, ComponentInit args)
    {
        // Children MAY be initialized here before their parents are.
        // We do this whole dance to handle this recursively,
        // setting _mapIdInitialized along the way to avoid going to the IMapComponent every iteration.
        static MapId FindMapIdAndSet(TransformComponent xform, IEntityManager entMan, EntityQuery<TransformComponent> xformQuery)
        {
            if (xform._mapIdInitialized)
                return xform.MapID;

            MapId value;

            if (xform.ParentUid.IsValid())
            {
                value = FindMapIdAndSet(xformQuery.GetComponent(xform.ParentUid), entMan, xformQuery);
            }
            else
            {
                // second level node, terminates recursion up the branch of the tree
                if (entMan.TryGetComponent(xform.Owner, out IMapComponent? mapComp))
                {
                    value = mapComp.WorldMap;
                }
                else
                {
                    throw new InvalidOperationException("Transform node does not exist inside scene tree!");
                }
            }

            xform.MapID = value;
            xform._mapIdInitialized = true;
            return value;
        }

        var xformQuery = GetEntityQuery<TransformComponent>();

        if (!component._mapIdInitialized)
        {
            FindMapIdAndSet(component, EntityManager, xformQuery);
            component._mapIdInitialized = true;
        }

        // Has to be done if _parent is set from ExposeData.
        if (component.ParentUid.IsValid())
        {
            // Note that _children is a SortedSet<EntityUid>,
            // so duplicate additions (which will happen) don't matter.
            xformQuery.GetComponent(component.ParentUid)._children.Add(uid);
        }


        SetGridId(component, component.FindGridEntityId(xformQuery));
        component.RebuildMatrices();
    }

    private void OnCompStartup(EntityUid uid, TransformComponent component, ComponentStartup args)
    {
        // Re-Anchor the entity if needed.
        if (component._anchored && _mapManager.TryFindGridAt(component.MapPosition, out var grid))
        {
            if (!grid.IsAnchored(component.Coordinates, uid))
            {
                AnchorEntity(component, grid);
            }
        }
        else
            component._anchored = false;

        // Keep the cached matrices in sync with the fields.
        Dirty(component);

        var ev = new TransformStartupEvent(component);
        RaiseLocalEvent(uid, ref ev, true);
    }

    #endregion

    #region GridId

    /// <summary>
    /// Sets the <see cref="GridId"/> for the transformcomponent. Does not Dirty it.
    /// </summary>
    public void SetGridId(TransformComponent xform, EntityUid? gridId, EntityQuery<TransformComponent>? xformQuery = null)
    {
        if (xform._gridUid == gridId) return;


        DebugTools.Assert(gridId == null || HasComp<MapGridComponent>(gridId));

        xformQuery ??= GetEntityQuery<TransformComponent>();
        SetGridIdRecursive(xform, gridId, xformQuery.Value);
    }

    private static void SetGridIdRecursive(TransformComponent xform, EntityUid? gridId, EntityQuery<TransformComponent> xformQuery)
    {
        xform._gridUid = gridId;
        var childEnumerator = xform.ChildEnumerator;

        while (childEnumerator.MoveNext(out var child))
        {
            SetGridIdRecursive(xformQuery.GetComponent(child.Value), gridId, xformQuery);
        }
    }

    #endregion

    #region Local Position

    public void SetLocalPosition(EntityUid uid, Vector2 value, TransformComponent? xform = null)
    {
        if (!Resolve(uid, ref xform)) return;
        SetLocalPosition(xform, value);
    }

    public virtual void SetLocalPosition(TransformComponent xform, Vector2 value)
    {
        xform.LocalPosition = value;
    }

    #endregion

    #region Parent

    public TransformComponent? GetParent(EntityUid uid)
    {
        return GetParent(uid, GetEntityQuery<TransformComponent>());
    }

    public TransformComponent? GetParent(EntityUid uid, EntityQuery<TransformComponent> xformQuery)
    {
        return GetParent(xformQuery.GetComponent(uid), xformQuery);
    }

    public TransformComponent? GetParent(TransformComponent xform)
    {
        return GetParent(xform, GetEntityQuery<TransformComponent>());
    }

    public TransformComponent? GetParent(TransformComponent xform, EntityQuery<TransformComponent> xformQuery)
    {
        if (!xform.ParentUid.IsValid()) return null;
        return xformQuery.GetComponent(xform.ParentUid);
    }

    /* TODO: Need to peel out relevant bits of AttachParent e.g. children updates.
    public void SetParent(TransformComponent xform, EntityUid parent, bool move = true)
    {
        if (xform.ParentUid == parent) return;

        if (!parent.IsValid())
        {
            xform.AttachToGridOrMap();
            return;
        }

        if (xform.Anchored)
        {
            xform.Anchored = false;
        }

        if (move)
            xform.AttachParent(parent);
        else
            xform._parent = parent;

        Dirty(xform);
    }
    */

    #endregion

    #region States

    protected void ActivateLerp(TransformComponent xform)
    {
        if (xform.ActivelyLerping)
            return;

        xform.ActivelyLerping = true;
        RaiseLocalEvent(xform.Owner, new TransformStartLerpMessage(xform), true);
    }

    internal void OnGetState(EntityUid uid, TransformComponent component, ref ComponentGetState args)
    {
        args.State = new TransformComponentState(
            component.LocalPosition,
            component.LocalRotation,
            component.ParentUid,
            component.NoLocalRotation,
            component.Anchored);
    }

    internal void OnHandleState(EntityUid uid, TransformComponent component, ref ComponentHandleState args)
    {
        if (args.Current is TransformComponentState newState)
        {
            var newParentId = newState.ParentID;
            var rebuildMatrices = false;

            // Update to new parent.
            // if the new one isn't valid (e.g. PVS) then we'll just return early after yeeting them to nullspace.
            if (component.ParentUid != newParentId)
            {
                if (!newParentId.IsValid())
                {
                    DetachParentToNull(component);
                }
                else
                {
                    if (!Exists(newParentId))
                    {
#if !EXCEPTION_TOLERANCE
                        throw new InvalidOperationException($"Unable to find new parent {newParentId}! This probably means the server never sent it.");
#else
                        _logger.Error($"Unable to find new parent {newParentId}! Deleting {ToPrettyString(uid)}");
                        QueueDel(uid);
                        return;
#endif
                    }

                    component.AttachParent(Transform(newParentId));
                }

                rebuildMatrices = true;
            }

            if (component.LocalRotation != newState.Rotation)
            {
                component._localRotation = newState.Rotation;
                rebuildMatrices = true;
            }

            if (!component.LocalPosition.EqualsApprox(newState.LocalPosition))
            {
                var oldPos = component.Coordinates;
                component._localPosition = newState.LocalPosition;

                var ev = new MoveEvent(uid, oldPos, component.Coordinates, component, _gameTiming.ApplyingState);
                DeferMoveEvent(ref ev);

                rebuildMatrices = true;
            }

            component._prevPosition = newState.LocalPosition;
            component._prevRotation = newState.Rotation;

            // Anchored currently does a TryFindGridAt internally which may fail in particularly... violent situations.
            if (newState.Anchored && !component.Anchored)
            {
                DebugTools.Assert(component.GridUid != null);
                var iGrid = Comp<MapGridComponent>(component.GridUid!.Value);
                AnchorEntity(component, iGrid);
                DebugTools.Assert(component.Anchored);
            }
            else
            {
                component.Anchored = newState.Anchored;
            }

            component._noLocalRotation = newState.NoLocalRotation;

            // This is not possible, because client entities don't exist on the server, so the parent HAS to be a shared entity.
            // If this assert fails, the code above that sets the parent is broken.
            DebugTools.Assert(!component.ParentUid.IsClientSide(), "Transform received a state, but is still parented to a client entity.");

            // Whatever happened on the client, these should still be correct
            DebugTools.Assert(component.ParentUid == newState.ParentID);
            DebugTools.Assert(component.Anchored == newState.Anchored);

            if (rebuildMatrices)
            {
                component.RebuildMatrices();
            }

            Dirty(component);
        }

        if (args.Next is TransformComponentState nextTransform)
        {
            component._nextPosition = nextTransform.LocalPosition;
            component._nextRotation = nextTransform.Rotation;
            component.LerpParent = nextTransform.ParentID;
            ActivateLerp(component);
        }
        else
        {
            DeactivateLerp(component);
        }
    }

    private void DeactivateLerp(TransformComponent component)
    {
        // this should cause the lerp to do nothing
        component._nextPosition = null;
        component._nextRotation = null;
        component.LerpParent = EntityUid.Invalid;
    }

    #endregion

    #region World Matrix

    [Pure]
    public Matrix3 GetWorldMatrix(EntityUid uid)
    {
        return Transform(uid).WorldMatrix;
    }

    // Temporary until it's moved here
    [Pure]
    [MethodImpl(MethodImplOptions.AggressiveInlining)]
    public Matrix3 GetWorldMatrix(TransformComponent component)
    {
        return component.WorldMatrix;
    }

    [Pure]
    [MethodImpl(MethodImplOptions.AggressiveInlining)]
    public Matrix3 GetWorldMatrix(EntityUid uid, EntityQuery<TransformComponent> xformQuery)
    {
        return GetWorldMatrix(xformQuery.GetComponent(uid));
    }


    [Pure]
    [MethodImpl(MethodImplOptions.AggressiveInlining)]
    public Matrix3 GetWorldMatrix(TransformComponent component, EntityQuery<TransformComponent> xformQuery)
    {
        return component.WorldMatrix;
    }

    #endregion

    #region World Position

    [Pure]
    public Vector2 GetWorldPosition(EntityUid uid)
    {
        return Transform(uid).WorldPosition;
    }

    // Temporary until it's moved here
    [Pure]
    [MethodImpl(MethodImplOptions.AggressiveInlining)]
    public Vector2 GetWorldPosition(TransformComponent component)
    {
        return component.WorldPosition;
    }

    [Pure]
    [MethodImpl(MethodImplOptions.AggressiveInlining)]
    public Vector2 GetWorldPosition(EntityUid uid, EntityQuery<TransformComponent> xformQuery)
    {
        return GetWorldPosition(xformQuery.GetComponent(uid));
    }

    [Pure]
    [MethodImpl(MethodImplOptions.AggressiveInlining)]
    public Vector2 GetWorldPosition(TransformComponent component, EntityQuery<TransformComponent> xformQuery)
    {
        return component.WorldPosition;
    }

    [MethodImpl(MethodImplOptions.AggressiveInlining)]
    public (Vector2 WorldPosition, Angle WorldRotation) GetWorldPositionRotation(TransformComponent component, EntityQuery<TransformComponent> xformQuery)
    {
        return component.GetWorldPositionRotation(xformQuery);
    }

    [MethodImpl(MethodImplOptions.AggressiveInlining)]
    public void SetWorldPosition(EntityUid uid, Vector2 worldPos)
    {
        var xform = Transform(uid);
        SetWorldPosition(xform, worldPos);
    }

    [MethodImpl(MethodImplOptions.AggressiveInlining)]
    public void SetWorldPosition(EntityUid uid, Vector2 worldPos, EntityQuery<TransformComponent> xformQuery)
    {
        var component = xformQuery.GetComponent(uid);
        SetWorldPosition(component, worldPos, xformQuery);
    }

    [MethodImpl(MethodImplOptions.AggressiveInlining)]
    public void SetWorldPosition(TransformComponent component, Vector2 worldPos)
    {
        if (!component._parent.IsValid())
        {
            DebugTools.Assert("Parent is invalid while attempting to set WorldPosition - did you try to move root node?");
            return;
        }

        // world coords to parent coords
        var newPos = component.Parent!.InvWorldMatrix.Transform(worldPos);
        SetLocalPosition(component, newPos);
    }

    [MethodImpl(MethodImplOptions.AggressiveInlining)]
    public void SetWorldPosition(TransformComponent component, Vector2 worldPos, EntityQuery<TransformComponent> xformQuery)
    {
        if (!component._parent.IsValid())
        {
            DebugTools.Assert("Parent is invalid while attempting to set WorldPosition - did you try to move root node?");
            return;
        }

        // world coords to parent coords
        var newPos = GetInvWorldMatrix(component._parent, xformQuery).Transform(worldPos);
        SetLocalPosition(component, newPos);
    }

    #endregion

    #region World Rotation

    [Pure]
    public Angle GetWorldRotation(EntityUid uid)
    {
        return Transform(uid).WorldRotation;
    }

    // Temporary until it's moved here
    [Pure]
    [MethodImpl(MethodImplOptions.AggressiveInlining)]
    public Angle GetWorldRotation(TransformComponent component)
    {
        return component.WorldRotation;
    }

    [Pure]
    [MethodImpl(MethodImplOptions.AggressiveInlining)]
    public Angle GetWorldRotation(EntityUid uid, EntityQuery<TransformComponent> xformQuery)
    {
        return GetWorldRotation(xformQuery.GetComponent(uid));
    }

    [Pure]
    [MethodImpl(MethodImplOptions.AggressiveInlining)]
    public Angle GetWorldRotation(TransformComponent component, EntityQuery<TransformComponent> xformQuery)
    {
        return component.WorldRotation;
    }

    public void SetWorldRotation(EntityUid uid, Angle angle)
    {
        var component = Transform(uid);
        SetWorldRotation(component, angle);
    }

    [MethodImpl(MethodImplOptions.AggressiveInlining)]
    public void SetWorldRotation(TransformComponent component, Angle angle)
    {
        var current = GetWorldRotation(component);
        var diff = angle - current;
        component.LocalRotation += diff;
    }

    [MethodImpl(MethodImplOptions.AggressiveInlining)]
    public void SetWorldRotation(EntityUid uid, Angle angle, EntityQuery<TransformComponent> xformQuery)
    {
        SetWorldRotation(xformQuery.GetComponent(uid), angle, xformQuery);
    }

    [MethodImpl(MethodImplOptions.AggressiveInlining)]
    public void SetWorldRotation(TransformComponent component, Angle angle, EntityQuery<TransformComponent> xformQuery)
    {
        var current = GetWorldRotation(component, xformQuery);
        var diff = angle - current;
        component.LocalRotation += diff;
    }

    #endregion

    #region Inverse World Matrix

    [Pure]
    public Matrix3 GetInvWorldMatrix(EntityUid uid)
    {
        return Comp<TransformComponent>(uid).InvWorldMatrix;
    }

    // Temporary until it's moved here
    [Pure]
    [MethodImpl(MethodImplOptions.AggressiveInlining)]
    public Matrix3 GetInvWorldMatrix(TransformComponent component)
    {
        return component.InvWorldMatrix;
    }

    [Pure]
    [MethodImpl(MethodImplOptions.AggressiveInlining)]
    public Matrix3 GetInvWorldMatrix(EntityUid uid, EntityQuery<TransformComponent> xformQuery)
    {
        return GetInvWorldMatrix(xformQuery.GetComponent(uid));
    }

    [Pure]
    [MethodImpl(MethodImplOptions.AggressiveInlining)]
    public Matrix3 GetInvWorldMatrix(TransformComponent component, EntityQuery<TransformComponent> xformQuery)
    {
        return component.InvWorldMatrix;
    }

    #endregion

    public MapId GetMapId(EntityUid? uid, TransformComponent? xform = null)
    {
        if (uid == null ||
            !uid.Value.IsValid() ||
            !Resolve(uid.Value, ref xform, false)) return MapId.Nullspace;

        return xform.MapID;
    }

<<<<<<< HEAD
    // Placeholder, added in a separate PR.
    public void DetachParentToNull(TransformComponent xform, EntityQuery<TransformComponent> xformQuery, EntityQuery<MetaDataComponent> metaQuery)
    {
        xform.DetachParentToNull();
    }
=======
    #region State Handling
    private void ChangeMapId(TransformComponent xform, MapId newMapId, EntityQuery<TransformComponent> xformQuery, EntityQuery<MetaDataComponent> metaQuery)
    {
        if (newMapId == xform.MapID)
            return;

        //Set Paused state
        var mapPaused = _mapManager.IsMapPaused(newMapId);
        var meta = metaQuery.GetComponent(xform.Owner);
        _metaSys.SetEntityPaused(xform.Owner, mapPaused, meta);

        xform.MapID = newMapId;
        xform.UpdateChildMapIdsRecursive(xform.MapID, mapPaused, xformQuery, metaQuery, _metaSys);
    }

    public void DetachParentToNull(TransformComponent xform)
    {
        if (xform._parent.IsValid())
            DetachParentToNull(xform, GetEntityQuery<TransformComponent>(), GetEntityQuery<MetaDataComponent>());
        else
            DebugTools.Assert(!xform.Anchored);
    }

    public void DetachParentToNull(TransformComponent xform, EntityQuery<TransformComponent> xformQuery, EntityQuery<MetaDataComponent> metaQuery)
    {
        var oldParent = xform._parent;

        // Even though they may already be in nullspace we may want to deparent them anyway
        if (!oldParent.IsValid())
        {
            DebugTools.Assert(!xform.Anchored);
            return;
        }

        // Stop any active lerps
        xform._nextPosition = null;
        xform._nextRotation = null;
        xform.LerpParent = EntityUid.Invalid;

        if (xform.Anchored && metaQuery.TryGetComponent(xform.GridUid, out var meta) && meta.EntityLifeStage <= EntityLifeStage.MapInitialized)
        {
            var grid = Comp<IMapGridComponent>(xform.GridUid.Value);
            var tileIndices = grid.Grid.TileIndicesFor(xform.Coordinates);
            grid.Grid.RemoveFromSnapGridCell(tileIndices, xform.Owner);

            // intentionally not updating physics body type to non-static, there is no need to add it to the current map.

            xform._anchored = false;
            var anchorStateChangedEvent = new AnchorStateChangedEvent(xform, true);
            RaiseLocalEvent(xform.Owner, ref anchorStateChangedEvent, true);
        }

        var oldConcrete = xformQuery.GetComponent(oldParent);
        oldConcrete._children.Remove(xform.Owner);

        xform._parent = EntityUid.Invalid;
        var oldMap = xform.MapID;

        // aaaaaaaaaaaaaaaa
        ChangeMapId(xform, MapId.Nullspace, xformQuery, metaQuery);

        if (xform.GridUid != null)
            SetGridId(xform, null, xformQuery);

        var entParentChangedMessage = new EntParentChangedMessage(xform.Owner, oldParent, oldMap, xform);
        RaiseLocalEvent(xform.Owner, ref entParentChangedMessage, true);
        Dirty(xform);
    }
    #endregion
>>>>>>> 278755d9
}<|MERGE_RESOLUTION|>--- conflicted
+++ resolved
@@ -676,13 +676,6 @@
         return xform.MapID;
     }
 
-<<<<<<< HEAD
-    // Placeholder, added in a separate PR.
-    public void DetachParentToNull(TransformComponent xform, EntityQuery<TransformComponent> xformQuery, EntityQuery<MetaDataComponent> metaQuery)
-    {
-        xform.DetachParentToNull();
-    }
-=======
     #region State Handling
     private void ChangeMapId(TransformComponent xform, MapId newMapId, EntityQuery<TransformComponent> xformQuery, EntityQuery<MetaDataComponent> metaQuery)
     {
@@ -752,5 +745,4 @@
         Dirty(xform);
     }
     #endregion
->>>>>>> 278755d9
 }