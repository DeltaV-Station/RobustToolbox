--- conflicted
+++ resolved
@@ -1,16 +1,9 @@
-<<<<<<< HEAD
-=======
-using System;
-using System.ComponentModel;
-using System.Runtime.CompilerServices;
->>>>>>> dad176ac
 using JetBrains.Annotations;
 using Robust.Shared.GameStates;
 using Robust.Shared.Log;
 using Robust.Shared.Map;
 using Robust.Shared.Maths;
 using Robust.Shared.Physics;
-using Robust.Shared.Physics.Components;
 using Robust.Shared.Physics.Systems;
 using Robust.Shared.Timing;
 using Robust.Shared.Utility;
@@ -244,12 +237,9 @@
             parentXform._children.Add(uid);
         }
 
-<<<<<<< HEAD
-        SetGridId(component, component.FindGridEntityId(xformQuery));
-=======
         if (component.GridUid == null)
             SetGridId(component, component.FindGridEntityId(xformQuery));
->>>>>>> dad176ac
+
         component.MatricesDirty = true;
 
         if (!component._anchored)
@@ -319,12 +309,8 @@
     /// </summary>
     public void SetGridId(TransformComponent xform, EntityUid? gridId, EntityQuery<TransformComponent>? xformQuery = null)
     {
-<<<<<<< HEAD
         if (xform._gridUid == gridId)
             return;
-=======
-        if (xform._gridUid == gridId) return;
->>>>>>> dad176ac
 
         DebugTools.Assert(gridId == null || HasComp<MapGridComponent>(gridId));
 
@@ -545,9 +531,10 @@
 
             // If anchoring, we remove will from the entity tree in this function, rather than lookup system event
             // handlers. This avoids redundant lookup changes.
+            // TODO update with lookup changes
             if (newState.Anchored && !xform.Anchored)
             {
-                _lookup.RemoveFromEntityTree(uid, xform);
+                //_lookup.RemoveFromEntityTree(uid, xform);
             }
 
             // update actual position data, if required
