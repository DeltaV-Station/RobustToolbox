--- conflicted
+++ resolved
@@ -736,11 +736,7 @@
     /// </summary>
     /// <returns></returns>
     [MethodImpl(MethodImplOptions.AggressiveInlining)]
-<<<<<<< HEAD
     public (Vector2 Position, Angle Rotation) GetRelativePositionRotation(
-=======
-    internal (Vector2 Position, Angle Rotation) GetParentRelativePositionRotation(
->>>>>>> 5284f3c2
         TransformComponent component,
         EntityUid relative,
         EntityQuery<TransformComponent> query)
@@ -758,11 +754,7 @@
             }
 
             // Entity was not actually in the transform hierarchy. This is probably a sign that something is wrong, or that the function is being misused.
-<<<<<<< HEAD
             Logger.Warning($"Target entity ({ToPrettyString(relative)}) not in transform hierarchy while calling {nameof(GetRelativePositionRotation)}.");
-=======
-            Logger.Warning($"Target entity ({ToPrettyString(relative)}) not in transform hierarchy while calling {nameof(GetParentRelativePositionRotation)}.");
->>>>>>> 5284f3c2
             var relXform = query.GetComponent(relative);
             pos = relXform.InvWorldMatrix.Transform(pos);
             rot = rot - relXform.WorldRotation;
@@ -772,7 +764,6 @@
         return (pos, rot);
     }
 
-<<<<<<< HEAD
     /// <summary>
     ///     Returns the position and rotation relative to some entity higher up in the component's transform hierarchy.
     /// </summary>
@@ -803,8 +794,6 @@
         return pos;
     }
 
-=======
->>>>>>> 5284f3c2
     [MethodImpl(MethodImplOptions.AggressiveInlining)]
     public void SetWorldPosition(EntityUid uid, Vector2 worldPos)
     {
