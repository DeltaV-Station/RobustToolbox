--- conflicted
+++ resolved
@@ -215,14 +215,9 @@
 
         private void HandleGridInit(GridInitializeEvent ev)
         {
-<<<<<<< HEAD
-            if (!EntityManager.TryGetEntity(ev.EntityUid, out var gridEntity)) return;
+            if (!EntityManager.EntityExists(ev.EntityUid)) return;
             // Yes this ordering matters
             var collideComp = EntityManager.EnsureComponent<PhysicsComponent>(gridEntity.Uid);
-=======
-            if (!EntityManager.EntityExists(ev.EntityUid)) return;
-            var collideComp = ev.EntityUid.EnsureComponent<PhysicsComponent>();
->>>>>>> 0a00a8a1
             collideComp.BodyType = BodyType.Static;
             EntityManager.EnsureComponent<FixturesComponent>(gridEntity.Uid);
         }
@@ -350,7 +345,7 @@
 
             physicsComponent.LinearVelocity = Vector2.Zero;
             physicsComponent.AngularVelocity = 0.0f;
-			Get<SharedJointSystem>().ClearJoints(physicsComponent);
+		      	Get<SharedJointSystem>().ClearJoints(physicsComponent);
 
             if (mapId != MapId.Nullspace)
             {
