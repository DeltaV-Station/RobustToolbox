﻿using System;
using System.Collections.Generic;
using System.Linq;
using Prometheus;
using Robust.Shared.Configuration;
using Robust.Shared.Containers;
using Robust.Shared.ContentPack;
using Robust.Shared.IoC;
using Robust.Shared.Map;
using Robust.Shared.Maths;
using Robust.Shared.Physics;
using Robust.Shared.Physics.Collision;
using Robust.Shared.Physics.Controllers;
using Robust.Shared.Physics.Dynamics;
using Robust.Shared.Physics.Dynamics.Joints;
using Robust.Shared.Reflection;
using Robust.Shared.Timing;
using Robust.Shared.Utility;
using DependencyAttribute = Robust.Shared.IoC.DependencyAttribute;
using Logger = Robust.Shared.Log.Logger;

namespace Robust.Shared.GameObjects
{
    public abstract class SharedPhysicsSystem : EntitySystem
    {
        /*
         * TODO:
         * Port acruid's box solver in to reduce allocs for building manifolds (this one is important for perf to remove the disgusting ctors and casts)
         * Raycasts for non-box shapes.
         * SetTransformIgnoreContacts for teleports (and anything else left on the physics body in Farseer)
         * Actual center of mass for shapes (currently just assumes center coordinate)
         * Circle offsets to entity.
         * TOI Solver (continuous collision detection)
         * Poly cutting
         * Chain shape
         * (Content) grenade launcher grenades that explode after time rather than impact.
         * pulling prediction
         * PVS + Collide allocations / performance
         * When someone yeets out of disposals need to have no collision on that object until they stop colliding
         * A bunch of objects have collision on round start
         * Need a way to specify conditional non-hard collisions (i.e. so items collide with players for IThrowCollide but can still be moved through freely but walls can't collide with them)
         */

        /*
         * Multi-threading notes:
         * Sources:
         * https://github.com/VelcroPhysics/VelcroPhysics/issues/29
         * Aether2D
         * Rapier
         * https://www.slideshare.net/takahiroharada/solver-34909157
         *
         * SO essentially what we should look at doing from what I can discern:
         * Build islands sequentially and then solve them all in parallel (as static bodies are the only thing shared
         * it should be okay given they're never written to)
         * After this, we can then look at doing narrowphase in parallel maybe (at least Aether2D does it) +
         * position constraints in parallel + velocity constraints in parallel
         *
         * The main issue to tackle is graph colouring; Aether2D just seems to use locks for the parallel constraints solver
         * though rapier has a graph colouring implementation (and because of this we should be able to avoid using locks) which we could try using.
         *
         * Given the kind of game SS14 is (our target game I guess) parallelising the islands will probably be the biggest benefit.
         */

        private static readonly Histogram _tickUsageControllerBeforeSolveHistogram = Metrics.CreateHistogram("robust_entity_physics_controller_before_solve",
            "Amount of time spent running a controller's UpdateBeforeSolve", new HistogramConfiguration
            {
                LabelNames = new[] {"controller"},
                Buckets = Histogram.ExponentialBuckets(0.000_001, 1.5, 25)
            });

        private static readonly Histogram _tickUsageControllerAfterSolveHistogram = Metrics.CreateHistogram("robust_entity_physics_controller_after_solve",
            "Amount of time spent running a controller's UpdateAfterSolve", new HistogramConfiguration
            {
                LabelNames = new[] {"controller"},
                Buckets = Histogram.ExponentialBuckets(0.000_001, 1.5, 25)
            });

        [Dependency] private readonly IMapManager _mapManager = default!;
        [Dependency] private readonly IPhysicsManager _physicsManager = default!;

        public IReadOnlyDictionary<MapId, PhysicsMap> Maps => _maps;
        private Dictionary<MapId, PhysicsMap> _maps = new();

        internal IReadOnlyList<VirtualController> Controllers => _controllers;
        private List<VirtualController> _controllers = new();

        public Action<Fixture, Fixture, float, Vector2>? KinematicControllerCollision;

        public bool MetricsEnabled;
        private readonly Stopwatch _stopwatch = new();

        public override void Initialize()
        {
            base.Initialize();

            // Having a nullspace map just makes a bunch of code easier, we just don't iterate on it.
            var nullMap = new PhysicsMap(MapId.Nullspace);
            _maps[MapId.Nullspace] = nullMap;
            nullMap.Initialize();

            _mapManager.MapCreated += HandleMapCreated;
            _mapManager.MapDestroyed += HandleMapDestroyed;

            SubscribeLocalEvent<GridInitializeEvent>(HandleGridInit);
            SubscribeLocalEvent<PhysicsUpdateMessage>(HandlePhysicsUpdateMessage);
            SubscribeLocalEvent<PhysicsWakeMessage>(HandleWakeMessage);
            SubscribeLocalEvent<PhysicsSleepMessage>(HandleSleepMessage);
            SubscribeLocalEvent<EntMapIdChangedMessage>(HandleMapChange);
            SubscribeLocalEvent<EntInsertedIntoContainerMessage>(HandleContainerInserted);
            SubscribeLocalEvent<EntRemovedFromContainerMessage>(HandleContainerRemoved);
            SubscribeLocalEvent<EntParentChangedMessage>(HandleParentChange);

            BuildControllers();
            Logger.DebugS("physics", $"Found {_controllers.Count} physics controllers.");

            IoCManager.Resolve<IIslandManager>().Initialize();
        }

        private void HandleParentChange(EntParentChangedMessage args)
        {
            var entity = args.Entity;

            if (!entity.Initialized ||
                !entity.TryGetComponent(out PhysicsComponent? body) ||
                entity.IsInContainer()) return;

            var oldParent = args.OldParent;
            var linearVelocityDiff = Vector2.Zero;
            var angularVelocityDiff = 0f;

            if (oldParent != null && oldParent.TryGetComponent(out PhysicsComponent? oldBody))
            {
                var (linear, angular) = oldBody.MapVelocities;

                linearVelocityDiff += linear;
                angularVelocityDiff += angular;
            }

            if (entity.Transform.Parent!.Owner.TryGetComponent(out PhysicsComponent? newBody))
            {
                var (linear, angular) = newBody.MapVelocities;

                linearVelocityDiff -= linear;
                angularVelocityDiff -= angular;
            }

            body.LinearVelocity += linearVelocityDiff;
            body.AngularVelocity += angularVelocityDiff;
        }

        private void HandleGridInit(GridInitializeEvent ev)
        {
            if (!EntityManager.TryGetEntity(ev.EntityUid, out var gridEntity)) return;
            var collideComp = gridEntity.EnsureComponent<PhysicsComponent>();
            collideComp.BodyType = BodyType.Static;
        }

        private void BuildControllers()
        {
            var reflectionManager = IoCManager.Resolve<IReflectionManager>();
            var typeFactory = IoCManager.Resolve<IDynamicTypeFactory>();
            var instantiated = new List<VirtualController>();

            foreach (var type in reflectionManager.GetAllChildren(typeof(VirtualController)))
            {
                if (type.IsAbstract)
                    continue;

                instantiated.Add(typeFactory.CreateInstance<VirtualController>(type));
            }

            var nodes = TopologicalSort.FromBeforeAfter(
                instantiated,
                c => c.GetType(),
                c => c,
                c => c.UpdatesBefore,
                c => c.UpdatesAfter);

            _controllers = TopologicalSort.Sort(nodes).ToList();

            foreach (var controller in _controllers)
            {
                controller.BeforeMonitor = _tickUsageControllerBeforeSolveHistogram.WithLabels(controller.GetType().Name);
                controller.AfterMonitor = _tickUsageControllerAfterSolveHistogram.WithLabels(controller.GetType().Name);
                controller.Initialize();
            }
        }

        public override void Shutdown()
        {
            base.Shutdown();

            foreach (var controller in _controllers)
            {
                controller.Shutdown();
            }

            _mapManager.MapCreated -= HandleMapCreated;
            _mapManager.MapDestroyed -= HandleMapDestroyed;
        }

        private void HandleMapCreated(object? sender, MapEventArgs eventArgs)
        {
            // Server just creates nullspace map on its own but sends it to client hence we will just ignore it.
            if (_maps.ContainsKey(eventArgs.Map)) return;

            var map = new PhysicsMap(eventArgs.Map);
            _maps.Add(eventArgs.Map, map);
            map.Initialize();
            map.ContactManager.KinematicControllerCollision += KinematicControllerCollision;
            Logger.DebugS("physics", $"Created physics map for {eventArgs.Map}");
        }

        private void HandleMapDestroyed(object? sender, MapEventArgs eventArgs)
        {
            var map = _maps[eventArgs.Map];
            map.ContactManager.KinematicControllerCollision -= KinematicControllerCollision;

            map.Shutdown();
            _maps.Remove(eventArgs.Map);
            Logger.DebugS("physics", $"Destroyed physics map for {eventArgs.Map}");
        }

        private void HandleMapChange(EntMapIdChangedMessage message)
        {
            if (!message.Entity.TryGetComponent(out PhysicsComponent? physicsComponent))
                return;

            physicsComponent.ClearJoints();
            var oldMapId = message.OldMapId;
            if (oldMapId != MapId.Nullspace)
            {
                _maps[oldMapId].RemoveBody(physicsComponent);
            }

            var newMapId = message.Entity.Transform.MapID;
            if (newMapId != MapId.Nullspace)
            {
                _maps[newMapId].AddBody(physicsComponent);
            }
        }

        private void HandlePhysicsUpdateMessage(PhysicsUpdateMessage message)
        {
            var mapId = message.Component.Owner.Transform.MapID;

            if (mapId == MapId.Nullspace)
                return;

            if (message.Component.Deleted || !message.Component.CanCollide)
            {
                _maps[mapId].RemoveBody(message.Component);
            }
            else
            {
                _maps[mapId].AddBody(message.Component);
            }
        }

        private void HandleWakeMessage(PhysicsWakeMessage message)
        {
            var mapId = message.Body.Owner.Transform.MapID;

            if (mapId == MapId.Nullspace)
                return;

            _maps[mapId].AddAwakeBody(message.Body);
        }

        private void HandleSleepMessage(PhysicsSleepMessage message)
        {
            var mapId = message.Body.Owner.Transform.MapID;

            if (mapId == MapId.Nullspace)
                return;

            _maps[mapId].RemoveSleepBody(message.Body);
        }

        private void HandleContainerInserted(EntInsertedIntoContainerMessage message)
        {
            if (!message.Entity.TryGetComponent(out PhysicsComponent? physicsComponent)) return;

            var mapId = message.Container.Owner.Transform.MapID;

            physicsComponent.LinearVelocity = Vector2.Zero;
            physicsComponent.AngularVelocity = 0.0f;
            physicsComponent.ClearJoints();
            _maps[mapId].RemoveBody(physicsComponent);
        }

        private void HandleContainerRemoved(EntRemovedFromContainerMessage message)
        {
            if (!message.Entity.TryGetComponent(out PhysicsComponent? physicsComponent)) return;

            var mapId = message.Container.Owner.Transform.MapID;

            _maps[mapId].AddBody(physicsComponent);
        }

        internal void FilterContactsForJoint(Joint joint)
        {
            var bodyA = joint.BodyA;
            var bodyB = joint.BodyB;

            var edge = bodyB.ContactEdges;
            while (edge != null)
            {
                if (edge.Other == bodyA)
                {
                    // Flag the contact for filtering at the next time step (where either
                    // body is awake).
                    edge.Contact!.FilterFlag = true;
                }

                edge = edge.Next;
            }
        }

        /// <summary>
        ///     Simulates the physical world for a given amount of time.
        /// </summary>
        /// <param name="deltaTime">Delta Time in seconds of how long to simulate the world.</param>
        /// <param name="prediction">Should only predicted entities be considered in this simulation step?</param>
        protected void SimulateWorld(float deltaTime, bool prediction)
        {
            foreach (var controller in _controllers)
            {
                if (MetricsEnabled)
                {
                    _stopwatch.Restart();
                }
                controller.UpdateBeforeSolve(prediction, deltaTime);
                if (MetricsEnabled)
                {
                    controller.BeforeMonitor.Observe(_stopwatch.Elapsed.TotalSeconds);
                }
            }

            foreach (var (mapId, map) in _maps)
            {
                if (mapId == MapId.Nullspace) continue;
                map.Step(deltaTime, prediction);
            }

            foreach (var controller in _controllers)
            {
                if (MetricsEnabled)
                {
                    _stopwatch.Restart();
                }
                controller.UpdateAfterSolve(prediction, deltaTime);
                if (MetricsEnabled)
                {
                    controller.AfterMonitor.Observe(_stopwatch.Elapsed.TotalSeconds);
                }
            }

            // Go through and run all of the deferred events now
            foreach (var (mapId, map) in _maps)
            {
                if (mapId == MapId.Nullspace) continue;
                map.ProcessQueue();
            }

            _physicsManager.ClearTransforms();
        }

<<<<<<< HEAD
        internal static (int Batches, int BatchSize) GetBatch(int count, int minimumThreads)
        {
            // Deduct 1 for networking thread I guess?
            var batches = Math.Min((int) MathF.Floor((float) count / minimumThreads), Math.Max(1, Environment.ProcessorCount - 1));
=======
        internal static (int Batches, int BatchSize) GetBatch(int count, int minimumBatchSize)
        {
            var batches = Math.Min((int) MathF.Floor((float) count / minimumBatchSize), Math.Max(1, Environment.ProcessorCount));
>>>>>>> 3fe7373d
            var batchSize = (int) MathF.Ceiling((float) count / batches);

            return (batches, batchSize);
        }
    }
}<|MERGE_RESOLUTION|>--- conflicted
+++ resolved
@@ -366,16 +366,9 @@
             _physicsManager.ClearTransforms();
         }
 
-<<<<<<< HEAD
-        internal static (int Batches, int BatchSize) GetBatch(int count, int minimumThreads)
-        {
-            // Deduct 1 for networking thread I guess?
-            var batches = Math.Min((int) MathF.Floor((float) count / minimumThreads), Math.Max(1, Environment.ProcessorCount - 1));
-=======
         internal static (int Batches, int BatchSize) GetBatch(int count, int minimumBatchSize)
         {
             var batches = Math.Min((int) MathF.Floor((float) count / minimumBatchSize), Math.Max(1, Environment.ProcessorCount));
->>>>>>> 3fe7373d
             var batchSize = (int) MathF.Ceiling((float) count / batches);
 
             return (batches, batchSize);
