using System;
using Prometheus;
using Robust.Shared.Configuration;
using Robust.Shared.Containers;
using Robust.Shared.IoC;
using Robust.Shared.Log;
using Robust.Shared.Map;
using Robust.Shared.Maths;
using Robust.Shared.Physics;
using Robust.Shared.Physics.Dynamics;
using Robust.Shared.Timing;
using Robust.Shared.Utility;
using DependencyAttribute = Robust.Shared.IoC.DependencyAttribute;

namespace Robust.Shared.GameObjects
{
    public abstract partial class SharedPhysicsSystem : EntitySystem
    {
        /*
         * TODO:

         * Raycasts for non-box shapes.
         * SetTransformIgnoreContacts for teleports (and anything else left on the physics body in Farseer)
         * TOI Solver (continuous collision detection)
         * Poly cutting
         * Chain shape
         * A bunch of objects have collision on round start
         */

        public static readonly Histogram TickUsageControllerBeforeSolveHistogram = Metrics.CreateHistogram("robust_entity_physics_controller_before_solve",
            "Amount of time spent running a controller's UpdateBeforeSolve", new HistogramConfiguration
            {
                LabelNames = new[] {"controller"},
                Buckets = Histogram.ExponentialBuckets(0.000_001, 1.5, 25)
            });

        public static readonly Histogram TickUsageControllerAfterSolveHistogram = Metrics.CreateHistogram("robust_entity_physics_controller_after_solve",
            "Amount of time spent running a controller's UpdateAfterSolve", new HistogramConfiguration
            {
                LabelNames = new[] {"controller"},
                Buckets = Histogram.ExponentialBuckets(0.000_001, 1.5, 25)
            });

        [Dependency] private readonly SharedBroadphaseSystem _broadphase = default!;
        [Dependency] private readonly SharedContainerSystem _container = default!;
        [Dependency] private readonly SharedJointSystem _joints = default!;
        [Dependency] private readonly SharedTransformSystem _transform = default!;
        [Dependency] protected readonly IMapManager MapManager = default!;
        [Dependency] private readonly IPhysicsManager _physicsManager = default!;

        public Action<Fixture, Fixture, float, Vector2>? KinematicControllerCollision;

        public bool MetricsEnabled { get; protected set; }
        private readonly Stopwatch _stopwatch = new();

        private ISawmill _sawmill = default!;

        public override void Initialize()
        {
            base.Initialize();

            _sawmill = Logger.GetSawmill("physics");
            _sawmill.Level = LogLevel.Info;

            SubscribeLocalEvent<MapChangedEvent>(ev =>
            {
                if (ev.Created)
                    HandleMapCreated(ev);
            });

            SubscribeLocalEvent<GridInitializeEvent>(HandleGridInit);
            SubscribeLocalEvent<CollisionChangeMessage>(HandlePhysicsUpdateMessage);
            SubscribeLocalEvent<PhysicsWakeMessage>(HandleWakeMessage);
            SubscribeLocalEvent<PhysicsSleepMessage>(HandleSleepMessage);
            SubscribeLocalEvent<EntInsertedIntoContainerMessage>(HandleContainerInserted);
            SubscribeLocalEvent<EntRemovedFromContainerMessage>(HandleContainerRemoved);
            SubscribeLocalEvent<PhysicsComponent, EntParentChangedMessage>(OnParentChange);
            SubscribeLocalEvent<SharedPhysicsMapComponent, ComponentInit>(HandlePhysicsMapInit);
            SubscribeLocalEvent<SharedPhysicsMapComponent, ComponentRemove>(HandlePhysicsMapRemove);
            SubscribeLocalEvent<PhysicsComponent, ComponentInit>(OnPhysicsInit);

            IoCManager.Resolve<IIslandManager>().Initialize();

            var configManager = IoCManager.Resolve<IConfigurationManager>();
            configManager.OnValueChanged(CVars.AutoClearForces, OnAutoClearChange);
        }

        private void HandlePhysicsMapInit(EntityUid uid, SharedPhysicsMapComponent component, ComponentInit args)
        {
            IoCManager.InjectDependencies(component);
            component.BroadphaseSystem = _broadphaseSystem;
            component._physics = this;
            component.ContactManager = new();
            component.ContactManager.Initialize();
            component.ContactManager.MapId = component.MapId;
            component.AutoClearForces = IoCManager.Resolve<IConfigurationManager>().GetCVar(CVars.AutoClearForces);

            component.ContactManager.KinematicControllerCollision += KinematicControllerCollision;
        }

        private void OnAutoClearChange(bool value)
        {
            foreach (var component in EntityManager.EntityQuery<SharedPhysicsMapComponent>(true))
            {
                component.AutoClearForces = value;
            }
        }

        private void HandlePhysicsMapRemove(EntityUid uid, SharedPhysicsMapComponent component, ComponentRemove args)
        {
            component.ContactManager.KinematicControllerCollision -= KinematicControllerCollision;
            component.ContactManager.Shutdown();
        }

        private void OnParentChange(EntityUid uid, PhysicsComponent body, ref EntParentChangedMessage args)
        {
<<<<<<< HEAD
            var meta = MetaData(uid);

            if (meta.EntityLifeStage is < EntityLifeStage.Initialized or > EntityLifeStage.MapInitialized
                || !TryComp(uid, out TransformComponent? xform))
=======
            if (LifeStage(uid) < EntityLifeStage.Initialized || !TryComp(uid, out TransformComponent? xform))
>>>>>>> 28a087c2
            {
                return;
            }

            if (body.CanCollide)
                _broadphase.UpdateBroadphase(body, xform: xform);

<<<<<<< HEAD
            if (_container.IsEntityInContainer(uid, meta))
                return;

            HandleParentChangeVelocity(uid, body, ref args, xform);
        }

        private void HandleGridInit(GridInitializeEvent ev)
        {
            if (!EntityManager.EntityExists(ev.EntityUid)) return;
            // Yes this ordering matters
            var collideComp = EntityManager.EnsureComponent<PhysicsComponent>(ev.EntityUid);
            collideComp.BodyType = BodyType.Static;
            EntityManager.EnsureComponent<FixturesComponent>(ev.EntityUid);
        }
=======
            // Handle map change
            var oldMapId = _transform.GetMapId(args.OldParent);
            var mapId = _transform.GetMapId(args.Entity);
>>>>>>> 28a087c2

            if (oldMapId != mapId)
            {
                HandleMapChange(body, xform, oldMapId, mapId);
            }

            HandleParentChangeVelocity(uid, body, ref args, xform);
        }

        private void HandleMapChange(PhysicsComponent body, TransformComponent xform, MapId oldMapId, MapId mapId)
        {
            _joints.ClearJoints(body);

            // So if the map is being deleted it detaches all of its bodies to null soooo we have this fun check.
            SharedPhysicsMapComponent? oldMap = null;
            SharedPhysicsMapComponent? map = null;

            if (oldMapId != MapId.Nullspace)
            {
                var oldMapEnt = MapManager.GetMapEntityId(oldMapId);

                if (MetaData(oldMapEnt).EntityLifeStage < EntityLifeStage.Terminating)
                {
                    oldMap = Comp<SharedPhysicsMapComponent>(oldMapEnt);
                    oldMap.RemoveBody(body);
                }
            }

            if (mapId != MapId.Nullspace)
            {
                map = Comp<SharedPhysicsMapComponent>(MapManager.GetMapEntityId(mapId));
                map.AddBody(body);
            }

            if (_mapManager.IsGrid(body.Owner) ||
                _mapManager.IsMap(body.Owner) ||
                xform.ChildCount == 0 ||
                (oldMap == null && map == null)) return;

            var xformQuery = GetEntityQuery<TransformComponent>();
            var bodyQuery = GetEntityQuery<PhysicsComponent>();
            var metaQuery = GetEntityQuery<MetaDataComponent>();

            RecursiveMapUpdate(xform, oldMap, map, xformQuery, bodyQuery, metaQuery);
        }

        private void RecursiveMapUpdate(
            TransformComponent xform,
            SharedPhysicsMapComponent? oldMap,
            SharedPhysicsMapComponent? map,
            EntityQuery<TransformComponent> xformQuery,
            EntityQuery<PhysicsComponent> bodyQuery,
            EntityQuery<MetaDataComponent> metaQuery)
        {
            var childEnumerator = xform.ChildEnumerator;

            while (childEnumerator.MoveNext(out var child))
            {
                if (!bodyQuery.TryGetComponent(child.Value, out var childBody) ||
                    !xformQuery.TryGetComponent(child.Value, out var childXform) ||
                    metaQuery.GetComponent(child.Value).EntityLifeStage == EntityLifeStage.Deleted) continue;

                _joints.ClearJoints(childBody);
                oldMap?.RemoveBody(childBody);
                map?.AddBody(childBody);
                RecursiveMapUpdate(childXform, oldMap, map, xformQuery, bodyQuery, metaQuery);
            }
        }

        private void HandleGridInit(GridInitializeEvent ev)
        {
            if (!EntityManager.EntityExists(ev.EntityUid)) return;
            // Yes this ordering matters
            var collideComp = EntityManager.EnsureComponent<PhysicsComponent>(ev.EntityUid);
            collideComp.BodyType = BodyType.Static;
            EntityManager.EnsureComponent<FixturesComponent>(ev.EntityUid);
        }

        public override void Shutdown()
        {
            base.Shutdown();

            var configManager = IoCManager.Resolve<IConfigurationManager>();
            configManager.UnsubValueChanged(CVars.AutoClearForces, OnAutoClearChange);
        }

        protected abstract void HandleMapCreated(MapChangedEvent eventArgs);

        private void HandlePhysicsUpdateMessage(CollisionChangeMessage message)
        {
            var mapId = EntityManager.GetComponent<TransformComponent>(message.Owner).MapID;

            if (mapId == MapId.Nullspace)
                return;

            var physicsMap = EntityManager.GetComponent<SharedPhysicsMapComponent>(MapManager.GetMapEntityId(mapId));

            if (Deleted(message.Owner) || !message.CanCollide)
            {
                physicsMap.RemoveBody(message.Body);
            }
            else
            {
                physicsMap.AddBody(message.Body);
            }
        }

        private void HandleWakeMessage(PhysicsWakeMessage message)
        {
            var mapId = EntityManager.GetComponent<TransformComponent>(message.Body.Owner).MapID;

            if (mapId == MapId.Nullspace)
                return;

            EntityUid tempQualifier = MapManager.GetMapEntityId(mapId);
            EntityManager.GetComponent<SharedPhysicsMapComponent>(tempQualifier).AddAwakeBody(message.Body);
        }

        private void HandleSleepMessage(PhysicsSleepMessage message)
        {
            var mapId = EntityManager.GetComponent<TransformComponent>(message.Body.Owner).MapID;

            if (mapId == MapId.Nullspace)
                return;

            EntityUid tempQualifier = MapManager.GetMapEntityId(mapId);
            EntityManager.GetComponent<SharedPhysicsMapComponent>(tempQualifier).RemoveSleepBody(message.Body);
        }

        private void HandleContainerInserted(EntInsertedIntoContainerMessage message)
        {
            if (!EntityManager.TryGetComponent(message.Entity, out PhysicsComponent? physicsComponent)) return;

            var mapId = EntityManager.GetComponent<TransformComponent>(message.Container.Owner).MapID;

            physicsComponent.LinearVelocity = Vector2.Zero;
            physicsComponent.AngularVelocity = 0.0f;
            _joints.ClearJoints(physicsComponent);

            if (mapId != MapId.Nullspace)
            {
                EntityUid tempQualifier = MapManager.GetMapEntityId(mapId);
                EntityManager.GetComponent<SharedPhysicsMapComponent>(tempQualifier).RemoveBody(physicsComponent);
            }
        }

        private void HandleContainerRemoved(EntRemovedFromContainerMessage message)
        {
            // If entity being deleted then the parent change will already be handled elsewhere and we don't want to re-add it to the map.
            if (!EntityManager.TryGetComponent(message.Entity, out PhysicsComponent? physicsComponent) ||
                MetaData(message.Entity).EntityLifeStage >= EntityLifeStage.Terminating) return;

            var mapId = Transform(message.Container.Owner).MapID;

            if (mapId != MapId.Nullspace)
            {
                DebugTools.Assert(!physicsComponent.Deleted);
                var tempQualifier = MapManager.GetMapEntityId(mapId);
                Comp<SharedPhysicsMapComponent>(tempQualifier).AddBody(physicsComponent);
            }
        }

        /// <summary>
        ///     Simulates the physical world for a given amount of time.
        /// </summary>
        /// <param name="deltaTime">Delta Time in seconds of how long to simulate the world.</param>
        /// <param name="prediction">Should only predicted entities be considered in this simulation step?</param>
        protected void SimulateWorld(float deltaTime, bool prediction)
        {
            var updateBeforeSolve = new PhysicsUpdateBeforeSolveEvent(prediction, deltaTime);
            RaiseLocalEvent(ref updateBeforeSolve);

            foreach (var comp in EntityManager.EntityQuery<SharedPhysicsMapComponent>(true))
            {
                comp.Step(deltaTime, prediction);
            }

            var updateAfterSolve = new PhysicsUpdateAfterSolveEvent(prediction, deltaTime);
            RaiseLocalEvent(ref updateAfterSolve);

            // Go through and run all of the deferred events now
            foreach (var comp in EntityManager.EntityQuery<SharedPhysicsMapComponent>(true))
            {
                comp.ProcessQueue();
            }

            _physicsManager.ClearTransforms();
        }

        internal static (int Batches, int BatchSize) GetBatch(int count, int minimumBatchSize)
        {
            var batches = Math.Min(
                (int) MathF.Ceiling((float) count / minimumBatchSize),
                Math.Max(1, Environment.ProcessorCount));
            var batchSize = (int) MathF.Ceiling((float) count / batches);

            return (batches, batchSize);
        }
    }

    [ByRefEvent]
    public readonly struct PhysicsUpdateAfterSolveEvent
    {
        public readonly bool Prediction;
        public readonly float DeltaTime;

        public PhysicsUpdateAfterSolveEvent(bool prediction, float deltaTime)
        {
            Prediction = prediction;
            DeltaTime = deltaTime;
        }
    }

    [ByRefEvent]
    public readonly struct PhysicsUpdateBeforeSolveEvent
    {
        public readonly bool Prediction;
        public readonly float DeltaTime;

        public PhysicsUpdateBeforeSolveEvent(bool prediction, float deltaTime)
        {
            Prediction = prediction;
            DeltaTime = deltaTime;
        }
    }
}<|MERGE_RESOLUTION|>--- conflicted
+++ resolved
@@ -114,14 +114,9 @@
 
         private void OnParentChange(EntityUid uid, PhysicsComponent body, ref EntParentChangedMessage args)
         {
-<<<<<<< HEAD
             var meta = MetaData(uid);
 
-            if (meta.EntityLifeStage is < EntityLifeStage.Initialized or > EntityLifeStage.MapInitialized
-                || !TryComp(uid, out TransformComponent? xform))
-=======
-            if (LifeStage(uid) < EntityLifeStage.Initialized || !TryComp(uid, out TransformComponent? xform))
->>>>>>> 28a087c2
+            if (meta.EntityLifeStage < EntityLifeStage.Initialized || !TryComp(uid, out TransformComponent? xform))
             {
                 return;
             }
@@ -129,33 +124,17 @@
             if (body.CanCollide)
                 _broadphase.UpdateBroadphase(body, xform: xform);
 
-<<<<<<< HEAD
-            if (_container.IsEntityInContainer(uid, meta))
-                return;
-
-            HandleParentChangeVelocity(uid, body, ref args, xform);
-        }
-
-        private void HandleGridInit(GridInitializeEvent ev)
-        {
-            if (!EntityManager.EntityExists(ev.EntityUid)) return;
-            // Yes this ordering matters
-            var collideComp = EntityManager.EnsureComponent<PhysicsComponent>(ev.EntityUid);
-            collideComp.BodyType = BodyType.Static;
-            EntityManager.EnsureComponent<FixturesComponent>(ev.EntityUid);
-        }
-=======
             // Handle map change
             var oldMapId = _transform.GetMapId(args.OldParent);
             var mapId = _transform.GetMapId(args.Entity);
->>>>>>> 28a087c2
 
             if (oldMapId != mapId)
             {
                 HandleMapChange(body, xform, oldMapId, mapId);
             }
 
-            HandleParentChangeVelocity(uid, body, ref args, xform);
+            if (!_container.IsEntityInContainer(uid, meta))
+                HandleParentChangeVelocity(uid, body, ref args, xform);
         }
 
         private void HandleMapChange(PhysicsComponent body, TransformComponent xform, MapId oldMapId, MapId mapId)
