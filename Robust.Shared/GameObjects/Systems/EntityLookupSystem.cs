using System;
using Robust.Shared.Configuration;
using Robust.Shared.Containers;
using Robust.Shared.GameObjects;
using Robust.Shared.IoC;
using Robust.Shared.Log;
using Robust.Shared.Map;
using Robust.Shared.Maths;
using Robust.Shared.Physics;
using Robust.Shared.Utility;

namespace Robust.Shared.GameObjects
{
    [Flags]
    public enum LookupFlags : byte
    {
        None = 0,
        /// <summary>
        /// Should we use the approximately intersecting entities or check tighter bounds.
        /// </summary>
        Approximate = 1 << 0,

        /// <summary>
        /// Also return entities from an anchoring query.
        /// </summary>
        IncludeAnchored = 1 << 1,

        /// <summary>
        /// Include entities that are currently in containers.
        /// </summary>
        Contained = 1 << 2,
        // IncludeGrids = 1 << 2,
        // IncludePhysics (whenever it gets split off)
    }

    public sealed partial class EntityLookupSystem : EntitySystem
    {
        [Dependency] private readonly IMapManager _mapManager = default!;
        [Dependency] private readonly SharedContainerSystem _container = default!;
        [Dependency] private readonly SharedTransformSystem _transform = default!;

        /// <summary>
        /// Returns all non-grid entities. Consider using your own flags if you wish for a faster query.
        /// </summary>
        public const LookupFlags DefaultFlags = LookupFlags.Contained | LookupFlags.IncludeAnchored;

        private const int GrowthRate = 256;

        private const float PointEnlargeRange = .00001f / 2;

        /// <summary>
        /// Like RenderTree we need to enlarge our lookup range for EntityLookupComponent as an entity is only ever on
        /// 1 EntityLookupComponent at a time (hence it may overlap without another lookup).
        /// </summary>
        private float _lookupEnlargementRange;

        public override void Initialize()
        {
            base.Initialize();
            var configManager = IoCManager.Resolve<IConfigurationManager>();
            configManager.OnValueChanged(CVars.LookupEnlargementRange, value => _lookupEnlargementRange = value, true);

            SubscribeLocalEvent<MoveEvent>(OnMove);
            SubscribeLocalEvent<RotateEvent>(OnRotate);
            SubscribeLocalEvent<EntParentChangedMessage>(OnParentChange);
            SubscribeLocalEvent<AnchorStateChangedEvent>(OnAnchored);
<<<<<<< HEAD
            SubscribeLocalEvent<UpdateLookupBoundsEvent>(OnBoundsUpdate);
            SubscribeLocalEvent<EntInsertedIntoContainerMessage>(OnContainerInsert);
            SubscribeLocalEvent<EntRemovedFromContainerMessage>(OnContainerRemove);
=======
>>>>>>> 1518c792

            SubscribeLocalEvent<EntityLookupComponent, ComponentAdd>(OnLookupAdd);
            SubscribeLocalEvent<EntityLookupComponent, ComponentShutdown>(OnLookupShutdown);
            SubscribeLocalEvent<GridInitializeEvent>(OnGridInit);

            SubscribeLocalEvent<EntityTerminatingEvent>(OnTerminate);

            EntityManager.EntityInitialized += OnEntityInit;
            SubscribeLocalEvent<MapChangedEvent>(OnMapCreated);
        }

        public override void Shutdown()
        {
            base.Shutdown();
            EntityManager.EntityInitialized -= OnEntityInit;
        }

        /// <summary>
        /// Updates the entity's AABB. Uses <see cref="ILookupWorldBox2Component"/>
        /// </summary>
        [UsedImplicitly]
        public void UpdateBounds(EntityUid uid, TransformComponent? xform = null)
        {
            var xformQuery = EntityManager.GetEntityQuery<TransformComponent>();

            if (xform == null)
                xformQuery.TryGetComponent(uid, out xform);

            if (xform == null)
            {
                Logger.Error($"Unable to resolve transform on {EntityManager.ToPrettyString(uid)}");
                DebugTools.Assert(false);
                return;
            }

            if (xform.Anchored || _container.IsEntityInContainer(uid, xform)) return;

            var lookup = GetLookup(uid, xform, xformQuery);

            if (lookup == null) return;

            var lookupXform = xformQuery.GetComponent(lookup.Owner);
            var coordinates = _transform.GetMoverCoordinates(xform.Coordinates, xformQuery);
            // If we're contained then LocalRotation should be 0 anyway.
            var aabb = GetAABB(xform.Owner, coordinates.Position, _transform.GetWorldRotation(xform) - _transform.GetWorldRotation(lookupXform), xform, xformQuery);

            // TODO: Only container children need updating so could manually do this slightly better.
            AddToEntityTree(lookup, xform, aabb, xformQuery);
        }

        private void OnAnchored(ref AnchorStateChangedEvent args)
        {
            // This event needs to be handled immediately as anchoring is handled immediately
            // and any callers may potentially get duplicate entities that just changed state.
            if (args.Anchored)
            {
                RemoveFromEntityTree(args.Entity);
            }
            else if (EntityManager.TryGetComponent(args.Entity, out MetaDataComponent? meta) && meta.EntityLifeStage < EntityLifeStage.Terminating)
            {
                var xformQuery = EntityManager.GetEntityQuery<TransformComponent>();
                var xform = xformQuery.GetComponent(args.Entity);
                var lookup = GetLookup(args.Entity, xform, xformQuery);

                if (lookup == null)
                    throw new InvalidOperationException();

                var lookupXform = xformQuery.GetComponent(lookup.Owner);
                var coordinates = _transform.GetMoverCoordinates(xform.Coordinates, xformQuery);
                DebugTools.Assert(coordinates.EntityId == lookup.Owner);

                // If we're contained then LocalRotation should be 0 anyway.
                var aabb = GetAABB(args.Entity, coordinates.Position, _transform.GetWorldRotation(xform) - _transform.GetWorldRotation(lookupXform), xform, xformQuery);
                AddToEntityTree(lookup, xform, aabb, xformQuery);
            }
            // else -> the entity is terminating. We can ignore this un-anchor event, as this entity will be removed by the tree via OnEntityDeleted.
        }

        #region DynamicTree

        private void OnLookupShutdown(EntityUid uid, EntityLookupComponent component, ComponentShutdown args)
        {
            component.Tree.Clear();
        }

        private void OnGridInit(GridInitializeEvent ev)
        {
            EntityManager.EnsureComponent<EntityLookupComponent>(ev.EntityUid);
        }

        private void OnLookupAdd(EntityUid uid, EntityLookupComponent component, ComponentAdd args)
        {
            int capacity;

            if (EntityManager.TryGetComponent(uid, out TransformComponent? xform))
            {
                capacity = (int) Math.Min(256, Math.Ceiling(xform.ChildCount / (float) GrowthRate) * GrowthRate);
            }
            else
            {
                capacity = 256;
            }

            component.Tree = new DynamicTree<EntityUid>(
                GetTreeAABB,
                capacity: capacity,
                growthFunc: x => x == GrowthRate ? GrowthRate * 8 : x * 2
            );
        }

        private void OnMapCreated(MapChangedEvent eventArgs)
        {
            if(eventArgs.Destroyed)
                return;

            if (eventArgs.Map == MapId.Nullspace) return;

            EntityManager.EnsureComponent<EntityLookupComponent>(_mapManager.GetMapEntityId(eventArgs.Map));
        }

        private Box2 GetTreeAABB(in EntityUid entity)
        {
            // TODO: Should feed in AABB to lookup so it's not enlarged unnecessarily
            var aabb = GetWorldAABB(entity);
            var xformQuery = EntityManager.GetEntityQuery<TransformComponent>();
            var tree = GetLookup(entity, xformQuery);

            if (tree == null)
                return aabb;

            return xformQuery.GetComponent(tree.Owner).InvWorldMatrix.TransformBox(aabb);
        }

        #endregion

        #region Entity events

        private void OnTerminate(ref EntityTerminatingEvent args)
        {
            RemoveFromEntityTree(args.Owner, false);
        }

        private void OnEntityInit(object? sender, EntityUid uid)
        {
            var xformQuery = EntityManager.GetEntityQuery<TransformComponent>();

            if (!xformQuery.TryGetComponent(uid, out var xform) ||
                xform.Anchored ||
                _mapManager.IsMap(uid) ||
                _mapManager.IsGrid(uid) ||
                _container.IsEntityInContainer(uid, xform)) return;

            var lookup = GetLookup(uid, xform, xformQuery);

            // If nullspace or the likes.
            if (lookup == null) return;

            var lookupXform = xformQuery.GetComponent(lookup.Owner);
            var coordinates = _transform.GetMoverCoordinates(xform.Coordinates, xformQuery);
            DebugTools.Assert(coordinates.EntityId == lookup.Owner);

            // If we're contained then LocalRotation should be 0 anyway.
            var aabb = GetAABB(uid, coordinates.Position, _transform.GetWorldRotation(xform) - _transform.GetWorldRotation(lookupXform), xform, xformQuery);

            // Any child entities should be handled by their own OnEntityInit
            AddToEntityTree(lookup, xform, aabb, xformQuery, false);
        }

        private void OnMove(ref MoveEvent args)
        {
            UpdatePosition(args.Sender, args.Component);
        }

        private void OnRotate(ref RotateEvent args)
        {
            UpdatePosition(args.Sender, args.Component);
        }

        private void UpdatePosition(EntityUid uid, TransformComponent xform)
        {
            // Even if the entity is contained it may have children that aren't so we still need to update.
            if (!CanMoveUpdate(uid, xform)) return;

            var xformQuery = EntityManager.GetEntityQuery<TransformComponent>();
            var lookup = GetLookup(uid, xform, xformQuery);

            if (lookup == null) return;

            var lookupXform = xformQuery.GetComponent(lookup.Owner);
            var coordinates = _transform.GetMoverCoordinates(xform.Coordinates, xformQuery);
            var aabb = GetAABB(uid, coordinates.Position, _transform.GetWorldRotation(xform) - _transform.GetWorldRotation(lookupXform), xformQuery.GetComponent(uid), xformQuery);
            AddToEntityTree(lookup, xform, aabb, xformQuery);
        }

        private bool CanMoveUpdate(EntityUid uid, TransformComponent xform)
        {
            return !_mapManager.IsMap(uid) &&
                     !_mapManager.IsGrid(uid) &&
                     !_container.IsEntityInContainer(uid, xform);
        }

        private void OnParentChange(ref EntParentChangedMessage args)
        {
            if (_mapManager.IsMap(args.Entity) ||
                _mapManager.IsGrid(args.Entity) ||
                EntityManager.GetComponent<MetaDataComponent>(args.Entity).EntityLifeStage < EntityLifeStage.Initialized) return;

            var xformQuery = EntityManager.GetEntityQuery<TransformComponent>();
            var xform = xformQuery.GetComponent(args.Entity);

            // Parent change gets raised after container insert so we'll just drop it and let OnContainerInsert handle.
            if (_container.IsEntityInContainer(args.Entity, xform)) return;

            EntityLookupComponent? oldLookup = null;

            if (args.OldParent != null)
            {
                oldLookup = GetLookup(args.OldParent.Value, xformQuery);
            }

            var newLookup = GetLookup(args.Entity, xform, xformQuery);

            // If parent is the same then no need to do anything as position should stay the same.
            if (oldLookup == newLookup) return;

            RemoveFromEntityTree(oldLookup, xform, xformQuery);

            if (newLookup != null)
                AddToEntityTree(newLookup, xform, xformQuery);
        }

<<<<<<< HEAD
        private void OnContainerRemove(EntRemovedFromContainerMessage ev)
        {
            // This gets handled before parent change so that should just early out from lookups matching.
            var xformQuery = EntityManager.GetEntityQuery<TransformComponent>();
            var xform = xformQuery.GetComponent(ev.Entity);
            var lookup = GetLookup(ev.Entity, xform, xformQuery);

            if (lookup == null) return;

            AddToEntityTree(lookup, xform, xformQuery);
        }

        private void OnContainerInsert(EntInsertedIntoContainerMessage ev)
        {
            var xformQuery = EntityManager.GetEntityQuery<TransformComponent>();
            var xform = xformQuery.GetComponent(ev.Entity);
            var lookup = GetLookup(ev.Entity, xform, xformQuery);

            RemoveFromEntityTree(lookup, xform, xformQuery);
        }

        private void OnBoundsUpdate(ref UpdateLookupBoundsEvent ev)
        {
            var xformQuery = EntityManager.GetEntityQuery<TransformComponent>();
            var xform = xformQuery.GetComponent(ev.Uid);

            if (xform.Anchored || _container.IsEntityInContainer(ev.Uid, xform)) return;

            var lookup = GetLookup(ev.Uid, xform, xformQuery);

            if (lookup == null) return;

            var lookupXform = xformQuery.GetComponent(lookup.Owner);
            var coordinates = _transform.GetMoverCoordinates(xform.Coordinates, xformQuery);
            // If we're contained then LocalRotation should be 0 anyway.
            var aabb = GetAABB(xform.Owner, coordinates.Position, _transform.GetWorldRotation(xform) - _transform.GetWorldRotation(lookupXform), xform, xformQuery);

            // TODO: Only container children need updating so could manually do this slightly better.
            AddToEntityTree(lookup, xform, aabb, xformQuery);
        }

=======
>>>>>>> 1518c792
        private void AddToEntityTree(
            EntityLookupComponent lookup,
            TransformComponent xform,
            EntityQuery<TransformComponent> xformQuery,
            bool recursive = true)
        {
            var lookupXform = xformQuery.GetComponent(lookup.Owner);
            var coordinates = _transform.GetMoverCoordinates(xform.Coordinates, xformQuery);
            // If we're contained then LocalRotation should be 0 anyway.
            var aabb = GetAABB(xform.Owner, coordinates.Position, _transform.GetWorldRotation(xform) - _transform.GetWorldRotation(lookupXform), xform, xformQuery);
            AddToEntityTree(lookup, xform, aabb, xformQuery, recursive);
        }

        private void AddToEntityTree(
            EntityLookupComponent? lookup,
            TransformComponent xform,
            Box2 aabb,
            EntityQuery<TransformComponent> xformQuery,
            bool recursive = true)
        {
            // If entity is in nullspace then no point keeping track of data structure.
            if (lookup == null) return;

            if (!xform.Anchored)
                lookup.Tree.AddOrUpdate(xform.Owner, aabb);

            var childEnumerator = xform.ChildEnumerator;

            if (xform.ChildCount == 0 || !recursive) return;

            // TODO: Pass this down instead son.
            var lookupXform = xformQuery.GetComponent(lookup.Owner);

            // If they're in a container then don't add to entitylookup due to the additional cost.
            // It's cheaper to just query these components at runtime given PVS no longer uses EntityLookupSystem.
            if (EntityManager.TryGetComponent<ContainerManagerComponent>(xform.Owner, out var conManager))
            {
                while (childEnumerator.MoveNext(out var child))
                {
                    if (conManager.ContainsEntity(child.Value)) continue;

                    var coordinates = _transform.GetMoverCoordinates(xform.Coordinates, xformQuery);
                    var childXform = xformQuery.GetComponent(child.Value);
                    // TODO: If we have 0 position and not contained can optimise these further, but future problem.
                    var childAABB = GetAABBNoContainer(child.Value, coordinates.Position, childXform.WorldRotation - lookupXform.WorldRotation);
                    AddToEntityTree(lookup, childXform, childAABB, xformQuery);
                }
            }
            else
            {
                while (childEnumerator.MoveNext(out var child))
                {
                    var coordinates = _transform.GetMoverCoordinates(xform.Coordinates, xformQuery);
                    var childXform = xformQuery.GetComponent(child.Value);
                    // TODO: If we have 0 position and not contained can optimise these further, but future problem.
                    var childAABB = GetAABBNoContainer(child.Value, coordinates.Position, childXform.WorldRotation - lookupXform.WorldRotation);
                    AddToEntityTree(lookup, childXform, childAABB, xformQuery);
                }
            }
        }

        private void RemoveFromEntityTree(EntityUid uid, bool recursive = true)
        {
            var xformQuery = EntityManager.GetEntityQuery<TransformComponent>();
            var xform = xformQuery.GetComponent(uid);
            var lookup = GetLookup(uid, xform, xformQuery);
            RemoveFromEntityTree(lookup, xform, xformQuery, recursive);
        }

        /// <summary>
        /// Recursively iterates through this entity's children and removes them from the entitylookupcomponent.
        /// </summary>
        private void RemoveFromEntityTree(EntityLookupComponent? lookup, TransformComponent xform, EntityQuery<TransformComponent> xformQuery, bool recursive = true)
        {
            // TODO: Move this out of the loop
            if (lookup == null) return;

            lookup.Tree.Remove(xform.Owner);

            if (!recursive) return;

            var childEnumerator = xform.ChildEnumerator;

            while (childEnumerator.MoveNext(out var child))
            {
                RemoveFromEntityTree(lookup, xformQuery.GetComponent(child.Value), xformQuery);
            }
        }

        #endregion

        private EntityLookupComponent? GetLookup(EntityUid entity, EntityQuery<TransformComponent> xformQuery)
        {
            var xform = xformQuery.GetComponent(entity);
            return GetLookup(entity, xform, xformQuery);
        }

        private EntityLookupComponent? GetLookup(EntityUid uid, TransformComponent xform, EntityQuery<TransformComponent> xformQuery)
        {
            if (xform.MapID == MapId.Nullspace)
                return null;

            var parent = xform.ParentUid;
            var lookupQuery = EntityManager.GetEntityQuery<EntityLookupComponent>();

            // If we're querying a map / grid just return it directly.
            if (lookupQuery.TryGetComponent(uid, out var lookup))
            {
                return lookup;
            }

            while (parent.IsValid())
            {
                if (lookupQuery.TryGetComponent(parent, out var comp)) return comp;
                parent = xformQuery.GetComponent(parent).ParentUid;
            }

            return null;
        }

        #region Bounds

        /// <summary>
        /// Get the AABB of an entity with the supplied position and angle. Tries to consider if the entity is in a container.
        /// </summary>
        internal Box2 GetAABB(EntityUid uid, Vector2 position, Angle angle, TransformComponent xform, EntityQuery<TransformComponent> xformQuery)
        {
            // If we're in a container then we just use the container's bounds.
            if (_container.TryGetOuterContainer(uid, xform, out var container, xformQuery))
            {
                return GetAABBNoContainer(container.Owner, position, angle);
            }

            return GetAABBNoContainer(uid, position, angle);
        }

        /// <summary>
        /// Get the AABB of an entity with the supplied position and angle without considering containers.
        /// </summary>
        private Box2 GetAABBNoContainer(EntityUid uid, Vector2 position, Angle angle)
        {
            // DebugTools.Assert(!_container.IsEntityInContainer(uid, xform));
            Box2 localAABB;
            var transform = new Transform(position, angle);

            if (TryComp<ILookupWorldBox2Component>(uid, out var worldLookup))
            {
                localAABB = worldLookup.GetAABB(transform);
            }
            else
            {
                localAABB = new Box2Rotated(new Box2(transform.Position, transform.Position), transform.Quaternion2D.Angle, transform.Position).CalcBoundingBox();
            }

            return localAABB;
        }

        public Box2 GetWorldAABB(EntityUid uid, TransformComponent? xform = null)
        {
            var xformQuery = EntityManager.GetEntityQuery<TransformComponent>();
            xform ??= xformQuery.GetComponent(uid);
            var (worldPos, worldRot) = xform.GetWorldPositionRotation();

            return GetAABB(uid, worldPos, worldRot, xform, xformQuery);
        }

        #endregion
    }
}<|MERGE_RESOLUTION|>--- conflicted
+++ resolved
@@ -64,12 +64,8 @@
             SubscribeLocalEvent<RotateEvent>(OnRotate);
             SubscribeLocalEvent<EntParentChangedMessage>(OnParentChange);
             SubscribeLocalEvent<AnchorStateChangedEvent>(OnAnchored);
-<<<<<<< HEAD
-            SubscribeLocalEvent<UpdateLookupBoundsEvent>(OnBoundsUpdate);
             SubscribeLocalEvent<EntInsertedIntoContainerMessage>(OnContainerInsert);
             SubscribeLocalEvent<EntRemovedFromContainerMessage>(OnContainerRemove);
-=======
->>>>>>> 1518c792
 
             SubscribeLocalEvent<EntityLookupComponent, ComponentAdd>(OnLookupAdd);
             SubscribeLocalEvent<EntityLookupComponent, ComponentShutdown>(OnLookupShutdown);
@@ -301,7 +297,6 @@
                 AddToEntityTree(newLookup, xform, xformQuery);
         }
 
-<<<<<<< HEAD
         private void OnContainerRemove(EntRemovedFromContainerMessage ev)
         {
             // This gets handled before parent change so that should just early out from lookups matching.
@@ -323,28 +318,6 @@
             RemoveFromEntityTree(lookup, xform, xformQuery);
         }
 
-        private void OnBoundsUpdate(ref UpdateLookupBoundsEvent ev)
-        {
-            var xformQuery = EntityManager.GetEntityQuery<TransformComponent>();
-            var xform = xformQuery.GetComponent(ev.Uid);
-
-            if (xform.Anchored || _container.IsEntityInContainer(ev.Uid, xform)) return;
-
-            var lookup = GetLookup(ev.Uid, xform, xformQuery);
-
-            if (lookup == null) return;
-
-            var lookupXform = xformQuery.GetComponent(lookup.Owner);
-            var coordinates = _transform.GetMoverCoordinates(xform.Coordinates, xformQuery);
-            // If we're contained then LocalRotation should be 0 anyway.
-            var aabb = GetAABB(xform.Owner, coordinates.Position, _transform.GetWorldRotation(xform) - _transform.GetWorldRotation(lookupXform), xform, xformQuery);
-
-            // TODO: Only container children need updating so could manually do this slightly better.
-            AddToEntityTree(lookup, xform, aabb, xformQuery);
-        }
-
-=======
->>>>>>> 1518c792
         private void AddToEntityTree(
             EntityLookupComponent lookup,
             TransformComponent xform,
