using JetBrains.Annotations;
using Robust.Shared.IoC;
using Robust.Shared.Map;
using Robust.Shared.Maths;
using System.Collections.Generic;
<<<<<<< HEAD
using System.Linq;
=======
using Robust.Shared.GameStates;
using Robust.Shared.Map.Components;
>>>>>>> d3edd107

namespace Robust.Shared.GameObjects
{
    [UsedImplicitly]
<<<<<<< HEAD
    public abstract class SharedMapSystem : EntitySystem
=======
    public abstract partial class SharedMapSystem : EntitySystem
>>>>>>> d3edd107
    {
        [Dependency] protected readonly IMapManager MapManager = default!;

        public override void Initialize()
        {
            base.Initialize();

            SubscribeLocalEvent<MapComponent, ComponentAdd>(OnMapAdd);
            SubscribeLocalEvent<MapComponent, ComponentInit>(OnMapInit);
            SubscribeLocalEvent<MapComponent, ComponentShutdown>(OnMapRemoved);
            SubscribeLocalEvent<MapComponent, ComponentHandleState>(OnMapHandleState);
            SubscribeLocalEvent<MapComponent, ComponentGetState>(OnMapGetState);

            SubscribeLocalEvent<MapGridComponent, ComponentAdd>(OnGridAdd);
            SubscribeLocalEvent<MapGridComponent, ComponentInit>(OnGridInit);
            SubscribeLocalEvent<MapGridComponent, ComponentStartup>(OnGridStartup);
            SubscribeLocalEvent<MapGridComponent, ComponentShutdown>(OnGridRemove);

            SubscribeLocalEvent<MapLightComponent, ComponentGetState>(OnMapLightGetState);
            SubscribeLocalEvent<MapLightComponent, ComponentHandleState>(OnMapLightHandleState);
        }

        private void OnMapHandleState(EntityUid uid, MapComponent component, ref ComponentHandleState args)
        {
            if (args.Current is not MapComponentState state)
                return;

            component.WorldMap = state.MapId;
            component.LightingEnabled = state.LightingEnabled;
            var xformQuery = GetEntityQuery<TransformComponent>();

            xformQuery.GetComponent(uid).ChangeMapId(state.MapId, xformQuery);
        }

        private void OnMapGetState(EntityUid uid, MapComponent component, ref ComponentGetState args)
        {
            args.State = new MapComponentState(component.WorldMap, component.LightingEnabled);
        }

        protected abstract void OnMapAdd(EntityUid uid, MapComponent component, ComponentAdd args);

        private void OnMapInit(EntityUid uid, MapComponent component, ComponentInit args)
        {
            var msg = new MapChangedEvent(component.WorldMap, true);
            RaiseLocalEvent(uid, msg, true);
        }

        private void OnMapRemoved(EntityUid uid, MapComponent component, ComponentShutdown args)
        {
            var iMap = (IMapManagerInternal)MapManager;

            iMap.TrueDeleteMap(component.WorldMap);

            var msg = new MapChangedEvent(component.WorldMap, false);
            RaiseLocalEvent(uid, msg, true);
        }

        private void OnGridAdd(EntityUid uid, MapGridComponent component, ComponentAdd args)
        {
            // GridID is not set yet so we don't include it.
            var msg = new GridAddEvent(uid);
            RaiseLocalEvent(uid, msg, true);
        }

        private void OnGridInit(EntityUid uid, MapGridComponent component, ComponentInit args)
        {
            var msg = new GridInitializeEvent(uid);
            RaiseLocalEvent(uid, msg, true);
        }

        private void OnGridStartup(EntityUid uid, MapGridComponent component, ComponentStartup args)
        {
            var msg = new GridStartupEvent(uid);
            RaiseLocalEvent(uid, msg, true);
        }

        private void OnGridRemove(EntityUid uid, MapGridComponent component, ComponentShutdown args)
        {
            RaiseLocalEvent(uid, new GridRemovalEvent(uid), true);
<<<<<<< HEAD
=======

>>>>>>> d3edd107
            if (uid == EntityUid.Invalid)
                return;

            if (!MapManager.GridExists(uid))
                return;

            MapManager.DeleteGrid(uid);
        }
    }

    /// <summary>
    ///     Arguments for when a map is created or deleted.
    /// </summary>
    public sealed class MapChangedEvent : EntityEventArgs
    {
        /// <summary>
        ///     Creates a new instance of this class.
        /// </summary>
        public MapChangedEvent(MapId map, bool created)
        {
            Map = map;
            Created = created;
        }

        /// <summary>
        ///     Map that is being modified.
        /// </summary>
        public MapId Map { get; }

        /// <summary>
        ///     The map is being created.
        /// </summary>
        public bool Created { get; }

        /// <summary>
        ///     The map is being destroyed (not <see cref="Created"/>).
        /// </summary>
        public bool Destroyed => !Created;
    }

#pragma warning disable CS0618
    public sealed class GridStartupEvent : EntityEventArgs
    {
        public EntityUid EntityUid { get; }

        public GridStartupEvent(EntityUid uid)
        {
            EntityUid = uid;
        }
    }

    public sealed class GridRemovalEvent : EntityEventArgs
    {
        public EntityUid EntityUid { get; }

        public GridRemovalEvent(EntityUid uid)
        {
            EntityUid = uid;
        }
    }

    /// <summary>
    /// Raised whenever a grid is being initialized.
    /// </summary>
    public sealed class GridInitializeEvent : EntityEventArgs
    {
        public EntityUid EntityUid { get; }

        public GridInitializeEvent(EntityUid uid)
        {
            EntityUid = uid;
        }
    }
#pragma warning restore CS0618

    /// <summary>
    /// Raised whenever a grid is Added
    /// </summary>
    public sealed class GridAddEvent : EntityEventArgs
    {
        public EntityUid EntityUid { get; }

        public GridAddEvent(EntityUid uid)
        {
            EntityUid = uid;
        }
    }

    /// <summary>
    ///     Arguments for when a single tile on a grid is changed locally or remotely.
    /// </summary>
    public sealed class TileChangedEvent : EntityEventArgs
    {
        /// <summary>
        ///     Creates a new instance of this class.
        /// </summary>
        public TileChangedEvent(EntityUid uid, TileRef newTile, Tile oldTile)
        {
            Entity = uid;
            NewTile = newTile;
            OldTile = oldTile;
        }

        /// <summary>
        ///     EntityUid of the grid with the tile-change. TileRef stores the GridId.
        /// </summary>
        public EntityUid Entity { get; }

        /// <summary>
        ///     New tile that replaced the old one.
        /// </summary>
        public TileRef NewTile { get; }

        /// <summary>
        ///     Old tile that was replaced.
        /// </summary>
        public Tile OldTile { get; }
    }

    /// <summary>
    ///     Arguments for when a one or more tiles on a grid are modified at once.
    /// </summary>
    public sealed class GridModifiedEvent : EntityEventArgs
    {
        /// <summary>
        ///     Grid being changed.
        /// </summary>
        public IMapGrid Grid { get; }

        /// <summary>
        /// Set of tiles that were modified.
        /// </summary>
        public IReadOnlyCollection<(Vector2i position, Tile tile)> Modified { get; }

        /// <summary>
        ///     Creates a new instance of this class.
        /// </summary>
        public GridModifiedEvent(IMapGrid grid, IReadOnlyCollection<(Vector2i position, Tile tile)> modified)
        {
            Grid = grid;
            Modified = modified;
        }
    }
}<|MERGE_RESOLUTION|>--- conflicted
+++ resolved
@@ -3,21 +3,14 @@
 using Robust.Shared.Map;
 using Robust.Shared.Maths;
 using System.Collections.Generic;
-<<<<<<< HEAD
-using System.Linq;
-=======
 using Robust.Shared.GameStates;
 using Robust.Shared.Map.Components;
->>>>>>> d3edd107
+using System.Linq;
 
 namespace Robust.Shared.GameObjects
 {
     [UsedImplicitly]
-<<<<<<< HEAD
-    public abstract class SharedMapSystem : EntitySystem
-=======
     public abstract partial class SharedMapSystem : EntitySystem
->>>>>>> d3edd107
     {
         [Dependency] protected readonly IMapManager MapManager = default!;
 
@@ -97,10 +90,7 @@
         private void OnGridRemove(EntityUid uid, MapGridComponent component, ComponentShutdown args)
         {
             RaiseLocalEvent(uid, new GridRemovalEvent(uid), true);
-<<<<<<< HEAD
-=======
-
->>>>>>> d3edd107
+
             if (uid == EntityUid.Invalid)
                 return;
 
