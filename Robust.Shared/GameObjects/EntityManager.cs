<<<<<<< HEAD
﻿using System;
=======
using System;
>>>>>>> a0d241e5
using System.Collections.Generic;
using System.Diagnostics.CodeAnalysis;
using Prometheus;
<<<<<<< HEAD
using Robust.Shared.EntityLookup;
using Robust.Shared.GameObjects.Components;
using Robust.Shared.GameObjects.Components.Transform;
using Robust.Shared.GameObjects.EntitySystemMessages;
using Robust.Shared.GameObjects.Systems;
using Robust.Shared.Interfaces.GameObjects;
using Robust.Shared.Interfaces.Map;
using Robust.Shared.Interfaces.Timing;
=======
>>>>>>> a0d241e5
using Robust.Shared.IoC;
using Robust.Shared.Map;
using Robust.Shared.Maths;
using Robust.Shared.Prototypes;
using Robust.Shared.Timing;
using Robust.Shared.Utility;

namespace Robust.Shared.GameObjects
{
    /// <inheritdoc />
    public abstract class EntityManager : IEntityManager
    {
        #region Dependencies

        [Dependency] private readonly IEntityNetworkManager _entityNetworkManager = default!;
        [Dependency] protected readonly IPrototypeManager PrototypeManager = default!;
        [Dependency] protected readonly IEntitySystemManager EntitySystemManager = default!;
        [Dependency] private readonly IComponentFactory _componentFactory = default!;
        [Dependency] private readonly IComponentManager _componentManager = default!;
        [Dependency] private readonly IGameTiming _gameTiming = default!;

        #endregion Dependencies

        /// <inheritdoc />
        public GameTick CurrentTick => _gameTiming.CurTick;

        /// <inheritdoc />
        public IComponentManager ComponentManager => _componentManager;

        /// <inheritdoc />
        public IEntityNetworkManager EntityNetManager => _entityNetworkManager;

        /// <inheritdoc />
        public IEntitySystemManager EntitySysManager => EntitySystemManager;

        /// <summary>
        ///     All entities currently stored in the manager.
        /// </summary>
        protected readonly Dictionary<EntityUid, Entity> Entities = new();

        protected readonly List<Entity> AllEntities = new();

        private readonly EntityEventBus _eventBus = new();

        /// <inheritdoc />
        public IEventBus EventBus => _eventBus;

        public bool Started { get; protected set; }

        public virtual void Initialize()
        {
            _entityNetworkManager.SetupNetworking();
            _entityNetworkManager.ReceivedComponentMessage += (sender, compMsg) => DispatchComponentMessage(compMsg);
            _entityNetworkManager.ReceivedSystemMessage += (sender, systemMsg) => EventBus.RaiseEvent(EventSource.Network, systemMsg);

            ComponentManager.Initialize();
            _componentManager.ComponentRemoved += (sender, args) => _eventBus.UnsubscribeEvents(args.Component);
        }

        public virtual void Startup()
        {
        }

        public virtual void Shutdown()
        {
            FlushEntities();
            EntitySystemManager.Shutdown();
            Started = false;
            _componentManager.Clear();
        }

        public virtual void Update(float frameTime, Histogram? histogram)
        {
            using (histogram?.WithLabels("EntityNet").NewTimer())
            {
                _entityNetworkManager.Update();
            }

            using (histogram?.WithLabels("EntitySystems").NewTimer())
            {
                EntitySystemManager.Update(frameTime);
            }

            using (histogram?.WithLabels("EntityEventBus").NewTimer())
            {
                _eventBus.ProcessEventQueue();
            }

            using (histogram?.WithLabels("EntityCull").NewTimer())
            {
                CullDeletedEntities();
            }
        }

        public virtual void FrameUpdate(float frameTime)
        {
            EntitySystemManager.FrameUpdate(frameTime);
        }

        #region Entity Management

        /// <inheritdoc />
        public abstract IEntity CreateEntityUninitialized(string? prototypeName);

        /// <inheritdoc />
        public abstract IEntity CreateEntityUninitialized(string? prototypeName, EntityCoordinates coordinates);

        /// <inheritdoc />
        public abstract IEntity CreateEntityUninitialized(string? prototypeName, MapCoordinates coordinates);

        /// <inheritdoc />
        public abstract IEntity SpawnEntity(string? protoName, EntityCoordinates coordinates);

        /// <inheritdoc />
        public abstract IEntity SpawnEntity(string? protoName, MapCoordinates coordinates);

        /// <inheritdoc />
        public abstract IEntity SpawnEntityNoMapInit(string? protoName, EntityCoordinates coordinates);

        /// <summary>
        /// Returns an entity by id
        /// </summary>
        /// <param name="uid"></param>
        /// <returns>Entity or throws if the entity doesn't exist</returns>
        public IEntity GetEntity(EntityUid uid)
        {
            return Entities[uid];
        }

        /// <summary>
        /// Attempt to get an entity, returning whether or not an entity was gotten.
        /// </summary>
        /// <param name="uid"></param>
        /// <param name="entity">The requested entity or null if the entity couldn't be found.</param>
        /// <returns>True if a value was returned, false otherwise.</returns>
        public bool TryGetEntity(EntityUid uid, [NotNullWhen(true)] out IEntity? entity)
        {
            if (Entities.TryGetValue(uid, out var cEntity) && !cEntity.Deleted)
            {
                entity = cEntity;
                return true;
            }

            // entity might get assigned if it's deleted but still found,
            // prevent somebody from being "smart".
            entity = null;
            return false;
        }

        public IEnumerable<IEntity> GetEntities(IEntityQuery query)
        {
            return query.Match(this);
        }

        public IEnumerable<IEntity> GetEntitiesInMap(MapId mapId)
        {
            foreach (var entity in EntitySystem.Get<SharedEntityLookupSystem>().GetEntitiesInMap(mapId))
            {
                yield return entity;
            }
        }

        /// <inheritdoc />
        public IEnumerable<IEntity> GetEntitiesAt(MapId mapId, Vector2 position, bool approximate = false)
        {
            if (mapId == MapId.Nullspace)
                yield break;

            foreach (var entity in GetEntitiesIntersecting(mapId, position))
            {
                var transform = entity.Transform;
                if (MathHelper.CloseTo(transform.Coordinates.X, position.X) &&
                    MathHelper.CloseTo(transform.Coordinates.Y, position.Y))
                {
                    yield return entity;
                }
            }
        }

        public IEnumerable<IEntity> GetEntities()
        {
            // Need to do an iterator loop to avoid issues with concurrent access.
            // ReSharper disable once ForCanBeConvertedToForeach
            for (var i = 0; i < AllEntities.Count; i++)
            {
                var entity = AllEntities[i];
                if (entity.Deleted)
                {
                    continue;
                }

                yield return entity;
            }
        }

        /// <summary>
        /// Shuts-down and removes given Entity. This is also broadcast to all clients.
        /// </summary>
        /// <param name="e">Entity to remove</param>
        public virtual void DeleteEntity(IEntity e)
        {
            EventBus.QueueEvent(EventSource.Local, new EntityDeletedMessage(e));
            e.Shutdown();
        }

        public void DeleteEntity(EntityUid uid)
        {
            if (TryGetEntity(uid, out var entity))
            {
                DeleteEntity(entity);
                // TODO: Broadcast to EntityLookupSystem?
            }
        }

        public bool EntityExists(EntityUid uid)
        {
            return TryGetEntity(uid, out var _);
        }

        /// <summary>
        /// Disposes all entities and clears all lists.
        /// </summary>
        public void FlushEntities()
        {
            foreach (var e in GetEntities())
            {
                e.Shutdown();
            }

            CullDeletedEntities();
        }

        /// <summary>
        ///     Allocates an entity and stores it but does not load components or do initialization.
        /// </summary>
        private protected Entity AllocEntity(string? prototypeName, EntityUid? uid = null)
        {
            EntityPrototype? prototype = null;
            if (!string.IsNullOrWhiteSpace(prototypeName))
            {
                // If the prototype doesn't exist then we throw BEFORE we allocate the entity.
                prototype = PrototypeManager.Index<EntityPrototype>(prototypeName);
            }

            var entity = AllocEntity(uid);

            entity.Prototype = prototype;

            return entity;
        }

        /// <summary>
        ///     Allocates an entity and stores it but does not load components or do initialization.
        /// </summary>
        private protected Entity AllocEntity(EntityUid? uid = null)
        {
            if (uid == null)
            {
                uid = GenerateEntityUid();
            }

            if (EntityExists(uid.Value))
            {
                throw new InvalidOperationException($"UID already taken: {uid}");
            }

            var entity = new Entity(this, uid.Value);

            // allocate the required MetaDataComponent
            _componentManager.AddComponent<MetaDataComponent>(entity);

            // allocate the required TransformComponent
            _componentManager.AddComponent<TransformComponent>(entity);

            Entities[entity.Uid] = entity;
            AllEntities.Add(entity);

            return entity;
        }

        /// <summary>
        ///     Allocates an entity and loads components but does not do initialization.
        /// </summary>
        private protected Entity CreateEntity(string? prototypeName, EntityUid? uid = null)
        {
            if (prototypeName == null)
                return AllocEntity(uid);

            var entity = AllocEntity(prototypeName, uid);
            try
            {
                EntityPrototype.LoadEntity(entity.Prototype, entity, _componentFactory, null);
                return entity;
            }
            catch (Exception e)
            {
                // Exception during entity loading.
                // Need to delete the entity to avoid corrupt state causing crashes later.
                DeleteEntity(entity);
                throw new EntityCreationException($"Exception inside CreateEntity with prototype {prototypeName}", e);
            }
        }

        private protected void LoadEntity(Entity entity, IEntityLoadContext? context)
        {
            EntityPrototype.LoadEntity(entity.Prototype, entity, _componentFactory, context);
        }

        private protected void InitializeAndStartEntity(Entity entity)
        {
            try
            {
                InitializeEntity(entity);
                StartEntity(entity);
            }
            catch (Exception e)
            {
                DeleteEntity(entity);
                throw new EntityCreationException("Exception inside InitializeAndStartEntity", e);
            }
        }

        private protected static void InitializeEntity(Entity entity)
        {
            entity.InitializeComponents();
        }

        private protected static void StartEntity(Entity entity)
        {
            entity.StartAllComponents();
        }

        private void CullDeletedEntities()
        {
            // Culling happens in updates.
            // It doesn't matter because to-be culled entities can't be accessed.
            // This should prevent most cases of "somebody is iterating while we're removing things"
            for (var i = 0; i < AllEntities.Count; i++)
            {
                var entity = AllEntities[i];
                if (!entity.Deleted)
                {
                    continue;
                }

                AllEntities.RemoveSwap(i);
                Entities.Remove(entity.Uid);

                // Process the one we just swapped next.
                i--;
            }
        }

        #endregion Entity Management

        private void DispatchComponentMessage(NetworkComponentMessage netMsg)
        {
            var compMsg = netMsg.Message;
            var compChannel = netMsg.Channel;
            var session = netMsg.Session;
            compMsg.Remote = true;

            var uid = netMsg.EntityUid;
            if (compMsg.Directed)
            {
                if (_componentManager.TryGetComponent(uid, netMsg.NetId, out var component))
                    component.HandleNetworkMessage(compMsg, compChannel, session);
            }
            else
            {
                foreach (var component in _componentManager.GetComponents(uid))
                {
                    component.HandleNetworkMessage(compMsg, compChannel, session);
                }
            }
        }

        protected abstract EntityUid GenerateEntityUid();

        #region Spatial Queries

        /// <inheritdoc />
        public bool AnyEntitiesIntersecting(MapId mapId, Box2 box, bool approximate = false)
        {
            if (mapId == MapId.Nullspace)
                return false;

            foreach (var _ in EntitySystem.Get<SharedEntityLookupSystem>().GetEntitiesIntersecting(mapId, box))
            {
                return true;
            }

            return false;
        }

        /// <inheritdoc />
        public IEnumerable<IEntity> GetEntitiesIntersecting(MapId mapId, Box2 position, bool approximate = false)
        {
            if (mapId == MapId.Nullspace)
                yield break;

            foreach (var entity in EntitySystem.Get<SharedEntityLookupSystem>().GetEntitiesIntersecting(mapId, position, approximate: approximate))
            {
                yield return entity;
            }
        }

        /// <inheritdoc />
        public IEnumerable<IEntity> GetEntitiesIntersecting(MapId mapId, Vector2 position, bool approximate = false)
        {
            if (mapId == MapId.Nullspace)
                yield break;

            foreach (var entity in EntitySystem.Get<SharedEntityLookupSystem>().GetEntitiesIntersecting(mapId, position))
            {
                if (!Intersecting(entity, position)) continue;
                yield return entity;
            }
        }

        /// <inheritdoc />
        public IEnumerable<IEntity> GetEntitiesIntersecting(MapCoordinates position, bool approximate = false)
        {
            return GetEntitiesIntersecting(position.MapId, position.Position, approximate);
        }

        /// <inheritdoc />
        public IEnumerable<IEntity> GetEntitiesIntersecting(EntityCoordinates position, bool approximate = false)
        {
            var mapPos = position.ToMap(this);
            return GetEntitiesIntersecting(mapPos.MapId, mapPos.Position, approximate);
        }

        /// <inheritdoc />
        public IEnumerable<IEntity> GetEntitiesIntersecting(IEntity entity, bool approximate = false)
        {
            if (entity.TryGetComponent<IPhysBody>(out var component))
            {
                return GetEntitiesIntersecting(entity.Transform.MapID, component.GetWorldAABB(), approximate);
            }

            return GetEntitiesIntersecting(entity.Transform.Coordinates, approximate);
        }

        /// <inheritdoc />
        public bool IsIntersecting(IEntity entityOne, IEntity entityTwo)
        {
            var position = entityOne.Transform.MapPosition.Position;
            return Intersecting(entityTwo, position);
        }

        private static bool Intersecting(IEntity entity, Vector2 mapPosition)
        {
            if (entity.TryGetComponent(out IPhysBody? component))
            {
                if (component.GetWorldAABB().Contains(mapPosition))
                    return true;
            }
            else
            {
                var transform = entity.Transform;
                var entPos = transform.WorldPosition;
                if (MathHelper.CloseTo(entPos.X, mapPosition.X)
                    && MathHelper.CloseTo(entPos.Y, mapPosition.Y))
                {
                    return true;
                }
            }

            return false;
        }

        /// <inheritdoc />
        public IEnumerable<IEntity> GetEntitiesInRange(EntityCoordinates position, float range, bool approximate = false)
        {
            var mapCoordinates = position.ToMap(this);
            var mapPosition = mapCoordinates.Position;
            var aabb = new Box2(mapPosition - new Vector2(range / 2, range / 2),
                mapPosition + new Vector2(range / 2, range / 2));
            return GetEntitiesIntersecting(mapCoordinates.MapId, aabb, approximate);
        }

        /// <inheritdoc />
        public IEnumerable<IEntity> GetEntitiesInRange(MapId mapId, Box2 box, float range, bool approximate = false)
        {
            var aabb = box.Enlarged(range);
            return GetEntitiesIntersecting(mapId, aabb, approximate);
        }

        /// <inheritdoc />
        public IEnumerable<IEntity> GetEntitiesInRange(MapId mapId, Vector2 point, float range, bool approximate = false)
        {
            var aabb = new Box2(point, point).Enlarged(range);
            return GetEntitiesIntersecting(mapId, aabb, approximate);
        }

        /// <inheritdoc />
        public IEnumerable<IEntity> GetEntitiesInRange(IEntity entity, float range, bool approximate = false)
        {
            if (entity.TryGetComponent<IPhysBody>(out var component))
            {
                return GetEntitiesInRange(entity.Transform.MapID, component.GetWorldAABB(), range, approximate);
            }

            return GetEntitiesInRange(entity.Transform.Coordinates, range, approximate);
        }

        /// <inheritdoc />
        public IEnumerable<IEntity> GetEntitiesInArc(EntityCoordinates coordinates, float range, Angle direction,
            float arcWidth, bool approximate = false)
        {
            var position = coordinates.ToMap(this).Position;

            foreach (var entity in GetEntitiesInRange(coordinates, range * 2, approximate))
            {
                var angle = new Angle(entity.Transform.WorldPosition - position);
                if (angle.Degrees < direction.Degrees + arcWidth / 2 &&
                    angle.Degrees > direction.Degrees - arcWidth / 2)
                    yield return entity;
            }
        }

        #endregion

<<<<<<< HEAD
        public Box2 GetWorldAabbFromEntity(in IEntity ent)
        {
            if (ent.TryGetComponent(out IPhysicsComponent? collider))
                return collider.WorldAABB;
=======

        #region Entity DynamicTree

        private readonly Dictionary<MapId, DynamicTree<IEntity>> _entityTreesPerMap =
            new();

        public virtual bool UpdateEntityTree(IEntity entity, Box2? worldAABB = null)
        {
            if (entity.Deleted)
            {
                RemoveFromEntityTrees(entity);
                return true;
            }

            if (!entity.Initialized || !Entities.ContainsKey(entity.Uid))
            {
                return false;
            }

            var transform = entity.Transform;

            DebugTools.Assert(transform.Initialized);

            var mapId = transform.MapID;

            if (!_entityTreesPerMap.TryGetValue(mapId, out var entTree))
            {
                entTree = new DynamicTree<IEntity>(
                    GetWorldAabbFromEntity,
                    capacity: 16,
                    growthFunc: x => x == 16 ? 3840 : x + 256
                );
                _entityTreesPerMap.Add(mapId, entTree);
            }

            // for debugging
            var necessary = 0;

            if (entTree.AddOrUpdate(entity, worldAABB))
            {
                ++necessary;
            }

            foreach (var childTx in entity.Transform.ChildEntityUids)
            {
                if (UpdateEntityTree(GetEntity(childTx)))
                {
                    ++necessary;
                }
            }

            return necessary > 0;
        }

        public bool RemoveFromEntityTree(IEntity entity, MapId mapId)
        {
            if (_entityTreesPerMap.TryGetValue(mapId, out var tree))
            {
                return tree.Remove(entity);
            }

            return false;
        }

        private void RemoveFromEntityTrees(IEntity entity)
        {
            foreach (var mapId in _mapManager.GetAllMapIds())
            {
                if (_entityTreesPerMap.TryGetValue(mapId, out var entTree))
                {
                    entTree.Remove(entity);
                }
            }
        }

        protected Box2 GetWorldAabbFromEntity(in IEntity ent)
        {
            if (ent.Deleted)
                return new Box2(0, 0, 0, 0);

            if (ent.TryGetComponent(out IPhysBody? collider))
                return collider.GetWorldAABB(_mapManager);
>>>>>>> a0d241e5

            var pos = ent.Transform.WorldPosition;
            return new Box2(pos, pos);
        }

        // TODO: Do we need this?
        public virtual void Update()
        {
        }
    }

    public enum EntityMessageType : byte
    {
        Error = 0,
        ComponentMessage,
        SystemMessage
    }
}<|MERGE_RESOLUTION|>--- conflicted
+++ resolved
@@ -1,22 +1,7 @@
-<<<<<<< HEAD
-﻿using System;
-=======
 using System;
->>>>>>> a0d241e5
 using System.Collections.Generic;
 using System.Diagnostics.CodeAnalysis;
 using Prometheus;
-<<<<<<< HEAD
-using Robust.Shared.EntityLookup;
-using Robust.Shared.GameObjects.Components;
-using Robust.Shared.GameObjects.Components.Transform;
-using Robust.Shared.GameObjects.EntitySystemMessages;
-using Robust.Shared.GameObjects.Systems;
-using Robust.Shared.Interfaces.GameObjects;
-using Robust.Shared.Interfaces.Map;
-using Robust.Shared.Interfaces.Timing;
-=======
->>>>>>> a0d241e5
 using Robust.Shared.IoC;
 using Robust.Shared.Map;
 using Robust.Shared.Maths;
@@ -541,95 +526,10 @@
 
         #endregion
 
-<<<<<<< HEAD
         public Box2 GetWorldAabbFromEntity(in IEntity ent)
         {
             if (ent.TryGetComponent(out IPhysicsComponent? collider))
                 return collider.WorldAABB;
-=======
-
-        #region Entity DynamicTree
-
-        private readonly Dictionary<MapId, DynamicTree<IEntity>> _entityTreesPerMap =
-            new();
-
-        public virtual bool UpdateEntityTree(IEntity entity, Box2? worldAABB = null)
-        {
-            if (entity.Deleted)
-            {
-                RemoveFromEntityTrees(entity);
-                return true;
-            }
-
-            if (!entity.Initialized || !Entities.ContainsKey(entity.Uid))
-            {
-                return false;
-            }
-
-            var transform = entity.Transform;
-
-            DebugTools.Assert(transform.Initialized);
-
-            var mapId = transform.MapID;
-
-            if (!_entityTreesPerMap.TryGetValue(mapId, out var entTree))
-            {
-                entTree = new DynamicTree<IEntity>(
-                    GetWorldAabbFromEntity,
-                    capacity: 16,
-                    growthFunc: x => x == 16 ? 3840 : x + 256
-                );
-                _entityTreesPerMap.Add(mapId, entTree);
-            }
-
-            // for debugging
-            var necessary = 0;
-
-            if (entTree.AddOrUpdate(entity, worldAABB))
-            {
-                ++necessary;
-            }
-
-            foreach (var childTx in entity.Transform.ChildEntityUids)
-            {
-                if (UpdateEntityTree(GetEntity(childTx)))
-                {
-                    ++necessary;
-                }
-            }
-
-            return necessary > 0;
-        }
-
-        public bool RemoveFromEntityTree(IEntity entity, MapId mapId)
-        {
-            if (_entityTreesPerMap.TryGetValue(mapId, out var tree))
-            {
-                return tree.Remove(entity);
-            }
-
-            return false;
-        }
-
-        private void RemoveFromEntityTrees(IEntity entity)
-        {
-            foreach (var mapId in _mapManager.GetAllMapIds())
-            {
-                if (_entityTreesPerMap.TryGetValue(mapId, out var entTree))
-                {
-                    entTree.Remove(entity);
-                }
-            }
-        }
-
-        protected Box2 GetWorldAabbFromEntity(in IEntity ent)
-        {
-            if (ent.Deleted)
-                return new Box2(0, 0, 0, 0);
-
-            if (ent.TryGetComponent(out IPhysBody? collider))
-                return collider.GetWorldAABB(_mapManager);
->>>>>>> a0d241e5
 
             var pos = ent.Transform.WorldPosition;
             return new Box2(pos, pos);
