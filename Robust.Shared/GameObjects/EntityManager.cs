--- conflicted
+++ resolved
@@ -536,94 +536,8 @@
 
         #endregion
 
-<<<<<<< HEAD
         public Box2 GetWorldAabbFromEntity(in IEntity ent)
         {
-=======
-
-        #region Entity DynamicTree
-
-        private readonly Dictionary<MapId, DynamicTree<IEntity>> _entityTreesPerMap =
-            new();
-
-        public virtual bool UpdateEntityTree(IEntity entity)
-        {
-            if (entity.Deleted)
-            {
-                RemoveFromEntityTrees(entity);
-                return true;
-            }
-
-            if (!entity.Initialized || !Entities.ContainsKey(entity.Uid))
-            {
-                return false;
-            }
-
-            var transform = entity.Transform;
-
-            DebugTools.Assert(transform.Initialized);
-
-            var mapId = transform.MapID;
-
-            if (!_entityTreesPerMap.TryGetValue(mapId, out var entTree))
-            {
-                entTree = EntityTreeFactory();
-                _entityTreesPerMap.Add(mapId, entTree);
-            }
-
-            // for debugging
-            var necessary = 0;
-
-            if (entTree.AddOrUpdate(entity))
-            {
-                ++necessary;
-            }
-
-            foreach (var childTx in entity.Transform.ChildEntityUids)
-            {
-                if (UpdateEntityTree(GetEntity(childTx)))
-                {
-                    ++necessary;
-                }
-            }
-
-            return necessary > 0;
-        }
-
-        public bool RemoveFromEntityTree(IEntity entity, MapId mapId)
-        {
-            if (_entityTreesPerMap.TryGetValue(mapId, out var tree))
-            {
-                return tree.Remove(entity);
-            }
-
-            return false;
-        }
-
-        private void RemoveFromEntityTrees(IEntity entity)
-        {
-            foreach (var mapId in _mapManager.GetAllMapIds())
-            {
-                if (_entityTreesPerMap.TryGetValue(mapId, out var entTree))
-                {
-                    entTree.Remove(entity);
-                }
-            }
-        }
-
-        private static DynamicTree<IEntity> EntityTreeFactory() =>
-            new(
-                GetWorldAabbFromEntity,
-                capacity: 16,
-                growthFunc: x => x == 16 ? 3840 : x + 256
-            );
-
-        protected static Box2 GetWorldAabbFromEntity(in IEntity ent)
-        {
-            if (ent.Deleted)
-                return new Box2(0, 0, 0, 0);
-
->>>>>>> 1baee300
             if (ent.TryGetComponent(out IPhysicsComponent? collider))
                 return collider.WorldAABB;
 
