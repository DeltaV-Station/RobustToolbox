using Prometheus;
using Robust.Shared.Log;
using Robust.Shared.Map;
using Robust.Shared.Profiling;
using Robust.Shared.Prototypes;
using Robust.Shared.Serialization.Manager;
using Robust.Shared.Timing;
using Robust.Shared.Utility;
using System;
using System.Collections.Generic;
using System.Diagnostics.CodeAnalysis;
using System.Linq;
using System.Runtime.CompilerServices;
using Robust.Shared.Serialization.Markdown.Mapping;

namespace Robust.Shared.GameObjects
{
    public delegate void EntityUidQueryCallback(EntityUid uid);

    public delegate void ComponentQueryCallback<T>(EntityUid uid, T component) where T : Component;

    /// <inheritdoc />
    [Virtual]
    public partial class EntityManager : IEntityManager
    {
        #region Dependencies

        [IoC.Dependency] protected readonly IPrototypeManager PrototypeManager = default!;
        [IoC.Dependency] protected readonly ILogManager LogManager = default!;
        [IoC.Dependency] private readonly IEntitySystemManager _entitySystemManager = default!;
        [IoC.Dependency] private readonly IMapManager _mapManager = default!;
        [IoC.Dependency] private readonly IGameTiming _gameTiming = default!;
        [IoC.Dependency] private readonly ObjectPoolManager _poolManager = default!;
        [IoC.Dependency] private readonly ISerializationManager _serManager = default!;
        [IoC.Dependency] private readonly ProfManager _prof = default!;

        // I feel like PJB might shed me for putting a system dependency here, but its required for setting entity
        // positions on spawn....
        private SharedTransformSystem _xforms = default!;

        protected EntityQuery<MetaDataComponent> MetaQuery;
        private EntityQuery<TransformComponent> _xformQuery;

        #endregion Dependencies

        /// <inheritdoc />
        public GameTick CurrentTick => _gameTiming.CurTick;

        public static readonly MapInitEvent MapInitEventInstance = new();

        IComponentFactory IEntityManager.ComponentFactory => ComponentFactory;

        /// <inheritdoc />
        public IEntitySystemManager EntitySysManager => _entitySystemManager;

        /// <inheritdoc />
        public virtual IEntityNetworkManager? EntityNetManager => null;

        protected readonly Queue<EntityUid> QueuedDeletions = new();
        protected readonly HashSet<EntityUid> QueuedDeletionsSet = new();

        private EntityDiffContext _context = new();

        /// <summary>
        ///     All entities currently stored in the manager.
        /// </summary>
        protected readonly HashSet<EntityUid> Entities = new();

        private EntityEventBus _eventBus = null!;

        protected int NextEntityUid = (int) EntityUid.FirstUid;

        protected int NextNetworkId = (int) NetEntity.First;

        /// <inheritdoc />
        public IEventBus EventBus => _eventBus;

        public event Action<EntityUid>? EntityAdded;
        public event Action<EntityUid>? EntityInitialized;
<<<<<<< HEAD
        public event Action<EntityUid>? EntityStarted;
        public event Action<EntityUid, MetaDataComponent>? EntityDeleted;
=======
        public event Action<EntityUid>? EntityDeleted;
>>>>>>> 8571d7e7

        /// <summary>
        /// Raised when an entity is queued for deletion. Not raised if an entity is deleted.
        /// </summary>
        public event Action<EntityUid>? EntityQueueDeleted;
        public event Action<EntityUid>? EntityDirtied; // only raised after initialization

        private string _xformName = string.Empty;

        private SharedMapSystem _mapSystem = default!;

        private ISawmill _sawmill = default!;
        private ISawmill _resolveSawmill = default!;

        public bool Started { get; protected set; }

        public bool ShuttingDown { get; protected set; }

        public bool Initialized { get; protected set; }

        /// <summary>
        /// Constructs a new instance of <see cref="EntityManager"/>.
        /// </summary>
        public EntityManager()
        {
        }

        public virtual void Initialize()
        {
            if (Initialized)
                throw new InvalidOperationException("Initialize() called multiple times");

            _eventBus = new EntityEventBus(this);

            InitializeComponents();
            _xformName = _componentFactory.GetComponentName(typeof(TransformComponent));
            _sawmill = LogManager.GetSawmill("entity");
            _resolveSawmill = LogManager.GetSawmill("resolve");

            Initialized = true;
        }

        /// <summary>
        /// Returns true if the entity's data (apart from transform) is default.
        /// </summary>
        public bool IsDefault(EntityUid uid)
        {
            if (!MetaQuery.TryGetComponent(uid, out var metadata) || metadata.EntityPrototype == null)
                return false;

            var prototype = metadata.EntityPrototype;

            // Prototype may or may not have metadata / transforms
            var protoComps = prototype.Components.Keys.ToList();

            protoComps.Remove(_xformName);

            // Fast check if the component counts match.
            if (protoComps.Count != ComponentCount(uid) - 2)
                return false;

            // Check if entity name / description match
            if (metadata.EntityName != prototype.Name ||
                metadata.EntityDescription != prototype.Description)
            {
                return false;
            }

            // Get default prototype data
            Dictionary<string, MappingDataNode> protoData = new();
            try
            {
                _context.WritingReadingPrototypes = true;

                foreach (var compType in protoComps)
                {
                    if (compType == _xformName)
                        continue;

                    var comp = prototype.Components[compType];
                    protoData.Add(compType, _serManager.WriteValueAs<MappingDataNode>(comp.Component.GetType(), comp.Component, alwaysWrite: true, context: _context));
                }

                _context.WritingReadingPrototypes = false;
            }
            catch (Exception e)
            {
                _sawmill.Error($"Failed to convert prototype {prototype.ID} into yaml. Exception: {e.Message}");
                return false;
            }

            var comps = new HashSet<IComponent>(GetComponents(uid));
            var compNames = new HashSet<string>(protoComps.Count);
            foreach (var component in comps)
            {
                var compType = component.GetType();
                var compName = _componentFactory.GetComponentName(compType);

                if (compType == typeof(MetaDataComponent) || compType == typeof(TransformComponent))
                    continue;

                compNames.Add(compName);

                // If the component isn't on the prototype then it's custom.
                if (!protoComps.Contains(compName))
                    return false;

                MappingDataNode compMapping;
                try
                {
                    compMapping = _serManager.WriteValueAs<MappingDataNode>(compType, component, alwaysWrite: true, context: _context);
                }
                catch (Exception e)
                {
                    _sawmill.Error($"Failed to serialize {compName} component of entity prototype {prototype.ID}. Exception: {e.Message}");
                    return false;
                }

                if (protoData.TryGetValue(compName, out var protoMapping))
                {
                    var diff = compMapping.Except(protoMapping);

                    if (diff != null && diff.Children.Count != 0)
                    {
                        return false;
                    }
                }
                else
                {
                    return false;
                }
            }

            // An entity may also remove components on init -> check no components are missing.
            foreach (var compType in protoComps)
            {
                if (!compNames.Contains(compType))
                    return false;
            }

            return true;
        }

        public virtual void Startup()
        {
            if(!Initialized)
                throw new InvalidOperationException("Startup() called without Initialized");
            if (Started)
                throw new InvalidOperationException("Startup() called multiple times");

            // TODO: Probably better to call this on its own given it's so infrequent.
            _entitySystemManager.Initialize();
            Started = true;
            _eventBus.CalcOrdering();
            _mapSystem = System<SharedMapSystem>();
            _xforms = System<SharedTransformSystem>();
            MetaQuery = GetEntityQuery<MetaDataComponent>();
            _xformQuery = GetEntityQuery<TransformComponent>();
        }

        public virtual void Shutdown()
        {
            ShuttingDown = true;
            FlushEntities();
            _eventBus.ClearEventTables();
            _entitySystemManager.Shutdown();
            ClearComponents();
            ShuttingDown = false;
            Started = false;
        }

        public virtual void Cleanup()
        {
            _componentFactory.ComponentAdded -= OnComponentAdded;
            _componentFactory.ComponentReferenceAdded -= OnComponentReferenceAdded;
            ShuttingDown = true;
            FlushEntities();
            _entitySystemManager.Clear();
            _eventBus.Dispose();
            _eventBus = null!;
            ClearComponents();

            ShuttingDown = false;
            Initialized = false;
            Started = false;
        }

        public virtual void TickUpdate(float frameTime, bool noPredictions, Histogram? histogram)
        {
            using (histogram?.WithLabels("EntitySystems").NewTimer())
            using (_prof.Group("Systems"))
            {
                _entitySystemManager.TickUpdate(frameTime, noPredictions);
            }

            using (histogram?.WithLabels("EntityEventBus").NewTimer())
            using (_prof.Group("Events"))
            {
                _eventBus.ProcessEventQueue();
            }

            using (histogram?.WithLabels("QueuedDeletion").NewTimer())
            using (_prof.Group("QueueDel"))
            {
                while (QueuedDeletions.TryDequeue(out var uid))
                {
                    DeleteEntity(uid);
                }

                QueuedDeletionsSet.Clear();
            }

            using (histogram?.WithLabels("ComponentCull").NewTimer())
            using (_prof.Group("ComponentCull"))
            {
                CullRemovedComponents();
            }
        }

        public virtual void FrameUpdate(float frameTime)
        {
            _entitySystemManager.FrameUpdate(frameTime);
        }

        #region Entity Management

        public EntityUid CreateEntityUninitialized(string? prototypeName, EntityUid euid, ComponentRegistry? overrides = null)
        {
            return CreateEntity(prototypeName, overrides);
        }

        /// <inheritdoc />
        public virtual EntityUid CreateEntityUninitialized(string? prototypeName, ComponentRegistry? overrides = null)
        {
            return CreateEntity(prototypeName, overrides);
        }

        /// <inheritdoc />
        public virtual EntityUid CreateEntityUninitialized(string? prototypeName, EntityCoordinates coordinates, ComponentRegistry? overrides = null)
        {
            var newEntity = CreateEntity(prototypeName, overrides);
            _xforms.SetCoordinates(newEntity, _xformQuery.GetComponent(newEntity), coordinates, unanchor: false);
            return newEntity;
        }

        /// <inheritdoc />
        public virtual EntityUid CreateEntityUninitialized(string? prototypeName, MapCoordinates coordinates, ComponentRegistry? overrides = null)
        {
            var newEntity = CreateEntity(prototypeName, overrides);
            var transform = _xformQuery.GetComponent(newEntity);

            if (coordinates.MapId == MapId.Nullspace)
            {
                DebugTools.Assert(_mapManager.GetMapEntityId(coordinates.MapId) == EntityUid.Invalid);
                transform._parent = EntityUid.Invalid;
                transform.Anchored = false;
                return newEntity;
            }

            var mapEnt = _mapManager.GetMapEntityId(coordinates.MapId);
            if (!TryGetComponent(mapEnt, out TransformComponent? mapXform))
                throw new ArgumentException($"Attempted to spawn entity on an invalid map. Coordinates: {coordinates}");

            EntityCoordinates coords;
            if (transform.Anchored && _mapManager.TryFindGridAt(coordinates, out var gridUid, out var grid))
            {
                coords = new EntityCoordinates(gridUid, _mapSystem.WorldToLocal(gridUid, grid, coordinates.Position));
                _xforms.SetCoordinates(newEntity, transform, coords, unanchor: false);
            }
            else
            {
                coords = new EntityCoordinates(mapEnt, coordinates.Position);
                _xforms.SetCoordinates(newEntity, transform, coords, null, newParent: mapXform);
            }

            return newEntity;
        }

        /// <inheritdoc />
        public int EntityCount => Entities.Count;

        /// <inheritdoc />
        public IEnumerable<EntityUid> GetEntities() => Entities;

        /// <inheritdoc />
        public virtual void DirtyEntity(EntityUid uid, MetaDataComponent? metadata = null)
        {
            // We want to retrieve MetaDataComponent even if its Deleted flag is set.
            if (metadata == null)
            {
                if (!_entTraitArray[CompIdx.ArrayIndex<MetaDataComponent>()].TryGetValue(uid, out var component))
                    throw new KeyNotFoundException($"Entity {uid} does not exist, cannot dirty it.");
                metadata = (MetaDataComponent)component;
            }
            else
            {
#pragma warning disable CS0618
                DebugTools.Assert(metadata.Owner == uid);
#pragma warning restore CS0618
            }

            if (metadata.EntityLastModifiedTick == _gameTiming.CurTick)
                return;

            metadata.EntityLastModifiedTick = _gameTiming.CurTick;

            if (metadata.EntityLifeStage > EntityLifeStage.Initializing)
            {
                EntityDirtied?.Invoke(uid);
            }
        }

        /// <inheritdoc />
        [Obsolete("use override with an EntityUid")]
        public void Dirty(Component component, MetaDataComponent? meta = null)
        {
            Dirty(component.Owner, component, meta);
        }

        /// <inheritdoc />
        public virtual void Dirty(EntityUid uid, Component component, MetaDataComponent? meta = null)
        {
            if (component.LifeStage >= ComponentLifeStage.Removing || !component.NetSyncEnabled)
                return;

            DirtyEntity(uid, meta);
            component.LastModifiedTick = CurrentTick;
        }

        /// <summary>
        /// Shuts-down and removes given Entity. This is also broadcast to all clients.
        /// </summary>
        /// <param name="e">Entity to remove</param>
        public virtual void DeleteEntity(EntityUid e)
        {
            // Some UIs get disposed after entity-manager has shut down and already deleted all entities.
            if (!Started)
                return;

            // Networking blindly spams entities at this function, they can already be
            // deleted from being a child of a previously deleted entity
            // TODO: Why does networking need to send deletes for child entities?
            if (!MetaQuery.TryGetComponent(e, out var meta) || meta.EntityDeleted)
                return;

            if (meta.EntityLifeStage == EntityLifeStage.Terminating)
            {
                var msg = $"Called Delete on an entity already being deleted. Entity: {ToPrettyString(e)}";
#if !EXCEPTION_TOLERANCE
                throw new InvalidOperationException(msg);
#else
                _sawmill.Error($"{msg}. Trace: {Environment.StackTrace}");
#endif
            }

            // Notify all entities they are being terminated prior to detaching & deleting
            RecursiveFlagEntityTermination(e, meta);

            // Then actually delete them
            RecursiveDeleteEntity(e, meta);
        }

        private void RecursiveFlagEntityTermination(
            EntityUid uid,
            MetaDataComponent metadata)
        {
            var transform = _xformQuery.GetComponent(uid);
            metadata.EntityLifeStage = EntityLifeStage.Terminating;

            try
            {
                var ev = new EntityTerminatingEvent(uid);
                EventBus.RaiseLocalEvent(uid, ref ev, true);
            }
            catch (Exception e)
            {
                _sawmill.Error($"Caught exception while raising event {nameof(EntityTerminatingEvent)} on entity {ToPrettyString(uid, metadata)}\n{e}");
            }

            foreach (var child in transform._children)
            {
                if (!MetaQuery.TryGetComponent(child, out var childMeta) || childMeta.EntityDeleted)
                {
                    _sawmill.Error($"A deleted entity was still the transform child of another entity. Parent: {ToPrettyString(uid, metadata)}.");
                    transform._children.Remove(child);
                    continue;
                }

                RecursiveFlagEntityTermination(child, childMeta);
            }
        }

        private void RecursiveDeleteEntity(
            EntityUid uid,
            MetaDataComponent metadata)
        {
            // Note about this method: #if EXCEPTION_TOLERANCE is not used here because we're gonna it in the future...
            var netEntity = GetNetEntity(uid, metadata);
            var transform = _xformQuery.GetComponent(uid);

            // Detach the base entity to null before iterating over children
            // This also ensures that the entity-lookup updates don't have to be re-run for every child (which recurses up the transform hierarchy).
            if (transform.ParentUid != EntityUid.Invalid)
            {
                try
                {
                    _xforms.DetachParentToNull(uid, transform);
                }
                catch (Exception e)
                {
                    _sawmill.Error($"Caught exception while trying to detach parent of entity '{ToPrettyString(uid, metadata)}' to null.\n{e}");
                }
            }

            foreach (var child in transform._children)
            {
                try
                {
                    RecursiveDeleteEntity(child, MetaQuery.GetComponent(child));
                }
                catch(Exception e)
                {
                    _sawmill.Error($"Caught exception while trying to recursively delete child entity '{ToPrettyString(child)}' of '{ToPrettyString(uid, metadata)}'\n{e}");
                }
            }

            if (transform._children.Count != 0)
                _sawmill.Error($"Failed to delete all children of entity: {ToPrettyString(uid)}");

            // Shut down all components.
            foreach (var component in InSafeOrder(_entCompIndex[uid]))
            {
                if (component.Running)
                {
                    try
                    {
                        component.LifeShutdown(this);
                    }
                    catch (Exception e)
                    {
                        _sawmill.Error($"Caught exception while trying to call shutdown on component of entity '{ToPrettyString(uid, metadata)}'\n{e}");
                    }
                }
            }

            // Dispose all my components, in a safe order so transform is available
            DisposeComponents(uid);
            metadata.EntityLifeStage = EntityLifeStage.Deleted;

            try
            {
                EntityDeleted?.Invoke(uid, metadata);
            }
            catch (Exception e)
            {
                _sawmill.Error($"Caught exception while invoking event {nameof(EntityDeleted)} on '{ToPrettyString(uid, metadata)}'\n{e}");
            }

            _eventBus.OnEntityDeleted(uid);
            Entities.Remove(uid);
            // Need to get the ID above before MetadataComponent shutdown but only remove it after everything else is done.
            NetEntityLookup.Remove(netEntity);
        }

        public virtual void QueueDeleteEntity(EntityUid uid)
        {
            if (!QueuedDeletionsSet.Add(uid))
                return;

            QueuedDeletions.Enqueue(uid);
            EntityQueueDeleted?.Invoke(uid);
        }

        public bool IsQueuedForDeletion(EntityUid uid) => QueuedDeletionsSet.Contains(uid);

        public bool EntityExists(EntityUid uid)
        {
            return _entTraitArray[CompIdx.ArrayIndex<MetaDataComponent>()].ContainsKey(uid);
        }

        public bool EntityExists(EntityUid? uid)
        {
            return uid.HasValue && EntityExists(uid.Value);
        }

        /// <inheritdoc />
        public bool IsPaused(EntityUid? uid, MetaDataComponent? metadata = null)
        {
            if (uid == null)
                return false;

            return MetaQuery.Resolve(uid.Value, ref metadata) && metadata.EntityPaused;
        }

        public bool Deleted(EntityUid uid)
        {
            return !_entTraitArray[CompIdx.ArrayIndex<MetaDataComponent>()].TryGetValue(uid, out var comp) || ((MetaDataComponent) comp).EntityDeleted;
        }

        public bool Deleted([NotNullWhen(false)] EntityUid? uid)
        {
            return !uid.HasValue || !_entTraitArray[CompIdx.ArrayIndex<MetaDataComponent>()].TryGetValue(uid.Value, out var comp) || ((MetaDataComponent) comp).EntityDeleted;
        }

        /// <summary>
        /// Disposes all entities and clears all lists.
        /// </summary>
        public virtual void FlushEntities()
        {
            QueuedDeletions.Clear();
            QueuedDeletionsSet.Clear();
            foreach (var e in GetEntities().ToArray())
            {
                DeleteEntity(e);
            }

            if (Entities.Count != 0)
                _sawmill.Error("Entities were spawned while flushing entities.");
        }

        /// <summary>
        ///     Allocates an entity and stores it but does not load components or do initialization.
        /// </summary>
        private protected EntityUid AllocEntity(
            EntityPrototype? prototype,
            out MetaDataComponent metadata)
        {
            var entity = AllocEntity(out metadata);
            metadata._entityPrototype = prototype;
            Dirty(entity, metadata, metadata);
            return entity;
        }

        /// <summary>
        ///     Allocates an entity and stores it but does not load components or do initialization.
        /// </summary>
        private EntityUid AllocEntity(out MetaDataComponent metadata)
        {
            var uid = GenerateEntityUid();

#if DEBUG
            if (EntityExists(uid))
            {
                throw new InvalidOperationException($"UID already taken: {uid}");
            }
#endif

            // we want this called before adding components
            EntityAdded?.Invoke(uid);
            _eventBus.OnEntityAdded(uid);
            var netEntity = GenerateNetEntity();

#pragma warning disable CS0618
            metadata = new MetaDataComponent
            {
                Owner = uid,
                NetEntity = netEntity,
            };

            // TODO: Dump on server
            if (netEntity.IsValid())
            {
                NetEntityLookup[netEntity] = uid;
            }

#pragma warning restore CS0618

            Entities.Add(uid);
            // add the required MetaDataComponent directly.
            AddComponentInternal(uid, metadata, false, false);

            // allocate the required TransformComponent
            AddComponent<TransformComponent>(uid);

            return uid;
        }

        /// <summary>
        ///     Allocates an entity and loads components but does not do initialization.
        /// </summary>
        private protected virtual EntityUid CreateEntity(string? prototypeName, IEntityLoadContext? context = null)
        {
            if (prototypeName == null)
                return AllocEntity(out _);

            if (!PrototypeManager.TryIndex<EntityPrototype>(prototypeName, out var prototype))
                throw new EntityCreationException($"Attempted to spawn an entity with an invalid prototype: {prototypeName}");

            return CreateEntity(prototype, context);
        }

        /// <summary>
        ///     Allocates an entity and loads components but does not do initialization.
        /// </summary>
        private protected EntityUid CreateEntity(EntityPrototype prototype, IEntityLoadContext? context = null)
        {
            var entity = AllocEntity(prototype, out var metadata);
            try
            {
                EntityPrototype.LoadEntity(metadata.EntityPrototype, entity, ComponentFactory, this, _serManager, context);
                return entity;
            }
            catch (Exception e)
            {
                // Exception during entity loading.
                // Need to delete the entity to avoid corrupt state causing crashes later.
                DeleteEntity(entity);
                throw new EntityCreationException($"Exception inside CreateEntity with prototype {prototype.ID}", e);
            }
        }

        private protected void LoadEntity(EntityUid entity, IEntityLoadContext? context)
        {
            EntityPrototype.LoadEntity(MetaQuery.GetComponent(entity).EntityPrototype, entity, ComponentFactory, this, _serManager, context);
        }

        private protected void LoadEntity(EntityUid entity, IEntityLoadContext? context, EntityPrototype? prototype)
        {
            EntityPrototype.LoadEntity(prototype, entity, ComponentFactory, this, _serManager, context);
        }

        public void InitializeAndStartEntity(EntityUid entity, MapId? mapId = null)
        {
            try
            {
                var meta = MetaQuery.GetComponent(entity);
                InitializeEntity(entity, meta);
                StartEntity(entity);

                // If the map we're initializing the entity on is initialized, run map init on it.
                if (_mapManager.IsMapInitialized(mapId ?? _xformQuery.GetComponent(entity).MapID))
                    RunMapInit(entity, meta);
            }
            catch (Exception e)
            {
                DeleteEntity(entity);
                throw new EntityCreationException("Exception inside InitializeAndStartEntity", e);
            }
        }

        public void InitializeEntity(EntityUid entity, MetaDataComponent? meta = null)
        {
            InitializeComponents(entity, meta);
            EntityInitialized?.Invoke(entity);
        }

        public void StartEntity(EntityUid entity)
        {
            StartComponents(entity);
        }

        public void RunMapInit(EntityUid entity, MetaDataComponent meta)
        {
            if (meta.EntityLifeStage == EntityLifeStage.MapInitialized)
                return; // Already map initialized, do nothing.

            DebugTools.Assert(meta.EntityLifeStage == EntityLifeStage.Initialized, $"Expected entity {ToPrettyString(entity)} to be initialized, was {meta.EntityLifeStage}");
            meta.EntityLifeStage = EntityLifeStage.MapInitialized;

            EventBus.RaiseLocalEvent(entity, MapInitEventInstance, false);
        }

        /// <inheritdoc />
        public virtual EntityStringRepresentation ToPrettyString(EntityUid uid)
        {
            // We want to retrieve the MetaData component even if it is deleted.
            if (!_entTraitArray[CompIdx.ArrayIndex<MetaDataComponent>()].TryGetValue(uid, out var component))
                return new EntityStringRepresentation(uid, true);

            var metadata = (MetaDataComponent) component;

            return ToPrettyString(uid, metadata);
        }

        private EntityStringRepresentation ToPrettyString(EntityUid uid, MetaDataComponent metadata)
        {
            return new EntityStringRepresentation(uid, metadata.EntityDeleted, metadata.EntityName, metadata.EntityPrototype?.ID);
        }

        #endregion Entity Management

        public virtual void RaisePredictiveEvent<T>(T msg) where T : EntityEventArgs
        {
            // Part of shared the EntityManager so that systems can have convenient proxy methods, but the
            // server should never be calling this.
            DebugTools.Assert("Why are you raising predictive events on the server?");
        }

        /// <summary>
        ///     Factory for generating a new EntityUid for an entity currently being created.
        /// </summary>
        protected EntityUid GenerateEntityUid()
        {
            return new EntityUid(NextEntityUid++);
        }

        /// <summary>
        /// Generates a unique network id and increments <see cref="NextNetworkId"/>
        /// </summary>
        protected virtual NetEntity GenerateNetEntity() => new(NextNetworkId++);

        private sealed class EntityDiffContext : ISerializationContext
        {
            public SerializationManager.SerializerProvider SerializerProvider { get; }
            public bool WritingReadingPrototypes { get; set; }

            public EntityDiffContext()
            {
                SerializerProvider = new();
                SerializerProvider.RegisterSerializer(this);
            }
        }
    }

    public enum EntityMessageType : byte
    {
        Error = 0,
        SystemMessage
    }
}<|MERGE_RESOLUTION|>--- conflicted
+++ resolved
@@ -77,12 +77,7 @@
 
         public event Action<EntityUid>? EntityAdded;
         public event Action<EntityUid>? EntityInitialized;
-<<<<<<< HEAD
-        public event Action<EntityUid>? EntityStarted;
         public event Action<EntityUid, MetaDataComponent>? EntityDeleted;
-=======
-        public event Action<EntityUid>? EntityDeleted;
->>>>>>> 8571d7e7
 
         /// <summary>
         /// Raised when an entity is queued for deletion. Not raised if an entity is deleted.
