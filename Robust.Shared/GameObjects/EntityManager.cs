--- conflicted
+++ resolved
@@ -371,22 +371,8 @@
         public virtual void DirtyEntity(EntityUid uid, MetaDataComponent? metadata = null)
         {
             // We want to retrieve MetaDataComponent even if its Deleted flag is set.
-<<<<<<< HEAD
-            if (metadata == null)
-            {
-                if (!MetaQuery.TryGetComponentInternal(uid, out metadata))
-                    throw new KeyNotFoundException($"Entity {uid} does not exist, cannot dirty it.");
-            }
-            else
-            {
-#pragma warning disable CS0618
-                DebugTools.Assert(metadata.Owner == uid);
-#pragma warning restore CS0618
-            }
-=======
             if (!MetaQuery.ResolveInternal(uid, ref metadata))
                 return;
->>>>>>> 8f6b189d
 
             if (metadata.EntityLastModifiedTick == _gameTiming.CurTick)
                 return;
