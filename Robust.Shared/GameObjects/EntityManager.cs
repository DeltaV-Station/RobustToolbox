--- conflicted
+++ resolved
@@ -15,16 +15,7 @@
 using Robust.Shared.Serialization.Markdown.Mapping;
 using Robust.Shared.Timing;
 using Robust.Shared.Utility;
-<<<<<<< HEAD
 using ComponentRegistry = Robust.Shared.Prototypes.ComponentRegistry;
-=======
-using System;
-using System.Collections.Generic;
-using System.Diagnostics.CodeAnalysis;
-using System.Linq;
-using System.Runtime.CompilerServices;
-using Robust.Shared.Serialization.Markdown.Mapping;
->>>>>>> ef630bbf
 
 namespace Robust.Shared.GameObjects
 {
@@ -51,11 +42,8 @@
         // positions on spawn....
         private SharedTransformSystem _xforms = default!;
 
-<<<<<<< HEAD
         private QueryDescription _archMetaQuery = new QueryDescription().WithAll<MetaDataComponent>();
 
-=======
->>>>>>> ef630bbf
         protected EntityQuery<MetaDataComponent> MetaQuery;
         private EntityQuery<TransformComponent> _xformQuery;
 
@@ -81,11 +69,6 @@
 
         private EntityEventBus _eventBus = null!;
 
-<<<<<<< HEAD
-=======
-        protected int NextEntityUid = (int) EntityUid.FirstUid;
-
->>>>>>> ef630bbf
         protected int NextNetworkId = (int) NetEntity.First;
 
         /// <inheritdoc />
@@ -564,25 +547,7 @@
             }
 
             _eventBus.OnEntityDeleted(uid);
-<<<<<<< HEAD
-
-            // Another try-catch, so quickly after the other one?!
-            // Yes. Both of these are try-catch blocks for *events*, which take our precious execution flow away from
-            // us and into whatever spooky code subscribed to this. We don't want an exception in user code suddenly
-            // fucking up entity deletion and leaving us with a frankesteintity, now do we?
-            try
-            {
-                EventBus.RaiseEvent(EventSource.Local, new EntityDeletedMessage(uid));
-            }
-            catch (Exception e)
-            {
-                _sawmill.Error($"Caught exception while raising {nameof(EntityDeletedMessage)} on '{ToPrettyString(uid, metadata)}'\n{e}");
-            }
-
             DestroyArch(uid);
-=======
-            Entities.Remove(uid);
->>>>>>> ef630bbf
             // Need to get the ID above before MetadataComponent shutdown but only remove it after everything else is done.
             NetEntityLookup.Remove(netEntity);
         }
@@ -663,39 +628,12 @@
         /// </summary>
         private EntityUid AllocEntity(out MetaDataComponent metadata)
         {
-<<<<<<< HEAD
             SpawnEntityArch(out var uid);
-=======
-            var uid = GenerateEntityUid();
-
-#if DEBUG
-            if (EntityExists(uid))
-            {
-                throw new InvalidOperationException($"UID already taken: {uid}");
-            }
-#endif
->>>>>>> ef630bbf
 
             // we want this called before adding components
             EntityAdded?.Invoke(uid);
             _eventBus.OnEntityAdded(uid);
-            var netEntity = GenerateNetEntity();
-
-<<<<<<< HEAD
-            var netEntity = GenerateNetEntity();
-
-            // TODO: Dump on server
-            if (netEntity.IsValid())
-            {
-                NetEntityLookup[netEntity] = uid;
-            }
-
-            metadata = new MetaDataComponent
-            {
-                Owner = uid,
-                NetEntity = netEntity
-            };
-=======
+
             metadata = new MetaDataComponent
             {
 #pragma warning disable CS0618
@@ -704,7 +642,6 @@
             };
 
             SetNetEntity(uid, netEntity, metadata);
->>>>>>> ef630bbf
 
             // add the required MetaDataComponent directly.
             AddComponentInternal(uid, metadata, false);
@@ -753,11 +690,7 @@
 
         private protected void LoadEntity(EntityUid entity, IEntityLoadContext? context)
         {
-<<<<<<< HEAD
             LoadEntity(MetaQuery.GetComponent(entity).EntityPrototype, entity, context);
-=======
-            EntityPrototype.LoadEntity(MetaQuery.GetComponent(entity).EntityPrototype, entity, ComponentFactory, this, _serManager, context);
->>>>>>> ef630bbf
         }
 
         private protected void LoadEntity(EntityUid entity, IEntityLoadContext? context, EntityPrototype? prototype)
@@ -928,16 +861,12 @@
         }
 
         /// <summary>
-        /// Generates a unique network id and increments <see cref="NextNetworkId"/>
-        /// </summary>
-<<<<<<< HEAD
-        protected virtual NetEntity GenerateNetEntity() => new(NextNetworkId++);
-=======
+        ///     Factory for generating a new EntityUid for an entity currently being created.
+        /// </summary>
         internal EntityUid GenerateEntityUid()
         {
             return new EntityUid(NextEntityUid++);
         }
->>>>>>> ef630bbf
 
         /// <summary>
         /// Generates a unique network id and increments <see cref="NextNetworkId"/>
