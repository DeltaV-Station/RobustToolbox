--- conflicted
+++ resolved
@@ -50,12 +50,8 @@
         {
             if (Initialized)
                 throw new InvalidOperationException("Already initialized.");
-<<<<<<< HEAD
-=======
-
-            FillComponentDict();
+
             _componentFactory.ComponentAdded += OnComponentAdded;
->>>>>>> 4879252e
         }
 
         /// <summary>
@@ -244,29 +240,15 @@
             AddComponentInternal(uid, component, reg, skipInit, metadata);
         }
 
-<<<<<<< HEAD
         private void AddComponentInternal<T>(EntityUid uid, T component, ComponentRegistration reg, bool skipInit, MetaDataComponent? metadata = null) where T : Component
         {
             DebugTools.Assert(uid == component.Owner);
-=======
-            // Check that there is no existing component.
-            var type = reg.Idx;
-            var dict = _entTraitArray[type.Value];
-            DebugTools.Assert(dict != null);
-
-            if (dict.TryGetValue(uid, out var duplicate))
-            {
-                if (!overwrite && !duplicate.Deleted)
-                    throw new InvalidOperationException(
-                        $"Component reference type {component.GetType().Name} already occupied by {duplicate}");
->>>>>>> 4879252e
 
             // We can't use typeof(T) here in case T is just Component
             DebugTools.Assert(component is MetaDataComponent ||
                 (metadata ?? GetComponent<MetaDataComponent>(uid)).EntityLifeStage < EntityLifeStage.Terminating,
                 $"Attempted to add a {reg.Name} component to an entity ({ToPrettyString(uid)}) while it is terminating");
 
-<<<<<<< HEAD
             // TODO optimize this
             if (!_world.Has(uid, reg.Idx.Type))
                 _world.Add(uid, Unsafe.As<object>(component));
@@ -276,11 +258,6 @@
                 // hence just set it and act casual.
                 _world.Set(uid, Unsafe.As<object>(component));
             }
-=======
-            // actually ADD the component
-            dict.Add(uid, component);
-            _entCompIndex.Add(uid, component);
->>>>>>> 4879252e
 
             // add the component to the netId grid
             if (reg.NetID != null)
@@ -580,12 +557,7 @@
         /// <param name="archetypeChange">Should the archetype change be handled (where the entity is not terminating).</param>
         private void DeleteComponent(EntityUid entityUid, Component component, bool terminating, bool archetypeChange)
         {
-<<<<<<< HEAD
             var reg = _componentFactory.GetRegistration(component);
-=======
-            var type = component.GetType();
-            var reg = _componentFactory.GetRegistration(type);
->>>>>>> 4879252e
 
             if (!terminating && reg.NetID != null && _netComponents.TryGetValue(entityUid, out var netSet))
             {
@@ -598,20 +570,12 @@
                     DirtyEntity(entityUid);
             }
 
-<<<<<<< HEAD
             // Don't bother with archetype shuffles if we're terminating.
             if (!terminating && archetypeChange)
             {
                 if (_world.Has(entityUid, reg.Idx.Type))
                     _world.Remove(entityUid, reg.Idx.Type);
             }
-=======
-            _entTraitArray[reg.Idx.Value].Remove(entityUid);
-
-            // TODO if terminating the entity, maybe defer this?
-            // _entCompIndex.Remove(uid) gets called later on anyways.
-            _entCompIndex.Remove(entityUid, component);
->>>>>>> 4879252e
         }
 
         /// <inheritdoc />
