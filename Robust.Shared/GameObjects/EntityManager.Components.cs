using System;
using System.Collections.Generic;
using System.Diagnostics;
using System.Diagnostics.CodeAnalysis;
using System.Runtime.CompilerServices;
using System.Runtime.InteropServices;
using Arch.Core;
using Arch.Core.Utils;
using JetBrains.Annotations;
using Robust.Shared.GameStates;
using Robust.Shared.Log;
using Robust.Shared.Physics.Components;
using Robust.Shared.Players;
using Robust.Shared.Timing;
using Robust.Shared.Utility;
#if EXCEPTION_TOLERANCE
using Robust.Shared.Exceptions;
#endif

namespace Robust.Shared.GameObjects
{
    /// <inheritdoc />
    public partial class EntityManager
    {
        [IoC.Dependency] private readonly IComponentFactory _componentFactory = default!;

#if EXCEPTION_TOLERANCE
        [IoC.Dependency] private readonly IRuntimeLog _runtimeLog = default!;
#endif

        public IComponentFactory ComponentFactory => _componentFactory;

        private const int TypeCapacity = 32;
        private const int EntityCapacity = 1024;
        private const int NetComponentCapacity = 8;

        private static readonly ComponentState DefaultComponentState = new();

        private readonly HashSet<IComponent> _deleteSet = new(TypeCapacity);

        /// <inheritdoc />
        public event Action<AddedComponentEventArgs>? ComponentAdded;

        /// <inheritdoc />
        public event Action<RemovedComponentEventArgs>? ComponentRemoved;

        /// <summary>
        ///     Instantly clears all components from the manager. This will NOT shut them down gracefully.
        ///     Any entities relying on existing components will be broken.
        /// </summary>
        public void ClearComponents()
        {
            _deleteSet.Clear();
        }

        #region Component Management

        /// <inheritdoc />
        public int Count<T>() where T : IComponent
        {
            return _world.CountEntities(new QueryDescription().WithAll<T>());
        }

        /// <inheritdoc />
        public int Count(Type component)
        {
            var query = new QueryDescription
            {
                All = new ComponentType[] { component }
            };
            return _world.CountEntities(in query);
        }

        public void InitializeComponents(EntityUid uid, MetaDataComponent? metadata = null)
        {
<<<<<<< HEAD
#pragma warning disable CS0618 // Type or member is obsolete
            DebugTools.Assert(metadata == null || metadata.Owner == uid);
#pragma warning restore CS0618 // Type or member is obsolete
            metadata ??= MetaQuery.GetComponent(uid);
=======
            DebugTools.AssertOwner(uid, metadata);
            metadata ??= GetComponent<MetaDataComponent>(uid);
>>>>>>> be33bc22
            DebugTools.Assert(metadata.EntityLifeStage == EntityLifeStage.PreInit);
            metadata.EntityLifeStage = EntityLifeStage.Initializing;

            // Initialize() can modify the collection of components. Copy them.
            FixedArray32<IComponent?> compsFixed = default;

            var comps = compsFixed.AsSpan;
            CopyComponentsInto(ref comps, uid);

            foreach (var comp in comps)
            {
                if (comp is { LifeStage:  ComponentLifeStage.Added })
                    LifeInitialize(comp, CompIdx.Index(comp.GetType()));
            }

            DebugTools.Assert(metadata.EntityLifeStage == EntityLifeStage.Initializing);
            metadata.EntityLifeStage = EntityLifeStage.Initialized;
        }

        public void StartComponents(EntityUid uid)
        {
            // Startup() can modify _components
            // This code can only handle additions to the list. Is there a better way? Probably not.
            FixedArray32<IComponent?> compsFixed = default;

            var comps = compsFixed.AsSpan;
            CopyComponentsInto(ref comps, uid);

            // TODO: please for the love of god remove these initialization order hacks.

            // Init transform first, we always have it.
            var transform = GetComponent<TransformComponent>(uid);
            if (transform.LifeStage == ComponentLifeStage.Initialized)
                LifeStartup(transform);

            // Init physics second if it exists.
            if (TryGetComponent<PhysicsComponent>(uid, out var phys)
                && phys.LifeStage == ComponentLifeStage.Initialized)
            {
                LifeStartup(phys);
            }

            // Do rest of components.
            foreach (var comp in comps)
            {
                if (comp is { LifeStage: ComponentLifeStage.Initialized })
                    LifeStartup(comp);
            }
        }

        public IComponent AddComponent(EntityUid uid, ushort netId, MetaDataComponent? meta = null)
        {
            var newComponent = _componentFactory.GetComponent(netId);
            AddComponent(uid, newComponent, metadata: meta);
            return newComponent;
        }

        public T AddComponent<T>(EntityUid uid) where T : IComponent, new()
        {
            var newComponent = _componentFactory.GetComponent<T>();
            AddComponent(uid, newComponent);
            return newComponent;
        }

        public readonly struct CompInitializeHandle<T> : IDisposable
            where T : IComponent
        {
            private readonly IEntityManager _entMan;
            private readonly EntityUid _owner;
            public readonly CompIdx CompType;
            public readonly T Comp;

            public CompInitializeHandle(IEntityManager entityManager, EntityUid owner, T comp, CompIdx compType)
            {
                _entMan = entityManager;
                _owner = owner;
                Comp = comp;
                CompType = compType;
            }

            public void Dispose()
            {
                var metadata = _entMan.GetComponent<MetaDataComponent>(_owner);

                if (!metadata.EntityInitialized && !metadata.EntityInitializing)
                    return;

                if (!Comp.Initialized)
                    ((EntityManager) _entMan).LifeInitialize(Comp, CompType);

                if (metadata.EntityInitialized && !Comp.Running)
                    ((EntityManager) _entMan).LifeStartup(Comp);
            }

            public static implicit operator T(CompInitializeHandle<T> handle)
            {
                return handle.Comp;
            }
        }

        /// <inheritdoc />
        [Obsolete]
        public CompInitializeHandle<T> AddComponentUninitialized<T>(EntityUid uid) where T : IComponent, new()
        {
            var reg = _componentFactory.GetRegistration<T>();
            var newComponent = _componentFactory.GetComponent<T>();
#pragma warning disable CS0618 // Type or member is obsolete
            newComponent.Owner = uid;
#pragma warning restore CS0618 // Type or member is obsolete

            if (!uid.IsValid() || !EntityExists(uid))
                throw new ArgumentException($"Entity {uid} is not valid.", nameof(uid));

            AddComponentInternal(uid, newComponent, false);

            return new CompInitializeHandle<T>(this, uid, newComponent, reg.Idx);
        }

        /// <inheritdoc />
        public void AddComponent<T>(EntityUid uid, T component, MetaDataComponent? metadata = null) where T : IComponent
        {
            if (!uid.IsValid() || !EntityExists(uid))
                throw new ArgumentException($"Entity {uid} is not valid.", nameof(uid));

            if (component == null) throw new ArgumentNullException(nameof(component));

#pragma warning disable CS0618 // Type or member is obsolete
            if (component.Owner == default)
            {
                component.Owner = uid;
            }
            else if (component.Owner != uid)
            {
                throw new InvalidOperationException("Component is not owned by entity.");
            }
#pragma warning restore CS0618 // Type or member is obsolete

            AddComponentInternal(uid, component, false, metadata);
        }

        private void AddComponentInternal<T>(EntityUid uid, T component, bool skipInit, MetaDataComponent? metadata = null) where T : IComponent
        {
            // get interface aliases for mapping
            var reg = _componentFactory.GetRegistration(component);
            AddComponentInternal(uid, component, reg, skipInit, metadata);
        }

        private void AddComponentInternal<T>(EntityUid uid, T component, ComponentRegistration reg, bool skipInit, MetaDataComponent? metadata = null) where T : IComponent
        {
            // We can't use typeof(T) here in case T is just Component
            DebugTools.Assert(component is MetaDataComponent ||
                              (metadata ?? MetaQuery.GetComponent(uid)).EntityLifeStage < EntityLifeStage.Terminating,
                $"Attempted to add a {component.GetType().Name} component to an entity ({ToPrettyString(uid)}) while it is terminating");

            // We can't use typeof(T) here in case T is just Component
            DebugTools.Assert(component is MetaDataComponent ||
                (metadata ?? MetaQuery.GetComponent(uid)).EntityLifeStage < EntityLifeStage.Terminating,
                $"Attempted to add a {reg.Name} component to an entity ({ToPrettyString(uid)}) while it is terminating");

            // TODO optimize this
            if (!_world.Has(uid, reg.Idx.Type))
                _world.Add(uid, Unsafe.As<object>(component));
            else
            {
                // Okay so technically it may have an existing one not null but pointing to a stale component
                // hence just set it and act casual.
                _world.Set(uid, Unsafe.As<object>(component));
            }

            // add the component to the netId grid
            if (reg.NetID != null)
            {
                // the main comp grid keeps this in sync
                var netId = reg.NetID.Value;
                metadata ??= MetaQuery.GetComponentInternal(uid);
                metadata.NetComponents.Add(netId, component);
            }
            else
            {
                component.Networked = false;
            }

            var eventArgs = new AddedComponentEventArgs(new ComponentEventArgs(component, uid), reg.Idx);
            ComponentAdded?.Invoke(eventArgs);
            _eventBus.OnComponentAdded(eventArgs);

            LifeAddToEntity(component, reg.Idx);

            if (skipInit)
                return;

            metadata ??= MetaQuery.GetComponentInternal(uid);

            // Bur this overhead sucks.
            if (metadata.EntityLifeStage < EntityLifeStage.Initializing)
                return;

            if (component.Networked)
                DirtyEntity(uid, metadata);

            LifeInitialize(component, reg.Idx);

            if (metadata.EntityInitialized)
                LifeStartup(component);

            if (metadata.EntityLifeStage >= EntityLifeStage.MapInitialized)
                EventBus.RaiseComponentEvent(component, MapInitEventInstance);
        }

        /// <inheritdoc />
        [MethodImpl(MethodImplOptions.AggressiveInlining)]
        public bool RemoveComponent<T>(EntityUid uid, MetaDataComponent? meta = null)
        {
            return RemoveComponent(uid, typeof(T), meta);
        }

        /// <inheritdoc />
        [MethodImpl(MethodImplOptions.AggressiveInlining)]
        public bool RemoveComponent(EntityUid uid, Type type, MetaDataComponent? meta = null)
        {
            if (!TryGetComponent(uid, type, out var comp))
                return false;

            RemoveComponentImmediate(comp, uid, false, true, meta);
            return true;
        }

        /// <inheritdoc />
        [MethodImpl(MethodImplOptions.AggressiveInlining)]
        public bool RemoveComponent(EntityUid uid, ushort netId, MetaDataComponent? meta = null)
        {
            if (!MetaQuery.Resolve(uid, ref meta))
                return false;

            if (!TryGetComponent(uid, netId, out var comp, meta))
                return false;

            RemoveComponentImmediate(comp, uid, false, true, meta);
            return true;
        }

        /// <inheritdoc />
        [MethodImpl(MethodImplOptions.AggressiveInlining)]
        public void RemoveComponent(EntityUid uid, IComponent component, MetaDataComponent? meta = null)
        {
            RemoveComponentImmediate(component, uid, false, true, meta);
        }

        /// <inheritdoc />
        [MethodImpl(MethodImplOptions.AggressiveInlining)]
        public bool RemoveComponentDeferred<T>(EntityUid uid)
        {
            return RemoveComponentDeferred(uid, typeof(T));
        }

        /// <inheritdoc />
        public bool RemoveComponentDeferred(EntityUid uid, Type type)
        {
            if (!TryGetComponent(uid, type, out var comp))
                return false;

            RemoveComponentDeferred(comp, uid, false);
            return true;
        }

        /// <inheritdoc />
        [MethodImpl(MethodImplOptions.AggressiveInlining)]
        public bool RemoveComponentDeferred(EntityUid uid, ushort netId, MetaDataComponent? meta = null)
        {
            if (!MetaQuery.Resolve(uid, ref meta))
                return false;

            if (!TryGetComponent(uid, netId, out var comp, meta))
                return false;

            RemoveComponentDeferred(comp, uid, false);
            return true;
        }

        /// <inheritdoc />
        public void RemoveComponentDeferred(EntityUid owner, IComponent component)
        {
            RemoveComponentDeferred(component, owner, false);
        }

        /// <inheritdoc />
        public void RemoveComponents(EntityUid uid, MetaDataComponent? meta = null)
        {
            var objComps = _world.GetAllComponents(uid);
            foreach (Component comp in objComps)
            {
                RemoveComponentImmediate(comp, uid, false, false, meta);
            }
        }

        /// <inheritdoc />
        public void DisposeComponents(EntityUid uid, MetaDataComponent? meta = null)
        {
            var objComps = _world.GetAllComponents(uid);

            foreach (var obj in objComps)
            {
                var comp = (IComponent) obj;

                try
                {
                    RemoveComponentImmediate(comp, uid, true, false, meta);
                }
                catch (Exception exc)
                {
                    _sawmill.Error($"Caught exception while trying to remove component {_componentFactory.GetComponentName(comp.GetType())} from entity '{ToPrettyString(uid)}'\n{exc.StackTrace}");
                }
            }
        }

        private void RemoveComponentDeferred(IComponent component, EntityUid uid, bool terminating)
        {
<<<<<<< HEAD
=======
            if (component == null) throw new ArgumentNullException(nameof(component));

#pragma warning disable CS0618 // Type or member is obsolete
>>>>>>> be33bc22
            if (component.Owner != uid)
#pragma warning restore CS0618 // Type or member is obsolete
                throw new InvalidOperationException("Component is not owned by entity.");

            if (component.Deleted) return;

#if EXCEPTION_TOLERANCE
            try
            {
#endif
            // these two components are required on all entities and cannot be removed normally.
            if (!terminating && component is TransformComponent or MetaDataComponent)
            {
                DebugTools.Assert("Tried to remove a protected component.");
                return;
            }

            if (!_deleteSet.Add(component))
            {
                // already deferred deletion
                return;
            }

            if (component.LifeStage >= ComponentLifeStage.Initialized && component.LifeStage <= ComponentLifeStage.Running)
                LifeShutdown(component);
#if EXCEPTION_TOLERANCE
            }
            catch (Exception e)
            {
                _sawmill.Error($"Caught exception while queuing deferred component removal. Entity={ToPrettyString(component.Owner)}, type={component.GetType()}");
                _runtimeLog.LogException(e, nameof(RemoveComponentDeferred));
            }
#endif
        }

        /// <summary>
        /// WARNING: Do not call this unless you're sure of what you're doing!
        /// </summary>
        internal void RemoveComponentInternal(EntityUid uid, IComponent component, bool terminating, bool archetypeChange, MetaDataComponent? metadata = null)
        {
            // I hate this but also didn't want the MetaQuery.GetComponent overhead.
            // and with archetypes we want to avoid moves at all costs.
            RemoveComponentImmediate(component, uid, terminating, archetypeChange, metadata);
        }

        /// <summary>
        /// Removes a component.
        /// </summary>
        /// <param name="terminating">Is the entity terminating.</param>
        /// <param name="archetypeChange">Should we handle the archetype change or is it being handled externally.</param>
        private void RemoveComponentImmediate(IComponent component, EntityUid uid, bool terminating, bool archetypeChange, MetaDataComponent? meta = null)
        {
            if (component.Deleted)
            {
                _sawmill.Warning($"Deleting an already deleted component. Entity: {ToPrettyString(uid)}, Component: {_componentFactory.GetComponentName(component.GetType())}.");
                return;
            }

#if EXCEPTION_TOLERANCE
            try
            {
#endif
            // these two components are required on all entities and cannot be removed.
            if (!terminating && component is TransformComponent or MetaDataComponent)
            {
                DebugTools.Assert("Tried to remove a protected component.");
                return;
            }

            if (component.Running)
                LifeShutdown(component);

            if (component.LifeStage != ComponentLifeStage.PreAdd)
                LifeRemoveFromEntity(component); // Sets delete

#if EXCEPTION_TOLERANCE
            }
            catch (Exception e)
            {
                _sawmill.Error($"Caught exception during immediate component removal. Entity={ToPrettyString(component.Owner)}, type={component.GetType()}");
                _runtimeLog.LogException(e, nameof(RemoveComponentImmediate));
            }
#endif
            DeleteComponent(uid, component, terminating, archetypeChange, meta);
        }

        /// <inheritdoc />
        public void CullRemovedComponents()
        {
            foreach (var component in _deleteSet)
            {
                if (component.Deleted)
                    continue;
                var uid = component.Owner;

#if EXCEPTION_TOLERANCE
            try
            {
#endif
                // The component may have been restarted sometime after removal was deferred.
                if (component.Running)
                {
                    // TODO add options to cancel deferred deletion?
                    _sawmill.Warning($"Found a running component while culling deferred deletions, owner={ToPrettyString(uid)}, type={component.GetType()}");
                    LifeShutdown(component);
                }

                if (component.LifeStage != ComponentLifeStage.PreAdd)
                    LifeRemoveFromEntity(component);

#if EXCEPTION_TOLERANCE
            }
            catch (Exception e)
            {
                _sawmill.Error($"Caught exception  while processing deferred component removal. Entity={ToPrettyString(component.Owner)}, type={component.GetType()}");
                _runtimeLog.LogException(e, nameof(CullRemovedComponents));
            }
#endif
                DeleteComponent(uid, component, false, true);
            }

            _deleteSet.Clear();
        }

        private void DeleteComponent(EntityUid entityUid, IComponent component, bool terminating, bool archetypeChange, MetaDataComponent? metadata = null)
        {
            if (!MetaQuery.ResolveInternal(entityUid, ref metadata))
                return;

            var eventArgs = new RemovedComponentEventArgs(new ComponentEventArgs(component, entityUid), false, metadata);
            ComponentRemoved?.Invoke(eventArgs);
            _eventBus.OnComponentRemoved(eventArgs);

            var reg = _componentFactory.GetRegistration(component);
            DebugTools.Assert(component.Networked == (reg.NetID != null));

            if (!terminating && reg.NetID != null)
            {
                if (!metadata.NetComponents.Remove(reg.NetID.Value))
                    _sawmill.Error($"Entity {ToPrettyString(entityUid, metadata)} did not have {component.GetType().Name} in its networked component dictionary during component deletion.");

                if (component.NetSyncEnabled)
                {
                    DirtyEntity(entityUid, metadata);
                    metadata.LastComponentRemoved = _gameTiming.CurTick;
                }
            }

            if (archetypeChange)
            {
                DebugTools.Assert(_world.Has(entityUid, reg.Idx.Type));
                if (_world.Has(entityUid, reg.Idx.Type))
                    _world.Remove(entityUid, reg.Idx.Type);
            }


            DebugTools.Assert(_netMan.IsClient // Client side prediction can set LastComponentRemoved to some future tick,
                              || metadata.EntityLastModifiedTick >= metadata.LastComponentRemoved);
        }

        /// <inheritdoc />
        [MethodImpl(MethodImplOptions.AggressiveInlining)]
        public bool HasComponent<T>(EntityUid uid) where T : IComponent
        {
            if (!IsAlive(uid) || !_world.TryGet(uid, out T comp))
                return false;

            return !comp!.Deleted;
        }

        /// <inheritdoc />
        [MethodImpl(MethodImplOptions.AggressiveInlining)]
        public bool HasComponent<T>(EntityUid? uid) where T : IComponent
        {
            return uid.HasValue && HasComponent<T>(uid.Value);
        }

        /// <inheritdoc />
        [MethodImpl(MethodImplOptions.AggressiveInlining)]
        public bool HasComponent(EntityUid uid, Type type)
        {
            if (!IsAlive(uid) || !_world.TryGet(uid, type, out var comp))
                return false;

            return !Unsafe.As<IComponent>(comp).Deleted;
        }

        /// <inheritdoc />
        [MethodImpl(MethodImplOptions.AggressiveInlining)]
        public bool HasComponent(EntityUid? uid, Type type)
        {
            if (!uid.HasValue)
            {
                return false;
            }

            return HasComponent(uid.Value, type);
        }

        /// <inheritdoc />
        [MethodImpl(MethodImplOptions.AggressiveInlining)]
        public bool HasComponent(EntityUid uid, ushort netId, MetaDataComponent? meta = null)
        {
            if (!MetaQuery.Resolve(uid, ref meta))
                return false;

            return meta.NetComponents.ContainsKey(netId);
        }

        /// <inheritdoc />
        [MethodImpl(MethodImplOptions.AggressiveInlining)]
        public bool HasComponent(EntityUid? uid, ushort netId, MetaDataComponent? meta = null)
        {
            if (!uid.HasValue)
            {
                DebugTools.AssertNull(meta);
                return false;
            }

            return HasComponent(uid.Value, netId, meta);
        }

        /// <inheritdoc />
        [MethodImpl(MethodImplOptions.AggressiveInlining)]
        public T EnsureComponent<T>(EntityUid uid) where T : IComponent, new()
        {
            if (TryGetComponent<T>(uid, out var component))
            {
                // Check for deferred component removal.
                if (component.LifeStage <= ComponentLifeStage.Running)
                    return component;
                RemoveComponent(uid, component);
            }

            return AddComponent<T>(uid);
        }

        /// <inheritdoc />
        [MethodImpl(MethodImplOptions.AggressiveInlining)]
        public bool EnsureComponent<T>(EntityUid entity, out T component) where T : IComponent, new()
        {
            if (TryGetComponent<T>(entity, out var comp))
            {
                // Check for deferred component removal.
                if (comp.LifeStage <= ComponentLifeStage.Running)
                {
                    component = comp;
                    return true;
                }

                RemoveComponent(entity, comp);
            }

            component = AddComponent<T>(entity);
            return false;
        }

        /// <inheritdoc />
        [MethodImpl(MethodImplOptions.AggressiveInlining)]
        public T GetComponent<T>(EntityUid uid) where T : IComponent
        {
            if (IsAlive(uid) && _world.TryGet(uid, out T comp))
                return comp;

            throw new KeyNotFoundException($"Entity {uid} does not have a component of type {typeof(T)}");
        }

        public IComponent GetComponent(EntityUid uid, CompIdx type)
        {
            if (TryGetComponent(uid, type, out var comp))
                return comp;

            throw new KeyNotFoundException($"Entity {uid} does not have a component of type {_componentFactory.IdxToType(type)}");
        }

        /// <inheritdoc />
        public IComponent GetComponent(EntityUid uid, Type type)
        {
            if (TryGetComponent(uid, type, out var component))
                return component;

            throw new KeyNotFoundException($"Entity {uid} does not have a component of type {type}");
        }

        /// <inheritdoc />
        public IComponent GetComponent(EntityUid uid, ushort netId, MetaDataComponent? meta = null)
        {
            return (meta ?? MetaQuery.GetComponentInternal(uid)).NetComponents[netId];
        }

        /// <inheritdoc />
        public IComponent GetComponentInternal(EntityUid uid, CompIdx type)
        {
            if (TryGetComponent(uid, type, out var component))
                return component;

            throw new KeyNotFoundException($"Entity {uid} does not have a component of type {type}");
        }

        /// <inheritdoc />
        [MethodImpl(MethodImplOptions.AggressiveInlining)]
        public bool TryGetComponent<T>(EntityUid uid, [NotNullWhen(true)] out T? component) where T : IComponent
        {
            if (IsAlive(uid) && _world.TryGet(uid, out component))
            {
                if (!component!.Deleted)
                {
                    return true;
                }
            }

            component = default;
            return false;
        }

        /// <inheritdoc />
        public bool TryGetComponent<T>([NotNullWhen(true)] EntityUid? uid, [NotNullWhen(true)] out T? component)
        {
            if (!uid.HasValue)
            {
                component = default!;
                return false;
            }

            if (TryGetComponent(uid.Value, typeof(T), out var comp))
            {
                if (!comp.Deleted)
                {
                    component = (T)comp;
                    return true;
                }
            }

            component = default;
            return false;
        }

        /// <inheritdoc />
        public bool TryGetComponent(EntityUid uid, Type type, [NotNullWhen(true)] out IComponent? component)
        {
            if (IsAlive(uid) && _world.TryGet(uid, type, out var comp))
            {
                component = Unsafe.As<IComponent>(comp);
                if (!component.Deleted)
                {
                    return true;
                }
            }

            component = null;
            return false;
        }

        public bool TryGetComponent(EntityUid uid, CompIdx type, [NotNullWhen(true)] out IComponent? component)
        {
            if (IsAlive(uid) && _world.TryGet(uid, type.Type, out var comp))
            {
                component = Unsafe.As<IComponent>(comp);
                if (component != null! && !component.Deleted)
                    return true;
            }

            component = null;
            return false;
        }

        /// <inheritdoc />
        public bool TryGetComponent([NotNullWhen(true)] EntityUid? uid, Type type,
            [NotNullWhen(true)] out IComponent? component)
        {
            if (!uid.HasValue)
            {
                component = null;
                return false;
            }

            return TryGetComponent(uid.Value, type, out component);
        }

        /// <inheritdoc />
        public bool TryGetComponent(EntityUid uid, ushort netId, [MaybeNullWhen(false)] out IComponent component, MetaDataComponent? meta = null)
        {
            if (MetaQuery.TryGetComponentInternal(uid, out var metadata)
                && metadata.NetComponents.TryGetValue(netId, out var comp))
            {
                component = comp;
                return true;
            }

            component = default;
            return false;
        }

        /// <inheritdoc />
        public bool TryGetComponent([NotNullWhen(true)] EntityUid? uid, ushort netId,
            [MaybeNullWhen(false)] out IComponent component, MetaDataComponent? meta = null)
        {
            if (!uid.HasValue)
            {
                DebugTools.AssertNull(meta);
                component = default;
                return false;
            }

            return TryGetComponent(uid.Value, netId, out component, meta);
        }

        public EntityQuery<TComp1> GetEntityQuery<TComp1>() where TComp1 : IComponent
        {
            return new EntityQuery<TComp1>(this, _world, null, _resolveSawmill);
        }

        public EntityQuery<IComponent> GetEntityQuery(Type type)
        {
            return new EntityQuery<IComponent>(this, _world, type, _resolveSawmill);
        }

        /// <inheritdoc />
        public IEnumerable<IComponent> GetComponents(EntityUid uid)
        {
            foreach (var obj in _world.GetAllComponents(uid))
            {
                var comp = Unsafe.As<IComponent>(obj);

                if (comp.Deleted) continue;

                yield return comp;
            }
        }

        /// <inheritdoc />
        public int ComponentCount(EntityUid uid)
        {
            return _world.GetArchetype(uid).Types.Length;
        }

        /// <summary>
        /// Copy the components for an entity into the given span,
        /// or re-allocate the span as an array if there's not enough space.º
        /// </summary>
        private void CopyComponentsInto(ref Span<IComponent?> comps, EntityUid uid)
        {
            var set = _world.GetAllComponents(uid);

            if (set.Length > comps.Length)
            {
                comps = new IComponent[set.Length];
            }

            var i = 0;
            foreach (var c in set)
            {
                comps[i++] = Unsafe.As<IComponent>(c);
            }
        }

        /// <inheritdoc />
        public IEnumerable<T> GetComponents<T>(EntityUid uid)
        {
            var comps = _world.GetAllComponents(uid);

            foreach (Component comp in comps)
            {
                if (comp.Deleted || comp is not T tComp) continue;

                yield return tComp;
            }
        }

        /// <inheritdoc />
        public NetComponentEnumerable GetNetComponents(EntityUid uid, MetaDataComponent? meta = null)
        {
            meta ??= MetaQuery.GetComponentInternal(uid);
            return new NetComponentEnumerable(meta.NetComponents);
        }

        /// <inheritdoc />
        public NetComponentEnumerable? GetNetComponentsOrNull(EntityUid uid, MetaDataComponent? meta = null)
        {
            return MetaQuery.Resolve(uid, ref meta)
                ? new NetComponentEnumerable(meta.NetComponents)
                : null;
        }

        #region Join Functions

        public (EntityUid Uid, T Component)[] AllComponents<T>() where T : IComponent
        {
            var query = AllEntityQueryEnumerator<T>();
            var comps = new (EntityUid Uid, T Component)[Count<T>()];
            var i = 0;

            while (query.MoveNext(out var uid, out var comp))
            {
                comps[i] = (uid, comp);
                i++;
            }

            return comps;
        }

        public List<(EntityUid Uid, T Component)> AllComponentsList<T>() where T : IComponent
        {
            var query = AllEntityQueryEnumerator<T>();
            var comps = new List<(EntityUid Uid, T Component)>(Count<T>());

            while (query.MoveNext(out var uid, out var comp))
            {
                comps.Add((uid, comp));
            }

            return comps;
        }

        public AllEntityQueryEnumerator<TComp1> AllEntityQueryEnumerator<TComp1>()
        where TComp1 : IComponent
        {
            return new AllEntityQueryEnumerator<TComp1>(_world);
        }

        public AllEntityQueryEnumerator<TComp1, TComp2> AllEntityQueryEnumerator<TComp1, TComp2>()
            where TComp1 : IComponent
            where TComp2 : IComponent
        {
            return new AllEntityQueryEnumerator<TComp1, TComp2>(_world);
        }

        public AllEntityQueryEnumerator<TComp1, TComp2, TComp3> AllEntityQueryEnumerator<TComp1, TComp2, TComp3>()
            where TComp1 : IComponent
            where TComp2 : IComponent
            where TComp3 : IComponent
        {
            return new AllEntityQueryEnumerator<TComp1, TComp2, TComp3>(_world);
        }

        public AllEntityQueryEnumerator<TComp1, TComp2, TComp3, TComp4> AllEntityQueryEnumerator<TComp1, TComp2, TComp3, TComp4>()
            where TComp1 : IComponent
            where TComp2 : IComponent
            where TComp3 : IComponent
            where TComp4 : IComponent
        {
            return new AllEntityQueryEnumerator<TComp1, TComp2, TComp3, TComp4>(_world);
        }

        public EntityQueryEnumerator<TComp1> EntityQueryEnumerator<TComp1>()
            where TComp1 : IComponent
        {
            return new EntityQueryEnumerator<TComp1>(_world);
        }

        public EntityQueryEnumerator<TComp1, TComp2> EntityQueryEnumerator<TComp1, TComp2>()
            where TComp1 : IComponent
            where TComp2 : IComponent
        {
            return new EntityQueryEnumerator<TComp1, TComp2>(_world);
        }

        public EntityQueryEnumerator<TComp1, TComp2, TComp3> EntityQueryEnumerator<TComp1, TComp2, TComp3>()
            where TComp1 : IComponent
            where TComp2 : IComponent
            where TComp3 : IComponent
        {
            return new EntityQueryEnumerator<TComp1, TComp2, TComp3>(_world);
        }

        public EntityQueryEnumerator<TComp1, TComp2, TComp3, TComp4> EntityQueryEnumerator<TComp1, TComp2, TComp3, TComp4>()
            where TComp1 : IComponent
            where TComp2 : IComponent
            where TComp3 : IComponent
            where TComp4 : IComponent
        {
            return new EntityQueryEnumerator<TComp1, TComp2, TComp3, TComp4>(_world);
        }

        /// <inheritdoc />
        public IEnumerable<T> EntityQuery<T>(bool includePaused = false) where T : IComponent
        {
            if (includePaused)
            {
                var query = new AllEntityQueryEnumerator<T>(_world);
                while (query.MoveNext(out var comp))
                {
                    yield return comp;
                }
            }
            else
            {
<<<<<<< HEAD
                var query = new EntityQueryEnumerator<T>(_world);
                while (query.MoveNext(out var comp))
                {
                    yield return comp;
=======
                foreach (var (uid, t1Comp) in comps)
                {
                    if (t1Comp.Deleted || !MetaQuery.TryGetComponentInternal(uid, out var metaComp)) continue;

                    if (metaComp.EntityPaused) continue;

                    yield return (T)t1Comp;
>>>>>>> be33bc22
                }
            }
        }

        /// <inheritdoc />
        public IEnumerable<(TComp1, TComp2)> EntityQuery<TComp1, TComp2>(bool includePaused = false)
            where TComp1 : IComponent
            where TComp2 : IComponent
        {
            if (includePaused)
            {
                var query = new AllEntityQueryEnumerator<TComp1, TComp2>(_world);
                while (query.MoveNext(out var comp1, out var comp2))
                {
                    yield return (comp1, comp2);
                }
            }
            else
            {
                var query = new EntityQueryEnumerator<TComp1, TComp2>(_world);
                while (query.MoveNext(out var comp1, out var comp2))
                {
<<<<<<< HEAD
                    yield return (comp1, comp2);
=======
                    // Check paused last because 90% of the time the component's likely not gonna be paused.
                    if (!trait2.TryGetValue(uid, out var t2Comp) || t2Comp.Deleted)
                        continue;

                    if (t1Comp.Deleted || !metaComps.TryGetValue(uid, out var metaComp)) continue;

                    var meta = (MetaDataComponent)metaComp;

                    if (meta.EntityPaused) continue;

                    yield return (
                        (TComp1) t1Comp,
                        (TComp2) t2Comp);
>>>>>>> be33bc22
                }
            }
        }

        /// <inheritdoc />
        public IEnumerable<(TComp1, TComp2, TComp3)> EntityQuery<TComp1, TComp2, TComp3>(bool includePaused = false)
            where TComp1 : IComponent
            where TComp2 : IComponent
            where TComp3 : IComponent
        {
            if (includePaused)
            {
                var query = new AllEntityQueryEnumerator<TComp1, TComp2, TComp3>(_world);
                while (query.MoveNext(out var comp1, out var comp2, out var comp3))
                {
                    yield return (comp1, comp2, comp3);
                }
            }
            else
            {
                var query = new EntityQueryEnumerator<TComp1, TComp2, TComp3>(_world);
                while (query.MoveNext(out var comp1, out var comp2, out var comp3))
                {
<<<<<<< HEAD
                    yield return (comp1, comp2, comp3);
=======
                    // Check paused last because 90% of the time the component's likely not gonna be paused.
                    if (!trait2.TryGetValue(uid, out var t2Comp) || t2Comp.Deleted)
                        continue;

                    if (!trait3.TryGetValue(uid, out var t3Comp) || t3Comp.Deleted)
                        continue;

                    if (t1Comp.Deleted || !metaComps.TryGetValue(uid, out var metaComp)) continue;

                    var meta = (MetaDataComponent)metaComp;

                    if (meta.EntityPaused) continue;

                    yield return (
                        (TComp1) t1Comp,
                        (TComp2) t2Comp,
                        (TComp3) t3Comp);
>>>>>>> be33bc22
                }
            }
        }

        /// <inheritdoc />
        public IEnumerable<(TComp1, TComp2, TComp3, TComp4)> EntityQuery<TComp1, TComp2, TComp3, TComp4>(
            bool includePaused = false)
            where TComp1 : IComponent
            where TComp2 : IComponent
            where TComp3 : IComponent
            where TComp4 : IComponent
        {
            if (includePaused)
            {
                var query = new AllEntityQueryEnumerator<TComp1, TComp2, TComp3, TComp4>(_world);
                while (query.MoveNext(out var comp1, out var comp2, out var comp3, out var comp4))
                {
                    yield return (comp1, comp2, comp3, comp4);
                }
            }
            else
            {
                var query = new EntityQueryEnumerator<TComp1, TComp2, TComp3, TComp4>(_world);
                while (query.MoveNext(out var comp1, out var comp2, out var comp3, out var comp4))
                {
<<<<<<< HEAD
                    yield return (comp1, comp2, comp3, comp4);
=======
                    // Check paused last because 90% of the time the component's likely not gonna be paused.
                    if (!trait2.TryGetValue(uid, out var t2Comp) || t2Comp.Deleted)
                        continue;

                    if (!trait3.TryGetValue(uid, out var t3Comp) || t3Comp.Deleted)
                        continue;

                    if (!trait4.TryGetValue(uid, out var t4Comp) || t4Comp.Deleted)
                        continue;

                    if (t1Comp.Deleted || !metaComps.TryGetValue(uid, out var metaComp)) continue;

                    var meta = (MetaDataComponent)metaComp;

                    if (meta.EntityPaused) continue;

                    yield return (
                        (TComp1) t1Comp,
                        (TComp2) t2Comp,
                        (TComp3) t3Comp,
                        (TComp4) t4Comp);
>>>>>>> be33bc22
                }
            }
        }

        #endregion

        /// <inheritdoc />
        public IEnumerable<(EntityUid Uid, IComponent Component)> GetAllComponents(Type type, bool includePaused = false)
        {
            var query = new QueryDescription();

            // TODO arch paused component
            if (includePaused)
            {
                // TODO arch pool
                query.All = new ComponentType[] { type };
            }
            else
            {
                query.All = new ComponentType[] { type, typeof(MetaDataComponent) };
            }

            foreach (var chunk in _world.Query(query).ChunkIterator(_world))
            {
                var components = chunk.GetArray(type);
                var metas = includePaused ? default : chunk.GetArray<MetaDataComponent>();

                for (var i = 0; i < chunk.Size; i++)
                {
                    var comp = Unsafe.As<IComponent>(components.GetValue(i))!;
                    if (comp.Deleted)
                        continue;

                    if (!includePaused && metas![i].EntityPaused)
                        continue;

                    yield return (_world.Reference(chunk.Entities[i]), comp);
                }
            }
        }

        /// <inheritdoc />
        public ComponentState GetComponentState(IEventBus eventBus, IComponent component, ICommonSession? session, GameTick fromTick)
        {
            DebugTools.Assert(component.NetSyncEnabled, $"Attempting to get component state for an un-synced component: {component.GetType()}");
            var getState = new ComponentGetState(session, fromTick);
            eventBus.RaiseComponentEvent(component, ref getState);

            return getState.State ?? DefaultComponentState;
        }

        public bool CanGetComponentState(IEventBus eventBus, IComponent component, ICommonSession player)
        {
            var attempt = new ComponentGetStateAttemptEvent(player);
            eventBus.RaiseComponentEvent(component, ref attempt);
            return !attempt.Cancelled;
        }

        #endregion
    }

    public readonly struct NetComponentEnumerable
    {
        private readonly Dictionary<ushort, IComponent> _dictionary;

        public NetComponentEnumerable(Dictionary<ushort, IComponent> dictionary) => _dictionary = dictionary;
        public NetComponentEnumerator GetEnumerator() => new(_dictionary);
    }

    public struct NetComponentEnumerator
    {
        // DO NOT MAKE THIS READONLY
        private Dictionary<ushort, IComponent>.Enumerator _dictEnum;

        public NetComponentEnumerator(Dictionary<ushort, IComponent> dictionary) =>
            _dictEnum = dictionary.GetEnumerator();

        public bool MoveNext() => _dictEnum.MoveNext();

        public (ushort netId, IComponent component) Current
        {
            get
            {
                var val = _dictEnum.Current;
                return (val.Key, val.Value);
            }
        }
    }

    public readonly struct EntityQuery<TComp1> where TComp1 : IComponent
    {
        private readonly IEntityManager _manager;
        private readonly World _world;
        private readonly ComponentType? _type;
        private readonly ISawmill _sawmill;

        public EntityQuery(IEntityManager manager, World world, ComponentType? type, ISawmill sawmill)
        {
            _manager = manager;
            _world = world;
            _type = type;
            _sawmill = sawmill;
        }

        [MethodImpl(MethodImplOptions.AggressiveInlining)]
        [Pure]
        public TComp1 GetComponent(EntityUid uid)
        {
            return _type == null
                ? _manager.GetComponent<TComp1>(uid)
                : (TComp1)_manager.GetComponent(uid, _type.Value.Type);
        }

        [MethodImpl(MethodImplOptions.AggressiveInlining)]
        [Pure]
        public bool TryGetComponent([NotNullWhen(true)] EntityUid? uid, [NotNullWhen(true)] out TComp1? component)
        {
            if (uid == null)
            {
                component = default;
                return false;
            }

            return TryGetComponent(uid.Value, out component);
        }

        [MethodImpl(MethodImplOptions.AggressiveInlining)]
        [Pure]
        public bool TryGetComponent(EntityUid uid, [NotNullWhen(true)] out TComp1? component)
        {
            if (_type != null)
            {
                if (_manager.TryGetComponent(uid, _type.Value.Type, out var comp))
                {
                    component = (TComp1) comp;
                    return true;
                }

                component = default;
                return false;
            }
            else
            {
                return _manager.TryGetComponent(uid, out component);
            }
        }

        [MethodImpl(MethodImplOptions.AggressiveInlining)]
        [Pure]
        public bool HasComponent(EntityUid uid)
        {
            return _type == null
                ? _manager.HasComponent<TComp1>(uid)
                : _manager.HasComponent(uid, _type.Value.Type);
        }

        [MethodImpl(MethodImplOptions.AggressiveInlining)]
        [Pure]
        public bool HasComponent(EntityUid? uid)
        {
            return _type == null
                ? _manager.HasComponent<TComp1>(uid)
                : _manager.HasComponent(uid, _type.Value.Type);
        }

        [MethodImpl(MethodImplOptions.AggressiveInlining)]
        [Pure]
        public bool Resolve(EntityUid uid, [NotNullWhen(true)] ref TComp1? component, bool logMissing = true)
        {
            if (component != null)
            {
                DebugTools.AssertOwner(uid, component);
                return true;
            }

            if (TryGetComponent(uid, out component))
            {
                return true;
            }

            if (logMissing)
                _sawmill.Error($"Can't resolve \"{typeof(TComp1)}\" on entity {uid}!\n{new StackTrace(1, true)}");

            return false;
        }

        [MethodImpl(MethodImplOptions.AggressiveInlining)]
        [Pure]
        public TComp1? CompOrNull(EntityUid uid)
        {
            if (TryGetComponent(uid, out var comp))
                return comp;

            return default;
        }

        #region Internal

        /// <summary>
        /// Elides the component.Deleted check of <see cref="GetComponent"/>
        /// </summary>
        [MethodImpl(MethodImplOptions.AggressiveInlining)]
        [Pure]
        internal TComp1 GetComponentInternal(EntityUid uid)
        {
            if (TryGetComponentInternal(uid, out var comp))
                return comp;

            throw new KeyNotFoundException($"Entity {uid} does not have a component of type {typeof(TComp1)}");
        }

        /// <summary>
        /// Elides the component.Deleted check of <see cref="TryGetComponent(System.Nullable{Robust.Shared.GameObjects.EntityUid},out TComp1?)"/>
        /// </summary>
        [MethodImpl(MethodImplOptions.AggressiveInlining)]
        [Pure]
        internal bool TryGetComponentInternal([NotNullWhen(true)] EntityUid? uid, [NotNullWhen(true)] out TComp1? component)
        {
            if (uid == null)
            {
                component = default;
                return false;
            }

            return TryGetComponentInternal(uid.Value, out component);
        }

        /// <summary>
        /// Elides the component.Deleted check of <see cref="TryGetComponent(System.Nullable{Robust.Shared.GameObjects.EntityUid},out TComp1?)"/>
        /// </summary>
        [MethodImpl(MethodImplOptions.AggressiveInlining)]
        [Pure]
        internal bool TryGetComponentInternal(EntityUid uid, [NotNullWhen(true)] out TComp1? component)
        {
            if (_world.TryGet(uid, out component!))
            {
                return true;
            }

            component = default;
            return false;
        }

        /// <summary>
        /// Elides the component.Deleted check of <see cref="HasComponent(EntityUid)"/>
        /// </summary>
        [MethodImpl(MethodImplOptions.AggressiveInlining)]
        [Pure]
        internal bool HasComponentInternal(EntityUid uid)
        {
            // TODO fix checking deleted
            return _world.TryGet(uid, out TComp1 comp) && !comp.Deleted;
        }

        /// <summary>
        /// Elides the component.Deleted check of <see cref="Resolve"/>
        /// </summary>
        [MethodImpl(MethodImplOptions.AggressiveInlining)]
        [Pure]
        internal bool ResolveInternal(EntityUid uid, [NotNullWhen(true)] ref TComp1? component, bool logMissing = true)
        {
            if (component != null)
            {
                DebugTools.AssertOwner(uid, component);
                return true;
            }

            if (TryGetComponentInternal(uid, out component))
            {
                return true;
            }

            if (logMissing)
                _sawmill.Error($"Can't resolve \"{typeof(TComp1)}\" on entity {uid}!\n{new StackTrace(1, true)}");

            return false;
        }
        /// <summary>
        /// Elides the component.Deleted check of <see cref="CompOrNull"/>
        /// </summary>
        [MethodImpl(MethodImplOptions.AggressiveInlining)]
        [Pure]
        internal TComp1? CompOrNullInternal(EntityUid uid)
        {
            if (TryGetComponent(uid, out var comp))
                return comp;

            return default;
        }

        #endregion
    }

    #region Query

    /// <summary>
    /// Returns all matching unpaused components.
    /// </summary>
    public struct EntityQueryEnumerator<TComp1>
        where TComp1 : IComponent
    {
        private readonly World _world;
        private ArchChunkEnumerator _chunkEnumerator;
        private int _index;

        public EntityQueryEnumerator(World world)
        {
            _world = world;
            _chunkEnumerator = world.Query(new QueryDescription().WithAll<TComp1, MetaDataComponent>()).ChunkIterator(world).GetEnumerator();
            if (_chunkEnumerator.MoveNext())
            {
                _index = _chunkEnumerator.Current.Size;
            }
        }

        public bool MoveNext(out EntityUid uid, [NotNullWhen(true)] out TComp1? comp1)
        {
            uid = default;
            comp1 = default;

            if (--_index < 0)
            {
                if (!_chunkEnumerator.MoveNext())
                {
                    return false;
                }

                _index = _chunkEnumerator.Current.Size - 1;
            }

            var entity = _chunkEnumerator.Current.Entities[_index];
            var comps = _chunkEnumerator.Current.GetRow<TComp1, MetaDataComponent>(_index);

            if (comps.t0.Deleted || comps.t1.EntityPaused)
                return false;

            uid = _world.Reference(entity);
            comp1 = comps.t0;
            return true;
        }

        [MethodImpl(MethodImplOptions.AggressiveInlining)]
        public bool MoveNext([NotNullWhen(true)] out TComp1? comp1)
        {
            return MoveNext(out _, out comp1);
        }
    }

    /// <summary>
    /// Returns all matching unpaused components.
    /// </summary>
    public struct EntityQueryEnumerator<TComp1, TComp2>
        where TComp1 : IComponent
        where TComp2 : IComponent
    {
        private readonly World _world;
        private ArchChunkEnumerator _chunkEnumerator;
        private int _index;

        public EntityQueryEnumerator(World world)
        {
            _world = world;
            _chunkEnumerator = world.Query(new QueryDescription().WithAll<TComp1, TComp2, MetaDataComponent>()).ChunkIterator(world).GetEnumerator();
            if (_chunkEnumerator.MoveNext())
            {
                _index = _chunkEnumerator.Current.Size;
            }
        }

        public bool MoveNext(out EntityUid uid, [NotNullWhen(true)] out TComp1? comp1,  [NotNullWhen(true)] out TComp2? comp2)
        {
            uid = default;
            comp1 = default;
            comp2 = default;

            if (--_index < 0)
            {
                if (!_chunkEnumerator.MoveNext())
                {
                    return false;
                }

                _index = _chunkEnumerator.Current.Size - 1;
            }

            var entity = _chunkEnumerator.Current.Entities[_index];
            var comps = _chunkEnumerator.Current.GetRow<TComp1, TComp2, MetaDataComponent>(_index);

            if (comps.t0.Deleted || comps.t1.Deleted || comps.t2.EntityPaused)
                return false;

            uid = _world.Reference(entity);
            comp1 = comps.t0;
            comp2 = comps.t1;
            return true;
        }

        [MethodImpl(MethodImplOptions.AggressiveInlining)]
        public bool MoveNext([NotNullWhen(true)] out TComp1? comp1, [NotNullWhen(true)] out TComp2? comp2)
        {
            return MoveNext(out _, out comp1, out comp2);
        }
    }

    /// <summary>
    /// Returns all matching unpaused components.
    /// </summary>
    public struct EntityQueryEnumerator<TComp1, TComp2, TComp3>
        where TComp1 : IComponent
        where TComp2 : IComponent
        where TComp3 : IComponent
    {
        private readonly World _world;
        private ArchChunkEnumerator _chunkEnumerator;
        private int _index;

        public EntityQueryEnumerator(World world)
        {
            _world = world;
            _chunkEnumerator = world.Query(new QueryDescription().WithAll<TComp1, TComp2, TComp3, MetaDataComponent>()).ChunkIterator(world).GetEnumerator();
            if (_chunkEnumerator.MoveNext())
            {
                _index = _chunkEnumerator.Current.Size;
            }
        }

        public bool MoveNext(out EntityUid uid, [NotNullWhen(true)] out TComp1? comp1, [NotNullWhen(true)] out TComp2? comp2, [NotNullWhen(true)] out TComp3? comp3)
        {
            uid = default;
            comp1 = default;
            comp2 = default;
            comp3 = default;

            if (--_index < 0)
            {
                if (!_chunkEnumerator.MoveNext())
                {
                    return false;
                }

                _index = _chunkEnumerator.Current.Size - 1;
            }

            var entity = _chunkEnumerator.Current.Entities[_index];
            var comps = _chunkEnumerator.Current.GetRow<TComp1, TComp2, TComp3, MetaDataComponent>(_index);

            if (comps.t0.Deleted || comps.t1.Deleted || comps.t2.Deleted || comps.t3.EntityPaused)
                return false;

            uid = _world.Reference(entity);
            comp1 = comps.t0;
            comp2 = comps.t1;
            comp3 = comps.t2;
            return true;
        }

        [MethodImpl(MethodImplOptions.AggressiveInlining)]
        public bool MoveNext(
            [NotNullWhen(true)] out TComp1? comp1,
            [NotNullWhen(true)] out TComp2? comp2,
            [NotNullWhen(true)] out TComp3? comp3)
        {
            return MoveNext(out _, out comp1, out comp2, out comp3);
        }
    }

    /// <summary>
    /// Returns all matching unpaused components.
    /// </summary>
    public struct EntityQueryEnumerator<TComp1, TComp2, TComp3, TComp4>
        where TComp1 : IComponent
        where TComp2 : IComponent
        where TComp3 : IComponent
        where TComp4 : IComponent
    {
        private readonly World _world;
        private ArchChunkEnumerator _chunkEnumerator;
        private int _index;

        public EntityQueryEnumerator(World world)
        {
            _world = world;
            _chunkEnumerator = world.Query(new QueryDescription().WithAll<TComp1, TComp2, TComp3, TComp4, MetaDataComponent>()).ChunkIterator(world).GetEnumerator();
            if (_chunkEnumerator.MoveNext())
            {
                _index = _chunkEnumerator.Current.Size;
            }
        }

        public bool MoveNext(out EntityUid uid, [NotNullWhen(true)] out TComp1? comp1, [NotNullWhen(true)] out TComp2? comp2, [NotNullWhen(true)] out TComp3? comp3, [NotNullWhen(true)] out TComp4? comp4)
        {
            uid = default;
            comp1 = default;
            comp2 = default;
            comp3 = default;
            comp4 = default;

            if (--_index < 0)
            {
                if (!_chunkEnumerator.MoveNext())
                {
                    return false;
                }

                _index = _chunkEnumerator.Current.Size - 1;
            }

            var entity = _chunkEnumerator.Current.Entities[_index];
            var comps = _chunkEnumerator.Current.GetRow<TComp1, TComp2, TComp3, TComp4, MetaDataComponent>(_index);

            if (comps.t0.Deleted || comps.t1.Deleted || comps.t2.Deleted || comps.t3.Deleted || comps.t4.EntityPaused)
                return false;

            uid = _world.Reference(entity);
            comp1 = comps.t0;
            comp2 = comps.t1;
            comp3 = comps.t2;
            comp4 = comps.t3;
            return true;
        }

        [MethodImpl(MethodImplOptions.AggressiveInlining)]
        public bool MoveNext(
            [NotNullWhen(true)] out TComp1? comp1,
            [NotNullWhen(true)] out TComp2? comp2,
            [NotNullWhen(true)] out TComp3? comp3,
            [NotNullWhen(true)] out TComp4? comp4)
        {
            return MoveNext(out _, out comp1, out comp2, out comp3, out comp4);
        }
    }

    #endregion

    #region All query

    /// <summary>
    /// Returns all matching components, paused or not.
    /// </summary>
    public struct AllEntityQueryEnumerator<TComp1>
        where TComp1 : IComponent
    {
        private readonly World _world;
        private ArchChunkEnumerator _chunkEnumerator;
        private int _index;

        public AllEntityQueryEnumerator(World world)
        {
            _world = world;
            _chunkEnumerator = world.Query(new QueryDescription().WithAll<TComp1>()).ChunkIterator(world).GetEnumerator();
            if (_chunkEnumerator.MoveNext())
            {
                _index = _chunkEnumerator.Current.Size;
            }
        }

        public bool MoveNext(out EntityUid uid, [NotNullWhen(true)] out TComp1? comp1)
        {
            uid = default;
            comp1 = default;

            if (--_index < 0)
            {
                if (!_chunkEnumerator.MoveNext())
                {
                    return false;
                }

                _index = _chunkEnumerator.Current.Size - 1;
            }

            var entity = _chunkEnumerator.Current.Entities[_index];
            var comp = _chunkEnumerator.Current.Get<TComp1>(_index);

            if (comp.Deleted)
                return false;

            uid = _world.Reference(entity);
            comp1 = comp;
            return true;
        }

        [MethodImpl(MethodImplOptions.AggressiveInlining)]
        public bool MoveNext([NotNullWhen(true)] out TComp1? comp1)
        {
            return MoveNext(out _, out comp1);
        }
    }

    /// <summary>
    /// Returns all matching components, paused or not.
    /// </summary>
    public struct AllEntityQueryEnumerator<TComp1, TComp2>
        where TComp1 : IComponent
        where TComp2 : IComponent
    {
        private readonly World _world;
        private ArchChunkEnumerator _chunkEnumerator;
        private int _index;

        public AllEntityQueryEnumerator(World world)
        {
            _world = world;
            _chunkEnumerator = world.Query(new QueryDescription().WithAll<TComp1, TComp2>()).ChunkIterator(world).GetEnumerator();
            if (_chunkEnumerator.MoveNext())
            {
                _index = _chunkEnumerator.Current.Size;
            }
        }

        public bool MoveNext(out EntityUid uid, [NotNullWhen(true)] out TComp1? comp1, [NotNullWhen(true)] out TComp2? comp2)
        {
            uid = default;
            comp1 = default;
            comp2 = default;

            if (--_index < 0)
            {
                if (!_chunkEnumerator.MoveNext())
                {
                    return false;
                }

                _index = _chunkEnumerator.Current.Size - 1;
            }

            var entity = _chunkEnumerator.Current.Entities[_index];
            var comps = _chunkEnumerator.Current.GetRow<TComp1, TComp2>(_index);

            if (comps.t0.Deleted || comps.t1.Deleted)
                return false;

            uid = _world.Reference(entity);
            comp1 = comps.t0;
            comp2 = comps.t1;
            return true;
        }

        [MethodImpl(MethodImplOptions.AggressiveInlining)]
        public bool MoveNext([NotNullWhen(true)] out TComp1? comp1, [NotNullWhen(true)] out TComp2? comp2)
        {
            return MoveNext(out _, out comp1, out comp2);
        }
    }

    /// <summary>
    /// Returns all matching components, paused or not.
    /// </summary>
    public struct AllEntityQueryEnumerator<TComp1, TComp2, TComp3>
        where TComp1 : IComponent
        where TComp2 : IComponent
        where TComp3 : IComponent
    {
        private readonly World _world;
        private ArchChunkEnumerator _chunkEnumerator;
        private int _index;

        public AllEntityQueryEnumerator(World world)
        {
            _world = world;
            _chunkEnumerator = world.Query(new QueryDescription().WithAll<TComp1, TComp2, TComp3>()).ChunkIterator(world).GetEnumerator();
            if (_chunkEnumerator.MoveNext())
            {
                _index = _chunkEnumerator.Current.Size;
            }
        }

        public bool MoveNext(out EntityUid uid, [NotNullWhen(true)] out TComp1? comp1, [NotNullWhen(true)] out TComp2? comp2, [NotNullWhen(true)] out TComp3? comp3)
        {
            uid = default;
            comp1 = default;
            comp2 = default;
            comp3 = default;

            if (--_index < 0)
            {
                if (!_chunkEnumerator.MoveNext())
                {
                    return false;
                }

                _index = _chunkEnumerator.Current.Size - 1;
            }

            var entity = _chunkEnumerator.Current.Entities[_index];
            var comps = _chunkEnumerator.Current.GetRow<TComp1, TComp2, TComp3>(_index);

            if (comps.t0.Deleted || comps.t1.Deleted || comps.t2.Deleted)
                return false;

            uid = _world.Reference(entity);
            comp1 = comps.t0;
            comp2 = comps.t1;
            comp3 = comps.t2;
            return true;
        }

        [MethodImpl(MethodImplOptions.AggressiveInlining)]
        public bool MoveNext(
            [NotNullWhen(true)] out TComp1? comp1,
            [NotNullWhen(true)] out TComp2? comp2,
            [NotNullWhen(true)] out TComp3? comp3)
        {
            return MoveNext(out _, out comp1, out comp2, out comp3);
        }
    }

    /// <summary>
    /// Returns all matching components, paused or not.
    /// </summary>
    public struct AllEntityQueryEnumerator<TComp1, TComp2, TComp3, TComp4>
        where TComp1 : IComponent
        where TComp2 : IComponent
        where TComp3 : IComponent
        where TComp4 : IComponent
    {
        private readonly World _world;
        private ArchChunkEnumerator _chunkEnumerator;
        private int _index;

        public AllEntityQueryEnumerator(World world)
        {
            _world = world;
            _chunkEnumerator = world.Query(new QueryDescription().WithAll<TComp1, TComp2, TComp3, TComp4>()).ChunkIterator(world).GetEnumerator();
            if (_chunkEnumerator.MoveNext())
            {
                _index = _chunkEnumerator.Current.Size;
            }
        }

        public bool MoveNext(out EntityUid uid, [NotNullWhen(true)] out TComp1? comp1, [NotNullWhen(true)] out TComp2? comp2, [NotNullWhen(true)] out TComp3? comp3, [NotNullWhen(true)] out TComp4? comp4)
        {
            uid = default;
            comp1 = default;
            comp2 = default;
            comp3 = default;
            comp4 = default;

            if (--_index < 0)
            {
                if (!_chunkEnumerator.MoveNext())
                {
                    return false;
                }

                _index = _chunkEnumerator.Current.Size - 1;
            }

            var entity = _chunkEnumerator.Current.Entities[_index];
            var comps = _chunkEnumerator.Current.GetRow<TComp1, TComp2, TComp3, TComp4>(_index);

            if (comps.t0.Deleted || comps.t1.Deleted || comps.t2.Deleted || comps.t3.Deleted)
                return false;

            uid = _world.Reference(entity);
            comp1 = comps.t0;
            comp2 = comps.t1;
            comp3 = comps.t2;
            comp4 = comps.t3;
            return true;
        }

        [MethodImpl(MethodImplOptions.AggressiveInlining)]
        public bool MoveNext(
            [NotNullWhen(true)] out TComp1? comp1,
            [NotNullWhen(true)] out TComp2? comp2,
            [NotNullWhen(true)] out TComp3? comp3,
            [NotNullWhen(true)] out TComp4? comp4)
        {
            return MoveNext(out _, out comp1, out comp2, out comp3, out comp4);
        }
    }

    #endregion
}<|MERGE_RESOLUTION|>--- conflicted
+++ resolved
@@ -73,15 +73,8 @@
 
         public void InitializeComponents(EntityUid uid, MetaDataComponent? metadata = null)
         {
-<<<<<<< HEAD
-#pragma warning disable CS0618 // Type or member is obsolete
-            DebugTools.Assert(metadata == null || metadata.Owner == uid);
-#pragma warning restore CS0618 // Type or member is obsolete
-            metadata ??= MetaQuery.GetComponent(uid);
-=======
             DebugTools.AssertOwner(uid, metadata);
             metadata ??= GetComponent<MetaDataComponent>(uid);
->>>>>>> be33bc22
             DebugTools.Assert(metadata.EntityLifeStage == EntityLifeStage.PreInit);
             metadata.EntityLifeStage = EntityLifeStage.Initializing;
 
@@ -399,12 +392,9 @@
 
         private void RemoveComponentDeferred(IComponent component, EntityUid uid, bool terminating)
         {
-<<<<<<< HEAD
-=======
             if (component == null) throw new ArgumentNullException(nameof(component));
 
 #pragma warning disable CS0618 // Type or member is obsolete
->>>>>>> be33bc22
             if (component.Owner != uid)
 #pragma warning restore CS0618 // Type or member is obsolete
                 throw new InvalidOperationException("Component is not owned by entity.");
@@ -992,20 +982,10 @@
             }
             else
             {
-<<<<<<< HEAD
                 var query = new EntityQueryEnumerator<T>(_world);
                 while (query.MoveNext(out var comp))
                 {
                     yield return comp;
-=======
-                foreach (var (uid, t1Comp) in comps)
-                {
-                    if (t1Comp.Deleted || !MetaQuery.TryGetComponentInternal(uid, out var metaComp)) continue;
-
-                    if (metaComp.EntityPaused) continue;
-
-                    yield return (T)t1Comp;
->>>>>>> be33bc22
                 }
             }
         }
@@ -1028,23 +1008,7 @@
                 var query = new EntityQueryEnumerator<TComp1, TComp2>(_world);
                 while (query.MoveNext(out var comp1, out var comp2))
                 {
-<<<<<<< HEAD
                     yield return (comp1, comp2);
-=======
-                    // Check paused last because 90% of the time the component's likely not gonna be paused.
-                    if (!trait2.TryGetValue(uid, out var t2Comp) || t2Comp.Deleted)
-                        continue;
-
-                    if (t1Comp.Deleted || !metaComps.TryGetValue(uid, out var metaComp)) continue;
-
-                    var meta = (MetaDataComponent)metaComp;
-
-                    if (meta.EntityPaused) continue;
-
-                    yield return (
-                        (TComp1) t1Comp,
-                        (TComp2) t2Comp);
->>>>>>> be33bc22
                 }
             }
         }
@@ -1068,27 +1032,7 @@
                 var query = new EntityQueryEnumerator<TComp1, TComp2, TComp3>(_world);
                 while (query.MoveNext(out var comp1, out var comp2, out var comp3))
                 {
-<<<<<<< HEAD
                     yield return (comp1, comp2, comp3);
-=======
-                    // Check paused last because 90% of the time the component's likely not gonna be paused.
-                    if (!trait2.TryGetValue(uid, out var t2Comp) || t2Comp.Deleted)
-                        continue;
-
-                    if (!trait3.TryGetValue(uid, out var t3Comp) || t3Comp.Deleted)
-                        continue;
-
-                    if (t1Comp.Deleted || !metaComps.TryGetValue(uid, out var metaComp)) continue;
-
-                    var meta = (MetaDataComponent)metaComp;
-
-                    if (meta.EntityPaused) continue;
-
-                    yield return (
-                        (TComp1) t1Comp,
-                        (TComp2) t2Comp,
-                        (TComp3) t3Comp);
->>>>>>> be33bc22
                 }
             }
         }
@@ -1114,31 +1058,7 @@
                 var query = new EntityQueryEnumerator<TComp1, TComp2, TComp3, TComp4>(_world);
                 while (query.MoveNext(out var comp1, out var comp2, out var comp3, out var comp4))
                 {
-<<<<<<< HEAD
                     yield return (comp1, comp2, comp3, comp4);
-=======
-                    // Check paused last because 90% of the time the component's likely not gonna be paused.
-                    if (!trait2.TryGetValue(uid, out var t2Comp) || t2Comp.Deleted)
-                        continue;
-
-                    if (!trait3.TryGetValue(uid, out var t3Comp) || t3Comp.Deleted)
-                        continue;
-
-                    if (!trait4.TryGetValue(uid, out var t4Comp) || t4Comp.Deleted)
-                        continue;
-
-                    if (t1Comp.Deleted || !metaComps.TryGetValue(uid, out var metaComp)) continue;
-
-                    var meta = (MetaDataComponent)metaComp;
-
-                    if (meta.EntityPaused) continue;
-
-                    yield return (
-                        (TComp1) t1Comp,
-                        (TComp2) t2Comp,
-                        (TComp3) t3Comp,
-                        (TComp4) t4Comp);
->>>>>>> be33bc22
                 }
             }
         }
