--- conflicted
+++ resolved
@@ -3,12 +3,9 @@
 using System.Diagnostics;
 using System.Diagnostics.CodeAnalysis;
 using System.Runtime.CompilerServices;
-<<<<<<< HEAD
+using System.Runtime.InteropServices;
 using Arch.Core;
 using Arch.Core.Utils;
-=======
-using System.Runtime.InteropServices;
->>>>>>> 54529fdb
 using JetBrains.Annotations;
 using Robust.Shared.GameStates;
 using Robust.Shared.Log;
@@ -39,22 +36,8 @@
 
         private static readonly ComponentState DefaultComponentState = new();
 
-<<<<<<< HEAD
         private readonly HashSet<Component> _deleteSet = new(TypeCapacity);
 
-=======
-        private readonly Dictionary<Type, Dictionary<EntityUid, IComponent>> _entTraitDict
-            = new();
-
-        private Dictionary<EntityUid, IComponent>[] _entTraitArray
-            = Array.Empty<Dictionary<EntityUid, IComponent>>();
-
-        private readonly HashSet<IComponent> _deleteSet = new(TypeCapacity);
-
-        private UniqueIndexHkm<EntityUid, IComponent> _entCompIndex =
-            new(ComponentCollectionCapacity);
-
->>>>>>> 54529fdb
         /// <inheritdoc />
         public event Action<AddedComponentEventArgs>? ComponentAdded;
 
@@ -68,25 +51,6 @@
         public void ClearComponents()
         {
             _deleteSet.Clear();
-<<<<<<< HEAD
-=======
-            foreach (var dict in _entTraitDict.Values)
-            {
-                dict.Clear();
-            }
-        }
-
-        private void AddComponentRefType(CompIdx type)
-        {
-            var dict = new Dictionary<EntityUid, IComponent>();
-            _entTraitDict.Add(_componentFactory.IdxToType(type), dict);
-            CompIdx.AssignArray(ref _entTraitArray, type, dict);
-        }
-
-        private void OnComponentAdded(ComponentRegistration obj)
-        {
-            AddComponentRefType(obj.Idx);
->>>>>>> 54529fdb
         }
 
         #region Component Management
@@ -238,11 +202,7 @@
         }
 
         /// <inheritdoc />
-<<<<<<< HEAD
-        public void AddComponent<T>(EntityUid uid, T component, MetaDataComponent? metadata = null) where T : Component
-=======
-        public void AddComponent<T>(EntityUid uid, T component, bool overwrite = false, MetaDataComponent? metadata = null) where T : IComponent
->>>>>>> 54529fdb
+        public void AddComponent<T>(EntityUid uid, T component, MetaDataComponent? metadata = null) where T : IComponent
         {
             if (!uid.IsValid() || !EntityExists(uid))
                 throw new ArgumentException($"Entity {uid} is not valid.", nameof(uid));
@@ -263,22 +223,14 @@
             AddComponentInternal(uid, component, false, metadata);
         }
 
-<<<<<<< HEAD
         private void AddComponentInternal<T>(EntityUid uid, T component, bool skipInit, MetaDataComponent? metadata = null) where T : Component
-=======
-        private void AddComponentInternal<T>(EntityUid uid, T component, bool overwrite, bool skipInit, MetaDataComponent? metadata = null) where T : IComponent
->>>>>>> 54529fdb
         {
             // get interface aliases for mapping
             var reg = _componentFactory.GetRegistration(component);
             AddComponentInternal(uid, component, reg, skipInit, metadata);
         }
 
-<<<<<<< HEAD
         private void AddComponentInternal<T>(EntityUid uid, T component, ComponentRegistration reg, bool skipInit, MetaDataComponent? metadata = null) where T : Component
-=======
-        private void AddComponentInternal<T>(EntityUid uid, T component, ComponentRegistration reg, bool overwrite, bool skipInit, MetaDataComponent? metadata = null) where T : IComponent
->>>>>>> 54529fdb
         {
             // We can't use typeof(T) here in case T is just Component
             DebugTools.Assert(component is MetaDataComponent ||
@@ -290,7 +242,6 @@
                 (metadata ?? MetaQuery.GetComponent(uid)).EntityLifeStage < EntityLifeStage.Terminating,
                 $"Attempted to add a {reg.Name} component to an entity ({ToPrettyString(uid)}) while it is terminating");
 
-<<<<<<< HEAD
             // TODO optimize this
             if (!_world.Has(uid, reg.Idx.Type))
                 _world.Add(uid, Unsafe.As<object>(component));
@@ -301,33 +252,6 @@
                 _world.Set(uid, Unsafe.As<object>(component));
             }
 
-=======
-            // Code block to restrict access to ref comp.
-            {
-                ref var comp = ref CollectionsMarshal.GetValueRefOrAddDefault(dict, uid, out var exists);
-                if (exists)
-                {
-                    if (!overwrite && !comp!.Deleted)
-                    {
-                        throw new InvalidOperationException(
-                            $"Component reference type {reg.Name} already occupied by {comp}");
-                    }
-
-                    // This will invalidate the comp ref as it removes the key from the dictionary.
-                    // This is inefficient, but component overriding rarely ever happens.
-                    RemoveComponentImmediate(comp!, uid, false, metadata);
-                    dict.Add(uid, component);
-                }
-                else
-                {
-                    comp = component;
-                }
-            }
-
-            // actually ADD the component
-            _entCompIndex.Add(uid, component);
-
->>>>>>> 54529fdb
             // add the component to the netId grid
             if (reg.NetID != null)
             {
@@ -359,15 +283,10 @@
             if (component.Networked)
                 DirtyEntity(uid, metadata);
 
-<<<<<<< HEAD
-            component.LifeInitialize(this, reg.Idx);
-            component.LifeStartup(this);
-=======
             LifeInitialize(component, reg.Idx);
 
             if (metadata.EntityInitialized)
                 LifeStartup(component);
->>>>>>> 54529fdb
 
             if (metadata.EntityLifeStage >= EntityLifeStage.MapInitialized)
                 EventBus.RaiseComponentEvent(component, MapInitEventInstance);
@@ -387,11 +306,7 @@
             if (!TryGetComponent(uid, type, out var comp))
                 return false;
 
-<<<<<<< HEAD
             RemoveComponentImmediate((Component)comp, uid, false, true, meta);
-=======
-            RemoveComponentImmediate(comp, uid, false, meta);
->>>>>>> 54529fdb
             return true;
         }
 
@@ -405,11 +320,7 @@
             if (!TryGetComponent(uid, netId, out var comp, meta))
                 return false;
 
-<<<<<<< HEAD
             RemoveComponentImmediate((Component)comp, uid, false, true, meta);
-=======
-            RemoveComponentImmediate(comp, uid, false, meta);
->>>>>>> 54529fdb
             return true;
         }
 
@@ -417,19 +328,9 @@
         [MethodImpl(MethodImplOptions.AggressiveInlining)]
         public void RemoveComponent(EntityUid uid, IComponent component, MetaDataComponent? meta = null)
         {
-<<<<<<< HEAD
             RemoveComponent(uid, (Component)component, meta);
         }
 
-        /// <inheritdoc />
-        [MethodImpl(MethodImplOptions.AggressiveInlining)]
-        public void RemoveComponent(EntityUid uid, Component component, MetaDataComponent? meta = null)
-        {
-            RemoveComponentImmediate(component, uid, false, true, meta);
-=======
-            RemoveComponentImmediate(component, uid, false, meta);
->>>>>>> 54529fdb
-        }
 
         /// <inheritdoc />
         [MethodImpl(MethodImplOptions.AggressiveInlining)]
@@ -474,25 +375,6 @@
             RemoveComponentDeferred(component, owner, false);
         }
 
-<<<<<<< HEAD
-=======
-        private static IEnumerable<IComponent> InSafeOrder(IEnumerable<IComponent> comps, bool forCreation = false)
-        {
-            static int Sequence(IComponent x)
-                => x switch
-                {
-                    MetaDataComponent _ => 0,
-                    TransformComponent _ => 1,
-                    PhysicsComponent _ => 2,
-                    _ => int.MaxValue
-                };
-
-            return forCreation
-                ? comps.OrderBy(Sequence)
-                : comps.OrderByDescending(Sequence);
-        }
-
->>>>>>> 54529fdb
         /// <inheritdoc />
         public void RemoveComponents(EntityUid uid, MetaDataComponent? meta = null)
         {
@@ -559,7 +441,6 @@
 #endif
         }
 
-<<<<<<< HEAD
         /// <summary>
         /// WARNING: Do not call this unless you're sure of what you're doing!
         /// </summary>
@@ -576,10 +457,6 @@
         /// <param name="terminating">Is the entity terminating.</param>
         /// <param name="archetypeChange">Should we handle the archetype change or is it being handled externally.</param>
         private void RemoveComponentImmediate(Component component, EntityUid uid, bool terminating, bool archetypeChange, MetaDataComponent? meta = null)
-=======
-        private void RemoveComponentImmediate(IComponent component, EntityUid uid, bool terminating,
-            MetaDataComponent? meta)
->>>>>>> 54529fdb
         {
             if (component.Deleted)
             {
@@ -653,11 +530,7 @@
             _deleteSet.Clear();
         }
 
-<<<<<<< HEAD
         private void DeleteComponent(EntityUid entityUid, Component component, bool terminating, bool archetypeChange, MetaDataComponent? metadata = null)
-=======
-        private void DeleteComponent(EntityUid entityUid, IComponent component, bool terminating, MetaDataComponent? metadata = null)
->>>>>>> 54529fdb
         {
             if (!MetaQuery.ResolveInternal(entityUid, ref metadata))
                 return;
@@ -697,16 +570,10 @@
         [MethodImpl(MethodImplOptions.AggressiveInlining)]
         public bool HasComponent<T>(EntityUid uid) where T : IComponent
         {
-<<<<<<< HEAD
             if (!IsAlive(uid) || !_world.TryGet(uid, out T comp))
                 return false;
 
             return !comp!.Deleted;
-=======
-            var dict = _entTraitArray[CompIdx.ArrayIndex<T>()];
-            DebugTools.Assert(dict != null, $"Unknown component: {typeof(T).Name}");
-            return dict.TryGetValue(uid, out var comp) && !comp.Deleted;
->>>>>>> 54529fdb
         }
 
         /// <inheritdoc />
@@ -800,20 +667,8 @@
         [MethodImpl(MethodImplOptions.AggressiveInlining)]
         public T GetComponent<T>(EntityUid uid) where T : IComponent
         {
-<<<<<<< HEAD
             if (IsAlive(uid) && _world.TryGet(uid, out T comp))
                 return comp;
-=======
-            var dict = _entTraitArray[CompIdx.ArrayIndex<T>()];
-            DebugTools.Assert(dict != null, $"Unknown component: {typeof(T).Name}");
-            if (dict.TryGetValue(uid, out var comp))
-            {
-                if (!comp.Deleted)
-                {
-                    return (T)comp;
-                }
-            }
->>>>>>> 54529fdb
 
             throw new KeyNotFoundException($"Entity {uid} does not have a component of type {typeof(T)}");
         }
@@ -854,20 +709,10 @@
         [MethodImpl(MethodImplOptions.AggressiveInlining)]
         public bool TryGetComponent<T>(EntityUid uid, [NotNullWhen(true)] out T? component) where T : IComponent
         {
-<<<<<<< HEAD
             if (IsAlive(uid) && _world.TryGet(uid, out component))
-=======
-            var dict = _entTraitArray[CompIdx.ArrayIndex<T>()];
-            DebugTools.Assert(dict != null, $"Unknown component: {typeof(T).Name}");
-            if (dict.TryGetValue(uid, out var comp))
->>>>>>> 54529fdb
             {
                 if (!component!.Deleted)
                 {
-<<<<<<< HEAD
-=======
-                    component = (T)comp;
->>>>>>> 54529fdb
                     return true;
                 }
             }
@@ -970,35 +815,18 @@
 
         public EntityQuery<TComp1> GetEntityQuery<TComp1>() where TComp1 : IComponent
         {
-<<<<<<< HEAD
             return new EntityQuery<TComp1>(this, _world, null, _resolveSawmill);
-=======
-            var comps = _entTraitArray[CompIdx.ArrayIndex<TComp1>()];
-            DebugTools.Assert(comps != null, $"Unknown component: {typeof(TComp1).Name}");
-            return new EntityQuery<TComp1>(comps, _resolveSawmill);
->>>>>>> 54529fdb
         }
 
         public EntityQuery<IComponent> GetEntityQuery(Type type)
         {
-<<<<<<< HEAD
             return new EntityQuery<Component>(this, _world, type, _resolveSawmill);
-=======
-            var comps = _entTraitArray[CompIdx.ArrayIndex(type)];
-            DebugTools.Assert(comps != null, $"Unknown component: {type.Name}");
-            return new EntityQuery<IComponent>(comps, _resolveSawmill);
->>>>>>> 54529fdb
         }
 
         /// <inheritdoc />
         public IEnumerable<IComponent> GetComponents(EntityUid uid)
         {
-<<<<<<< HEAD
             foreach (var obj in _world.GetAllComponents(uid))
-=======
-            // ReSharper disable once LoopCanBeConvertedToQuery
-            foreach (var comp in _entCompIndex[uid].ToArray())
->>>>>>> 54529fdb
             {
                 var comp = Unsafe.As<IComponent>(obj);
 
@@ -1024,11 +852,7 @@
 
             if (set.Length > comps.Length)
             {
-<<<<<<< HEAD
                 comps = new Component[set.Length];
-=======
-                comps = new IComponent[set.Count];
->>>>>>> 54529fdb
             }
 
             var i = 0;
@@ -1161,18 +985,10 @@
         {
             if (includePaused)
             {
-<<<<<<< HEAD
                 var query = new AllEntityQueryEnumerator<T>(_world);
                 while (query.MoveNext(out var comp))
                 {
                     yield return comp;
-=======
-                foreach (var t1Comp in comps.Values)
-                {
-                    if (t1Comp.Deleted) continue;
-
-                    yield return (T)t1Comp;
->>>>>>> 54529fdb
                 }
             }
             else
@@ -1180,15 +996,7 @@
                 var query = new EntityQueryEnumerator<T>(_world);
                 while (query.MoveNext(out var comp))
                 {
-<<<<<<< HEAD
                     yield return comp;
-=======
-                    if (t1Comp.Deleted || !MetaQuery.TryGetComponentInternal(t1Comp.Owner, out var metaComp)) continue;
-
-                    if (metaComp.EntityPaused) continue;
-
-                    yield return (T)t1Comp;
->>>>>>> 54529fdb
                 }
             }
         }
@@ -1203,16 +1011,7 @@
                 var query = new AllEntityQueryEnumerator<TComp1, TComp2>(_world);
                 while (query.MoveNext(out var comp1, out var comp2))
                 {
-<<<<<<< HEAD
                     yield return (comp1, comp2);
-=======
-                    if (!trait2.TryGetValue(uid, out var t2Comp) || t2Comp.Deleted)
-                        continue;
-
-                    yield return (
-                        (TComp1) t1Comp,
-                        (TComp2) t2Comp);
->>>>>>> 54529fdb
                 }
             }
             else
@@ -1220,23 +1019,7 @@
                 var query = new EntityQueryEnumerator<TComp1, TComp2>(_world);
                 while (query.MoveNext(out var comp1, out var comp2))
                 {
-<<<<<<< HEAD
                     yield return (comp1, comp2);
-=======
-                    // Check paused last because 90% of the time the component's likely not gonna be paused.
-                    if (!trait2.TryGetValue(uid, out var t2Comp) || t2Comp.Deleted)
-                        continue;
-
-                    if (t1Comp.Deleted || !metaComps.TryGetValue(t1Comp.Owner, out var metaComp)) continue;
-
-                    var meta = (MetaDataComponent)metaComp;
-
-                    if (meta.EntityPaused) continue;
-
-                    yield return (
-                        (TComp1) t1Comp,
-                        (TComp2) t2Comp);
->>>>>>> 54529fdb
                 }
             }
         }
@@ -1252,20 +1035,7 @@
                 var query = new AllEntityQueryEnumerator<TComp1, TComp2, TComp3>(_world);
                 while (query.MoveNext(out var comp1, out var comp2, out var comp3))
                 {
-<<<<<<< HEAD
                     yield return (comp1, comp2, comp3);
-=======
-                    if (!trait2.TryGetValue(uid, out var t2Comp) || t2Comp.Deleted)
-                        continue;
-
-                    if (!trait3.TryGetValue(uid, out var t3Comp) || t3Comp.Deleted)
-                        continue;
-
-                    yield return (
-                        (TComp1) t1Comp,
-                        (TComp2) t2Comp,
-                        (TComp3) t3Comp);
->>>>>>> 54529fdb
                 }
             }
             else
@@ -1273,27 +1043,7 @@
                 var query = new EntityQueryEnumerator<TComp1, TComp2, TComp3>(_world);
                 while (query.MoveNext(out var comp1, out var comp2, out var comp3))
                 {
-<<<<<<< HEAD
                     yield return (comp1, comp2, comp3);
-=======
-                    // Check paused last because 90% of the time the component's likely not gonna be paused.
-                    if (!trait2.TryGetValue(uid, out var t2Comp) || t2Comp.Deleted)
-                        continue;
-
-                    if (!trait3.TryGetValue(uid, out var t3Comp) || t3Comp.Deleted)
-                        continue;
-
-                    if (t1Comp.Deleted || !metaComps.TryGetValue(t1Comp.Owner, out var metaComp)) continue;
-
-                    var meta = (MetaDataComponent)metaComp;
-
-                    if (meta.EntityPaused) continue;
-
-                    yield return (
-                        (TComp1) t1Comp,
-                        (TComp2) t2Comp,
-                        (TComp3) t3Comp);
->>>>>>> 54529fdb
                 }
             }
         }
@@ -1311,24 +1061,7 @@
                 var query = new AllEntityQueryEnumerator<TComp1, TComp2, TComp3, TComp4>(_world);
                 while (query.MoveNext(out var comp1, out var comp2, out var comp3, out var comp4))
                 {
-<<<<<<< HEAD
                     yield return (comp1, comp2, comp3, comp4);
-=======
-                    if (!trait2.TryGetValue(uid, out var t2Comp) || t2Comp.Deleted)
-                        continue;
-
-                    if (!trait3.TryGetValue(uid, out var t3Comp) || t3Comp.Deleted)
-                        continue;
-
-                    if (!trait4.TryGetValue(uid, out var t4Comp) || t4Comp.Deleted)
-                        continue;
-
-                    yield return (
-                        (TComp1) t1Comp,
-                        (TComp2) t2Comp,
-                        (TComp3) t3Comp,
-                        (TComp4) t4Comp);
->>>>>>> 54529fdb
                 }
             }
             else
@@ -1336,31 +1069,7 @@
                 var query = new EntityQueryEnumerator<TComp1, TComp2, TComp3, TComp4>(_world);
                 while (query.MoveNext(out var comp1, out var comp2, out var comp3, out var comp4))
                 {
-<<<<<<< HEAD
                     yield return (comp1, comp2, comp3, comp4);
-=======
-                    // Check paused last because 90% of the time the component's likely not gonna be paused.
-                    if (!trait2.TryGetValue(uid, out var t2Comp) || t2Comp.Deleted)
-                        continue;
-
-                    if (!trait3.TryGetValue(uid, out var t3Comp) || t3Comp.Deleted)
-                        continue;
-
-                    if (!trait4.TryGetValue(uid, out var t4Comp) || t4Comp.Deleted)
-                        continue;
-
-                    if (t1Comp.Deleted || !metaComps.TryGetValue(t1Comp.Owner, out var metaComp)) continue;
-
-                    var meta = (MetaDataComponent)metaComp;
-
-                    if (meta.EntityPaused) continue;
-
-                    yield return (
-                        (TComp1) t1Comp,
-                        (TComp2) t2Comp,
-                        (TComp3) t3Comp,
-                        (TComp4) t4Comp);
->>>>>>> 54529fdb
                 }
             }
         }
@@ -1452,19 +1161,12 @@
 
     public readonly struct EntityQuery<TComp1> where TComp1 : IComponent
     {
-<<<<<<< HEAD
         private readonly IEntityManager _manager;
         private readonly World _world;
         private readonly ComponentType? _type;
         private readonly ISawmill _sawmill;
 
         public EntityQuery(IEntityManager manager, World world, ComponentType? type, ISawmill sawmill)
-=======
-        private readonly Dictionary<EntityUid, IComponent> _traitDict;
-        private readonly ISawmill _sawmill;
-
-        public EntityQuery(Dictionary<EntityUid, IComponent> traitDict, ISawmill sawmill)
->>>>>>> 54529fdb
         {
             _manager = manager;
             _world = world;
@@ -1670,7 +1372,6 @@
     /// <summary>
     /// Returns all matching unpaused components.
     /// </summary>
-<<<<<<< HEAD
     public struct EntityQueryEnumerator<TComp1>
         where TComp1 : IComponent
     {
@@ -1679,17 +1380,6 @@
         private int _index;
 
         public EntityQueryEnumerator(World world)
-=======
-    public struct EntityQueryEnumerator<TComp1> : IDisposable
-        where TComp1 : IComponent
-    {
-        private Dictionary<EntityUid, IComponent>.Enumerator _traitDict;
-        private readonly EntityQuery<MetaDataComponent> _metaQuery;
-
-        public EntityQueryEnumerator(
-            Dictionary<EntityUid, IComponent> traitDict,
-            EntityQuery<MetaDataComponent> metaQuery)
->>>>>>> 54529fdb
         {
             _world = world;
             _chunkEnumerator = world.Query(new QueryDescription().WithAll<TComp1, MetaDataComponent>()).ChunkIterator(world).GetEnumerator();
@@ -1708,11 +1398,6 @@
             {
                 if (!_chunkEnumerator.MoveNext())
                 {
-<<<<<<< HEAD
-=======
-                    uid = default;
-                    comp1 = default;
->>>>>>> 54529fdb
                     return false;
                 }
 
@@ -1740,7 +1425,6 @@
     /// <summary>
     /// Returns all matching unpaused components.
     /// </summary>
-<<<<<<< HEAD
     public struct EntityQueryEnumerator<TComp1, TComp2>
         where TComp1 : IComponent
         where TComp2 : IComponent
@@ -1750,20 +1434,6 @@
         private int _index;
 
         public EntityQueryEnumerator(World world)
-=======
-    public struct EntityQueryEnumerator<TComp1, TComp2> : IDisposable
-        where TComp1 : IComponent
-        where TComp2 : IComponent
-    {
-        private Dictionary<EntityUid, IComponent>.Enumerator _traitDict;
-        private readonly Dictionary<EntityUid, IComponent> _traitDict2;
-        private readonly EntityQuery<MetaDataComponent> _metaQuery;
-
-        public EntityQueryEnumerator(
-            Dictionary<EntityUid, IComponent> traitDict,
-            Dictionary<EntityUid, IComponent> traitDict2,
-            EntityQuery<MetaDataComponent> metaQuery)
->>>>>>> 54529fdb
         {
             _world = world;
             _chunkEnumerator = world.Query(new QueryDescription().WithAll<TComp1, TComp2, MetaDataComponent>()).ChunkIterator(world).GetEnumerator();
@@ -1783,12 +1453,6 @@
             {
                 if (!_chunkEnumerator.MoveNext())
                 {
-<<<<<<< HEAD
-=======
-                    uid = default;
-                    comp1 = default;
-                    comp2 = default;
->>>>>>> 54529fdb
                     return false;
                 }
 
@@ -1817,33 +1481,16 @@
     /// <summary>
     /// Returns all matching unpaused components.
     /// </summary>
-<<<<<<< HEAD
     public struct EntityQueryEnumerator<TComp1, TComp2, TComp3>
-=======
-    public struct EntityQueryEnumerator<TComp1, TComp2, TComp3> : IDisposable
->>>>>>> 54529fdb
         where TComp1 : IComponent
         where TComp2 : IComponent
         where TComp3 : IComponent
     {
-<<<<<<< HEAD
         private readonly World _world;
         private ArchChunkEnumerator _chunkEnumerator;
         private int _index;
 
         public EntityQueryEnumerator(World world)
-=======
-        private Dictionary<EntityUid, IComponent>.Enumerator _traitDict;
-        private readonly Dictionary<EntityUid, IComponent> _traitDict2;
-        private readonly Dictionary<EntityUid, IComponent> _traitDict3;
-        private readonly EntityQuery<MetaDataComponent> _metaQuery;
-
-        public EntityQueryEnumerator(
-            Dictionary<EntityUid, IComponent> traitDict,
-            Dictionary<EntityUid, IComponent> traitDict2,
-            Dictionary<EntityUid, IComponent> traitDict3,
-            EntityQuery<MetaDataComponent> metaQuery)
->>>>>>> 54529fdb
         {
             _world = world;
             _chunkEnumerator = world.Query(new QueryDescription().WithAll<TComp1, TComp2, TComp3, MetaDataComponent>()).ChunkIterator(world).GetEnumerator();
@@ -1864,13 +1511,6 @@
             {
                 if (!_chunkEnumerator.MoveNext())
                 {
-<<<<<<< HEAD
-=======
-                    uid = default;
-                    comp1 = default;
-                    comp2 = default;
-                    comp3 = default;
->>>>>>> 54529fdb
                     return false;
                 }
 
@@ -1903,17 +1543,12 @@
     /// <summary>
     /// Returns all matching unpaused components.
     /// </summary>
-<<<<<<< HEAD
     public struct EntityQueryEnumerator<TComp1, TComp2, TComp3, TComp4>
-=======
-    public struct EntityQueryEnumerator<TComp1, TComp2, TComp3, TComp4> : IDisposable
->>>>>>> 54529fdb
         where TComp1 : IComponent
         where TComp2 : IComponent
         where TComp3 : IComponent
         where TComp4 : IComponent
     {
-<<<<<<< HEAD
         private readonly World _world;
         private ArchChunkEnumerator _chunkEnumerator;
         private int _index;
@@ -1926,26 +1561,6 @@
             {
                 _index = _chunkEnumerator.Current.Size;
             }
-=======
-        private Dictionary<EntityUid, IComponent>.Enumerator _traitDict;
-        private readonly Dictionary<EntityUid, IComponent> _traitDict2;
-        private readonly Dictionary<EntityUid, IComponent> _traitDict3;
-        private readonly Dictionary<EntityUid, IComponent> _traitDict4;
-        private readonly EntityQuery<MetaDataComponent> _metaQuery;
-
-        public EntityQueryEnumerator(
-            Dictionary<EntityUid, IComponent> traitDict,
-            Dictionary<EntityUid, IComponent> traitDict2,
-            Dictionary<EntityUid, IComponent> traitDict3,
-            Dictionary<EntityUid, IComponent> traitDict4,
-            EntityQuery<MetaDataComponent> metaQuery)
-        {
-            _traitDict = traitDict.GetEnumerator();
-            _traitDict2 = traitDict2;
-            _traitDict3 = traitDict3;
-            _traitDict4 = traitDict4;
-            _metaQuery = metaQuery;
->>>>>>> 54529fdb
         }
 
         public bool MoveNext(out EntityUid uid, [NotNullWhen(true)] out TComp1? comp1, [NotNullWhen(true)] out TComp2? comp2, [NotNullWhen(true)] out TComp3? comp3, [NotNullWhen(true)] out TComp4? comp4)
@@ -1960,14 +1575,6 @@
             {
                 if (!_chunkEnumerator.MoveNext())
                 {
-<<<<<<< HEAD
-=======
-                    uid = default;
-                    comp1 = default;
-                    comp2 = default;
-                    comp3 = default;
-                    comp4 = default;
->>>>>>> 54529fdb
                     return false;
                 }
 
@@ -2006,7 +1613,6 @@
     /// <summary>
     /// Returns all matching components, paused or not.
     /// </summary>
-<<<<<<< HEAD
     public struct AllEntityQueryEnumerator<TComp1>
         where TComp1 : IComponent
     {
@@ -2015,15 +1621,6 @@
         private int _index;
 
         public AllEntityQueryEnumerator(World world)
-=======
-    public struct AllEntityQueryEnumerator<TComp1> : IDisposable
-        where TComp1 : IComponent
-    {
-        private Dictionary<EntityUid, IComponent>.Enumerator _traitDict;
-
-        public AllEntityQueryEnumerator(
-            Dictionary<EntityUid, IComponent> traitDict)
->>>>>>> 54529fdb
         {
             _world = world;
             _chunkEnumerator = world.Query(new QueryDescription().WithAll<TComp1>()).ChunkIterator(world).GetEnumerator();
@@ -2042,11 +1639,6 @@
             {
                 if (!_chunkEnumerator.MoveNext())
                 {
-<<<<<<< HEAD
-=======
-                    uid = default;
-                    comp1 = default;
->>>>>>> 54529fdb
                     return false;
                 }
 
@@ -2074,7 +1666,6 @@
     /// <summary>
     /// Returns all matching components, paused or not.
     /// </summary>
-<<<<<<< HEAD
     public struct AllEntityQueryEnumerator<TComp1, TComp2>
         where TComp1 : IComponent
         where TComp2 : IComponent
@@ -2084,18 +1675,6 @@
         private int _index;
 
         public AllEntityQueryEnumerator(World world)
-=======
-    public struct AllEntityQueryEnumerator<TComp1, TComp2> : IDisposable
-        where TComp1 : IComponent
-        where TComp2 : IComponent
-    {
-        private Dictionary<EntityUid, IComponent>.Enumerator _traitDict;
-        private readonly Dictionary<EntityUid, IComponent> _traitDict2;
-
-        public AllEntityQueryEnumerator(
-            Dictionary<EntityUid, IComponent> traitDict,
-            Dictionary<EntityUid, IComponent> traitDict2)
->>>>>>> 54529fdb
         {
             _world = world;
             _chunkEnumerator = world.Query(new QueryDescription().WithAll<TComp1, TComp2>()).ChunkIterator(world).GetEnumerator();
@@ -2115,12 +1694,6 @@
             {
                 if (!_chunkEnumerator.MoveNext())
                 {
-<<<<<<< HEAD
-=======
-                    uid = default;
-                    comp1 = default;
-                    comp2 = default;
->>>>>>> 54529fdb
                     return false;
                 }
 
@@ -2149,31 +1722,16 @@
     /// <summary>
     /// Returns all matching components, paused or not.
     /// </summary>
-<<<<<<< HEAD
     public struct AllEntityQueryEnumerator<TComp1, TComp2, TComp3>
-=======
-    public struct AllEntityQueryEnumerator<TComp1, TComp2, TComp3> : IDisposable
->>>>>>> 54529fdb
         where TComp1 : IComponent
         where TComp2 : IComponent
         where TComp3 : IComponent
     {
-<<<<<<< HEAD
         private readonly World _world;
         private ArchChunkEnumerator _chunkEnumerator;
         private int _index;
 
         public AllEntityQueryEnumerator(World world)
-=======
-        private Dictionary<EntityUid, IComponent>.Enumerator _traitDict;
-        private readonly Dictionary<EntityUid, IComponent> _traitDict2;
-        private readonly Dictionary<EntityUid, IComponent> _traitDict3;
-
-        public AllEntityQueryEnumerator(
-            Dictionary<EntityUid, IComponent> traitDict,
-            Dictionary<EntityUid, IComponent> traitDict2,
-            Dictionary<EntityUid, IComponent> traitDict3)
->>>>>>> 54529fdb
         {
             _world = world;
             _chunkEnumerator = world.Query(new QueryDescription().WithAll<TComp1, TComp2, TComp3>()).ChunkIterator(world).GetEnumerator();
@@ -2194,13 +1752,6 @@
             {
                 if (!_chunkEnumerator.MoveNext())
                 {
-<<<<<<< HEAD
-=======
-                    uid = default;
-                    comp1 = default;
-                    comp2 = default;
-                    comp3 = default;
->>>>>>> 54529fdb
                     return false;
                 }
 
@@ -2233,34 +1784,17 @@
     /// <summary>
     /// Returns all matching components, paused or not.
     /// </summary>
-<<<<<<< HEAD
     public struct AllEntityQueryEnumerator<TComp1, TComp2, TComp3, TComp4>
-=======
-    public struct AllEntityQueryEnumerator<TComp1, TComp2, TComp3, TComp4> : IDisposable
->>>>>>> 54529fdb
         where TComp1 : IComponent
         where TComp2 : IComponent
         where TComp3 : IComponent
         where TComp4 : IComponent
     {
-<<<<<<< HEAD
         private readonly World _world;
         private ArchChunkEnumerator _chunkEnumerator;
         private int _index;
 
         public AllEntityQueryEnumerator(World world)
-=======
-        private Dictionary<EntityUid, IComponent>.Enumerator _traitDict;
-        private readonly Dictionary<EntityUid, IComponent> _traitDict2;
-        private readonly Dictionary<EntityUid, IComponent> _traitDict3;
-        private readonly Dictionary<EntityUid, IComponent> _traitDict4;
-
-        public AllEntityQueryEnumerator(
-            Dictionary<EntityUid, IComponent> traitDict,
-            Dictionary<EntityUid, IComponent> traitDict2,
-            Dictionary<EntityUid, IComponent> traitDict3,
-            Dictionary<EntityUid, IComponent> traitDict4)
->>>>>>> 54529fdb
         {
             _world = world;
             _chunkEnumerator = world.Query(new QueryDescription().WithAll<TComp1, TComp2, TComp3, TComp4>()).ChunkIterator(world).GetEnumerator();
@@ -2282,14 +1816,6 @@
             {
                 if (!_chunkEnumerator.MoveNext())
                 {
-<<<<<<< HEAD
-=======
-                    uid = default;
-                    comp1 = default;
-                    comp2 = default;
-                    comp3 = default;
-                    comp4 = default;
->>>>>>> 54529fdb
                     return false;
                 }
 
