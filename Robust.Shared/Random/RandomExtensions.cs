using System;
using System.Collections.Generic;
using System.Diagnostics;
using System.Linq;
using Robust.Shared.Collections;
using Robust.Shared.Maths;
using Robust.Shared.Utility;

namespace Robust.Shared.Random;

public static class RandomExtensions
{
    /// <summary>
    ///     Generate a random number from a normal (gaussian) distribution.
    /// </summary>
    /// <param name="random">The random object to generate the number from.</param>
    /// <param name="μ">The average or "center" of the normal distribution.</param>
    /// <param name="σ">The standard deviation of the normal distribution.</param>
    public static double NextGaussian(this IRobustRandom random, double μ = 0, double σ = 1)
    {
        return random.GetRandom().NextGaussian(μ, σ);
    }

    public static T Pick<T>(this IRobustRandom random, IReadOnlyList<T> list)
    {
        var index = random.Next(list.Count);
        return list[index];
    }

    public static ref T Pick<T>(this IRobustRandom random, ValueList<T> list)
    {
        var index = random.Next(list.Count);
        return ref list[index];
    }

    /// <summary>Picks a random element from a collection.</summary>
    /// <remarks>
    ///     This is O(n).
    /// </remarks>
    public static T Pick<T>(this IRobustRandom random, IReadOnlyCollection<T> collection)
    {
        var index = random.Next(collection.Count);
        var i = 0;
        foreach (var t in collection)
        {
            if (i++ == index)
            {
                return t;
            }
        }

        throw new UnreachableException("This should be unreachable!");
    }

    public static T PickAndTake<T>(this IRobustRandom random, IList<T> list)
    {
        var index = random.Next(list.Count);
        var element = list[index];
        list.RemoveAt(index);
        return element;
    }

    /// <summary>
    /// Picks a random element from a set and returns it.
    /// This is O(n) as it has to iterate the collection until the target index.
    /// </summary>
    public static T Pick<T>(this System.Random random, ICollection<T> collection)
    {
        var index = random.Next(collection.Count);
        var i = 0;
        foreach (var t in collection)
        {
            if (i++ == index)
            {
                return t;
            }
        }

        throw new UnreachableException("This should be unreachable!");
    }

    /// <summary>
    /// Picks a random from a collection then removes it and returns it.
    /// This is O(n) as it has to iterate the collection until the target index.
    /// </summary>
    public static T PickAndTake<T>(this System.Random random, ICollection<T> set)
    {
        var tile = Pick(random, set);
        set.Remove(tile);
        return tile;
    }

    /// <summary>
    ///     Generate a random number from a normal (gaussian) distribution.
    /// </summary>
    /// <param name="random">The random object to generate the number from.</param>
    /// <param name="μ">The average or "center" of the normal distribution.</param>
    /// <param name="σ">The standard deviation of the normal distribution.</param>
    public static double NextGaussian(this System.Random random, double μ = 0, double σ = 1)
    {
        // https://stackoverflow.com/a/218600
        var α = random.NextDouble();
        var β = random.NextDouble();

        var randStdNormal = Math.Sqrt(-2.0 * Math.Log(α)) * Math.Sin(2.0 * Math.PI * β);

        return μ + σ * randStdNormal;
    }

    public static Angle NextAngle(this System.Random random) => NextFloat(random) * MathF.Tau;

    public static float NextFloat(this IRobustRandom random)
    {
        // This is pretty much the CoreFX implementation.
        // So credits to that.
        // Except using float instead of double.
        return random.Next() * 4.6566128752458E-10f;
    }

    public static float NextFloat(this System.Random random)
    {
        return random.Next() * 4.6566128752458E-10f;
    }

    /// <summary>
    ///     Have a certain chance to return a boolean.
    /// </summary>
    /// <param name="random">The random instance to run on.</param>
    /// <param name="chance">The chance to pass, from 0 to 1.</param>
    public static bool Prob(this IRobustRandom random, float chance)
    {
        DebugTools.Assert(chance <= 1 && chance >= 0, $"Chance must be in the range 0-1. It was {chance}.");

        return random.NextDouble() < chance;
    }

    /// <summary>
    /// Get set amount of random items from collection.
    /// If <paramref name="allowDuplicates"/> is false and <paramref name="collection"/>
    /// is smaller then <paramref name="count"/> - returns shuffled <paramref name="collection"/> clone.
    /// If <paramref name="collection"/> is empty, and/or <paramref name="count"/> is 0, returns empty.
    /// </summary>
    /// <param name="random">Instance of random to invoke upon.</param>
    /// <param name="collection">Collection from which items should be picked.</param>
    /// <param name="count">Count of random items to be picked.</param>
    /// <param name="allowDuplicates">Marker, are duplicate items allowed in results.</param>
    public static IReadOnlyCollection<T> GetItems<T>(this IRobustRandom random, IList<T> collection, int count, bool allowDuplicates = true)
    {
        if (collection.Count == 0 || count <= 0)
        {
            return Array.Empty<T>();
        }

        if (allowDuplicates == false && count >= collection.Count)
        {
            var arr = collection.ToArray();
            random.Shuffle(arr);
            return arr;
        }

<<<<<<< HEAD
        var maxCollectionIndex = collection.Count;

        var rolled = new T[count];

        if (allowDuplicates)
=======
        public static ref T Pick<T>(this System.Random random, ValueList<T> list)
        {
            var index = random.Next(list.Count);
            return ref list[index];
        }

        /// <summary>Picks a random element from a collection.</summary>
        /// <remarks>
        ///     This is O(n).
        /// </remarks>
        public static T Pick<T>(this IRobustRandom random, IReadOnlyCollection<T> collection)
>>>>>>> 44604545
        {
            for (int i = 0; i < count; i++)
            {
                int virtualIndex = random.Next(maxCollectionIndex);
                rolled[i] = collection[virtualIndex];
            }
        }
        else
        {
            HashSet<int> selectedIndexes = new(count);
            for (int i = 0; i < count; i++)
            {
                int virtualIndex = random.Next(maxCollectionIndex - i);
                while (!selectedIndexes.Add(virtualIndex))
                {
                    virtualIndex = virtualIndex == collection.Count
                        ? 0
                        : virtualIndex + 1;
                }

                rolled[i] = collection[virtualIndex];
            }
        }

        return rolled;
    }

    /// <summary>
    /// Get set amount of random items from collection.
    /// If <paramref name="allowDuplicates"/> is false and <paramref name="collection"/>
    /// is smaller then <paramref name="count"/> - returns shuffled <paramref name="collection"/> clone.
    /// If <paramref name="collection"/> is empty, and/or <paramref name="count"/> is 0, returns empty.
    /// </summary>
    /// <param name="random">Instance of random to invoke upon.</param>
    /// <param name="collection">Collection from which items should be picked.</param>
    /// <param name="count">Count of random items to be picked.</param>
    /// <param name="allowDuplicates">Marker, are duplicate items allowed in results.</param>
    public static ValueList<T> GetItems<T>(this IRobustRandom random, ValueList<T> collection, int count, bool allowDuplicates = true)
    {
        if (collection.Count == 0 || count <= 0)
        {
            return new ValueList<T>(0);
        }

        if (allowDuplicates == false && count >= collection.Count)
        {
            var arr = collection.ToArray();
            random.Shuffle(arr);
            return ValueList<T>.OwningArray(arr);
        }

        var maxCollectionIndex = collection.Count;

        var rolled = new T[count];

        if (allowDuplicates)
        {
            for (int i = 0; i < count; i++)
            {
                int virtualIndex = random.Next(maxCollectionIndex);
                rolled[i] = collection[virtualIndex];
            }
        }
        else
        {
            HashSet<int> selectedIndexes = new(count);
            for (int i = 0; i < count; i++)
            {
                int virtualIndex = random.Next(maxCollectionIndex - i);
                while (!selectedIndexes.Add(virtualIndex))
                {
                    virtualIndex = virtualIndex == collection.Count
                        ? 0
                        : virtualIndex + 1;
                }

                rolled[i] = collection[virtualIndex];
            }
        }

        return ValueList<T>.OwningArray(rolled);
    }

    /// <summary>
    /// Get set amount of random items from collection.
    /// If <paramref name="allowDuplicates"/> is false and <paramref name="collection"/>
    /// is smaller then <paramref name="count"/> - returns shuffled <paramref name="collection"/> clone.
    /// If <paramref name="collection"/> is empty, and/or <paramref name="count"/> is 0, returns empty.
    /// </summary>
    /// <param name="random">Instance of random to invoke upon.</param>
    /// <param name="collection">Collection from which items should be picked.</param>
    /// <param name="count">Count of random items to be picked.</param>
    /// <param name="allowDuplicates">Marker, are duplicate items allowed in results.</param>
    public static Span<T> GetItems<T>(this IRobustRandom random, Span<T> collection, int count, bool allowDuplicates = true)
    {
        if (collection.Length == 0 || count <= 0)
        {
            return default;
        }

        if (allowDuplicates == false && count >= collection.Length)
        {
            var arr = collection.ToArray();
            random.Shuffle(arr);
            return arr;
        }

        var maxCollectionIndex = collection.Length;

<<<<<<< HEAD
        var rolled = new T[count];
=======
        public static Angle NextAngle(this System.Random random, Angle minAngle, Angle maxAngle)
        {
            DebugTools.Assert(minAngle < maxAngle);
            return minAngle + (maxAngle - minAngle) * random.NextDouble();
        }

        public static float NextFloat(this IRobustRandom random)
        {
            // This is pretty much the CoreFX implementation.
            // So credits to that.
            // Except using float instead of double.
            return random.Next() * 4.6566128752458E-10f;
        }
>>>>>>> 44604545

        if (allowDuplicates)
        {
            for (int i = 0; i < count; i++)
            {
                int virtualIndex = random.Next(maxCollectionIndex);
                rolled[i] = collection[virtualIndex];
            }
        }
        else
        {
            HashSet<int> selectedIndexes = new(count);
            for (int i = 0; i < count; i++)
            {
                int virtualIndex = random.Next(maxCollectionIndex - i);
                while (!selectedIndexes.Add(virtualIndex))
                {
                    virtualIndex = virtualIndex == collection.Length
                        ? 0
                        : virtualIndex + 1;
                }

                rolled[i] = collection[virtualIndex];
            }
        }

        return rolled;
    }

    internal static void Shuffle<T>(Span<T> array, System.Random random)
    {
        var n = array.Length;
        while (n > 1)
        {
            n--;
            var k = random.Next(n + 1);
            (array[k], array[n]) =
                (array[n], array[k]);
        }
    }
}<|MERGE_RESOLUTION|>--- conflicted
+++ resolved
@@ -21,13 +21,31 @@
         return random.GetRandom().NextGaussian(μ, σ);
     }
 
+    /// <summary>Picks a random element from a collection.</summary>
+    /// <remarks>
+    ///     This is O(n).
+    /// </remarks>
     public static T Pick<T>(this IRobustRandom random, IReadOnlyList<T> list)
     {
         var index = random.Next(list.Count);
         return list[index];
     }
 
+    /// <summary>Picks a random element from a collection.</summary>
+    /// <remarks>
+    ///     This is O(n).
+    /// </remarks>
     public static ref T Pick<T>(this IRobustRandom random, ValueList<T> list)
+    {
+        var index = random.Next(list.Count);
+        return ref list[index];
+    }
+
+    /// <summary>Picks a random element from a collection.</summary>
+    /// <remarks>
+    ///     This is O(n).
+    /// </remarks>
+    public static ref T Pick<T>(this System.Random random, ValueList<T> list)
     {
         var index = random.Next(list.Count);
         return ref list[index];
@@ -52,6 +70,10 @@
         throw new UnreachableException("This should be unreachable!");
     }
 
+    /// <summary>
+    /// Picks a random element from a list, removes it from list and returns it.
+    /// This is O(n) as it has to iterate the collection until the target index.
+    /// </summary>
     public static T PickAndTake<T>(this IRobustRandom random, IList<T> list)
     {
         var index = random.Next(list.Count);
@@ -108,6 +130,12 @@
     }
 
     public static Angle NextAngle(this System.Random random) => NextFloat(random) * MathF.Tau;
+
+    public static Angle NextAngle(this System.Random random, Angle minAngle, Angle maxAngle)
+    {
+        DebugTools.Assert(minAngle < maxAngle);
+        return minAngle + (maxAngle - minAngle) * random.NextDouble();
+    }
 
     public static float NextFloat(this IRobustRandom random)
     {
@@ -158,25 +186,11 @@
             return arr;
         }
 
-<<<<<<< HEAD
         var maxCollectionIndex = collection.Count;
 
         var rolled = new T[count];
 
         if (allowDuplicates)
-=======
-        public static ref T Pick<T>(this System.Random random, ValueList<T> list)
-        {
-            var index = random.Next(list.Count);
-            return ref list[index];
-        }
-
-        /// <summary>Picks a random element from a collection.</summary>
-        /// <remarks>
-        ///     This is O(n).
-        /// </remarks>
-        public static T Pick<T>(this IRobustRandom random, IReadOnlyCollection<T> collection)
->>>>>>> 44604545
         {
             for (int i = 0; i < count; i++)
             {
@@ -286,23 +300,7 @@
 
         var maxCollectionIndex = collection.Length;
 
-<<<<<<< HEAD
         var rolled = new T[count];
-=======
-        public static Angle NextAngle(this System.Random random, Angle minAngle, Angle maxAngle)
-        {
-            DebugTools.Assert(minAngle < maxAngle);
-            return minAngle + (maxAngle - minAngle) * random.NextDouble();
-        }
-
-        public static float NextFloat(this IRobustRandom random)
-        {
-            // This is pretty much the CoreFX implementation.
-            // So credits to that.
-            // Except using float instead of double.
-            return random.Next() * 4.6566128752458E-10f;
-        }
->>>>>>> 44604545
 
         if (allowDuplicates)
         {
